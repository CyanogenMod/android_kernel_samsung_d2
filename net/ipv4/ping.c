--- conflicted
+++ resolved
@@ -303,17 +303,10 @@
 			 sk, &addr->sin_addr.s_addr, ntohs(addr->sin_port));
 
 		chk_addr_ret = inet_addr_type(net, addr->sin_addr.s_addr);
-<<<<<<< HEAD
 
 		if (addr->sin_addr.s_addr == htonl(INADDR_ANY))
 			chk_addr_ret = RTN_LOCAL;
 
-=======
-
-		if (addr->sin_addr.s_addr == htonl(INADDR_ANY))
-			chk_addr_ret = RTN_LOCAL;
-
->>>>>>> 0698aed2
 		if ((sysctl_ip_nonlocal_bind == 0 &&
 		    isk->freebind == 0 && isk->transparent == 0 &&
 		     chk_addr_ret != RTN_LOCAL) ||
