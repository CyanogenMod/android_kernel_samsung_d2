/*
 * This is the new netlink-based wireless configuration interface.
 *
 * Copyright 2006-2010	Johannes Berg <johannes@sipsolutions.net>
 */

#include <linux/if.h>
#include <linux/module.h>
#include <linux/err.h>
#include <linux/slab.h>
#include <linux/list.h>
#include <linux/if_ether.h>
#include <linux/ieee80211.h>
#include <linux/nl80211.h>
#include <linux/rtnetlink.h>
#include <linux/netlink.h>
#include <linux/etherdevice.h>
#include <net/net_namespace.h>
#include <net/genetlink.h>
#include <net/cfg80211.h>
#include <net/sock.h>
#include "core.h"
#include "nl80211.h"
#include "reg.h"

static bool nl80211_valid_auth_type(enum nl80211_auth_type auth_type);
static int nl80211_crypto_settings(struct cfg80211_registered_device *rdev,
				   struct genl_info *info,
				   struct cfg80211_crypto_settings *settings,
				   int cipher_limit);

static int nl80211_pre_doit(struct genl_ops *ops, struct sk_buff *skb,
			    struct genl_info *info);
static void nl80211_post_doit(struct genl_ops *ops, struct sk_buff *skb,
			      struct genl_info *info);

/* the netlink family */
static struct genl_family nl80211_fam = {
	.id = GENL_ID_GENERATE,	/* don't bother with a hardcoded ID */
	.name = "nl80211",	/* have users key off the name instead */
	.hdrsize = 0,		/* no private header */
	.version = 1,		/* no particular meaning now */
	.maxattr = NL80211_ATTR_MAX,
	.netnsok = true,
	.pre_doit = nl80211_pre_doit,
	.post_doit = nl80211_post_doit,
};

/* internal helper: get rdev and dev */
static int get_rdev_dev_by_info_ifindex(struct genl_info *info,
				       struct cfg80211_registered_device **rdev,
				       struct net_device **dev)
{
	struct nlattr **attrs = info->attrs;
	int ifindex;

	if (!attrs[NL80211_ATTR_IFINDEX])
		return -EINVAL;

	ifindex = nla_get_u32(attrs[NL80211_ATTR_IFINDEX]);
	*dev = dev_get_by_index(genl_info_net(info), ifindex);
	if (!*dev)
		return -ENODEV;

	*rdev = cfg80211_get_dev_from_ifindex(genl_info_net(info), ifindex);
	if (IS_ERR(*rdev)) {
		dev_put(*dev);
		return PTR_ERR(*rdev);
	}

	return 0;
}

/* policy for the attributes */
static const struct nla_policy nl80211_policy[NL80211_ATTR_MAX+1] = {
	[NL80211_ATTR_WIPHY] = { .type = NLA_U32 },
	[NL80211_ATTR_WIPHY_NAME] = { .type = NLA_NUL_STRING,
				      .len = 20-1 },
	[NL80211_ATTR_WIPHY_TXQ_PARAMS] = { .type = NLA_NESTED },
	[NL80211_ATTR_WIPHY_FREQ] = { .type = NLA_U32 },
	[NL80211_ATTR_WIPHY_CHANNEL_TYPE] = { .type = NLA_U32 },
	[NL80211_ATTR_WIPHY_RETRY_SHORT] = { .type = NLA_U8 },
	[NL80211_ATTR_WIPHY_RETRY_LONG] = { .type = NLA_U8 },
	[NL80211_ATTR_WIPHY_FRAG_THRESHOLD] = { .type = NLA_U32 },
	[NL80211_ATTR_WIPHY_RTS_THRESHOLD] = { .type = NLA_U32 },
	[NL80211_ATTR_WIPHY_COVERAGE_CLASS] = { .type = NLA_U8 },

	[NL80211_ATTR_IFTYPE] = { .type = NLA_U32 },
	[NL80211_ATTR_IFINDEX] = { .type = NLA_U32 },
	[NL80211_ATTR_IFNAME] = { .type = NLA_NUL_STRING, .len = IFNAMSIZ-1 },

	[NL80211_ATTR_MAC] = { .len = ETH_ALEN },
	[NL80211_ATTR_PREV_BSSID] = { .len = ETH_ALEN },

	[NL80211_ATTR_KEY] = { .type = NLA_NESTED, },
	[NL80211_ATTR_KEY_DATA] = { .type = NLA_BINARY,
				    .len = WLAN_MAX_KEY_LEN },
	[NL80211_ATTR_KEY_IDX] = { .type = NLA_U8 },
	[NL80211_ATTR_KEY_CIPHER] = { .type = NLA_U32 },
	[NL80211_ATTR_KEY_DEFAULT] = { .type = NLA_FLAG },
	[NL80211_ATTR_KEY_SEQ] = { .type = NLA_BINARY, .len = 16 },
	[NL80211_ATTR_KEY_TYPE] = { .type = NLA_U32 },

	[NL80211_ATTR_BEACON_INTERVAL] = { .type = NLA_U32 },
	[NL80211_ATTR_DTIM_PERIOD] = { .type = NLA_U32 },
	[NL80211_ATTR_BEACON_HEAD] = { .type = NLA_BINARY,
				       .len = IEEE80211_MAX_DATA_LEN },
	[NL80211_ATTR_BEACON_TAIL] = { .type = NLA_BINARY,
				       .len = IEEE80211_MAX_DATA_LEN },
	[NL80211_ATTR_STA_AID] = { .type = NLA_U16 },
	[NL80211_ATTR_STA_FLAGS] = { .type = NLA_NESTED },
	[NL80211_ATTR_STA_LISTEN_INTERVAL] = { .type = NLA_U16 },
	[NL80211_ATTR_STA_SUPPORTED_RATES] = { .type = NLA_BINARY,
					       .len = NL80211_MAX_SUPP_RATES },
	[NL80211_ATTR_STA_PLINK_ACTION] = { .type = NLA_U8 },
	[NL80211_ATTR_STA_VLAN] = { .type = NLA_U32 },
	[NL80211_ATTR_MNTR_FLAGS] = { /* NLA_NESTED can't be empty */ },
	[NL80211_ATTR_MESH_ID] = { .type = NLA_BINARY,
				.len = IEEE80211_MAX_MESH_ID_LEN },
	[NL80211_ATTR_MPATH_NEXT_HOP] = { .type = NLA_U32 },

	[NL80211_ATTR_REG_ALPHA2] = { .type = NLA_STRING, .len = 2 },
	[NL80211_ATTR_REG_RULES] = { .type = NLA_NESTED },

	[NL80211_ATTR_BSS_CTS_PROT] = { .type = NLA_U8 },
	[NL80211_ATTR_BSS_SHORT_PREAMBLE] = { .type = NLA_U8 },
	[NL80211_ATTR_BSS_SHORT_SLOT_TIME] = { .type = NLA_U8 },
	[NL80211_ATTR_BSS_BASIC_RATES] = { .type = NLA_BINARY,
					   .len = NL80211_MAX_SUPP_RATES },
	[NL80211_ATTR_BSS_HT_OPMODE] = { .type = NLA_U16 },

	[NL80211_ATTR_MESH_CONFIG] = { .type = NLA_NESTED },
	[NL80211_ATTR_SUPPORT_MESH_AUTH] = { .type = NLA_FLAG },

	[NL80211_ATTR_HT_CAPABILITY] = { .len = NL80211_HT_CAPABILITY_LEN },

	[NL80211_ATTR_MGMT_SUBTYPE] = { .type = NLA_U8 },
	[NL80211_ATTR_IE] = { .type = NLA_BINARY,
			      .len = IEEE80211_MAX_DATA_LEN },
	[NL80211_ATTR_SCAN_FREQUENCIES] = { .type = NLA_NESTED },
	[NL80211_ATTR_SCAN_SSIDS] = { .type = NLA_NESTED },

	[NL80211_ATTR_SSID] = { .type = NLA_BINARY,
				.len = IEEE80211_MAX_SSID_LEN },
	[NL80211_ATTR_AUTH_TYPE] = { .type = NLA_U32 },
	[NL80211_ATTR_REASON_CODE] = { .type = NLA_U16 },
	[NL80211_ATTR_FREQ_FIXED] = { .type = NLA_FLAG },
	[NL80211_ATTR_TIMED_OUT] = { .type = NLA_FLAG },
	[NL80211_ATTR_USE_MFP] = { .type = NLA_U32 },
	[NL80211_ATTR_STA_FLAGS2] = {
		.len = sizeof(struct nl80211_sta_flag_update),
	},
	[NL80211_ATTR_CONTROL_PORT] = { .type = NLA_FLAG },
	[NL80211_ATTR_CONTROL_PORT_ETHERTYPE] = { .type = NLA_U16 },
	[NL80211_ATTR_CONTROL_PORT_NO_ENCRYPT] = { .type = NLA_FLAG },
	[NL80211_ATTR_PRIVACY] = { .type = NLA_FLAG },
	[NL80211_ATTR_CIPHER_SUITE_GROUP] = { .type = NLA_U32 },
	[NL80211_ATTR_WPA_VERSIONS] = { .type = NLA_U32 },
	[NL80211_ATTR_PID] = { .type = NLA_U32 },
	[NL80211_ATTR_4ADDR] = { .type = NLA_U8 },
	[NL80211_ATTR_PMKID] = { .type = NLA_BINARY,
				 .len = WLAN_PMKID_LEN },
	[NL80211_ATTR_DURATION] = { .type = NLA_U32 },
	[NL80211_ATTR_COOKIE] = { .type = NLA_U64 },
	[NL80211_ATTR_TX_RATES] = { .type = NLA_NESTED },
	[NL80211_ATTR_FRAME] = { .type = NLA_BINARY,
				 .len = IEEE80211_MAX_DATA_LEN },
	[NL80211_ATTR_FRAME_MATCH] = { .type = NLA_BINARY, },
	[NL80211_ATTR_PS_STATE] = { .type = NLA_U32 },
	[NL80211_ATTR_CQM] = { .type = NLA_NESTED, },
	[NL80211_ATTR_LOCAL_STATE_CHANGE] = { .type = NLA_FLAG },
	[NL80211_ATTR_AP_ISOLATE] = { .type = NLA_U8 },
	[NL80211_ATTR_WIPHY_TX_POWER_SETTING] = { .type = NLA_U32 },
	[NL80211_ATTR_WIPHY_TX_POWER_LEVEL] = { .type = NLA_U32 },
	[NL80211_ATTR_FRAME_TYPE] = { .type = NLA_U16 },
	[NL80211_ATTR_WIPHY_ANTENNA_TX] = { .type = NLA_U32 },
	[NL80211_ATTR_WIPHY_ANTENNA_RX] = { .type = NLA_U32 },
	[NL80211_ATTR_MCAST_RATE] = { .type = NLA_U32 },
	[NL80211_ATTR_OFFCHANNEL_TX_OK] = { .type = NLA_FLAG },
	[NL80211_ATTR_KEY_DEFAULT_TYPES] = { .type = NLA_NESTED },
	[NL80211_ATTR_WOWLAN_TRIGGERS] = { .type = NLA_NESTED },
	[NL80211_ATTR_STA_PLINK_STATE] = { .type = NLA_U8 },
	[NL80211_ATTR_SCHED_SCAN_INTERVAL] = { .type = NLA_U32 },
<<<<<<< HEAD
	[NL80211_ATTR_HIDDEN_SSID] = { .type = NLA_U32 },
	[NL80211_ATTR_SCAN_SUPP_RATES] = { .type = NLA_NESTED },
=======
	[NL80211_ATTR_REKEY_DATA] = { .type = NLA_NESTED },
	[NL80211_ATTR_SCAN_SUPP_RATES] = { .type = NLA_NESTED },
	[NL80211_ATTR_HIDDEN_SSID] = { .type = NLA_U32 },
>>>>>>> 62618c1b
	[NL80211_ATTR_IE_PROBE_RESP] = { .type = NLA_BINARY,
					 .len = IEEE80211_MAX_DATA_LEN },
	[NL80211_ATTR_IE_ASSOC_RESP] = { .type = NLA_BINARY,
					 .len = IEEE80211_MAX_DATA_LEN },
<<<<<<< HEAD
	[NL80211_ATTR_TX_NO_CCK_RATE] = { .type = NLA_FLAG },
=======
	[NL80211_ATTR_ROAM_SUPPORT] = { .type = NLA_FLAG },
	[NL80211_ATTR_SCHED_SCAN_MATCH] = { .type = NLA_NESTED },
>>>>>>> 62618c1b
};

/* policy for the key attributes */
static const struct nla_policy nl80211_key_policy[NL80211_KEY_MAX + 1] = {
	[NL80211_KEY_DATA] = { .type = NLA_BINARY, .len = WLAN_MAX_KEY_LEN },
	[NL80211_KEY_IDX] = { .type = NLA_U8 },
	[NL80211_KEY_CIPHER] = { .type = NLA_U32 },
	[NL80211_KEY_SEQ] = { .type = NLA_BINARY, .len = 16 },
	[NL80211_KEY_DEFAULT] = { .type = NLA_FLAG },
	[NL80211_KEY_DEFAULT_MGMT] = { .type = NLA_FLAG },
	[NL80211_KEY_TYPE] = { .type = NLA_U32 },
	[NL80211_KEY_DEFAULT_TYPES] = { .type = NLA_NESTED },
};

/* policy for the key default flags */
static const struct nla_policy
nl80211_key_default_policy[NUM_NL80211_KEY_DEFAULT_TYPES] = {
	[NL80211_KEY_DEFAULT_TYPE_UNICAST] = { .type = NLA_FLAG },
	[NL80211_KEY_DEFAULT_TYPE_MULTICAST] = { .type = NLA_FLAG },
};

/* policy for WoWLAN attributes */
static const struct nla_policy
nl80211_wowlan_policy[NUM_NL80211_WOWLAN_TRIG] = {
	[NL80211_WOWLAN_TRIG_ANY] = { .type = NLA_FLAG },
	[NL80211_WOWLAN_TRIG_DISCONNECT] = { .type = NLA_FLAG },
	[NL80211_WOWLAN_TRIG_MAGIC_PKT] = { .type = NLA_FLAG },
	[NL80211_WOWLAN_TRIG_PKT_PATTERN] = { .type = NLA_NESTED },
};

static const struct nla_policy
nl80211_match_policy[NL80211_SCHED_SCAN_MATCH_ATTR_MAX + 1] = {
	[NL80211_ATTR_SCHED_SCAN_MATCH_SSID] = { .type = NLA_BINARY,
						 .len = IEEE80211_MAX_SSID_LEN },
};

/* ifidx get helper */
static int nl80211_get_ifidx(struct netlink_callback *cb)
{
	int res;

	res = nlmsg_parse(cb->nlh, GENL_HDRLEN + nl80211_fam.hdrsize,
			  nl80211_fam.attrbuf, nl80211_fam.maxattr,
			  nl80211_policy);
	if (res)
		return res;

	if (!nl80211_fam.attrbuf[NL80211_ATTR_IFINDEX])
		return -EINVAL;

	res = nla_get_u32(nl80211_fam.attrbuf[NL80211_ATTR_IFINDEX]);
	if (!res)
		return -EINVAL;
	return res;
}

static int nl80211_prepare_netdev_dump(struct sk_buff *skb,
				       struct netlink_callback *cb,
				       struct cfg80211_registered_device **rdev,
				       struct net_device **dev)
{
	int ifidx = cb->args[0];
	int err;

	if (!ifidx)
		ifidx = nl80211_get_ifidx(cb);
	if (ifidx < 0)
		return ifidx;

	cb->args[0] = ifidx;

	rtnl_lock();

	*dev = __dev_get_by_index(sock_net(skb->sk), ifidx);
	if (!*dev) {
		err = -ENODEV;
		goto out_rtnl;
	}

	*rdev = cfg80211_get_dev_from_ifindex(sock_net(skb->sk), ifidx);
	if (IS_ERR(*rdev)) {
		err = PTR_ERR(*rdev);
		goto out_rtnl;
	}

	return 0;
 out_rtnl:
	rtnl_unlock();
	return err;
}

static void nl80211_finish_netdev_dump(struct cfg80211_registered_device *rdev)
{
	cfg80211_unlock_rdev(rdev);
	rtnl_unlock();
}

/* IE validation */
static bool is_valid_ie_attr(const struct nlattr *attr)
{
	const u8 *pos;
	int len;

	if (!attr)
		return true;

	pos = nla_data(attr);
	len = nla_len(attr);

	while (len) {
		u8 elemlen;

		if (len < 2)
			return false;
		len -= 2;

		elemlen = pos[1];
		if (elemlen > len)
			return false;

		len -= elemlen;
		pos += 2 + elemlen;
	}

	return true;
}

/* message building helper */
static inline void *nl80211hdr_put(struct sk_buff *skb, u32 pid, u32 seq,
				   int flags, u8 cmd)
{
	/* since there is no private header just add the generic one */
	return genlmsg_put(skb, pid, seq, &nl80211_fam, flags, cmd);
}

static int nl80211_msg_put_channel(struct sk_buff *msg,
				   struct ieee80211_channel *chan)
{
	NLA_PUT_U32(msg, NL80211_FREQUENCY_ATTR_FREQ,
		    chan->center_freq);

	if (chan->flags & IEEE80211_CHAN_DISABLED)
		NLA_PUT_FLAG(msg, NL80211_FREQUENCY_ATTR_DISABLED);
	if (chan->flags & IEEE80211_CHAN_PASSIVE_SCAN)
		NLA_PUT_FLAG(msg, NL80211_FREQUENCY_ATTR_PASSIVE_SCAN);
	if (chan->flags & IEEE80211_CHAN_NO_IBSS)
		NLA_PUT_FLAG(msg, NL80211_FREQUENCY_ATTR_NO_IBSS);
	if (chan->flags & IEEE80211_CHAN_RADAR)
		NLA_PUT_FLAG(msg, NL80211_FREQUENCY_ATTR_RADAR);

	NLA_PUT_U32(msg, NL80211_FREQUENCY_ATTR_MAX_TX_POWER,
		    DBM_TO_MBM(chan->max_power));

	return 0;

 nla_put_failure:
	return -ENOBUFS;
}

/* netlink command implementations */

struct key_parse {
	struct key_params p;
	int idx;
	int type;
	bool def, defmgmt;
	bool def_uni, def_multi;
};

static int nl80211_parse_key_new(struct nlattr *key, struct key_parse *k)
{
	struct nlattr *tb[NL80211_KEY_MAX + 1];
	int err = nla_parse_nested(tb, NL80211_KEY_MAX, key,
				   nl80211_key_policy);
	if (err)
		return err;

	k->def = !!tb[NL80211_KEY_DEFAULT];
	k->defmgmt = !!tb[NL80211_KEY_DEFAULT_MGMT];

	if (k->def) {
		k->def_uni = true;
		k->def_multi = true;
	}
	if (k->defmgmt)
		k->def_multi = true;

	if (tb[NL80211_KEY_IDX])
		k->idx = nla_get_u8(tb[NL80211_KEY_IDX]);

	if (tb[NL80211_KEY_DATA]) {
		k->p.key = nla_data(tb[NL80211_KEY_DATA]);
		k->p.key_len = nla_len(tb[NL80211_KEY_DATA]);
	}

	if (tb[NL80211_KEY_SEQ]) {
		k->p.seq = nla_data(tb[NL80211_KEY_SEQ]);
		k->p.seq_len = nla_len(tb[NL80211_KEY_SEQ]);
	}

	if (tb[NL80211_KEY_CIPHER])
		k->p.cipher = nla_get_u32(tb[NL80211_KEY_CIPHER]);

	if (tb[NL80211_KEY_TYPE]) {
		k->type = nla_get_u32(tb[NL80211_KEY_TYPE]);
		if (k->type < 0 || k->type >= NUM_NL80211_KEYTYPES)
			return -EINVAL;
	}

	if (tb[NL80211_KEY_DEFAULT_TYPES]) {
		struct nlattr *kdt[NUM_NL80211_KEY_DEFAULT_TYPES];
		int err = nla_parse_nested(kdt,
					   NUM_NL80211_KEY_DEFAULT_TYPES - 1,
					   tb[NL80211_KEY_DEFAULT_TYPES],
					   nl80211_key_default_policy);
		if (err)
			return err;

		k->def_uni = kdt[NL80211_KEY_DEFAULT_TYPE_UNICAST];
		k->def_multi = kdt[NL80211_KEY_DEFAULT_TYPE_MULTICAST];
	}

	return 0;
}

static int nl80211_parse_key_old(struct genl_info *info, struct key_parse *k)
{
	if (info->attrs[NL80211_ATTR_KEY_DATA]) {
		k->p.key = nla_data(info->attrs[NL80211_ATTR_KEY_DATA]);
		k->p.key_len = nla_len(info->attrs[NL80211_ATTR_KEY_DATA]);
	}

	if (info->attrs[NL80211_ATTR_KEY_SEQ]) {
		k->p.seq = nla_data(info->attrs[NL80211_ATTR_KEY_SEQ]);
		k->p.seq_len = nla_len(info->attrs[NL80211_ATTR_KEY_SEQ]);
	}

	if (info->attrs[NL80211_ATTR_KEY_IDX])
		k->idx = nla_get_u8(info->attrs[NL80211_ATTR_KEY_IDX]);

	if (info->attrs[NL80211_ATTR_KEY_CIPHER])
		k->p.cipher = nla_get_u32(info->attrs[NL80211_ATTR_KEY_CIPHER]);

	k->def = !!info->attrs[NL80211_ATTR_KEY_DEFAULT];
	k->defmgmt = !!info->attrs[NL80211_ATTR_KEY_DEFAULT_MGMT];

	if (k->def) {
		k->def_uni = true;
		k->def_multi = true;
	}
	if (k->defmgmt)
		k->def_multi = true;

	if (info->attrs[NL80211_ATTR_KEY_TYPE]) {
		k->type = nla_get_u32(info->attrs[NL80211_ATTR_KEY_TYPE]);
		if (k->type < 0 || k->type >= NUM_NL80211_KEYTYPES)
			return -EINVAL;
	}

	if (info->attrs[NL80211_ATTR_KEY_DEFAULT_TYPES]) {
		struct nlattr *kdt[NUM_NL80211_KEY_DEFAULT_TYPES];
		int err = nla_parse_nested(
				kdt, NUM_NL80211_KEY_DEFAULT_TYPES - 1,
				info->attrs[NL80211_ATTR_KEY_DEFAULT_TYPES],
				nl80211_key_default_policy);
		if (err)
			return err;

		k->def_uni = kdt[NL80211_KEY_DEFAULT_TYPE_UNICAST];
		k->def_multi = kdt[NL80211_KEY_DEFAULT_TYPE_MULTICAST];
	}

	return 0;
}

static int nl80211_parse_key(struct genl_info *info, struct key_parse *k)
{
	int err;

	memset(k, 0, sizeof(*k));
	k->idx = -1;
	k->type = -1;

	if (info->attrs[NL80211_ATTR_KEY])
		err = nl80211_parse_key_new(info->attrs[NL80211_ATTR_KEY], k);
	else
		err = nl80211_parse_key_old(info, k);

	if (err)
		return err;

	if (k->def && k->defmgmt)
		return -EINVAL;

	if (k->defmgmt) {
		if (k->def_uni || !k->def_multi)
			return -EINVAL;
	}

	if (k->idx != -1) {
		if (k->defmgmt) {
			if (k->idx < 4 || k->idx > 5)
				return -EINVAL;
		} else if (k->def) {
			if (k->idx < 0 || k->idx > 3)
				return -EINVAL;
		} else {
			if (k->idx < 0 || k->idx > 5)
				return -EINVAL;
		}
	}

	return 0;
}

static struct cfg80211_cached_keys *
nl80211_parse_connkeys(struct cfg80211_registered_device *rdev,
		       struct nlattr *keys)
{
	struct key_parse parse;
	struct nlattr *key;
	struct cfg80211_cached_keys *result;
	int rem, err, def = 0;

	result = kzalloc(sizeof(*result), GFP_KERNEL);
	if (!result)
		return ERR_PTR(-ENOMEM);

	result->def = -1;
	result->defmgmt = -1;

	nla_for_each_nested(key, keys, rem) {
		memset(&parse, 0, sizeof(parse));
		parse.idx = -1;

		err = nl80211_parse_key_new(key, &parse);
		if (err)
			goto error;
		err = -EINVAL;
		if (!parse.p.key)
			goto error;
		if (parse.idx < 0 || parse.idx > 4)
			goto error;
		if (parse.def) {
			if (def)
				goto error;
			def = 1;
			result->def = parse.idx;
			if (!parse.def_uni || !parse.def_multi)
				goto error;
		} else if (parse.defmgmt)
			goto error;
		err = cfg80211_validate_key_settings(rdev, &parse.p,
						     parse.idx, false, NULL);
		if (err)
			goto error;
		result->params[parse.idx].cipher = parse.p.cipher;
		result->params[parse.idx].key_len = parse.p.key_len;
		result->params[parse.idx].key = result->data[parse.idx];
		memcpy(result->data[parse.idx], parse.p.key, parse.p.key_len);
	}

	return result;
 error:
	kfree(result);
	return ERR_PTR(err);
}

static int nl80211_key_allowed(struct wireless_dev *wdev)
{
	ASSERT_WDEV_LOCK(wdev);

	switch (wdev->iftype) {
	case NL80211_IFTYPE_AP:
	case NL80211_IFTYPE_AP_VLAN:
	case NL80211_IFTYPE_P2P_GO:
	case NL80211_IFTYPE_MESH_POINT:
		break;
	case NL80211_IFTYPE_ADHOC:
		if (!wdev->current_bss)
			return -ENOLINK;
		break;
	case NL80211_IFTYPE_STATION:
	case NL80211_IFTYPE_P2P_CLIENT:
		if (wdev->sme_state != CFG80211_SME_CONNECTED)
			return -ENOLINK;
		break;
	default:
		return -EINVAL;
	}

	return 0;
}

static int nl80211_put_iftypes(struct sk_buff *msg, u32 attr, u16 ifmodes)
{
	struct nlattr *nl_modes = nla_nest_start(msg, attr);
	int i;

	if (!nl_modes)
		goto nla_put_failure;

	i = 0;
	while (ifmodes) {
		if (ifmodes & 1)
			NLA_PUT_FLAG(msg, i);
		ifmodes >>= 1;
		i++;
	}

	nla_nest_end(msg, nl_modes);
	return 0;

nla_put_failure:
	return -ENOBUFS;
}

static int nl80211_put_iface_combinations(struct wiphy *wiphy,
					  struct sk_buff *msg)
{
	struct nlattr *nl_combis;
	int i, j;

	nl_combis = nla_nest_start(msg,
				NL80211_ATTR_INTERFACE_COMBINATIONS);
	if (!nl_combis)
		goto nla_put_failure;

	for (i = 0; i < wiphy->n_iface_combinations; i++) {
		const struct ieee80211_iface_combination *c;
		struct nlattr *nl_combi, *nl_limits;

		c = &wiphy->iface_combinations[i];

		nl_combi = nla_nest_start(msg, i + 1);
		if (!nl_combi)
			goto nla_put_failure;

		nl_limits = nla_nest_start(msg, NL80211_IFACE_COMB_LIMITS);
		if (!nl_limits)
			goto nla_put_failure;

		for (j = 0; j < c->n_limits; j++) {
			struct nlattr *nl_limit;

			nl_limit = nla_nest_start(msg, j + 1);
			if (!nl_limit)
				goto nla_put_failure;
			NLA_PUT_U32(msg, NL80211_IFACE_LIMIT_MAX,
				    c->limits[j].max);
			if (nl80211_put_iftypes(msg, NL80211_IFACE_LIMIT_TYPES,
						c->limits[j].types))
				goto nla_put_failure;
			nla_nest_end(msg, nl_limit);
		}

		nla_nest_end(msg, nl_limits);

		if (c->beacon_int_infra_match)
			NLA_PUT_FLAG(msg,
				NL80211_IFACE_COMB_STA_AP_BI_MATCH);
		NLA_PUT_U32(msg, NL80211_IFACE_COMB_NUM_CHANNELS,
			    c->num_different_channels);
		NLA_PUT_U32(msg, NL80211_IFACE_COMB_MAXNUM,
			    c->max_interfaces);

		nla_nest_end(msg, nl_combi);
	}

	nla_nest_end(msg, nl_combis);

	return 0;
nla_put_failure:
	return -ENOBUFS;
}

static int nl80211_send_wiphy(struct sk_buff *msg, u32 pid, u32 seq, int flags,
			      struct cfg80211_registered_device *dev)
{
	void *hdr;
	struct nlattr *nl_bands, *nl_band;
	struct nlattr *nl_freqs, *nl_freq;
	struct nlattr *nl_rates, *nl_rate;
	struct nlattr *nl_cmds;
	enum ieee80211_band band;
	struct ieee80211_channel *chan;
	struct ieee80211_rate *rate;
	int i;
	const struct ieee80211_txrx_stypes *mgmt_stypes =
				dev->wiphy.mgmt_stypes;

	hdr = nl80211hdr_put(msg, pid, seq, flags, NL80211_CMD_NEW_WIPHY);
	if (!hdr)
		return -1;

	NLA_PUT_U32(msg, NL80211_ATTR_WIPHY, dev->wiphy_idx);
	NLA_PUT_STRING(msg, NL80211_ATTR_WIPHY_NAME, wiphy_name(&dev->wiphy));

	NLA_PUT_U32(msg, NL80211_ATTR_GENERATION,
		    cfg80211_rdev_list_generation);

	NLA_PUT_U8(msg, NL80211_ATTR_WIPHY_RETRY_SHORT,
		   dev->wiphy.retry_short);
	NLA_PUT_U8(msg, NL80211_ATTR_WIPHY_RETRY_LONG,
		   dev->wiphy.retry_long);
	NLA_PUT_U32(msg, NL80211_ATTR_WIPHY_FRAG_THRESHOLD,
		    dev->wiphy.frag_threshold);
	NLA_PUT_U32(msg, NL80211_ATTR_WIPHY_RTS_THRESHOLD,
		    dev->wiphy.rts_threshold);
	NLA_PUT_U8(msg, NL80211_ATTR_WIPHY_COVERAGE_CLASS,
		    dev->wiphy.coverage_class);
	NLA_PUT_U8(msg, NL80211_ATTR_MAX_NUM_SCAN_SSIDS,
		   dev->wiphy.max_scan_ssids);
	NLA_PUT_U8(msg, NL80211_ATTR_MAX_NUM_SCHED_SCAN_SSIDS,
		   dev->wiphy.max_sched_scan_ssids);
	NLA_PUT_U16(msg, NL80211_ATTR_MAX_SCAN_IE_LEN,
		    dev->wiphy.max_scan_ie_len);
	NLA_PUT_U16(msg, NL80211_ATTR_MAX_SCHED_SCAN_IE_LEN,
		    dev->wiphy.max_sched_scan_ie_len);
	NLA_PUT_U8(msg, NL80211_ATTR_MAX_MATCH_SETS,
		   dev->wiphy.max_match_sets);

	if (dev->wiphy.flags & WIPHY_FLAG_IBSS_RSN)
		NLA_PUT_FLAG(msg, NL80211_ATTR_SUPPORT_IBSS_RSN);
	if (dev->wiphy.flags & WIPHY_FLAG_MESH_AUTH)
		NLA_PUT_FLAG(msg, NL80211_ATTR_SUPPORT_MESH_AUTH);

	NLA_PUT(msg, NL80211_ATTR_CIPHER_SUITES,
		sizeof(u32) * dev->wiphy.n_cipher_suites,
		dev->wiphy.cipher_suites);

	NLA_PUT_U8(msg, NL80211_ATTR_MAX_NUM_PMKIDS,
		   dev->wiphy.max_num_pmkids);

	if (dev->wiphy.flags & WIPHY_FLAG_CONTROL_PORT_PROTOCOL)
		NLA_PUT_FLAG(msg, NL80211_ATTR_CONTROL_PORT_ETHERTYPE);

	NLA_PUT_U32(msg, NL80211_ATTR_WIPHY_ANTENNA_AVAIL_TX,
		    dev->wiphy.available_antennas_tx);
	NLA_PUT_U32(msg, NL80211_ATTR_WIPHY_ANTENNA_AVAIL_RX,
		    dev->wiphy.available_antennas_rx);

	if ((dev->wiphy.available_antennas_tx ||
	     dev->wiphy.available_antennas_rx) && dev->ops->get_antenna) {
		u32 tx_ant = 0, rx_ant = 0;
		int res;
		res = dev->ops->get_antenna(&dev->wiphy, &tx_ant, &rx_ant);
		if (!res) {
			NLA_PUT_U32(msg, NL80211_ATTR_WIPHY_ANTENNA_TX, tx_ant);
			NLA_PUT_U32(msg, NL80211_ATTR_WIPHY_ANTENNA_RX, rx_ant);
		}
	}

	if (nl80211_put_iftypes(msg, NL80211_ATTR_SUPPORTED_IFTYPES,
				dev->wiphy.interface_modes))
		goto nla_put_failure;

	nl_bands = nla_nest_start(msg, NL80211_ATTR_WIPHY_BANDS);
	if (!nl_bands)
		goto nla_put_failure;

	for (band = 0; band < IEEE80211_NUM_BANDS; band++) {
		if (!dev->wiphy.bands[band])
			continue;

		nl_band = nla_nest_start(msg, band);
		if (!nl_band)
			goto nla_put_failure;

		/* add HT info */
		if (dev->wiphy.bands[band]->ht_cap.ht_supported) {
			NLA_PUT(msg, NL80211_BAND_ATTR_HT_MCS_SET,
				sizeof(dev->wiphy.bands[band]->ht_cap.mcs),
				&dev->wiphy.bands[band]->ht_cap.mcs);
			NLA_PUT_U16(msg, NL80211_BAND_ATTR_HT_CAPA,
				dev->wiphy.bands[band]->ht_cap.cap);
			NLA_PUT_U8(msg, NL80211_BAND_ATTR_HT_AMPDU_FACTOR,
				dev->wiphy.bands[band]->ht_cap.ampdu_factor);
			NLA_PUT_U8(msg, NL80211_BAND_ATTR_HT_AMPDU_DENSITY,
				dev->wiphy.bands[band]->ht_cap.ampdu_density);
		}

		/* add frequencies */
		nl_freqs = nla_nest_start(msg, NL80211_BAND_ATTR_FREQS);
		if (!nl_freqs)
			goto nla_put_failure;

		for (i = 0; i < dev->wiphy.bands[band]->n_channels; i++) {
			nl_freq = nla_nest_start(msg, i);
			if (!nl_freq)
				goto nla_put_failure;

			chan = &dev->wiphy.bands[band]->channels[i];

			if (nl80211_msg_put_channel(msg, chan))
				goto nla_put_failure;

			nla_nest_end(msg, nl_freq);
		}

		nla_nest_end(msg, nl_freqs);

		/* add bitrates */
		nl_rates = nla_nest_start(msg, NL80211_BAND_ATTR_RATES);
		if (!nl_rates)
			goto nla_put_failure;

		for (i = 0; i < dev->wiphy.bands[band]->n_bitrates; i++) {
			nl_rate = nla_nest_start(msg, i);
			if (!nl_rate)
				goto nla_put_failure;

			rate = &dev->wiphy.bands[band]->bitrates[i];
			NLA_PUT_U32(msg, NL80211_BITRATE_ATTR_RATE,
				    rate->bitrate);
			if (rate->flags & IEEE80211_RATE_SHORT_PREAMBLE)
				NLA_PUT_FLAG(msg,
					NL80211_BITRATE_ATTR_2GHZ_SHORTPREAMBLE);

			nla_nest_end(msg, nl_rate);
		}

		nla_nest_end(msg, nl_rates);

		nla_nest_end(msg, nl_band);
	}
	nla_nest_end(msg, nl_bands);

	nl_cmds = nla_nest_start(msg, NL80211_ATTR_SUPPORTED_COMMANDS);
	if (!nl_cmds)
		goto nla_put_failure;

	i = 0;
#define CMD(op, n)						\
	 do {							\
		if (dev->ops->op) {				\
			i++;					\
			NLA_PUT_U32(msg, i, NL80211_CMD_ ## n);	\
		}						\
	} while (0)

	CMD(add_virtual_intf, NEW_INTERFACE);
	CMD(change_virtual_intf, SET_INTERFACE);
	CMD(add_key, NEW_KEY);
	CMD(add_beacon, NEW_BEACON);
	CMD(add_station, NEW_STATION);
	CMD(add_mpath, NEW_MPATH);
	CMD(update_mesh_config, SET_MESH_CONFIG);
	CMD(change_bss, SET_BSS);
	CMD(auth, AUTHENTICATE);
	CMD(assoc, ASSOCIATE);
	CMD(deauth, DEAUTHENTICATE);
	CMD(disassoc, DISASSOCIATE);
	CMD(join_ibss, JOIN_IBSS);
	CMD(join_mesh, JOIN_MESH);
	CMD(set_pmksa, SET_PMKSA);
	CMD(del_pmksa, DEL_PMKSA);
	CMD(flush_pmksa, FLUSH_PMKSA);
	CMD(remain_on_channel, REMAIN_ON_CHANNEL);
	CMD(set_bitrate_mask, SET_TX_BITRATE_MASK);
	CMD(mgmt_tx, FRAME);
	CMD(mgmt_tx_cancel_wait, FRAME_WAIT_CANCEL);
	if (dev->wiphy.flags & WIPHY_FLAG_NETNS_OK) {
		i++;
		NLA_PUT_U32(msg, i, NL80211_CMD_SET_WIPHY_NETNS);
	}
	CMD(set_channel, SET_CHANNEL);
	CMD(set_wds_peer, SET_WDS_PEER);
	if (dev->wiphy.flags & WIPHY_FLAG_SUPPORTS_SCHED_SCAN)
		CMD(sched_scan_start, START_SCHED_SCAN);

#undef CMD

	if (dev->ops->connect || dev->ops->auth) {
		i++;
		NLA_PUT_U32(msg, i, NL80211_CMD_CONNECT);
	}

	if (dev->ops->disconnect || dev->ops->deauth) {
		i++;
		NLA_PUT_U32(msg, i, NL80211_CMD_DISCONNECT);
	}

	nla_nest_end(msg, nl_cmds);

	if (dev->ops->remain_on_channel)
		NLA_PUT_U32(msg, NL80211_ATTR_MAX_REMAIN_ON_CHANNEL_DURATION,
			    dev->wiphy.max_remain_on_channel_duration);

	/* for now at least assume all drivers have it */
	if (dev->ops->mgmt_tx)
		NLA_PUT_FLAG(msg, NL80211_ATTR_OFFCHANNEL_TX_OK);

	if (mgmt_stypes) {
		u16 stypes;
		struct nlattr *nl_ftypes, *nl_ifs;
		enum nl80211_iftype ift;

		nl_ifs = nla_nest_start(msg, NL80211_ATTR_TX_FRAME_TYPES);
		if (!nl_ifs)
			goto nla_put_failure;

		for (ift = 0; ift < NUM_NL80211_IFTYPES; ift++) {
			nl_ftypes = nla_nest_start(msg, ift);
			if (!nl_ftypes)
				goto nla_put_failure;
			i = 0;
			stypes = mgmt_stypes[ift].tx;
			while (stypes) {
				if (stypes & 1)
					NLA_PUT_U16(msg, NL80211_ATTR_FRAME_TYPE,
						    (i << 4) | IEEE80211_FTYPE_MGMT);
				stypes >>= 1;
				i++;
			}
			nla_nest_end(msg, nl_ftypes);
		}

		nla_nest_end(msg, nl_ifs);

		nl_ifs = nla_nest_start(msg, NL80211_ATTR_RX_FRAME_TYPES);
		if (!nl_ifs)
			goto nla_put_failure;

		for (ift = 0; ift < NUM_NL80211_IFTYPES; ift++) {
			nl_ftypes = nla_nest_start(msg, ift);
			if (!nl_ftypes)
				goto nla_put_failure;
			i = 0;
			stypes = mgmt_stypes[ift].rx;
			while (stypes) {
				if (stypes & 1)
					NLA_PUT_U16(msg, NL80211_ATTR_FRAME_TYPE,
						    (i << 4) | IEEE80211_FTYPE_MGMT);
				stypes >>= 1;
				i++;
			}
			nla_nest_end(msg, nl_ftypes);
		}
		nla_nest_end(msg, nl_ifs);
	}

	if (dev->wiphy.wowlan.flags || dev->wiphy.wowlan.n_patterns) {
		struct nlattr *nl_wowlan;

		nl_wowlan = nla_nest_start(msg,
				NL80211_ATTR_WOWLAN_TRIGGERS_SUPPORTED);
		if (!nl_wowlan)
			goto nla_put_failure;

		if (dev->wiphy.wowlan.flags & WIPHY_WOWLAN_ANY)
			NLA_PUT_FLAG(msg, NL80211_WOWLAN_TRIG_ANY);
		if (dev->wiphy.wowlan.flags & WIPHY_WOWLAN_DISCONNECT)
			NLA_PUT_FLAG(msg, NL80211_WOWLAN_TRIG_DISCONNECT);
		if (dev->wiphy.wowlan.flags & WIPHY_WOWLAN_MAGIC_PKT)
			NLA_PUT_FLAG(msg, NL80211_WOWLAN_TRIG_MAGIC_PKT);
		if (dev->wiphy.wowlan.n_patterns) {
			struct nl80211_wowlan_pattern_support pat = {
				.max_patterns = dev->wiphy.wowlan.n_patterns,
				.min_pattern_len =
					dev->wiphy.wowlan.pattern_min_len,
				.max_pattern_len =
					dev->wiphy.wowlan.pattern_max_len,
			};
			NLA_PUT(msg, NL80211_WOWLAN_TRIG_PKT_PATTERN,
				sizeof(pat), &pat);
		}

		nla_nest_end(msg, nl_wowlan);
	}

	if (nl80211_put_iftypes(msg, NL80211_ATTR_SOFTWARE_IFTYPES,
				dev->wiphy.software_iftypes))
		goto nla_put_failure;

	if (nl80211_put_iface_combinations(&dev->wiphy, msg))
		goto nla_put_failure;

	return genlmsg_end(msg, hdr);

 nla_put_failure:
	genlmsg_cancel(msg, hdr);
	return -EMSGSIZE;
}

static int nl80211_dump_wiphy(struct sk_buff *skb, struct netlink_callback *cb)
{
	int idx = 0;
	int start = cb->args[0];
	struct cfg80211_registered_device *dev;

	mutex_lock(&cfg80211_mutex);
	list_for_each_entry(dev, &cfg80211_rdev_list, list) {
		if (!net_eq(wiphy_net(&dev->wiphy), sock_net(skb->sk)))
			continue;
		if (++idx <= start)
			continue;
		if (nl80211_send_wiphy(skb, NETLINK_CB(cb->skb).pid,
				       cb->nlh->nlmsg_seq, NLM_F_MULTI,
				       dev) < 0) {
			idx--;
			break;
		}
	}
	mutex_unlock(&cfg80211_mutex);

	cb->args[0] = idx;

	return skb->len;
}

static int nl80211_get_wiphy(struct sk_buff *skb, struct genl_info *info)
{
	struct sk_buff *msg;
	struct cfg80211_registered_device *dev = info->user_ptr[0];

	msg = nlmsg_new(NLMSG_DEFAULT_SIZE, GFP_KERNEL);
	if (!msg)
		return -ENOMEM;

	if (nl80211_send_wiphy(msg, info->snd_pid, info->snd_seq, 0, dev) < 0) {
		nlmsg_free(msg);
		return -ENOBUFS;
	}

	return genlmsg_reply(msg, info);
}

static const struct nla_policy txq_params_policy[NL80211_TXQ_ATTR_MAX + 1] = {
	[NL80211_TXQ_ATTR_QUEUE]		= { .type = NLA_U8 },
	[NL80211_TXQ_ATTR_TXOP]			= { .type = NLA_U16 },
	[NL80211_TXQ_ATTR_CWMIN]		= { .type = NLA_U16 },
	[NL80211_TXQ_ATTR_CWMAX]		= { .type = NLA_U16 },
	[NL80211_TXQ_ATTR_AIFS]			= { .type = NLA_U8 },
};

static int parse_txq_params(struct nlattr *tb[],
			    struct ieee80211_txq_params *txq_params)
{
	if (!tb[NL80211_TXQ_ATTR_QUEUE] || !tb[NL80211_TXQ_ATTR_TXOP] ||
	    !tb[NL80211_TXQ_ATTR_CWMIN] || !tb[NL80211_TXQ_ATTR_CWMAX] ||
	    !tb[NL80211_TXQ_ATTR_AIFS])
		return -EINVAL;

	txq_params->queue = nla_get_u8(tb[NL80211_TXQ_ATTR_QUEUE]);
	txq_params->txop = nla_get_u16(tb[NL80211_TXQ_ATTR_TXOP]);
	txq_params->cwmin = nla_get_u16(tb[NL80211_TXQ_ATTR_CWMIN]);
	txq_params->cwmax = nla_get_u16(tb[NL80211_TXQ_ATTR_CWMAX]);
	txq_params->aifs = nla_get_u8(tb[NL80211_TXQ_ATTR_AIFS]);

	return 0;
}

static bool nl80211_can_set_dev_channel(struct wireless_dev *wdev)
{
	/*
	 * You can only set the channel explicitly for AP, mesh
	 * and WDS type interfaces; all others have their channel
	 * managed via their respective "establish a connection"
	 * command (connect, join, ...)
	 *
	 * Monitors are special as they are normally slaved to
	 * whatever else is going on, so they behave as though
	 * you tried setting the wiphy channel itself.
	 */
	return !wdev ||
		wdev->iftype == NL80211_IFTYPE_AP ||
		wdev->iftype == NL80211_IFTYPE_WDS ||
		wdev->iftype == NL80211_IFTYPE_MESH_POINT ||
		wdev->iftype == NL80211_IFTYPE_MONITOR ||
		wdev->iftype == NL80211_IFTYPE_P2P_GO;
}

static int __nl80211_set_channel(struct cfg80211_registered_device *rdev,
				 struct wireless_dev *wdev,
				 struct genl_info *info)
{
	enum nl80211_channel_type channel_type = NL80211_CHAN_NO_HT;
	u32 freq;
	int result;

	if (!info->attrs[NL80211_ATTR_WIPHY_FREQ])
		return -EINVAL;

	if (!nl80211_can_set_dev_channel(wdev))
		return -EOPNOTSUPP;

	if (info->attrs[NL80211_ATTR_WIPHY_CHANNEL_TYPE]) {
		channel_type = nla_get_u32(info->attrs[
				   NL80211_ATTR_WIPHY_CHANNEL_TYPE]);
		if (channel_type != NL80211_CHAN_NO_HT &&
		    channel_type != NL80211_CHAN_HT20 &&
		    channel_type != NL80211_CHAN_HT40PLUS &&
		    channel_type != NL80211_CHAN_HT40MINUS)
			return -EINVAL;
	}

	freq = nla_get_u32(info->attrs[NL80211_ATTR_WIPHY_FREQ]);

	mutex_lock(&rdev->devlist_mtx);
	if (wdev) {
		wdev_lock(wdev);
		result = cfg80211_set_freq(rdev, wdev, freq, channel_type);
		wdev_unlock(wdev);
	} else {
		result = cfg80211_set_freq(rdev, NULL, freq, channel_type);
	}
	mutex_unlock(&rdev->devlist_mtx);

	return result;
}

static int nl80211_set_channel(struct sk_buff *skb, struct genl_info *info)
{
	struct cfg80211_registered_device *rdev = info->user_ptr[0];
	struct net_device *netdev = info->user_ptr[1];

	return __nl80211_set_channel(rdev, netdev->ieee80211_ptr, info);
}

static int nl80211_set_wds_peer(struct sk_buff *skb, struct genl_info *info)
{
	struct cfg80211_registered_device *rdev = info->user_ptr[0];
	struct net_device *dev = info->user_ptr[1];
	struct wireless_dev *wdev = dev->ieee80211_ptr;
	const u8 *bssid;

	if (!info->attrs[NL80211_ATTR_MAC])
		return -EINVAL;

	if (netif_running(dev))
		return -EBUSY;

	if (!rdev->ops->set_wds_peer)
		return -EOPNOTSUPP;

	if (wdev->iftype != NL80211_IFTYPE_WDS)
		return -EOPNOTSUPP;

	bssid = nla_data(info->attrs[NL80211_ATTR_MAC]);
	return rdev->ops->set_wds_peer(wdev->wiphy, dev, bssid);
}


static int nl80211_set_wiphy(struct sk_buff *skb, struct genl_info *info)
{
	struct cfg80211_registered_device *rdev;
	struct net_device *netdev = NULL;
	struct wireless_dev *wdev;
	int result = 0, rem_txq_params = 0;
	struct nlattr *nl_txq_params;
	u32 changed;
	u8 retry_short = 0, retry_long = 0;
	u32 frag_threshold = 0, rts_threshold = 0;
	u8 coverage_class = 0;

	/*
	 * Try to find the wiphy and netdev. Normally this
	 * function shouldn't need the netdev, but this is
	 * done for backward compatibility -- previously
	 * setting the channel was done per wiphy, but now
	 * it is per netdev. Previous userland like hostapd
	 * also passed a netdev to set_wiphy, so that it is
	 * possible to let that go to the right netdev!
	 */
	mutex_lock(&cfg80211_mutex);

	if (info->attrs[NL80211_ATTR_IFINDEX]) {
		int ifindex = nla_get_u32(info->attrs[NL80211_ATTR_IFINDEX]);

		netdev = dev_get_by_index(genl_info_net(info), ifindex);
		if (netdev && netdev->ieee80211_ptr) {
			rdev = wiphy_to_dev(netdev->ieee80211_ptr->wiphy);
			mutex_lock(&rdev->mtx);
		} else
			netdev = NULL;
	}

	if (!netdev) {
		rdev = __cfg80211_rdev_from_info(info);
		if (IS_ERR(rdev)) {
			mutex_unlock(&cfg80211_mutex);
			return PTR_ERR(rdev);
		}
		wdev = NULL;
		netdev = NULL;
		result = 0;

		mutex_lock(&rdev->mtx);
	} else if (netif_running(netdev) &&
		   nl80211_can_set_dev_channel(netdev->ieee80211_ptr))
		wdev = netdev->ieee80211_ptr;
	else
		wdev = NULL;

	/*
	 * end workaround code, by now the rdev is available
	 * and locked, and wdev may or may not be NULL.
	 */

	if (info->attrs[NL80211_ATTR_WIPHY_NAME])
		result = cfg80211_dev_rename(
			rdev, nla_data(info->attrs[NL80211_ATTR_WIPHY_NAME]));

	mutex_unlock(&cfg80211_mutex);

	if (result)
		goto bad_res;

	if (info->attrs[NL80211_ATTR_WIPHY_TXQ_PARAMS]) {
		struct ieee80211_txq_params txq_params;
		struct nlattr *tb[NL80211_TXQ_ATTR_MAX + 1];

		if (!rdev->ops->set_txq_params) {
			result = -EOPNOTSUPP;
			goto bad_res;
		}

		if (!netif_running(netdev)) {
			result = -ENETDOWN;
			goto bad_res;
		}

		nla_for_each_nested(nl_txq_params,
				    info->attrs[NL80211_ATTR_WIPHY_TXQ_PARAMS],
				    rem_txq_params) {
			nla_parse(tb, NL80211_TXQ_ATTR_MAX,
				  nla_data(nl_txq_params),
				  nla_len(nl_txq_params),
				  txq_params_policy);
			result = parse_txq_params(tb, &txq_params);
			if (result)
				goto bad_res;

			result = rdev->ops->set_txq_params(&rdev->wiphy,
							   &txq_params);
			if (result)
				goto bad_res;
		}
	}

	if (info->attrs[NL80211_ATTR_WIPHY_FREQ]) {
		result = __nl80211_set_channel(rdev, wdev, info);
		if (result)
			goto bad_res;
	}

	if (info->attrs[NL80211_ATTR_WIPHY_TX_POWER_SETTING]) {
		enum nl80211_tx_power_setting type;
		int idx, mbm = 0;

		if (!rdev->ops->set_tx_power) {
			result = -EOPNOTSUPP;
			goto bad_res;
		}

		idx = NL80211_ATTR_WIPHY_TX_POWER_SETTING;
		type = nla_get_u32(info->attrs[idx]);

		if (!info->attrs[NL80211_ATTR_WIPHY_TX_POWER_LEVEL] &&
		    (type != NL80211_TX_POWER_AUTOMATIC)) {
			result = -EINVAL;
			goto bad_res;
		}

		if (type != NL80211_TX_POWER_AUTOMATIC) {
			idx = NL80211_ATTR_WIPHY_TX_POWER_LEVEL;
			mbm = nla_get_u32(info->attrs[idx]);
		}

		result = rdev->ops->set_tx_power(&rdev->wiphy, type, mbm);
		if (result)
			goto bad_res;
	}

	if (info->attrs[NL80211_ATTR_WIPHY_ANTENNA_TX] &&
	    info->attrs[NL80211_ATTR_WIPHY_ANTENNA_RX]) {
		u32 tx_ant, rx_ant;
		if ((!rdev->wiphy.available_antennas_tx &&
		     !rdev->wiphy.available_antennas_rx) ||
		    !rdev->ops->set_antenna) {
			result = -EOPNOTSUPP;
			goto bad_res;
		}

		tx_ant = nla_get_u32(info->attrs[NL80211_ATTR_WIPHY_ANTENNA_TX]);
		rx_ant = nla_get_u32(info->attrs[NL80211_ATTR_WIPHY_ANTENNA_RX]);

		/* reject antenna configurations which don't match the
		 * available antenna masks, except for the "all" mask */
		if ((~tx_ant && (tx_ant & ~rdev->wiphy.available_antennas_tx)) ||
		    (~rx_ant && (rx_ant & ~rdev->wiphy.available_antennas_rx))) {
			result = -EINVAL;
			goto bad_res;
		}

		tx_ant = tx_ant & rdev->wiphy.available_antennas_tx;
		rx_ant = rx_ant & rdev->wiphy.available_antennas_rx;

		result = rdev->ops->set_antenna(&rdev->wiphy, tx_ant, rx_ant);
		if (result)
			goto bad_res;
	}

	changed = 0;

	if (info->attrs[NL80211_ATTR_WIPHY_RETRY_SHORT]) {
		retry_short = nla_get_u8(
			info->attrs[NL80211_ATTR_WIPHY_RETRY_SHORT]);
		if (retry_short == 0) {
			result = -EINVAL;
			goto bad_res;
		}
		changed |= WIPHY_PARAM_RETRY_SHORT;
	}

	if (info->attrs[NL80211_ATTR_WIPHY_RETRY_LONG]) {
		retry_long = nla_get_u8(
			info->attrs[NL80211_ATTR_WIPHY_RETRY_LONG]);
		if (retry_long == 0) {
			result = -EINVAL;
			goto bad_res;
		}
		changed |= WIPHY_PARAM_RETRY_LONG;
	}

	if (info->attrs[NL80211_ATTR_WIPHY_FRAG_THRESHOLD]) {
		frag_threshold = nla_get_u32(
			info->attrs[NL80211_ATTR_WIPHY_FRAG_THRESHOLD]);
		if (frag_threshold < 256) {
			result = -EINVAL;
			goto bad_res;
		}
		if (frag_threshold != (u32) -1) {
			/*
			 * Fragments (apart from the last one) are required to
			 * have even length. Make the fragmentation code
			 * simpler by stripping LSB should someone try to use
			 * odd threshold value.
			 */
			frag_threshold &= ~0x1;
		}
		changed |= WIPHY_PARAM_FRAG_THRESHOLD;
	}

	if (info->attrs[NL80211_ATTR_WIPHY_RTS_THRESHOLD]) {
		rts_threshold = nla_get_u32(
			info->attrs[NL80211_ATTR_WIPHY_RTS_THRESHOLD]);
		changed |= WIPHY_PARAM_RTS_THRESHOLD;
	}

	if (info->attrs[NL80211_ATTR_WIPHY_COVERAGE_CLASS]) {
		coverage_class = nla_get_u8(
			info->attrs[NL80211_ATTR_WIPHY_COVERAGE_CLASS]);
		changed |= WIPHY_PARAM_COVERAGE_CLASS;
	}

	if (changed) {
		u8 old_retry_short, old_retry_long;
		u32 old_frag_threshold, old_rts_threshold;
		u8 old_coverage_class;

		if (!rdev->ops->set_wiphy_params) {
			result = -EOPNOTSUPP;
			goto bad_res;
		}

		old_retry_short = rdev->wiphy.retry_short;
		old_retry_long = rdev->wiphy.retry_long;
		old_frag_threshold = rdev->wiphy.frag_threshold;
		old_rts_threshold = rdev->wiphy.rts_threshold;
		old_coverage_class = rdev->wiphy.coverage_class;

		if (changed & WIPHY_PARAM_RETRY_SHORT)
			rdev->wiphy.retry_short = retry_short;
		if (changed & WIPHY_PARAM_RETRY_LONG)
			rdev->wiphy.retry_long = retry_long;
		if (changed & WIPHY_PARAM_FRAG_THRESHOLD)
			rdev->wiphy.frag_threshold = frag_threshold;
		if (changed & WIPHY_PARAM_RTS_THRESHOLD)
			rdev->wiphy.rts_threshold = rts_threshold;
		if (changed & WIPHY_PARAM_COVERAGE_CLASS)
			rdev->wiphy.coverage_class = coverage_class;

		result = rdev->ops->set_wiphy_params(&rdev->wiphy, changed);
		if (result) {
			rdev->wiphy.retry_short = old_retry_short;
			rdev->wiphy.retry_long = old_retry_long;
			rdev->wiphy.frag_threshold = old_frag_threshold;
			rdev->wiphy.rts_threshold = old_rts_threshold;
			rdev->wiphy.coverage_class = old_coverage_class;
		}
	}

 bad_res:
	mutex_unlock(&rdev->mtx);
	if (netdev)
		dev_put(netdev);
	return result;
}


static int nl80211_send_iface(struct sk_buff *msg, u32 pid, u32 seq, int flags,
			      struct cfg80211_registered_device *rdev,
			      struct net_device *dev)
{
	void *hdr;

	hdr = nl80211hdr_put(msg, pid, seq, flags, NL80211_CMD_NEW_INTERFACE);
	if (!hdr)
		return -1;

	NLA_PUT_U32(msg, NL80211_ATTR_IFINDEX, dev->ifindex);
	NLA_PUT_U32(msg, NL80211_ATTR_WIPHY, rdev->wiphy_idx);
	NLA_PUT_STRING(msg, NL80211_ATTR_IFNAME, dev->name);
	NLA_PUT_U32(msg, NL80211_ATTR_IFTYPE, dev->ieee80211_ptr->iftype);

	NLA_PUT_U32(msg, NL80211_ATTR_GENERATION,
		    rdev->devlist_generation ^
			(cfg80211_rdev_list_generation << 2));

	return genlmsg_end(msg, hdr);

 nla_put_failure:
	genlmsg_cancel(msg, hdr);
	return -EMSGSIZE;
}

static int nl80211_dump_interface(struct sk_buff *skb, struct netlink_callback *cb)
{
	int wp_idx = 0;
	int if_idx = 0;
	int wp_start = cb->args[0];
	int if_start = cb->args[1];
	struct cfg80211_registered_device *rdev;
	struct wireless_dev *wdev;

	mutex_lock(&cfg80211_mutex);
	list_for_each_entry(rdev, &cfg80211_rdev_list, list) {
		if (!net_eq(wiphy_net(&rdev->wiphy), sock_net(skb->sk)))
			continue;
		if (wp_idx < wp_start) {
			wp_idx++;
			continue;
		}
		if_idx = 0;

		mutex_lock(&rdev->devlist_mtx);
		list_for_each_entry(wdev, &rdev->netdev_list, list) {
			if (if_idx < if_start) {
				if_idx++;
				continue;
			}
			if (nl80211_send_iface(skb, NETLINK_CB(cb->skb).pid,
					       cb->nlh->nlmsg_seq, NLM_F_MULTI,
					       rdev, wdev->netdev) < 0) {
				mutex_unlock(&rdev->devlist_mtx);
				goto out;
			}
			if_idx++;
		}
		mutex_unlock(&rdev->devlist_mtx);

		wp_idx++;
	}
 out:
	mutex_unlock(&cfg80211_mutex);

	cb->args[0] = wp_idx;
	cb->args[1] = if_idx;

	return skb->len;
}

static int nl80211_get_interface(struct sk_buff *skb, struct genl_info *info)
{
	struct sk_buff *msg;
	struct cfg80211_registered_device *dev = info->user_ptr[0];
	struct net_device *netdev = info->user_ptr[1];

	msg = nlmsg_new(NLMSG_DEFAULT_SIZE, GFP_KERNEL);
	if (!msg)
		return -ENOMEM;

	if (nl80211_send_iface(msg, info->snd_pid, info->snd_seq, 0,
			       dev, netdev) < 0) {
		nlmsg_free(msg);
		return -ENOBUFS;
	}

	return genlmsg_reply(msg, info);
}

static const struct nla_policy mntr_flags_policy[NL80211_MNTR_FLAG_MAX + 1] = {
	[NL80211_MNTR_FLAG_FCSFAIL] = { .type = NLA_FLAG },
	[NL80211_MNTR_FLAG_PLCPFAIL] = { .type = NLA_FLAG },
	[NL80211_MNTR_FLAG_CONTROL] = { .type = NLA_FLAG },
	[NL80211_MNTR_FLAG_OTHER_BSS] = { .type = NLA_FLAG },
	[NL80211_MNTR_FLAG_COOK_FRAMES] = { .type = NLA_FLAG },
};

static int parse_monitor_flags(struct nlattr *nla, u32 *mntrflags)
{
	struct nlattr *flags[NL80211_MNTR_FLAG_MAX + 1];
	int flag;

	*mntrflags = 0;

	if (!nla)
		return -EINVAL;

	if (nla_parse_nested(flags, NL80211_MNTR_FLAG_MAX,
			     nla, mntr_flags_policy))
		return -EINVAL;

	for (flag = 1; flag <= NL80211_MNTR_FLAG_MAX; flag++)
		if (flags[flag])
			*mntrflags |= (1<<flag);

	return 0;
}

static int nl80211_valid_4addr(struct cfg80211_registered_device *rdev,
			       struct net_device *netdev, u8 use_4addr,
			       enum nl80211_iftype iftype)
{
	if (!use_4addr) {
		if (netdev && (netdev->priv_flags & IFF_BRIDGE_PORT))
			return -EBUSY;
		return 0;
	}

	switch (iftype) {
	case NL80211_IFTYPE_AP_VLAN:
		if (rdev->wiphy.flags & WIPHY_FLAG_4ADDR_AP)
			return 0;
		break;
	case NL80211_IFTYPE_STATION:
		if (rdev->wiphy.flags & WIPHY_FLAG_4ADDR_STATION)
			return 0;
		break;
	default:
		break;
	}

	return -EOPNOTSUPP;
}

static int nl80211_set_interface(struct sk_buff *skb, struct genl_info *info)
{
	struct cfg80211_registered_device *rdev = info->user_ptr[0];
	struct vif_params params;
	int err;
	enum nl80211_iftype otype, ntype;
	struct net_device *dev = info->user_ptr[1];
	u32 _flags, *flags = NULL;
	bool change = false;

	memset(&params, 0, sizeof(params));

	otype = ntype = dev->ieee80211_ptr->iftype;

	if (info->attrs[NL80211_ATTR_IFTYPE]) {
		ntype = nla_get_u32(info->attrs[NL80211_ATTR_IFTYPE]);
		if (otype != ntype)
			change = true;
		if (ntype > NL80211_IFTYPE_MAX)
			return -EINVAL;
	}

	if (info->attrs[NL80211_ATTR_MESH_ID]) {
		struct wireless_dev *wdev = dev->ieee80211_ptr;

		if (ntype != NL80211_IFTYPE_MESH_POINT)
			return -EINVAL;
		if (netif_running(dev))
			return -EBUSY;

		wdev_lock(wdev);
		BUILD_BUG_ON(IEEE80211_MAX_SSID_LEN !=
			     IEEE80211_MAX_MESH_ID_LEN);
		wdev->mesh_id_up_len =
			nla_len(info->attrs[NL80211_ATTR_MESH_ID]);
		memcpy(wdev->ssid, nla_data(info->attrs[NL80211_ATTR_MESH_ID]),
		       wdev->mesh_id_up_len);
		wdev_unlock(wdev);
	}

	if (info->attrs[NL80211_ATTR_4ADDR]) {
		params.use_4addr = !!nla_get_u8(info->attrs[NL80211_ATTR_4ADDR]);
		change = true;
		err = nl80211_valid_4addr(rdev, dev, params.use_4addr, ntype);
		if (err)
			return err;
	} else {
		params.use_4addr = -1;
	}

	if (info->attrs[NL80211_ATTR_MNTR_FLAGS]) {
		if (ntype != NL80211_IFTYPE_MONITOR)
			return -EINVAL;
		err = parse_monitor_flags(info->attrs[NL80211_ATTR_MNTR_FLAGS],
					  &_flags);
		if (err)
			return err;

		flags = &_flags;
		change = true;
	}

	if (change)
		err = cfg80211_change_iface(rdev, dev, ntype, flags, &params);
	else
		err = 0;

	if (!err && params.use_4addr != -1)
		dev->ieee80211_ptr->use_4addr = params.use_4addr;

	return err;
}

static int nl80211_new_interface(struct sk_buff *skb, struct genl_info *info)
{
	struct cfg80211_registered_device *rdev = info->user_ptr[0];
	struct vif_params params;
	struct net_device *dev;
	int err;
	enum nl80211_iftype type = NL80211_IFTYPE_UNSPECIFIED;
	u32 flags;

	memset(&params, 0, sizeof(params));

	if (!info->attrs[NL80211_ATTR_IFNAME])
		return -EINVAL;

	if (info->attrs[NL80211_ATTR_IFTYPE]) {
		type = nla_get_u32(info->attrs[NL80211_ATTR_IFTYPE]);
		if (type > NL80211_IFTYPE_MAX)
			return -EINVAL;
	}

	if (!rdev->ops->add_virtual_intf ||
	    !(rdev->wiphy.interface_modes & (1 << type)))
		return -EOPNOTSUPP;

	if (info->attrs[NL80211_ATTR_4ADDR]) {
		params.use_4addr = !!nla_get_u8(info->attrs[NL80211_ATTR_4ADDR]);
		err = nl80211_valid_4addr(rdev, NULL, params.use_4addr, type);
		if (err)
			return err;
	}

	err = parse_monitor_flags(type == NL80211_IFTYPE_MONITOR ?
				  info->attrs[NL80211_ATTR_MNTR_FLAGS] : NULL,
				  &flags);
	dev = rdev->ops->add_virtual_intf(&rdev->wiphy,
		nla_data(info->attrs[NL80211_ATTR_IFNAME]),
		type, err ? NULL : &flags, &params);
	if (IS_ERR(dev))
		return PTR_ERR(dev);

	if (type == NL80211_IFTYPE_MESH_POINT &&
	    info->attrs[NL80211_ATTR_MESH_ID]) {
		struct wireless_dev *wdev = dev->ieee80211_ptr;

		wdev_lock(wdev);
		BUILD_BUG_ON(IEEE80211_MAX_SSID_LEN !=
			     IEEE80211_MAX_MESH_ID_LEN);
		wdev->mesh_id_up_len =
			nla_len(info->attrs[NL80211_ATTR_MESH_ID]);
		memcpy(wdev->ssid, nla_data(info->attrs[NL80211_ATTR_MESH_ID]),
		       wdev->mesh_id_up_len);
		wdev_unlock(wdev);
	}

	return 0;
}

static int nl80211_del_interface(struct sk_buff *skb, struct genl_info *info)
{
	struct cfg80211_registered_device *rdev = info->user_ptr[0];
	struct net_device *dev = info->user_ptr[1];

	if (!rdev->ops->del_virtual_intf)
		return -EOPNOTSUPP;

	return rdev->ops->del_virtual_intf(&rdev->wiphy, dev);
}

struct get_key_cookie {
	struct sk_buff *msg;
	int error;
	int idx;
};

static void get_key_callback(void *c, struct key_params *params)
{
	struct nlattr *key;
	struct get_key_cookie *cookie = c;

	if (params->key)
		NLA_PUT(cookie->msg, NL80211_ATTR_KEY_DATA,
			params->key_len, params->key);

	if (params->seq)
		NLA_PUT(cookie->msg, NL80211_ATTR_KEY_SEQ,
			params->seq_len, params->seq);

	if (params->cipher)
		NLA_PUT_U32(cookie->msg, NL80211_ATTR_KEY_CIPHER,
			    params->cipher);

	key = nla_nest_start(cookie->msg, NL80211_ATTR_KEY);
	if (!key)
		goto nla_put_failure;

	if (params->key)
		NLA_PUT(cookie->msg, NL80211_KEY_DATA,
			params->key_len, params->key);

	if (params->seq)
		NLA_PUT(cookie->msg, NL80211_KEY_SEQ,
			params->seq_len, params->seq);

	if (params->cipher)
		NLA_PUT_U32(cookie->msg, NL80211_KEY_CIPHER,
			    params->cipher);

	NLA_PUT_U8(cookie->msg, NL80211_ATTR_KEY_IDX, cookie->idx);

	nla_nest_end(cookie->msg, key);

	return;
 nla_put_failure:
	cookie->error = 1;
}

static int nl80211_get_key(struct sk_buff *skb, struct genl_info *info)
{
	struct cfg80211_registered_device *rdev = info->user_ptr[0];
	int err;
	struct net_device *dev = info->user_ptr[1];
	u8 key_idx = 0;
	const u8 *mac_addr = NULL;
	bool pairwise;
	struct get_key_cookie cookie = {
		.error = 0,
	};
	void *hdr;
	struct sk_buff *msg;

	if (info->attrs[NL80211_ATTR_KEY_IDX])
		key_idx = nla_get_u8(info->attrs[NL80211_ATTR_KEY_IDX]);

	if (key_idx > 5)
		return -EINVAL;

	if (info->attrs[NL80211_ATTR_MAC])
		mac_addr = nla_data(info->attrs[NL80211_ATTR_MAC]);

	pairwise = !!mac_addr;
	if (info->attrs[NL80211_ATTR_KEY_TYPE]) {
		u32 kt = nla_get_u32(info->attrs[NL80211_ATTR_KEY_TYPE]);
		if (kt >= NUM_NL80211_KEYTYPES)
			return -EINVAL;
		if (kt != NL80211_KEYTYPE_GROUP &&
		    kt != NL80211_KEYTYPE_PAIRWISE)
			return -EINVAL;
		pairwise = kt == NL80211_KEYTYPE_PAIRWISE;
	}

	if (!rdev->ops->get_key)
		return -EOPNOTSUPP;

	msg = nlmsg_new(NLMSG_DEFAULT_SIZE, GFP_KERNEL);
	if (!msg)
		return -ENOMEM;

	hdr = nl80211hdr_put(msg, info->snd_pid, info->snd_seq, 0,
			     NL80211_CMD_NEW_KEY);
	if (IS_ERR(hdr))
		return PTR_ERR(hdr);

	cookie.msg = msg;
	cookie.idx = key_idx;

	NLA_PUT_U32(msg, NL80211_ATTR_IFINDEX, dev->ifindex);
	NLA_PUT_U8(msg, NL80211_ATTR_KEY_IDX, key_idx);
	if (mac_addr)
		NLA_PUT(msg, NL80211_ATTR_MAC, ETH_ALEN, mac_addr);

	if (pairwise && mac_addr &&
	    !(rdev->wiphy.flags & WIPHY_FLAG_IBSS_RSN))
		return -ENOENT;

	err = rdev->ops->get_key(&rdev->wiphy, dev, key_idx, pairwise,
				 mac_addr, &cookie, get_key_callback);

	if (err)
		goto free_msg;

	if (cookie.error)
		goto nla_put_failure;

	genlmsg_end(msg, hdr);
	return genlmsg_reply(msg, info);

 nla_put_failure:
	err = -ENOBUFS;
 free_msg:
	nlmsg_free(msg);
	return err;
}

static int nl80211_set_key(struct sk_buff *skb, struct genl_info *info)
{
	struct cfg80211_registered_device *rdev = info->user_ptr[0];
	struct key_parse key;
	int err;
	struct net_device *dev = info->user_ptr[1];

	err = nl80211_parse_key(info, &key);
	if (err)
		return err;

	if (key.idx < 0)
		return -EINVAL;

	/* only support setting default key */
	if (!key.def && !key.defmgmt)
		return -EINVAL;

	wdev_lock(dev->ieee80211_ptr);

	if (key.def) {
		if (!rdev->ops->set_default_key) {
			err = -EOPNOTSUPP;
			goto out;
		}

		err = nl80211_key_allowed(dev->ieee80211_ptr);
		if (err)
			goto out;

		err = rdev->ops->set_default_key(&rdev->wiphy, dev, key.idx,
						 key.def_uni, key.def_multi);

		if (err)
			goto out;

#ifdef CONFIG_CFG80211_WEXT
		dev->ieee80211_ptr->wext.default_key = key.idx;
#endif
	} else {
		if (key.def_uni || !key.def_multi) {
			err = -EINVAL;
			goto out;
		}

		if (!rdev->ops->set_default_mgmt_key) {
			err = -EOPNOTSUPP;
			goto out;
		}

		err = nl80211_key_allowed(dev->ieee80211_ptr);
		if (err)
			goto out;

		err = rdev->ops->set_default_mgmt_key(&rdev->wiphy,
						      dev, key.idx);
		if (err)
			goto out;

#ifdef CONFIG_CFG80211_WEXT
		dev->ieee80211_ptr->wext.default_mgmt_key = key.idx;
#endif
	}

 out:
	wdev_unlock(dev->ieee80211_ptr);

	return err;
}

static int nl80211_new_key(struct sk_buff *skb, struct genl_info *info)
{
	struct cfg80211_registered_device *rdev = info->user_ptr[0];
	int err;
	struct net_device *dev = info->user_ptr[1];
	struct key_parse key;
	const u8 *mac_addr = NULL;

	err = nl80211_parse_key(info, &key);
	if (err)
		return err;

	if (!key.p.key)
		return -EINVAL;

	if (info->attrs[NL80211_ATTR_MAC])
		mac_addr = nla_data(info->attrs[NL80211_ATTR_MAC]);

	if (key.type == -1) {
		if (mac_addr)
			key.type = NL80211_KEYTYPE_PAIRWISE;
		else
			key.type = NL80211_KEYTYPE_GROUP;
	}

	/* for now */
	if (key.type != NL80211_KEYTYPE_PAIRWISE &&
	    key.type != NL80211_KEYTYPE_GROUP)
		return -EINVAL;

	if (!rdev->ops->add_key)
		return -EOPNOTSUPP;

	if (cfg80211_validate_key_settings(rdev, &key.p, key.idx,
					   key.type == NL80211_KEYTYPE_PAIRWISE,
					   mac_addr))
		return -EINVAL;

	wdev_lock(dev->ieee80211_ptr);
	err = nl80211_key_allowed(dev->ieee80211_ptr);
	if (!err)
		err = rdev->ops->add_key(&rdev->wiphy, dev, key.idx,
					 key.type == NL80211_KEYTYPE_PAIRWISE,
					 mac_addr, &key.p);
	wdev_unlock(dev->ieee80211_ptr);

	return err;
}

static int nl80211_del_key(struct sk_buff *skb, struct genl_info *info)
{
	struct cfg80211_registered_device *rdev = info->user_ptr[0];
	int err;
	struct net_device *dev = info->user_ptr[1];
	u8 *mac_addr = NULL;
	struct key_parse key;

	err = nl80211_parse_key(info, &key);
	if (err)
		return err;

	if (info->attrs[NL80211_ATTR_MAC])
		mac_addr = nla_data(info->attrs[NL80211_ATTR_MAC]);

	if (key.type == -1) {
		if (mac_addr)
			key.type = NL80211_KEYTYPE_PAIRWISE;
		else
			key.type = NL80211_KEYTYPE_GROUP;
	}

	/* for now */
	if (key.type != NL80211_KEYTYPE_PAIRWISE &&
	    key.type != NL80211_KEYTYPE_GROUP)
		return -EINVAL;

	if (!rdev->ops->del_key)
		return -EOPNOTSUPP;

	wdev_lock(dev->ieee80211_ptr);
	err = nl80211_key_allowed(dev->ieee80211_ptr);

	if (key.type == NL80211_KEYTYPE_PAIRWISE && mac_addr &&
	    !(rdev->wiphy.flags & WIPHY_FLAG_IBSS_RSN))
		err = -ENOENT;

	if (!err)
		err = rdev->ops->del_key(&rdev->wiphy, dev, key.idx,
					 key.type == NL80211_KEYTYPE_PAIRWISE,
					 mac_addr);

#ifdef CONFIG_CFG80211_WEXT
	if (!err) {
		if (key.idx == dev->ieee80211_ptr->wext.default_key)
			dev->ieee80211_ptr->wext.default_key = -1;
		else if (key.idx == dev->ieee80211_ptr->wext.default_mgmt_key)
			dev->ieee80211_ptr->wext.default_mgmt_key = -1;
	}
#endif
	wdev_unlock(dev->ieee80211_ptr);

	return err;
}

static int nl80211_addset_beacon(struct sk_buff *skb, struct genl_info *info)
{
        int (*call)(struct wiphy *wiphy, struct net_device *dev,
		    struct beacon_parameters *info);
	struct cfg80211_registered_device *rdev = info->user_ptr[0];
	struct net_device *dev = info->user_ptr[1];
	struct wireless_dev *wdev = dev->ieee80211_ptr;
	struct beacon_parameters params;
	int haveinfo = 0, err;

	if (!is_valid_ie_attr(info->attrs[NL80211_ATTR_BEACON_TAIL]) ||
	    !is_valid_ie_attr(info->attrs[NL80211_ATTR_IE]) ||
	    !is_valid_ie_attr(info->attrs[NL80211_ATTR_IE_PROBE_RESP]) ||
	    !is_valid_ie_attr(info->attrs[NL80211_ATTR_IE_ASSOC_RESP]))
		return -EINVAL;

	if (dev->ieee80211_ptr->iftype != NL80211_IFTYPE_AP &&
	    dev->ieee80211_ptr->iftype != NL80211_IFTYPE_P2P_GO)
		return -EOPNOTSUPP;

	memset(&params, 0, sizeof(params));

	switch (info->genlhdr->cmd) {
	case NL80211_CMD_NEW_BEACON:
		/* these are required for NEW_BEACON */
		if (!info->attrs[NL80211_ATTR_BEACON_INTERVAL] ||
		    !info->attrs[NL80211_ATTR_DTIM_PERIOD] ||
		    !info->attrs[NL80211_ATTR_BEACON_HEAD])
			return -EINVAL;

		params.interval =
			nla_get_u32(info->attrs[NL80211_ATTR_BEACON_INTERVAL]);
		params.dtim_period =
			nla_get_u32(info->attrs[NL80211_ATTR_DTIM_PERIOD]);

		err = cfg80211_validate_beacon_int(rdev, params.interval);
		if (err)
			return err;

		/*
		 * In theory, some of these attributes could be required for
		 * NEW_BEACON, but since they were not used when the command was
		 * originally added, keep them optional for old user space
		 * programs to work with drivers that do not need the additional
		 * information.
		 */
		if (info->attrs[NL80211_ATTR_SSID]) {
			params.ssid = nla_data(info->attrs[NL80211_ATTR_SSID]);
			params.ssid_len =
				nla_len(info->attrs[NL80211_ATTR_SSID]);
			if (params.ssid_len == 0 ||
			    params.ssid_len > IEEE80211_MAX_SSID_LEN)
				return -EINVAL;
		}

		if (info->attrs[NL80211_ATTR_HIDDEN_SSID]) {
			params.hidden_ssid = nla_get_u32(
				info->attrs[NL80211_ATTR_HIDDEN_SSID]);
			if (params.hidden_ssid !=
			    NL80211_HIDDEN_SSID_NOT_IN_USE &&
			    params.hidden_ssid !=
			    NL80211_HIDDEN_SSID_ZERO_LEN &&
			    params.hidden_ssid !=
			    NL80211_HIDDEN_SSID_ZERO_CONTENTS)
				return -EINVAL;
		}

		params.privacy = !!info->attrs[NL80211_ATTR_PRIVACY];

		if (info->attrs[NL80211_ATTR_AUTH_TYPE]) {
			params.auth_type = nla_get_u32(
				info->attrs[NL80211_ATTR_AUTH_TYPE]);
			if (!nl80211_valid_auth_type(params.auth_type))
				return -EINVAL;
		} else
			params.auth_type = NL80211_AUTHTYPE_AUTOMATIC;

		err = nl80211_crypto_settings(rdev, info, &params.crypto,
					      NL80211_MAX_NR_CIPHER_SUITES);
		if (err)
			return err;

		call = rdev->ops->add_beacon;
		break;
	case NL80211_CMD_SET_BEACON:
		call = rdev->ops->set_beacon;
		break;
	default:
		WARN_ON(1);
		return -EOPNOTSUPP;
	}

	if (!call)
		return -EOPNOTSUPP;

	if (info->attrs[NL80211_ATTR_BEACON_HEAD]) {
		params.head = nla_data(info->attrs[NL80211_ATTR_BEACON_HEAD]);
		params.head_len =
		    nla_len(info->attrs[NL80211_ATTR_BEACON_HEAD]);
		haveinfo = 1;
	}

	if (info->attrs[NL80211_ATTR_BEACON_TAIL]) {
		params.tail = nla_data(info->attrs[NL80211_ATTR_BEACON_TAIL]);
		params.tail_len =
		    nla_len(info->attrs[NL80211_ATTR_BEACON_TAIL]);
		haveinfo = 1;
	}

	if (!haveinfo)
		return -EINVAL;

	if (info->attrs[NL80211_ATTR_IE]) {
		params.beacon_ies = nla_data(info->attrs[NL80211_ATTR_IE]);
		params.beacon_ies_len = nla_len(info->attrs[NL80211_ATTR_IE]);
	}

	if (info->attrs[NL80211_ATTR_IE_PROBE_RESP]) {
		params.proberesp_ies =
			nla_data(info->attrs[NL80211_ATTR_IE_PROBE_RESP]);
		params.proberesp_ies_len =
			nla_len(info->attrs[NL80211_ATTR_IE_PROBE_RESP]);
	}

	if (info->attrs[NL80211_ATTR_IE_ASSOC_RESP]) {
		params.assocresp_ies =
			nla_data(info->attrs[NL80211_ATTR_IE_ASSOC_RESP]);
		params.assocresp_ies_len =
			nla_len(info->attrs[NL80211_ATTR_IE_ASSOC_RESP]);
	}

	err = call(&rdev->wiphy, dev, &params);
	if (!err && params.interval)
		wdev->beacon_interval = params.interval;
	return err;
}

static int nl80211_del_beacon(struct sk_buff *skb, struct genl_info *info)
{
	struct cfg80211_registered_device *rdev = info->user_ptr[0];
	struct net_device *dev = info->user_ptr[1];
	struct wireless_dev *wdev = dev->ieee80211_ptr;
	int err;

	if (!rdev->ops->del_beacon)
		return -EOPNOTSUPP;

	if (dev->ieee80211_ptr->iftype != NL80211_IFTYPE_AP &&
	    dev->ieee80211_ptr->iftype != NL80211_IFTYPE_P2P_GO)
		return -EOPNOTSUPP;

	err = rdev->ops->del_beacon(&rdev->wiphy, dev);
	if (!err)
		wdev->beacon_interval = 0;
	return err;
}

static const struct nla_policy sta_flags_policy[NL80211_STA_FLAG_MAX + 1] = {
	[NL80211_STA_FLAG_AUTHORIZED] = { .type = NLA_FLAG },
	[NL80211_STA_FLAG_SHORT_PREAMBLE] = { .type = NLA_FLAG },
	[NL80211_STA_FLAG_WME] = { .type = NLA_FLAG },
	[NL80211_STA_FLAG_MFP] = { .type = NLA_FLAG },
	[NL80211_STA_FLAG_AUTHENTICATED] = { .type = NLA_FLAG },
};

static int parse_station_flags(struct genl_info *info,
			       struct station_parameters *params)
{
	struct nlattr *flags[NL80211_STA_FLAG_MAX + 1];
	struct nlattr *nla;
	int flag;

	/*
	 * Try parsing the new attribute first so userspace
	 * can specify both for older kernels.
	 */
	nla = info->attrs[NL80211_ATTR_STA_FLAGS2];
	if (nla) {
		struct nl80211_sta_flag_update *sta_flags;

		sta_flags = nla_data(nla);
		params->sta_flags_mask = sta_flags->mask;
		params->sta_flags_set = sta_flags->set;
		if ((params->sta_flags_mask |
		     params->sta_flags_set) & BIT(__NL80211_STA_FLAG_INVALID))
			return -EINVAL;
		return 0;
	}

	/* if present, parse the old attribute */

	nla = info->attrs[NL80211_ATTR_STA_FLAGS];
	if (!nla)
		return 0;

	if (nla_parse_nested(flags, NL80211_STA_FLAG_MAX,
			     nla, sta_flags_policy))
		return -EINVAL;

	params->sta_flags_mask = (1 << __NL80211_STA_FLAG_AFTER_LAST) - 1;
	params->sta_flags_mask &= ~1;

	for (flag = 1; flag <= NL80211_STA_FLAG_MAX; flag++)
		if (flags[flag])
			params->sta_flags_set |= (1<<flag);

	return 0;
}

static bool nl80211_put_sta_rate(struct sk_buff *msg, struct rate_info *info,
				 int attr)
{
	struct nlattr *rate;
	u16 bitrate;

	rate = nla_nest_start(msg, attr);
	if (!rate)
		goto nla_put_failure;

	/* cfg80211_calculate_bitrate will return 0 for mcs >= 32 */
	bitrate = cfg80211_calculate_bitrate(info);
	if (bitrate > 0)
		NLA_PUT_U16(msg, NL80211_RATE_INFO_BITRATE, bitrate);

	if (info->flags & RATE_INFO_FLAGS_MCS)
		NLA_PUT_U8(msg, NL80211_RATE_INFO_MCS, info->mcs);
	if (info->flags & RATE_INFO_FLAGS_40_MHZ_WIDTH)
		NLA_PUT_FLAG(msg, NL80211_RATE_INFO_40_MHZ_WIDTH);
	if (info->flags & RATE_INFO_FLAGS_SHORT_GI)
		NLA_PUT_FLAG(msg, NL80211_RATE_INFO_SHORT_GI);

	nla_nest_end(msg, rate);
	return true;

nla_put_failure:
	return false;
}

static int nl80211_send_station(struct sk_buff *msg, u32 pid, u32 seq,
				int flags, struct net_device *dev,
				const u8 *mac_addr, struct station_info *sinfo)
{
	void *hdr;
	struct nlattr *sinfoattr, *bss_param;

	hdr = nl80211hdr_put(msg, pid, seq, flags, NL80211_CMD_NEW_STATION);
	if (!hdr)
		return -1;

	NLA_PUT_U32(msg, NL80211_ATTR_IFINDEX, dev->ifindex);
	NLA_PUT(msg, NL80211_ATTR_MAC, ETH_ALEN, mac_addr);

	NLA_PUT_U32(msg, NL80211_ATTR_GENERATION, sinfo->generation);

	sinfoattr = nla_nest_start(msg, NL80211_ATTR_STA_INFO);
	if (!sinfoattr)
		goto nla_put_failure;
	if (sinfo->filled & STATION_INFO_CONNECTED_TIME)
		NLA_PUT_U32(msg, NL80211_STA_INFO_CONNECTED_TIME,
			    sinfo->connected_time);
	if (sinfo->filled & STATION_INFO_INACTIVE_TIME)
		NLA_PUT_U32(msg, NL80211_STA_INFO_INACTIVE_TIME,
			    sinfo->inactive_time);
	if (sinfo->filled & STATION_INFO_RX_BYTES)
		NLA_PUT_U32(msg, NL80211_STA_INFO_RX_BYTES,
			    sinfo->rx_bytes);
	if (sinfo->filled & STATION_INFO_TX_BYTES)
		NLA_PUT_U32(msg, NL80211_STA_INFO_TX_BYTES,
			    sinfo->tx_bytes);
	if (sinfo->filled & STATION_INFO_LLID)
		NLA_PUT_U16(msg, NL80211_STA_INFO_LLID,
			    sinfo->llid);
	if (sinfo->filled & STATION_INFO_PLID)
		NLA_PUT_U16(msg, NL80211_STA_INFO_PLID,
			    sinfo->plid);
	if (sinfo->filled & STATION_INFO_PLINK_STATE)
		NLA_PUT_U8(msg, NL80211_STA_INFO_PLINK_STATE,
			    sinfo->plink_state);
	if (sinfo->filled & STATION_INFO_SIGNAL)
		NLA_PUT_U8(msg, NL80211_STA_INFO_SIGNAL,
			   sinfo->signal);
	if (sinfo->filled & STATION_INFO_SIGNAL_AVG)
		NLA_PUT_U8(msg, NL80211_STA_INFO_SIGNAL_AVG,
			   sinfo->signal_avg);
	if (sinfo->filled & STATION_INFO_TX_BITRATE) {
		if (!nl80211_put_sta_rate(msg, &sinfo->txrate,
					  NL80211_STA_INFO_TX_BITRATE))
			goto nla_put_failure;
	}
	if (sinfo->filled & STATION_INFO_RX_BITRATE) {
		if (!nl80211_put_sta_rate(msg, &sinfo->rxrate,
					  NL80211_STA_INFO_RX_BITRATE))
			goto nla_put_failure;
	}
	if (sinfo->filled & STATION_INFO_RX_PACKETS)
		NLA_PUT_U32(msg, NL80211_STA_INFO_RX_PACKETS,
			    sinfo->rx_packets);
	if (sinfo->filled & STATION_INFO_TX_PACKETS)
		NLA_PUT_U32(msg, NL80211_STA_INFO_TX_PACKETS,
			    sinfo->tx_packets);
	if (sinfo->filled & STATION_INFO_TX_RETRIES)
		NLA_PUT_U32(msg, NL80211_STA_INFO_TX_RETRIES,
			    sinfo->tx_retries);
	if (sinfo->filled & STATION_INFO_TX_FAILED)
		NLA_PUT_U32(msg, NL80211_STA_INFO_TX_FAILED,
			    sinfo->tx_failed);
	if (sinfo->filled & STATION_INFO_BSS_PARAM) {
		bss_param = nla_nest_start(msg, NL80211_STA_INFO_BSS_PARAM);
		if (!bss_param)
			goto nla_put_failure;

		if (sinfo->bss_param.flags & BSS_PARAM_FLAGS_CTS_PROT)
			NLA_PUT_FLAG(msg, NL80211_STA_BSS_PARAM_CTS_PROT);
		if (sinfo->bss_param.flags & BSS_PARAM_FLAGS_SHORT_PREAMBLE)
			NLA_PUT_FLAG(msg, NL80211_STA_BSS_PARAM_SHORT_PREAMBLE);
		if (sinfo->bss_param.flags & BSS_PARAM_FLAGS_SHORT_SLOT_TIME)
			NLA_PUT_FLAG(msg,
				     NL80211_STA_BSS_PARAM_SHORT_SLOT_TIME);
		NLA_PUT_U8(msg, NL80211_STA_BSS_PARAM_DTIM_PERIOD,
			   sinfo->bss_param.dtim_period);
		NLA_PUT_U16(msg, NL80211_STA_BSS_PARAM_BEACON_INTERVAL,
			    sinfo->bss_param.beacon_interval);

		nla_nest_end(msg, bss_param);
	}
	nla_nest_end(msg, sinfoattr);

<<<<<<< HEAD
	if (sinfo->assoc_req_ies)
=======
	if (sinfo->filled & STATION_INFO_ASSOC_REQ_IES)
>>>>>>> 62618c1b
		NLA_PUT(msg, NL80211_ATTR_IE, sinfo->assoc_req_ies_len,
			sinfo->assoc_req_ies);

	return genlmsg_end(msg, hdr);

 nla_put_failure:
	genlmsg_cancel(msg, hdr);
	return -EMSGSIZE;
}

static int nl80211_dump_station(struct sk_buff *skb,
				struct netlink_callback *cb)
{
	struct station_info sinfo;
	struct cfg80211_registered_device *dev;
	struct net_device *netdev;
	u8 mac_addr[ETH_ALEN];
	int sta_idx = cb->args[1];
	int err;

	err = nl80211_prepare_netdev_dump(skb, cb, &dev, &netdev);
	if (err)
		return err;

	if (!dev->ops->dump_station) {
		err = -EOPNOTSUPP;
		goto out_err;
	}

	while (1) {
		memset(&sinfo, 0, sizeof(sinfo));
		err = dev->ops->dump_station(&dev->wiphy, netdev, sta_idx,
					     mac_addr, &sinfo);
		if (err == -ENOENT)
			break;
		if (err)
			goto out_err;

		if (nl80211_send_station(skb,
				NETLINK_CB(cb->skb).pid,
				cb->nlh->nlmsg_seq, NLM_F_MULTI,
				netdev, mac_addr,
				&sinfo) < 0)
			goto out;

		sta_idx++;
	}


 out:
	cb->args[1] = sta_idx;
	err = skb->len;
 out_err:
	nl80211_finish_netdev_dump(dev);

	return err;
}

static int nl80211_get_station(struct sk_buff *skb, struct genl_info *info)
{
	struct cfg80211_registered_device *rdev = info->user_ptr[0];
	struct net_device *dev = info->user_ptr[1];
	struct station_info sinfo;
	struct sk_buff *msg;
	u8 *mac_addr = NULL;
	int err;

	memset(&sinfo, 0, sizeof(sinfo));

	if (!info->attrs[NL80211_ATTR_MAC])
		return -EINVAL;

	mac_addr = nla_data(info->attrs[NL80211_ATTR_MAC]);

	if (!rdev->ops->get_station)
		return -EOPNOTSUPP;

	err = rdev->ops->get_station(&rdev->wiphy, dev, mac_addr, &sinfo);
	if (err)
		return err;

	msg = nlmsg_new(NLMSG_DEFAULT_SIZE, GFP_KERNEL);
	if (!msg)
		return -ENOMEM;

	if (nl80211_send_station(msg, info->snd_pid, info->snd_seq, 0,
				 dev, mac_addr, &sinfo) < 0) {
		nlmsg_free(msg);
		return -ENOBUFS;
	}

	return genlmsg_reply(msg, info);
}

/*
 * Get vlan interface making sure it is running and on the right wiphy.
 */
static int get_vlan(struct genl_info *info,
		    struct cfg80211_registered_device *rdev,
		    struct net_device **vlan)
{
	struct nlattr *vlanattr = info->attrs[NL80211_ATTR_STA_VLAN];
	*vlan = NULL;

	if (vlanattr) {
		*vlan = dev_get_by_index(genl_info_net(info),
					 nla_get_u32(vlanattr));
		if (!*vlan)
			return -ENODEV;
		if (!(*vlan)->ieee80211_ptr)
			return -EINVAL;
		if ((*vlan)->ieee80211_ptr->wiphy != &rdev->wiphy)
			return -EINVAL;
		if (!netif_running(*vlan))
			return -ENETDOWN;
	}
	return 0;
}

static int nl80211_set_station(struct sk_buff *skb, struct genl_info *info)
{
	struct cfg80211_registered_device *rdev = info->user_ptr[0];
	int err;
	struct net_device *dev = info->user_ptr[1];
	struct station_parameters params;
	u8 *mac_addr = NULL;

	memset(&params, 0, sizeof(params));

	params.listen_interval = -1;
	params.plink_state = -1;

	if (info->attrs[NL80211_ATTR_STA_AID])
		return -EINVAL;

	if (!info->attrs[NL80211_ATTR_MAC])
		return -EINVAL;

	mac_addr = nla_data(info->attrs[NL80211_ATTR_MAC]);

	if (info->attrs[NL80211_ATTR_STA_SUPPORTED_RATES]) {
		params.supported_rates =
			nla_data(info->attrs[NL80211_ATTR_STA_SUPPORTED_RATES]);
		params.supported_rates_len =
			nla_len(info->attrs[NL80211_ATTR_STA_SUPPORTED_RATES]);
	}

	if (info->attrs[NL80211_ATTR_STA_LISTEN_INTERVAL])
		params.listen_interval =
		    nla_get_u16(info->attrs[NL80211_ATTR_STA_LISTEN_INTERVAL]);

	if (info->attrs[NL80211_ATTR_HT_CAPABILITY])
		params.ht_capa =
			nla_data(info->attrs[NL80211_ATTR_HT_CAPABILITY]);

	if (parse_station_flags(info, &params))
		return -EINVAL;

	if (info->attrs[NL80211_ATTR_STA_PLINK_ACTION])
		params.plink_action =
		    nla_get_u8(info->attrs[NL80211_ATTR_STA_PLINK_ACTION]);

	if (info->attrs[NL80211_ATTR_STA_PLINK_STATE])
		params.plink_state =
		    nla_get_u8(info->attrs[NL80211_ATTR_STA_PLINK_STATE]);

	err = get_vlan(info, rdev, &params.vlan);
	if (err)
		goto out;

	/* validate settings */
	err = 0;

	switch (dev->ieee80211_ptr->iftype) {
	case NL80211_IFTYPE_AP:
	case NL80211_IFTYPE_AP_VLAN:
	case NL80211_IFTYPE_P2P_GO:
		/* disallow mesh-specific things */
		if (params.plink_action)
			err = -EINVAL;
		break;
	case NL80211_IFTYPE_P2P_CLIENT:
	case NL80211_IFTYPE_STATION:
		/* disallow everything but AUTHORIZED flag */
		if (params.plink_action)
			err = -EINVAL;
		if (params.vlan)
			err = -EINVAL;
		if (params.supported_rates)
			err = -EINVAL;
		if (params.ht_capa)
			err = -EINVAL;
		if (params.listen_interval >= 0)
			err = -EINVAL;
		if (params.sta_flags_mask & ~BIT(NL80211_STA_FLAG_AUTHORIZED))
			err = -EINVAL;
		break;
	case NL80211_IFTYPE_MESH_POINT:
		/* disallow things mesh doesn't support */
		if (params.vlan)
			err = -EINVAL;
		if (params.ht_capa)
			err = -EINVAL;
		if (params.listen_interval >= 0)
			err = -EINVAL;
		if (params.sta_flags_mask &
				~(BIT(NL80211_STA_FLAG_AUTHENTICATED) |
				  BIT(NL80211_STA_FLAG_MFP) |
				  BIT(NL80211_STA_FLAG_AUTHORIZED)))
			err = -EINVAL;
		break;
	default:
		err = -EINVAL;
	}

	if (err)
		goto out;

	if (!rdev->ops->change_station) {
		err = -EOPNOTSUPP;
		goto out;
	}

	err = rdev->ops->change_station(&rdev->wiphy, dev, mac_addr, &params);

 out:
	if (params.vlan)
		dev_put(params.vlan);

	return err;
}

static int nl80211_new_station(struct sk_buff *skb, struct genl_info *info)
{
	struct cfg80211_registered_device *rdev = info->user_ptr[0];
	int err;
	struct net_device *dev = info->user_ptr[1];
	struct station_parameters params;
	u8 *mac_addr = NULL;

	memset(&params, 0, sizeof(params));

	if (!info->attrs[NL80211_ATTR_MAC])
		return -EINVAL;

	if (!info->attrs[NL80211_ATTR_STA_LISTEN_INTERVAL])
		return -EINVAL;

	if (!info->attrs[NL80211_ATTR_STA_SUPPORTED_RATES])
		return -EINVAL;

	if (!info->attrs[NL80211_ATTR_STA_AID])
		return -EINVAL;

	mac_addr = nla_data(info->attrs[NL80211_ATTR_MAC]);
	params.supported_rates =
		nla_data(info->attrs[NL80211_ATTR_STA_SUPPORTED_RATES]);
	params.supported_rates_len =
		nla_len(info->attrs[NL80211_ATTR_STA_SUPPORTED_RATES]);
	params.listen_interval =
		nla_get_u16(info->attrs[NL80211_ATTR_STA_LISTEN_INTERVAL]);

	params.aid = nla_get_u16(info->attrs[NL80211_ATTR_STA_AID]);
	if (!params.aid || params.aid > IEEE80211_MAX_AID)
		return -EINVAL;

	if (info->attrs[NL80211_ATTR_HT_CAPABILITY])
		params.ht_capa =
			nla_data(info->attrs[NL80211_ATTR_HT_CAPABILITY]);

	if (info->attrs[NL80211_ATTR_STA_PLINK_ACTION])
		params.plink_action =
		    nla_get_u8(info->attrs[NL80211_ATTR_STA_PLINK_ACTION]);

	if (parse_station_flags(info, &params))
		return -EINVAL;

	if (dev->ieee80211_ptr->iftype != NL80211_IFTYPE_AP &&
	    dev->ieee80211_ptr->iftype != NL80211_IFTYPE_AP_VLAN &&
	    dev->ieee80211_ptr->iftype != NL80211_IFTYPE_MESH_POINT &&
	    dev->ieee80211_ptr->iftype != NL80211_IFTYPE_P2P_GO)
		return -EINVAL;

	err = get_vlan(info, rdev, &params.vlan);
	if (err)
		goto out;

	/* validate settings */
	err = 0;

	if (!rdev->ops->add_station) {
		err = -EOPNOTSUPP;
		goto out;
	}

	err = rdev->ops->add_station(&rdev->wiphy, dev, mac_addr, &params);

 out:
	if (params.vlan)
		dev_put(params.vlan);
	return err;
}

static int nl80211_del_station(struct sk_buff *skb, struct genl_info *info)
{
	struct cfg80211_registered_device *rdev = info->user_ptr[0];
	struct net_device *dev = info->user_ptr[1];
	u8 *mac_addr = NULL;

	if (info->attrs[NL80211_ATTR_MAC])
		mac_addr = nla_data(info->attrs[NL80211_ATTR_MAC]);

	if (dev->ieee80211_ptr->iftype != NL80211_IFTYPE_AP &&
	    dev->ieee80211_ptr->iftype != NL80211_IFTYPE_AP_VLAN &&
	    dev->ieee80211_ptr->iftype != NL80211_IFTYPE_MESH_POINT &&
	    dev->ieee80211_ptr->iftype != NL80211_IFTYPE_P2P_GO)
		return -EINVAL;

	if (!rdev->ops->del_station)
		return -EOPNOTSUPP;

	return rdev->ops->del_station(&rdev->wiphy, dev, mac_addr);
}

static int nl80211_send_mpath(struct sk_buff *msg, u32 pid, u32 seq,
				int flags, struct net_device *dev,
				u8 *dst, u8 *next_hop,
				struct mpath_info *pinfo)
{
	void *hdr;
	struct nlattr *pinfoattr;

	hdr = nl80211hdr_put(msg, pid, seq, flags, NL80211_CMD_NEW_STATION);
	if (!hdr)
		return -1;

	NLA_PUT_U32(msg, NL80211_ATTR_IFINDEX, dev->ifindex);
	NLA_PUT(msg, NL80211_ATTR_MAC, ETH_ALEN, dst);
	NLA_PUT(msg, NL80211_ATTR_MPATH_NEXT_HOP, ETH_ALEN, next_hop);

	NLA_PUT_U32(msg, NL80211_ATTR_GENERATION, pinfo->generation);

	pinfoattr = nla_nest_start(msg, NL80211_ATTR_MPATH_INFO);
	if (!pinfoattr)
		goto nla_put_failure;
	if (pinfo->filled & MPATH_INFO_FRAME_QLEN)
		NLA_PUT_U32(msg, NL80211_MPATH_INFO_FRAME_QLEN,
			    pinfo->frame_qlen);
	if (pinfo->filled & MPATH_INFO_SN)
		NLA_PUT_U32(msg, NL80211_MPATH_INFO_SN,
			    pinfo->sn);
	if (pinfo->filled & MPATH_INFO_METRIC)
		NLA_PUT_U32(msg, NL80211_MPATH_INFO_METRIC,
			    pinfo->metric);
	if (pinfo->filled & MPATH_INFO_EXPTIME)
		NLA_PUT_U32(msg, NL80211_MPATH_INFO_EXPTIME,
			    pinfo->exptime);
	if (pinfo->filled & MPATH_INFO_FLAGS)
		NLA_PUT_U8(msg, NL80211_MPATH_INFO_FLAGS,
			    pinfo->flags);
	if (pinfo->filled & MPATH_INFO_DISCOVERY_TIMEOUT)
		NLA_PUT_U32(msg, NL80211_MPATH_INFO_DISCOVERY_TIMEOUT,
			    pinfo->discovery_timeout);
	if (pinfo->filled & MPATH_INFO_DISCOVERY_RETRIES)
		NLA_PUT_U8(msg, NL80211_MPATH_INFO_DISCOVERY_RETRIES,
			    pinfo->discovery_retries);

	nla_nest_end(msg, pinfoattr);

	return genlmsg_end(msg, hdr);

 nla_put_failure:
	genlmsg_cancel(msg, hdr);
	return -EMSGSIZE;
}

static int nl80211_dump_mpath(struct sk_buff *skb,
			      struct netlink_callback *cb)
{
	struct mpath_info pinfo;
	struct cfg80211_registered_device *dev;
	struct net_device *netdev;
	u8 dst[ETH_ALEN];
	u8 next_hop[ETH_ALEN];
	int path_idx = cb->args[1];
	int err;

	err = nl80211_prepare_netdev_dump(skb, cb, &dev, &netdev);
	if (err)
		return err;

	if (!dev->ops->dump_mpath) {
		err = -EOPNOTSUPP;
		goto out_err;
	}

	if (netdev->ieee80211_ptr->iftype != NL80211_IFTYPE_MESH_POINT) {
		err = -EOPNOTSUPP;
		goto out_err;
	}

	while (1) {
		err = dev->ops->dump_mpath(&dev->wiphy, netdev, path_idx,
					   dst, next_hop, &pinfo);
		if (err == -ENOENT)
			break;
		if (err)
			goto out_err;

		if (nl80211_send_mpath(skb, NETLINK_CB(cb->skb).pid,
				       cb->nlh->nlmsg_seq, NLM_F_MULTI,
				       netdev, dst, next_hop,
				       &pinfo) < 0)
			goto out;

		path_idx++;
	}


 out:
	cb->args[1] = path_idx;
	err = skb->len;
 out_err:
	nl80211_finish_netdev_dump(dev);
	return err;
}

static int nl80211_get_mpath(struct sk_buff *skb, struct genl_info *info)
{
	struct cfg80211_registered_device *rdev = info->user_ptr[0];
	int err;
	struct net_device *dev = info->user_ptr[1];
	struct mpath_info pinfo;
	struct sk_buff *msg;
	u8 *dst = NULL;
	u8 next_hop[ETH_ALEN];

	memset(&pinfo, 0, sizeof(pinfo));

	if (!info->attrs[NL80211_ATTR_MAC])
		return -EINVAL;

	dst = nla_data(info->attrs[NL80211_ATTR_MAC]);

	if (!rdev->ops->get_mpath)
		return -EOPNOTSUPP;

	if (dev->ieee80211_ptr->iftype != NL80211_IFTYPE_MESH_POINT)
		return -EOPNOTSUPP;

	err = rdev->ops->get_mpath(&rdev->wiphy, dev, dst, next_hop, &pinfo);
	if (err)
		return err;

	msg = nlmsg_new(NLMSG_DEFAULT_SIZE, GFP_KERNEL);
	if (!msg)
		return -ENOMEM;

	if (nl80211_send_mpath(msg, info->snd_pid, info->snd_seq, 0,
				 dev, dst, next_hop, &pinfo) < 0) {
		nlmsg_free(msg);
		return -ENOBUFS;
	}

	return genlmsg_reply(msg, info);
}

static int nl80211_set_mpath(struct sk_buff *skb, struct genl_info *info)
{
	struct cfg80211_registered_device *rdev = info->user_ptr[0];
	struct net_device *dev = info->user_ptr[1];
	u8 *dst = NULL;
	u8 *next_hop = NULL;

	if (!info->attrs[NL80211_ATTR_MAC])
		return -EINVAL;

	if (!info->attrs[NL80211_ATTR_MPATH_NEXT_HOP])
		return -EINVAL;

	dst = nla_data(info->attrs[NL80211_ATTR_MAC]);
	next_hop = nla_data(info->attrs[NL80211_ATTR_MPATH_NEXT_HOP]);

	if (!rdev->ops->change_mpath)
		return -EOPNOTSUPP;

	if (dev->ieee80211_ptr->iftype != NL80211_IFTYPE_MESH_POINT)
		return -EOPNOTSUPP;

	return rdev->ops->change_mpath(&rdev->wiphy, dev, dst, next_hop);
}

static int nl80211_new_mpath(struct sk_buff *skb, struct genl_info *info)
{
	struct cfg80211_registered_device *rdev = info->user_ptr[0];
	struct net_device *dev = info->user_ptr[1];
	u8 *dst = NULL;
	u8 *next_hop = NULL;

	if (!info->attrs[NL80211_ATTR_MAC])
		return -EINVAL;

	if (!info->attrs[NL80211_ATTR_MPATH_NEXT_HOP])
		return -EINVAL;

	dst = nla_data(info->attrs[NL80211_ATTR_MAC]);
	next_hop = nla_data(info->attrs[NL80211_ATTR_MPATH_NEXT_HOP]);

	if (!rdev->ops->add_mpath)
		return -EOPNOTSUPP;

	if (dev->ieee80211_ptr->iftype != NL80211_IFTYPE_MESH_POINT)
		return -EOPNOTSUPP;

	return rdev->ops->add_mpath(&rdev->wiphy, dev, dst, next_hop);
}

static int nl80211_del_mpath(struct sk_buff *skb, struct genl_info *info)
{
	struct cfg80211_registered_device *rdev = info->user_ptr[0];
	struct net_device *dev = info->user_ptr[1];
	u8 *dst = NULL;

	if (info->attrs[NL80211_ATTR_MAC])
		dst = nla_data(info->attrs[NL80211_ATTR_MAC]);

	if (!rdev->ops->del_mpath)
		return -EOPNOTSUPP;

	return rdev->ops->del_mpath(&rdev->wiphy, dev, dst);
}

static int nl80211_set_bss(struct sk_buff *skb, struct genl_info *info)
{
	struct cfg80211_registered_device *rdev = info->user_ptr[0];
	struct net_device *dev = info->user_ptr[1];
	struct bss_parameters params;

	memset(&params, 0, sizeof(params));
	/* default to not changing parameters */
	params.use_cts_prot = -1;
	params.use_short_preamble = -1;
	params.use_short_slot_time = -1;
	params.ap_isolate = -1;
	params.ht_opmode = -1;

	if (info->attrs[NL80211_ATTR_BSS_CTS_PROT])
		params.use_cts_prot =
		    nla_get_u8(info->attrs[NL80211_ATTR_BSS_CTS_PROT]);
	if (info->attrs[NL80211_ATTR_BSS_SHORT_PREAMBLE])
		params.use_short_preamble =
		    nla_get_u8(info->attrs[NL80211_ATTR_BSS_SHORT_PREAMBLE]);
	if (info->attrs[NL80211_ATTR_BSS_SHORT_SLOT_TIME])
		params.use_short_slot_time =
		    nla_get_u8(info->attrs[NL80211_ATTR_BSS_SHORT_SLOT_TIME]);
	if (info->attrs[NL80211_ATTR_BSS_BASIC_RATES]) {
		params.basic_rates =
			nla_data(info->attrs[NL80211_ATTR_BSS_BASIC_RATES]);
		params.basic_rates_len =
			nla_len(info->attrs[NL80211_ATTR_BSS_BASIC_RATES]);
	}
	if (info->attrs[NL80211_ATTR_AP_ISOLATE])
		params.ap_isolate = !!nla_get_u8(info->attrs[NL80211_ATTR_AP_ISOLATE]);
	if (info->attrs[NL80211_ATTR_BSS_HT_OPMODE])
		params.ht_opmode =
			nla_get_u16(info->attrs[NL80211_ATTR_BSS_HT_OPMODE]);

	if (!rdev->ops->change_bss)
		return -EOPNOTSUPP;

	if (dev->ieee80211_ptr->iftype != NL80211_IFTYPE_AP &&
	    dev->ieee80211_ptr->iftype != NL80211_IFTYPE_P2P_GO)
		return -EOPNOTSUPP;

	return rdev->ops->change_bss(&rdev->wiphy, dev, &params);
}

static const struct nla_policy reg_rule_policy[NL80211_REG_RULE_ATTR_MAX + 1] = {
	[NL80211_ATTR_REG_RULE_FLAGS]		= { .type = NLA_U32 },
	[NL80211_ATTR_FREQ_RANGE_START]		= { .type = NLA_U32 },
	[NL80211_ATTR_FREQ_RANGE_END]		= { .type = NLA_U32 },
	[NL80211_ATTR_FREQ_RANGE_MAX_BW]	= { .type = NLA_U32 },
	[NL80211_ATTR_POWER_RULE_MAX_ANT_GAIN]	= { .type = NLA_U32 },
	[NL80211_ATTR_POWER_RULE_MAX_EIRP]	= { .type = NLA_U32 },
};

static int parse_reg_rule(struct nlattr *tb[],
	struct ieee80211_reg_rule *reg_rule)
{
	struct ieee80211_freq_range *freq_range = &reg_rule->freq_range;
	struct ieee80211_power_rule *power_rule = &reg_rule->power_rule;

	if (!tb[NL80211_ATTR_REG_RULE_FLAGS])
		return -EINVAL;
	if (!tb[NL80211_ATTR_FREQ_RANGE_START])
		return -EINVAL;
	if (!tb[NL80211_ATTR_FREQ_RANGE_END])
		return -EINVAL;
	if (!tb[NL80211_ATTR_FREQ_RANGE_MAX_BW])
		return -EINVAL;
	if (!tb[NL80211_ATTR_POWER_RULE_MAX_EIRP])
		return -EINVAL;

	reg_rule->flags = nla_get_u32(tb[NL80211_ATTR_REG_RULE_FLAGS]);

	freq_range->start_freq_khz =
		nla_get_u32(tb[NL80211_ATTR_FREQ_RANGE_START]);
	freq_range->end_freq_khz =
		nla_get_u32(tb[NL80211_ATTR_FREQ_RANGE_END]);
	freq_range->max_bandwidth_khz =
		nla_get_u32(tb[NL80211_ATTR_FREQ_RANGE_MAX_BW]);

	power_rule->max_eirp =
		nla_get_u32(tb[NL80211_ATTR_POWER_RULE_MAX_EIRP]);

	if (tb[NL80211_ATTR_POWER_RULE_MAX_ANT_GAIN])
		power_rule->max_antenna_gain =
			nla_get_u32(tb[NL80211_ATTR_POWER_RULE_MAX_ANT_GAIN]);

	return 0;
}

static int nl80211_req_set_reg(struct sk_buff *skb, struct genl_info *info)
{
	int r;
	char *data = NULL;

	/*
	 * You should only get this when cfg80211 hasn't yet initialized
	 * completely when built-in to the kernel right between the time
	 * window between nl80211_init() and regulatory_init(), if that is
	 * even possible.
	 */
	mutex_lock(&cfg80211_mutex);
	if (unlikely(!cfg80211_regdomain)) {
		mutex_unlock(&cfg80211_mutex);
		return -EINPROGRESS;
	}
	mutex_unlock(&cfg80211_mutex);

	if (!info->attrs[NL80211_ATTR_REG_ALPHA2])
		return -EINVAL;

	data = nla_data(info->attrs[NL80211_ATTR_REG_ALPHA2]);

	r = regulatory_hint_user(data);

	return r;
}

static int nl80211_get_mesh_config(struct sk_buff *skb,
				   struct genl_info *info)
{
	struct cfg80211_registered_device *rdev = info->user_ptr[0];
	struct net_device *dev = info->user_ptr[1];
	struct wireless_dev *wdev = dev->ieee80211_ptr;
	struct mesh_config cur_params;
	int err = 0;
	void *hdr;
	struct nlattr *pinfoattr;
	struct sk_buff *msg;

	if (wdev->iftype != NL80211_IFTYPE_MESH_POINT)
		return -EOPNOTSUPP;

	if (!rdev->ops->get_mesh_config)
		return -EOPNOTSUPP;

	wdev_lock(wdev);
	/* If not connected, get default parameters */
	if (!wdev->mesh_id_len)
		memcpy(&cur_params, &default_mesh_config, sizeof(cur_params));
	else
		err = rdev->ops->get_mesh_config(&rdev->wiphy, dev,
						 &cur_params);
	wdev_unlock(wdev);

	if (err)
		return err;

	/* Draw up a netlink message to send back */
	msg = nlmsg_new(NLMSG_DEFAULT_SIZE, GFP_KERNEL);
	if (!msg)
		return -ENOMEM;
	hdr = nl80211hdr_put(msg, info->snd_pid, info->snd_seq, 0,
			     NL80211_CMD_GET_MESH_CONFIG);
	if (!hdr)
		goto out;
	pinfoattr = nla_nest_start(msg, NL80211_ATTR_MESH_CONFIG);
	if (!pinfoattr)
		goto nla_put_failure;
	NLA_PUT_U32(msg, NL80211_ATTR_IFINDEX, dev->ifindex);
	NLA_PUT_U16(msg, NL80211_MESHCONF_RETRY_TIMEOUT,
			cur_params.dot11MeshRetryTimeout);
	NLA_PUT_U16(msg, NL80211_MESHCONF_CONFIRM_TIMEOUT,
			cur_params.dot11MeshConfirmTimeout);
	NLA_PUT_U16(msg, NL80211_MESHCONF_HOLDING_TIMEOUT,
			cur_params.dot11MeshHoldingTimeout);
	NLA_PUT_U16(msg, NL80211_MESHCONF_MAX_PEER_LINKS,
			cur_params.dot11MeshMaxPeerLinks);
	NLA_PUT_U8(msg, NL80211_MESHCONF_MAX_RETRIES,
			cur_params.dot11MeshMaxRetries);
	NLA_PUT_U8(msg, NL80211_MESHCONF_TTL,
			cur_params.dot11MeshTTL);
	NLA_PUT_U8(msg, NL80211_MESHCONF_ELEMENT_TTL,
			cur_params.element_ttl);
	NLA_PUT_U8(msg, NL80211_MESHCONF_AUTO_OPEN_PLINKS,
			cur_params.auto_open_plinks);
	NLA_PUT_U8(msg, NL80211_MESHCONF_HWMP_MAX_PREQ_RETRIES,
			cur_params.dot11MeshHWMPmaxPREQretries);
	NLA_PUT_U32(msg, NL80211_MESHCONF_PATH_REFRESH_TIME,
			cur_params.path_refresh_time);
	NLA_PUT_U16(msg, NL80211_MESHCONF_MIN_DISCOVERY_TIMEOUT,
			cur_params.min_discovery_timeout);
	NLA_PUT_U32(msg, NL80211_MESHCONF_HWMP_ACTIVE_PATH_TIMEOUT,
			cur_params.dot11MeshHWMPactivePathTimeout);
	NLA_PUT_U16(msg, NL80211_MESHCONF_HWMP_PREQ_MIN_INTERVAL,
			cur_params.dot11MeshHWMPpreqMinInterval);
	NLA_PUT_U16(msg, NL80211_MESHCONF_HWMP_NET_DIAM_TRVS_TIME,
			cur_params.dot11MeshHWMPnetDiameterTraversalTime);
	NLA_PUT_U8(msg, NL80211_MESHCONF_HWMP_ROOTMODE,
			cur_params.dot11MeshHWMPRootMode);
	nla_nest_end(msg, pinfoattr);
	genlmsg_end(msg, hdr);
	return genlmsg_reply(msg, info);

 nla_put_failure:
	genlmsg_cancel(msg, hdr);
 out:
	nlmsg_free(msg);
	return -ENOBUFS;
}

static const struct nla_policy nl80211_meshconf_params_policy[NL80211_MESHCONF_ATTR_MAX+1] = {
	[NL80211_MESHCONF_RETRY_TIMEOUT] = { .type = NLA_U16 },
	[NL80211_MESHCONF_CONFIRM_TIMEOUT] = { .type = NLA_U16 },
	[NL80211_MESHCONF_HOLDING_TIMEOUT] = { .type = NLA_U16 },
	[NL80211_MESHCONF_MAX_PEER_LINKS] = { .type = NLA_U16 },
	[NL80211_MESHCONF_MAX_RETRIES] = { .type = NLA_U8 },
	[NL80211_MESHCONF_TTL] = { .type = NLA_U8 },
	[NL80211_MESHCONF_ELEMENT_TTL] = { .type = NLA_U8 },
	[NL80211_MESHCONF_AUTO_OPEN_PLINKS] = { .type = NLA_U8 },

	[NL80211_MESHCONF_HWMP_MAX_PREQ_RETRIES] = { .type = NLA_U8 },
	[NL80211_MESHCONF_PATH_REFRESH_TIME] = { .type = NLA_U32 },
	[NL80211_MESHCONF_MIN_DISCOVERY_TIMEOUT] = { .type = NLA_U16 },
	[NL80211_MESHCONF_HWMP_ACTIVE_PATH_TIMEOUT] = { .type = NLA_U32 },
	[NL80211_MESHCONF_HWMP_PREQ_MIN_INTERVAL] = { .type = NLA_U16 },
	[NL80211_MESHCONF_HWMP_NET_DIAM_TRVS_TIME] = { .type = NLA_U16 },
};

static const struct nla_policy
	nl80211_mesh_setup_params_policy[NL80211_MESH_SETUP_ATTR_MAX+1] = {
	[NL80211_MESH_SETUP_ENABLE_VENDOR_PATH_SEL] = { .type = NLA_U8 },
	[NL80211_MESH_SETUP_ENABLE_VENDOR_METRIC] = { .type = NLA_U8 },
	[NL80211_MESH_SETUP_USERSPACE_AUTH] = { .type = NLA_FLAG },
	[NL80211_MESH_SETUP_IE] = { .type = NLA_BINARY,
		.len = IEEE80211_MAX_DATA_LEN },
	[NL80211_MESH_SETUP_USERSPACE_AMPE] = { .type = NLA_FLAG },
};

static int nl80211_parse_mesh_config(struct genl_info *info,
				     struct mesh_config *cfg,
				     u32 *mask_out)
{
	struct nlattr *tb[NL80211_MESHCONF_ATTR_MAX + 1];
	u32 mask = 0;

#define FILL_IN_MESH_PARAM_IF_SET(table, cfg, param, mask, attr_num, nla_fn) \
do {\
	if (table[attr_num]) {\
		cfg->param = nla_fn(table[attr_num]); \
		mask |= (1 << (attr_num - 1)); \
	} \
} while (0);\


	if (!info->attrs[NL80211_ATTR_MESH_CONFIG])
		return -EINVAL;
	if (nla_parse_nested(tb, NL80211_MESHCONF_ATTR_MAX,
			     info->attrs[NL80211_ATTR_MESH_CONFIG],
			     nl80211_meshconf_params_policy))
		return -EINVAL;

	/* This makes sure that there aren't more than 32 mesh config
	 * parameters (otherwise our bitfield scheme would not work.) */
	BUILD_BUG_ON(NL80211_MESHCONF_ATTR_MAX > 32);

	/* Fill in the params struct */
	FILL_IN_MESH_PARAM_IF_SET(tb, cfg, dot11MeshRetryTimeout,
			mask, NL80211_MESHCONF_RETRY_TIMEOUT, nla_get_u16);
	FILL_IN_MESH_PARAM_IF_SET(tb, cfg, dot11MeshConfirmTimeout,
			mask, NL80211_MESHCONF_CONFIRM_TIMEOUT, nla_get_u16);
	FILL_IN_MESH_PARAM_IF_SET(tb, cfg, dot11MeshHoldingTimeout,
			mask, NL80211_MESHCONF_HOLDING_TIMEOUT, nla_get_u16);
	FILL_IN_MESH_PARAM_IF_SET(tb, cfg, dot11MeshMaxPeerLinks,
			mask, NL80211_MESHCONF_MAX_PEER_LINKS, nla_get_u16);
	FILL_IN_MESH_PARAM_IF_SET(tb, cfg, dot11MeshMaxRetries,
			mask, NL80211_MESHCONF_MAX_RETRIES, nla_get_u8);
	FILL_IN_MESH_PARAM_IF_SET(tb, cfg, dot11MeshTTL,
			mask, NL80211_MESHCONF_TTL, nla_get_u8);
	FILL_IN_MESH_PARAM_IF_SET(tb, cfg, element_ttl,
			mask, NL80211_MESHCONF_ELEMENT_TTL, nla_get_u8);
	FILL_IN_MESH_PARAM_IF_SET(tb, cfg, auto_open_plinks,
			mask, NL80211_MESHCONF_AUTO_OPEN_PLINKS, nla_get_u8);
	FILL_IN_MESH_PARAM_IF_SET(tb, cfg, dot11MeshHWMPmaxPREQretries,
			mask, NL80211_MESHCONF_HWMP_MAX_PREQ_RETRIES,
			nla_get_u8);
	FILL_IN_MESH_PARAM_IF_SET(tb, cfg, path_refresh_time,
			mask, NL80211_MESHCONF_PATH_REFRESH_TIME, nla_get_u32);
	FILL_IN_MESH_PARAM_IF_SET(tb, cfg, min_discovery_timeout,
			mask, NL80211_MESHCONF_MIN_DISCOVERY_TIMEOUT,
			nla_get_u16);
	FILL_IN_MESH_PARAM_IF_SET(tb, cfg, dot11MeshHWMPactivePathTimeout,
			mask, NL80211_MESHCONF_HWMP_ACTIVE_PATH_TIMEOUT,
			nla_get_u32);
	FILL_IN_MESH_PARAM_IF_SET(tb, cfg, dot11MeshHWMPpreqMinInterval,
			mask, NL80211_MESHCONF_HWMP_PREQ_MIN_INTERVAL,
			nla_get_u16);
	FILL_IN_MESH_PARAM_IF_SET(tb, cfg,
			dot11MeshHWMPnetDiameterTraversalTime,
			mask, NL80211_MESHCONF_HWMP_NET_DIAM_TRVS_TIME,
			nla_get_u16);
	FILL_IN_MESH_PARAM_IF_SET(tb, cfg,
			dot11MeshHWMPRootMode, mask,
			NL80211_MESHCONF_HWMP_ROOTMODE,
			nla_get_u8);
	if (mask_out)
		*mask_out = mask;

	return 0;

#undef FILL_IN_MESH_PARAM_IF_SET
}

static int nl80211_parse_mesh_setup(struct genl_info *info,
				     struct mesh_setup *setup)
{
	struct nlattr *tb[NL80211_MESH_SETUP_ATTR_MAX + 1];

	if (!info->attrs[NL80211_ATTR_MESH_SETUP])
		return -EINVAL;
	if (nla_parse_nested(tb, NL80211_MESH_SETUP_ATTR_MAX,
			     info->attrs[NL80211_ATTR_MESH_SETUP],
			     nl80211_mesh_setup_params_policy))
		return -EINVAL;

	if (tb[NL80211_MESH_SETUP_ENABLE_VENDOR_PATH_SEL])
		setup->path_sel_proto =
		(nla_get_u8(tb[NL80211_MESH_SETUP_ENABLE_VENDOR_PATH_SEL])) ?
		 IEEE80211_PATH_PROTOCOL_VENDOR :
		 IEEE80211_PATH_PROTOCOL_HWMP;

	if (tb[NL80211_MESH_SETUP_ENABLE_VENDOR_METRIC])
		setup->path_metric =
		(nla_get_u8(tb[NL80211_MESH_SETUP_ENABLE_VENDOR_METRIC])) ?
		 IEEE80211_PATH_METRIC_VENDOR :
		 IEEE80211_PATH_METRIC_AIRTIME;


	if (tb[NL80211_MESH_SETUP_IE]) {
		struct nlattr *ieattr =
			tb[NL80211_MESH_SETUP_IE];
		if (!is_valid_ie_attr(ieattr))
			return -EINVAL;
		setup->ie = nla_data(ieattr);
		setup->ie_len = nla_len(ieattr);
	}
	setup->is_authenticated = nla_get_flag(tb[NL80211_MESH_SETUP_USERSPACE_AUTH]);
	setup->is_secure = nla_get_flag(tb[NL80211_MESH_SETUP_USERSPACE_AMPE]);

	return 0;
}

static int nl80211_update_mesh_config(struct sk_buff *skb,
				      struct genl_info *info)
{
	struct cfg80211_registered_device *rdev = info->user_ptr[0];
	struct net_device *dev = info->user_ptr[1];
	struct wireless_dev *wdev = dev->ieee80211_ptr;
	struct mesh_config cfg;
	u32 mask;
	int err;

	if (wdev->iftype != NL80211_IFTYPE_MESH_POINT)
		return -EOPNOTSUPP;

	if (!rdev->ops->update_mesh_config)
		return -EOPNOTSUPP;

	err = nl80211_parse_mesh_config(info, &cfg, &mask);
	if (err)
		return err;

	wdev_lock(wdev);
	if (!wdev->mesh_id_len)
		err = -ENOLINK;

	if (!err)
		err = rdev->ops->update_mesh_config(&rdev->wiphy, dev,
						    mask, &cfg);

	wdev_unlock(wdev);

	return err;
}

static int nl80211_get_reg(struct sk_buff *skb, struct genl_info *info)
{
	struct sk_buff *msg;
	void *hdr = NULL;
	struct nlattr *nl_reg_rules;
	unsigned int i;
	int err = -EINVAL;

	mutex_lock(&cfg80211_mutex);

	if (!cfg80211_regdomain)
		goto out;

	msg = nlmsg_new(NLMSG_DEFAULT_SIZE, GFP_KERNEL);
	if (!msg) {
		err = -ENOBUFS;
		goto out;
	}

	hdr = nl80211hdr_put(msg, info->snd_pid, info->snd_seq, 0,
			     NL80211_CMD_GET_REG);
	if (!hdr)
		goto put_failure;

	NLA_PUT_STRING(msg, NL80211_ATTR_REG_ALPHA2,
		cfg80211_regdomain->alpha2);

	nl_reg_rules = nla_nest_start(msg, NL80211_ATTR_REG_RULES);
	if (!nl_reg_rules)
		goto nla_put_failure;

	for (i = 0; i < cfg80211_regdomain->n_reg_rules; i++) {
		struct nlattr *nl_reg_rule;
		const struct ieee80211_reg_rule *reg_rule;
		const struct ieee80211_freq_range *freq_range;
		const struct ieee80211_power_rule *power_rule;

		reg_rule = &cfg80211_regdomain->reg_rules[i];
		freq_range = &reg_rule->freq_range;
		power_rule = &reg_rule->power_rule;

		nl_reg_rule = nla_nest_start(msg, i);
		if (!nl_reg_rule)
			goto nla_put_failure;

		NLA_PUT_U32(msg, NL80211_ATTR_REG_RULE_FLAGS,
			reg_rule->flags);
		NLA_PUT_U32(msg, NL80211_ATTR_FREQ_RANGE_START,
			freq_range->start_freq_khz);
		NLA_PUT_U32(msg, NL80211_ATTR_FREQ_RANGE_END,
			freq_range->end_freq_khz);
		NLA_PUT_U32(msg, NL80211_ATTR_FREQ_RANGE_MAX_BW,
			freq_range->max_bandwidth_khz);
		NLA_PUT_U32(msg, NL80211_ATTR_POWER_RULE_MAX_ANT_GAIN,
			power_rule->max_antenna_gain);
		NLA_PUT_U32(msg, NL80211_ATTR_POWER_RULE_MAX_EIRP,
			power_rule->max_eirp);

		nla_nest_end(msg, nl_reg_rule);
	}

	nla_nest_end(msg, nl_reg_rules);

	genlmsg_end(msg, hdr);
	err = genlmsg_reply(msg, info);
	goto out;

nla_put_failure:
	genlmsg_cancel(msg, hdr);
put_failure:
	nlmsg_free(msg);
	err = -EMSGSIZE;
out:
	mutex_unlock(&cfg80211_mutex);
	return err;
}

static int nl80211_set_reg(struct sk_buff *skb, struct genl_info *info)
{
	struct nlattr *tb[NL80211_REG_RULE_ATTR_MAX + 1];
	struct nlattr *nl_reg_rule;
	char *alpha2 = NULL;
	int rem_reg_rules = 0, r = 0;
	u32 num_rules = 0, rule_idx = 0, size_of_regd;
	struct ieee80211_regdomain *rd = NULL;

	if (!info->attrs[NL80211_ATTR_REG_ALPHA2])
		return -EINVAL;

	if (!info->attrs[NL80211_ATTR_REG_RULES])
		return -EINVAL;

	alpha2 = nla_data(info->attrs[NL80211_ATTR_REG_ALPHA2]);

	nla_for_each_nested(nl_reg_rule, info->attrs[NL80211_ATTR_REG_RULES],
			rem_reg_rules) {
		num_rules++;
		if (num_rules > NL80211_MAX_SUPP_REG_RULES)
			return -EINVAL;
	}

	mutex_lock(&cfg80211_mutex);

	if (!reg_is_valid_request(alpha2)) {
		r = -EINVAL;
		goto bad_reg;
	}

	size_of_regd = sizeof(struct ieee80211_regdomain) +
		(num_rules * sizeof(struct ieee80211_reg_rule));

	rd = kzalloc(size_of_regd, GFP_KERNEL);
	if (!rd) {
		r = -ENOMEM;
		goto bad_reg;
	}

	rd->n_reg_rules = num_rules;
	rd->alpha2[0] = alpha2[0];
	rd->alpha2[1] = alpha2[1];

	nla_for_each_nested(nl_reg_rule, info->attrs[NL80211_ATTR_REG_RULES],
			rem_reg_rules) {
		nla_parse(tb, NL80211_REG_RULE_ATTR_MAX,
			nla_data(nl_reg_rule), nla_len(nl_reg_rule),
			reg_rule_policy);
		r = parse_reg_rule(tb, &rd->reg_rules[rule_idx]);
		if (r)
			goto bad_reg;

		rule_idx++;

		if (rule_idx > NL80211_MAX_SUPP_REG_RULES) {
			r = -EINVAL;
			goto bad_reg;
		}
	}

	BUG_ON(rule_idx != num_rules);

	r = set_regdom(rd);

	mutex_unlock(&cfg80211_mutex);

	return r;

 bad_reg:
	mutex_unlock(&cfg80211_mutex);
	kfree(rd);
	return r;
}

static int validate_scan_freqs(struct nlattr *freqs)
{
	struct nlattr *attr1, *attr2;
	int n_channels = 0, tmp1, tmp2;

	nla_for_each_nested(attr1, freqs, tmp1) {
		n_channels++;
		/*
		 * Some hardware has a limited channel list for
		 * scanning, and it is pretty much nonsensical
		 * to scan for a channel twice, so disallow that
		 * and don't require drivers to check that the
		 * channel list they get isn't longer than what
		 * they can scan, as long as they can scan all
		 * the channels they registered at once.
		 */
		nla_for_each_nested(attr2, freqs, tmp2)
			if (attr1 != attr2 &&
			    nla_get_u32(attr1) == nla_get_u32(attr2))
				return 0;
	}

	return n_channels;
}

static int nl80211_trigger_scan(struct sk_buff *skb, struct genl_info *info)
{
	struct cfg80211_registered_device *rdev = info->user_ptr[0];
	struct net_device *dev = info->user_ptr[1];
	struct cfg80211_scan_request *request;
	struct nlattr *attr;
	struct wiphy *wiphy;
	int err, tmp, n_ssids = 0, n_channels, i;
	size_t ie_len;

	if (!is_valid_ie_attr(info->attrs[NL80211_ATTR_IE]))
		return -EINVAL;

	wiphy = &rdev->wiphy;

	if (!rdev->ops->scan)
		return -EOPNOTSUPP;

	if (rdev->scan_req)
		return -EBUSY;

	if (info->attrs[NL80211_ATTR_SCAN_FREQUENCIES]) {
		n_channels = validate_scan_freqs(
				info->attrs[NL80211_ATTR_SCAN_FREQUENCIES]);
		if (!n_channels)
			return -EINVAL;
	} else {
		enum ieee80211_band band;
		n_channels = 0;

		for (band = 0; band < IEEE80211_NUM_BANDS; band++)
			if (wiphy->bands[band])
				n_channels += wiphy->bands[band]->n_channels;
	}

	if (info->attrs[NL80211_ATTR_SCAN_SSIDS])
		nla_for_each_nested(attr, info->attrs[NL80211_ATTR_SCAN_SSIDS], tmp)
			n_ssids++;

	if (n_ssids > wiphy->max_scan_ssids)
		return -EINVAL;

	if (info->attrs[NL80211_ATTR_IE])
		ie_len = nla_len(info->attrs[NL80211_ATTR_IE]);
	else
		ie_len = 0;

	if (ie_len > wiphy->max_scan_ie_len)
		return -EINVAL;

	request = kzalloc(sizeof(*request)
			+ sizeof(*request->ssids) * n_ssids
			+ sizeof(*request->channels) * n_channels
			+ ie_len, GFP_KERNEL);
	if (!request)
		return -ENOMEM;

	if (n_ssids)
		request->ssids = (void *)&request->channels[n_channels];
	request->n_ssids = n_ssids;
	if (ie_len) {
		if (request->ssids)
			request->ie = (void *)(request->ssids + n_ssids);
		else
			request->ie = (void *)(request->channels + n_channels);
	}

	i = 0;
	if (info->attrs[NL80211_ATTR_SCAN_FREQUENCIES]) {
		/* user specified, bail out if channel not found */
		nla_for_each_nested(attr, info->attrs[NL80211_ATTR_SCAN_FREQUENCIES], tmp) {
			struct ieee80211_channel *chan;

			chan = ieee80211_get_channel(wiphy, nla_get_u32(attr));

			if (!chan) {
				err = -EINVAL;
				goto out_free;
			}

			/* ignore disabled channels */
			if (chan->flags & IEEE80211_CHAN_DISABLED)
				continue;

			request->channels[i] = chan;
			i++;
		}
	} else {
		enum ieee80211_band band;

		/* all channels */
		for (band = 0; band < IEEE80211_NUM_BANDS; band++) {
			int j;
			if (!wiphy->bands[band])
				continue;
			for (j = 0; j < wiphy->bands[band]->n_channels; j++) {
				struct ieee80211_channel *chan;

				chan = &wiphy->bands[band]->channels[j];

				if (chan->flags & IEEE80211_CHAN_DISABLED)
					continue;

				request->channels[i] = chan;
				i++;
			}
		}
	}

	if (!i) {
		err = -EINVAL;
		goto out_free;
	}

	request->n_channels = i;

	i = 0;
	if (info->attrs[NL80211_ATTR_SCAN_SSIDS]) {
		nla_for_each_nested(attr, info->attrs[NL80211_ATTR_SCAN_SSIDS], tmp) {
			if (nla_len(attr) > IEEE80211_MAX_SSID_LEN) {
				err = -EINVAL;
				goto out_free;
			}
			request->ssids[i].ssid_len = nla_len(attr);
			memcpy(request->ssids[i].ssid, nla_data(attr), nla_len(attr));
			i++;
		}
	}

	if (info->attrs[NL80211_ATTR_IE]) {
		request->ie_len = nla_len(info->attrs[NL80211_ATTR_IE]);
		memcpy((void *)request->ie,
		       nla_data(info->attrs[NL80211_ATTR_IE]),
		       request->ie_len);
	}
	for (i = 0; i < IEEE80211_NUM_BANDS; i++)
		if (wiphy->bands[i])
			request->rates[i] =
				(1 << wiphy->bands[i]->n_bitrates) - 1;
	if (info->attrs[NL80211_ATTR_SCAN_SUPP_RATES]) {
		nla_for_each_nested(attr,
				    info->attrs[NL80211_ATTR_SCAN_SUPP_RATES],
				    tmp) {
			enum ieee80211_band band = nla_type(attr);
			if (band < 0 || band >= IEEE80211_NUM_BANDS) {
				err = -EINVAL;
				goto out_free;
			}
			err = ieee80211_get_ratemask(wiphy->bands[band],
						     nla_data(attr),
						     nla_len(attr),
						     &request->rates[band]);
			if (err)
				goto out_free;
		}
	}

	request->dev = dev;
	request->wiphy = &rdev->wiphy;
	request->no_cck =
		nla_get_flag(info->attrs[NL80211_ATTR_TX_NO_CCK_RATE]);

	rdev->scan_req = request;
	err = rdev->ops->scan(&rdev->wiphy, dev, request);

	if (!err) {
		nl80211_send_scan_start(rdev, dev);
		dev_hold(dev);
	} else {
 out_free:
		rdev->scan_req = NULL;
		kfree(request);
	}

	return err;
}

static int nl80211_start_sched_scan(struct sk_buff *skb,
				    struct genl_info *info)
{
	struct cfg80211_sched_scan_request *request;
	struct cfg80211_registered_device *rdev = info->user_ptr[0];
	struct net_device *dev = info->user_ptr[1];
	struct nlattr *attr;
	struct wiphy *wiphy;
	int err, tmp, n_ssids = 0, n_match_sets = 0, n_channels, i;
	u32 interval;
	enum ieee80211_band band;
	size_t ie_len;
	struct nlattr *tb[NL80211_SCHED_SCAN_MATCH_ATTR_MAX + 1];

	if (!(rdev->wiphy.flags & WIPHY_FLAG_SUPPORTS_SCHED_SCAN) ||
	    !rdev->ops->sched_scan_start)
		return -EOPNOTSUPP;

	if (!is_valid_ie_attr(info->attrs[NL80211_ATTR_IE]))
		return -EINVAL;

	if (!info->attrs[NL80211_ATTR_SCHED_SCAN_INTERVAL])
		return -EINVAL;

	interval = nla_get_u32(info->attrs[NL80211_ATTR_SCHED_SCAN_INTERVAL]);
	if (interval == 0)
		return -EINVAL;

	wiphy = &rdev->wiphy;

	if (info->attrs[NL80211_ATTR_SCAN_FREQUENCIES]) {
		n_channels = validate_scan_freqs(
				info->attrs[NL80211_ATTR_SCAN_FREQUENCIES]);
		if (!n_channels)
			return -EINVAL;
	} else {
		n_channels = 0;

		for (band = 0; band < IEEE80211_NUM_BANDS; band++)
			if (wiphy->bands[band])
				n_channels += wiphy->bands[band]->n_channels;
	}

	if (info->attrs[NL80211_ATTR_SCAN_SSIDS])
		nla_for_each_nested(attr, info->attrs[NL80211_ATTR_SCAN_SSIDS],
				    tmp)
			n_ssids++;

	if (n_ssids > wiphy->max_sched_scan_ssids)
		return -EINVAL;

	if (info->attrs[NL80211_ATTR_SCHED_SCAN_MATCH])
		nla_for_each_nested(attr,
				    info->attrs[NL80211_ATTR_SCHED_SCAN_MATCH],
				    tmp)
			n_match_sets++;

	if (n_match_sets > wiphy->max_match_sets)
		return -EINVAL;

	if (info->attrs[NL80211_ATTR_IE])
		ie_len = nla_len(info->attrs[NL80211_ATTR_IE]);
	else
		ie_len = 0;

	if (ie_len > wiphy->max_sched_scan_ie_len)
		return -EINVAL;

	mutex_lock(&rdev->sched_scan_mtx);

	if (rdev->sched_scan_req) {
		err = -EINPROGRESS;
		goto out;
	}

	request = kzalloc(sizeof(*request)
			+ sizeof(*request->ssids) * n_ssids
			+ sizeof(*request->match_sets) * n_match_sets
			+ sizeof(*request->channels) * n_channels
			+ ie_len, GFP_KERNEL);
	if (!request) {
		err = -ENOMEM;
		goto out;
	}

	if (n_ssids)
		request->ssids = (void *)&request->channels[n_channels];
	request->n_ssids = n_ssids;
	if (ie_len) {
		if (request->ssids)
			request->ie = (void *)(request->ssids + n_ssids);
		else
			request->ie = (void *)(request->channels + n_channels);
	}

	if (n_match_sets) {
		if (request->ie)
			request->match_sets = (void *)(request->ie + ie_len);
		else if (request->ssids)
			request->match_sets =
				(void *)(request->ssids + n_ssids);
		else
			request->match_sets =
				(void *)(request->channels + n_channels);
	}
	request->n_match_sets = n_match_sets;

	i = 0;
	if (info->attrs[NL80211_ATTR_SCAN_FREQUENCIES]) {
		/* user specified, bail out if channel not found */
		nla_for_each_nested(attr,
				    info->attrs[NL80211_ATTR_SCAN_FREQUENCIES],
				    tmp) {
			struct ieee80211_channel *chan;

			chan = ieee80211_get_channel(wiphy, nla_get_u32(attr));

			if (!chan) {
				err = -EINVAL;
				goto out_free;
			}

			/* ignore disabled channels */
			if (chan->flags & IEEE80211_CHAN_DISABLED)
				continue;

			request->channels[i] = chan;
			i++;
		}
	} else {
		/* all channels */
		for (band = 0; band < IEEE80211_NUM_BANDS; band++) {
			int j;
			if (!wiphy->bands[band])
				continue;
			for (j = 0; j < wiphy->bands[band]->n_channels; j++) {
				struct ieee80211_channel *chan;

				chan = &wiphy->bands[band]->channels[j];

				if (chan->flags & IEEE80211_CHAN_DISABLED)
					continue;

				request->channels[i] = chan;
				i++;
			}
		}
	}

	if (!i) {
		err = -EINVAL;
		goto out_free;
	}

	request->n_channels = i;

	i = 0;
	if (info->attrs[NL80211_ATTR_SCAN_SSIDS]) {
		nla_for_each_nested(attr, info->attrs[NL80211_ATTR_SCAN_SSIDS],
				    tmp) {
			if (nla_len(attr) > IEEE80211_MAX_SSID_LEN) {
				err = -EINVAL;
				goto out_free;
			}
			request->ssids[i].ssid_len = nla_len(attr);
			memcpy(request->ssids[i].ssid, nla_data(attr),
			       nla_len(attr));
			i++;
		}
	}

	i = 0;
	if (info->attrs[NL80211_ATTR_SCHED_SCAN_MATCH]) {
		nla_for_each_nested(attr,
				    info->attrs[NL80211_ATTR_SCHED_SCAN_MATCH],
				    tmp) {
			struct nlattr *ssid;

			nla_parse(tb, NL80211_SCHED_SCAN_MATCH_ATTR_MAX,
				  nla_data(attr), nla_len(attr),
				  nl80211_match_policy);
			ssid = tb[NL80211_ATTR_SCHED_SCAN_MATCH_SSID];
			if (ssid) {
				if (nla_len(ssid) > IEEE80211_MAX_SSID_LEN) {
					err = -EINVAL;
					goto out_free;
				}
				memcpy(request->match_sets[i].ssid.ssid,
				       nla_data(ssid), nla_len(ssid));
				request->match_sets[i].ssid.ssid_len =
					nla_len(ssid);
			}
			i++;
		}
	}

	if (info->attrs[NL80211_ATTR_IE]) {
		request->ie_len = nla_len(info->attrs[NL80211_ATTR_IE]);
		memcpy((void *)request->ie,
		       nla_data(info->attrs[NL80211_ATTR_IE]),
		       request->ie_len);
	}

	request->dev = dev;
	request->wiphy = &rdev->wiphy;
	request->interval = interval;

	err = rdev->ops->sched_scan_start(&rdev->wiphy, dev, request);
	if (!err) {
		rdev->sched_scan_req = request;
		nl80211_send_sched_scan(rdev, dev,
					NL80211_CMD_START_SCHED_SCAN);
		goto out;
	}

out_free:
	kfree(request);
out:
	mutex_unlock(&rdev->sched_scan_mtx);
	return err;
}

static int nl80211_stop_sched_scan(struct sk_buff *skb,
				   struct genl_info *info)
{
	struct cfg80211_registered_device *rdev = info->user_ptr[0];
	int err;

	if (!(rdev->wiphy.flags & WIPHY_FLAG_SUPPORTS_SCHED_SCAN) ||
	    !rdev->ops->sched_scan_stop)
		return -EOPNOTSUPP;

	mutex_lock(&rdev->sched_scan_mtx);
	err = __cfg80211_stop_sched_scan(rdev, false);
	mutex_unlock(&rdev->sched_scan_mtx);

	return err;
}

static int nl80211_send_bss(struct sk_buff *msg, u32 pid, u32 seq, int flags,
			    struct cfg80211_registered_device *rdev,
			    struct wireless_dev *wdev,
			    struct cfg80211_internal_bss *intbss)
{
	struct cfg80211_bss *res = &intbss->pub;
	void *hdr;
	struct nlattr *bss;
	int i;

	ASSERT_WDEV_LOCK(wdev);

	hdr = nl80211hdr_put(msg, pid, seq, flags,
			     NL80211_CMD_NEW_SCAN_RESULTS);
	if (!hdr)
		return -1;

	NLA_PUT_U32(msg, NL80211_ATTR_GENERATION, rdev->bss_generation);
	NLA_PUT_U32(msg, NL80211_ATTR_IFINDEX, wdev->netdev->ifindex);

	bss = nla_nest_start(msg, NL80211_ATTR_BSS);
	if (!bss)
		goto nla_put_failure;
	if (!is_zero_ether_addr(res->bssid))
		NLA_PUT(msg, NL80211_BSS_BSSID, ETH_ALEN, res->bssid);
	if (res->information_elements && res->len_information_elements)
		NLA_PUT(msg, NL80211_BSS_INFORMATION_ELEMENTS,
			res->len_information_elements,
			res->information_elements);
	if (res->beacon_ies && res->len_beacon_ies &&
	    res->beacon_ies != res->information_elements)
		NLA_PUT(msg, NL80211_BSS_BEACON_IES,
			res->len_beacon_ies, res->beacon_ies);
	if (res->tsf)
		NLA_PUT_U64(msg, NL80211_BSS_TSF, res->tsf);
	if (res->beacon_interval)
		NLA_PUT_U16(msg, NL80211_BSS_BEACON_INTERVAL, res->beacon_interval);
	NLA_PUT_U16(msg, NL80211_BSS_CAPABILITY, res->capability);
	NLA_PUT_U32(msg, NL80211_BSS_FREQUENCY, res->channel->center_freq);
	NLA_PUT_U32(msg, NL80211_BSS_SEEN_MS_AGO,
		jiffies_to_msecs(jiffies - intbss->ts));

	switch (rdev->wiphy.signal_type) {
	case CFG80211_SIGNAL_TYPE_MBM:
		NLA_PUT_U32(msg, NL80211_BSS_SIGNAL_MBM, res->signal);
		break;
	case CFG80211_SIGNAL_TYPE_UNSPEC:
		NLA_PUT_U8(msg, NL80211_BSS_SIGNAL_UNSPEC, res->signal);
		break;
	default:
		break;
	}

	switch (wdev->iftype) {
	case NL80211_IFTYPE_P2P_CLIENT:
	case NL80211_IFTYPE_STATION:
		if (intbss == wdev->current_bss)
			NLA_PUT_U32(msg, NL80211_BSS_STATUS,
				    NL80211_BSS_STATUS_ASSOCIATED);
		else for (i = 0; i < MAX_AUTH_BSSES; i++) {
			if (intbss != wdev->auth_bsses[i])
				continue;
			NLA_PUT_U32(msg, NL80211_BSS_STATUS,
				    NL80211_BSS_STATUS_AUTHENTICATED);
			break;
		}
		break;
	case NL80211_IFTYPE_ADHOC:
		if (intbss == wdev->current_bss)
			NLA_PUT_U32(msg, NL80211_BSS_STATUS,
				    NL80211_BSS_STATUS_IBSS_JOINED);
		break;
	default:
		break;
	}

	nla_nest_end(msg, bss);

	return genlmsg_end(msg, hdr);

 nla_put_failure:
	genlmsg_cancel(msg, hdr);
	return -EMSGSIZE;
}

static int nl80211_dump_scan(struct sk_buff *skb,
			     struct netlink_callback *cb)
{
	struct cfg80211_registered_device *rdev;
	struct net_device *dev;
	struct cfg80211_internal_bss *scan;
	struct wireless_dev *wdev;
	int start = cb->args[1], idx = 0;
	int err;

	err = nl80211_prepare_netdev_dump(skb, cb, &rdev, &dev);
	if (err)
		return err;

	wdev = dev->ieee80211_ptr;

	wdev_lock(wdev);
	spin_lock_bh(&rdev->bss_lock);
	cfg80211_bss_expire(rdev);

	list_for_each_entry(scan, &rdev->bss_list, list) {
		if (++idx <= start)
			continue;
		if (nl80211_send_bss(skb,
				NETLINK_CB(cb->skb).pid,
				cb->nlh->nlmsg_seq, NLM_F_MULTI,
				rdev, wdev, scan) < 0) {
			idx--;
			break;
		}
	}

	spin_unlock_bh(&rdev->bss_lock);
	wdev_unlock(wdev);

	cb->args[1] = idx;
	nl80211_finish_netdev_dump(rdev);

	return skb->len;
}

static int nl80211_send_survey(struct sk_buff *msg, u32 pid, u32 seq,
				int flags, struct net_device *dev,
				struct survey_info *survey)
{
	void *hdr;
	struct nlattr *infoattr;

	/* Survey without a channel doesn't make sense */
	if (!survey->channel)
		return -EINVAL;

	hdr = nl80211hdr_put(msg, pid, seq, flags,
			     NL80211_CMD_NEW_SURVEY_RESULTS);
	if (!hdr)
		return -ENOMEM;

	NLA_PUT_U32(msg, NL80211_ATTR_IFINDEX, dev->ifindex);

	infoattr = nla_nest_start(msg, NL80211_ATTR_SURVEY_INFO);
	if (!infoattr)
		goto nla_put_failure;

	NLA_PUT_U32(msg, NL80211_SURVEY_INFO_FREQUENCY,
		    survey->channel->center_freq);
	if (survey->filled & SURVEY_INFO_NOISE_DBM)
		NLA_PUT_U8(msg, NL80211_SURVEY_INFO_NOISE,
			    survey->noise);
	if (survey->filled & SURVEY_INFO_IN_USE)
		NLA_PUT_FLAG(msg, NL80211_SURVEY_INFO_IN_USE);
	if (survey->filled & SURVEY_INFO_CHANNEL_TIME)
		NLA_PUT_U64(msg, NL80211_SURVEY_INFO_CHANNEL_TIME,
			    survey->channel_time);
	if (survey->filled & SURVEY_INFO_CHANNEL_TIME_BUSY)
		NLA_PUT_U64(msg, NL80211_SURVEY_INFO_CHANNEL_TIME_BUSY,
			    survey->channel_time_busy);
	if (survey->filled & SURVEY_INFO_CHANNEL_TIME_EXT_BUSY)
		NLA_PUT_U64(msg, NL80211_SURVEY_INFO_CHANNEL_TIME_EXT_BUSY,
			    survey->channel_time_ext_busy);
	if (survey->filled & SURVEY_INFO_CHANNEL_TIME_RX)
		NLA_PUT_U64(msg, NL80211_SURVEY_INFO_CHANNEL_TIME_RX,
			    survey->channel_time_rx);
	if (survey->filled & SURVEY_INFO_CHANNEL_TIME_TX)
		NLA_PUT_U64(msg, NL80211_SURVEY_INFO_CHANNEL_TIME_TX,
			    survey->channel_time_tx);

	nla_nest_end(msg, infoattr);

	return genlmsg_end(msg, hdr);

 nla_put_failure:
	genlmsg_cancel(msg, hdr);
	return -EMSGSIZE;
}

static int nl80211_dump_survey(struct sk_buff *skb,
			struct netlink_callback *cb)
{
	struct survey_info survey;
	struct cfg80211_registered_device *dev;
	struct net_device *netdev;
	int survey_idx = cb->args[1];
	int res;

	res = nl80211_prepare_netdev_dump(skb, cb, &dev, &netdev);
	if (res)
		return res;

	if (!dev->ops->dump_survey) {
		res = -EOPNOTSUPP;
		goto out_err;
	}

	while (1) {
		res = dev->ops->dump_survey(&dev->wiphy, netdev, survey_idx,
					    &survey);
		if (res == -ENOENT)
			break;
		if (res)
			goto out_err;

		if (nl80211_send_survey(skb,
				NETLINK_CB(cb->skb).pid,
				cb->nlh->nlmsg_seq, NLM_F_MULTI,
				netdev,
				&survey) < 0)
			goto out;
		survey_idx++;
	}

 out:
	cb->args[1] = survey_idx;
	res = skb->len;
 out_err:
	nl80211_finish_netdev_dump(dev);
	return res;
}

static bool nl80211_valid_auth_type(enum nl80211_auth_type auth_type)
{
	return auth_type <= NL80211_AUTHTYPE_MAX;
}

static bool nl80211_valid_wpa_versions(u32 wpa_versions)
{
	return !(wpa_versions & ~(NL80211_WPA_VERSION_1 |
				  NL80211_WPA_VERSION_2));
}

static int nl80211_authenticate(struct sk_buff *skb, struct genl_info *info)
{
	struct cfg80211_registered_device *rdev = info->user_ptr[0];
	struct net_device *dev = info->user_ptr[1];
	struct ieee80211_channel *chan;
	const u8 *bssid, *ssid, *ie = NULL;
	int err, ssid_len, ie_len = 0;
	enum nl80211_auth_type auth_type;
	struct key_parse key;
	bool local_state_change;

	if (!is_valid_ie_attr(info->attrs[NL80211_ATTR_IE]))
		return -EINVAL;

	if (!info->attrs[NL80211_ATTR_MAC])
		return -EINVAL;

	if (!info->attrs[NL80211_ATTR_AUTH_TYPE])
		return -EINVAL;

	if (!info->attrs[NL80211_ATTR_SSID])
		return -EINVAL;

	if (!info->attrs[NL80211_ATTR_WIPHY_FREQ])
		return -EINVAL;

	err = nl80211_parse_key(info, &key);
	if (err)
		return err;

	if (key.idx >= 0) {
		if (key.type != -1 && key.type != NL80211_KEYTYPE_GROUP)
			return -EINVAL;
		if (!key.p.key || !key.p.key_len)
			return -EINVAL;
		if ((key.p.cipher != WLAN_CIPHER_SUITE_WEP40 ||
		     key.p.key_len != WLAN_KEY_LEN_WEP40) &&
		    (key.p.cipher != WLAN_CIPHER_SUITE_WEP104 ||
		     key.p.key_len != WLAN_KEY_LEN_WEP104))
			return -EINVAL;
		if (key.idx > 4)
			return -EINVAL;
	} else {
		key.p.key_len = 0;
		key.p.key = NULL;
	}

	if (key.idx >= 0) {
		int i;
		bool ok = false;
		for (i = 0; i < rdev->wiphy.n_cipher_suites; i++) {
			if (key.p.cipher == rdev->wiphy.cipher_suites[i]) {
				ok = true;
				break;
			}
		}
		if (!ok)
			return -EINVAL;
	}

	if (!rdev->ops->auth)
		return -EOPNOTSUPP;

	if (dev->ieee80211_ptr->iftype != NL80211_IFTYPE_STATION &&
	    dev->ieee80211_ptr->iftype != NL80211_IFTYPE_P2P_CLIENT)
		return -EOPNOTSUPP;

	bssid = nla_data(info->attrs[NL80211_ATTR_MAC]);
	chan = ieee80211_get_channel(&rdev->wiphy,
		nla_get_u32(info->attrs[NL80211_ATTR_WIPHY_FREQ]));
	if (!chan || (chan->flags & IEEE80211_CHAN_DISABLED))
		return -EINVAL;

	ssid = nla_data(info->attrs[NL80211_ATTR_SSID]);
	ssid_len = nla_len(info->attrs[NL80211_ATTR_SSID]);

	if (info->attrs[NL80211_ATTR_IE]) {
		ie = nla_data(info->attrs[NL80211_ATTR_IE]);
		ie_len = nla_len(info->attrs[NL80211_ATTR_IE]);
	}

	auth_type = nla_get_u32(info->attrs[NL80211_ATTR_AUTH_TYPE]);
	if (!nl80211_valid_auth_type(auth_type))
		return -EINVAL;

	local_state_change = !!info->attrs[NL80211_ATTR_LOCAL_STATE_CHANGE];

	return cfg80211_mlme_auth(rdev, dev, chan, auth_type, bssid,
				  ssid, ssid_len, ie, ie_len,
				  key.p.key, key.p.key_len, key.idx,
				  local_state_change);
}

static int nl80211_crypto_settings(struct cfg80211_registered_device *rdev,
				   struct genl_info *info,
				   struct cfg80211_crypto_settings *settings,
				   int cipher_limit)
{
	memset(settings, 0, sizeof(*settings));

	settings->control_port = info->attrs[NL80211_ATTR_CONTROL_PORT];

	if (info->attrs[NL80211_ATTR_CONTROL_PORT_ETHERTYPE]) {
		u16 proto;
		proto = nla_get_u16(
			info->attrs[NL80211_ATTR_CONTROL_PORT_ETHERTYPE]);
		settings->control_port_ethertype = cpu_to_be16(proto);
		if (!(rdev->wiphy.flags & WIPHY_FLAG_CONTROL_PORT_PROTOCOL) &&
		    proto != ETH_P_PAE)
			return -EINVAL;
		if (info->attrs[NL80211_ATTR_CONTROL_PORT_NO_ENCRYPT])
			settings->control_port_no_encrypt = true;
	} else
		settings->control_port_ethertype = cpu_to_be16(ETH_P_PAE);

	if (info->attrs[NL80211_ATTR_CIPHER_SUITES_PAIRWISE]) {
		void *data;
		int len, i;

		data = nla_data(info->attrs[NL80211_ATTR_CIPHER_SUITES_PAIRWISE]);
		len = nla_len(info->attrs[NL80211_ATTR_CIPHER_SUITES_PAIRWISE]);
		settings->n_ciphers_pairwise = len / sizeof(u32);

		if (len % sizeof(u32))
			return -EINVAL;

		if (settings->n_ciphers_pairwise > cipher_limit)
			return -EINVAL;

		memcpy(settings->ciphers_pairwise, data, len);

		for (i = 0; i < settings->n_ciphers_pairwise; i++)
			if (!cfg80211_supported_cipher_suite(
				&rdev->wiphy,
				settings->ciphers_pairwise[i]))
				return -EINVAL;
	}

	if (info->attrs[NL80211_ATTR_CIPHER_SUITE_GROUP]) {
		settings->cipher_group =
			nla_get_u32(info->attrs[NL80211_ATTR_CIPHER_SUITE_GROUP]);
		if (!cfg80211_supported_cipher_suite(&rdev->wiphy,
					settings->cipher_group))
			return -EINVAL;
	}

	if (info->attrs[NL80211_ATTR_WPA_VERSIONS]) {
		settings->wpa_versions =
			nla_get_u32(info->attrs[NL80211_ATTR_WPA_VERSIONS]);
		if (!nl80211_valid_wpa_versions(settings->wpa_versions))
			return -EINVAL;
	}

	if (info->attrs[NL80211_ATTR_AKM_SUITES]) {
		void *data;
		int len;

		data = nla_data(info->attrs[NL80211_ATTR_AKM_SUITES]);
		len = nla_len(info->attrs[NL80211_ATTR_AKM_SUITES]);
		settings->n_akm_suites = len / sizeof(u32);

		if (len % sizeof(u32))
			return -EINVAL;

		if (settings->n_akm_suites > NL80211_MAX_NR_AKM_SUITES)
			return -EINVAL;

		memcpy(settings->akm_suites, data, len);
	}

	return 0;
}

static int nl80211_associate(struct sk_buff *skb, struct genl_info *info)
{
	struct cfg80211_registered_device *rdev = info->user_ptr[0];
	struct net_device *dev = info->user_ptr[1];
	struct cfg80211_crypto_settings crypto;
	struct ieee80211_channel *chan;
	const u8 *bssid, *ssid, *ie = NULL, *prev_bssid = NULL;
	int err, ssid_len, ie_len = 0;
	bool use_mfp = false;

	if (!is_valid_ie_attr(info->attrs[NL80211_ATTR_IE]))
		return -EINVAL;

	if (!info->attrs[NL80211_ATTR_MAC] ||
	    !info->attrs[NL80211_ATTR_SSID] ||
	    !info->attrs[NL80211_ATTR_WIPHY_FREQ])
		return -EINVAL;

	if (!rdev->ops->assoc)
		return -EOPNOTSUPP;

	if (dev->ieee80211_ptr->iftype != NL80211_IFTYPE_STATION &&
	    dev->ieee80211_ptr->iftype != NL80211_IFTYPE_P2P_CLIENT)
		return -EOPNOTSUPP;

	bssid = nla_data(info->attrs[NL80211_ATTR_MAC]);

	chan = ieee80211_get_channel(&rdev->wiphy,
		nla_get_u32(info->attrs[NL80211_ATTR_WIPHY_FREQ]));
	if (!chan || (chan->flags & IEEE80211_CHAN_DISABLED))
		return -EINVAL;

	ssid = nla_data(info->attrs[NL80211_ATTR_SSID]);
	ssid_len = nla_len(info->attrs[NL80211_ATTR_SSID]);

	if (info->attrs[NL80211_ATTR_IE]) {
		ie = nla_data(info->attrs[NL80211_ATTR_IE]);
		ie_len = nla_len(info->attrs[NL80211_ATTR_IE]);
	}

	if (info->attrs[NL80211_ATTR_USE_MFP]) {
		enum nl80211_mfp mfp =
			nla_get_u32(info->attrs[NL80211_ATTR_USE_MFP]);
		if (mfp == NL80211_MFP_REQUIRED)
			use_mfp = true;
		else if (mfp != NL80211_MFP_NO)
			return -EINVAL;
	}

	if (info->attrs[NL80211_ATTR_PREV_BSSID])
		prev_bssid = nla_data(info->attrs[NL80211_ATTR_PREV_BSSID]);

	err = nl80211_crypto_settings(rdev, info, &crypto, 1);
	if (!err)
		err = cfg80211_mlme_assoc(rdev, dev, chan, bssid, prev_bssid,
					  ssid, ssid_len, ie, ie_len, use_mfp,
					  &crypto);

	return err;
}

static int nl80211_deauthenticate(struct sk_buff *skb, struct genl_info *info)
{
	struct cfg80211_registered_device *rdev = info->user_ptr[0];
	struct net_device *dev = info->user_ptr[1];
	const u8 *ie = NULL, *bssid;
	int ie_len = 0;
	u16 reason_code;
	bool local_state_change;

	if (!is_valid_ie_attr(info->attrs[NL80211_ATTR_IE]))
		return -EINVAL;

	if (!info->attrs[NL80211_ATTR_MAC])
		return -EINVAL;

	if (!info->attrs[NL80211_ATTR_REASON_CODE])
		return -EINVAL;

	if (!rdev->ops->deauth)
		return -EOPNOTSUPP;

	if (dev->ieee80211_ptr->iftype != NL80211_IFTYPE_STATION &&
	    dev->ieee80211_ptr->iftype != NL80211_IFTYPE_P2P_CLIENT)
		return -EOPNOTSUPP;

	bssid = nla_data(info->attrs[NL80211_ATTR_MAC]);

	reason_code = nla_get_u16(info->attrs[NL80211_ATTR_REASON_CODE]);
	if (reason_code == 0) {
		/* Reason Code 0 is reserved */
		return -EINVAL;
	}

	if (info->attrs[NL80211_ATTR_IE]) {
		ie = nla_data(info->attrs[NL80211_ATTR_IE]);
		ie_len = nla_len(info->attrs[NL80211_ATTR_IE]);
	}

	local_state_change = !!info->attrs[NL80211_ATTR_LOCAL_STATE_CHANGE];

	return cfg80211_mlme_deauth(rdev, dev, bssid, ie, ie_len, reason_code,
				    local_state_change);
}

static int nl80211_disassociate(struct sk_buff *skb, struct genl_info *info)
{
	struct cfg80211_registered_device *rdev = info->user_ptr[0];
	struct net_device *dev = info->user_ptr[1];
	const u8 *ie = NULL, *bssid;
	int ie_len = 0;
	u16 reason_code;
	bool local_state_change;

	if (!is_valid_ie_attr(info->attrs[NL80211_ATTR_IE]))
		return -EINVAL;

	if (!info->attrs[NL80211_ATTR_MAC])
		return -EINVAL;

	if (!info->attrs[NL80211_ATTR_REASON_CODE])
		return -EINVAL;

	if (!rdev->ops->disassoc)
		return -EOPNOTSUPP;

	if (dev->ieee80211_ptr->iftype != NL80211_IFTYPE_STATION &&
	    dev->ieee80211_ptr->iftype != NL80211_IFTYPE_P2P_CLIENT)
		return -EOPNOTSUPP;

	bssid = nla_data(info->attrs[NL80211_ATTR_MAC]);

	reason_code = nla_get_u16(info->attrs[NL80211_ATTR_REASON_CODE]);
	if (reason_code == 0) {
		/* Reason Code 0 is reserved */
		return -EINVAL;
	}

	if (info->attrs[NL80211_ATTR_IE]) {
		ie = nla_data(info->attrs[NL80211_ATTR_IE]);
		ie_len = nla_len(info->attrs[NL80211_ATTR_IE]);
	}

	local_state_change = !!info->attrs[NL80211_ATTR_LOCAL_STATE_CHANGE];

	return cfg80211_mlme_disassoc(rdev, dev, bssid, ie, ie_len, reason_code,
				      local_state_change);
}

static bool
nl80211_parse_mcast_rate(struct cfg80211_registered_device *rdev,
			 int mcast_rate[IEEE80211_NUM_BANDS],
			 int rateval)
{
	struct wiphy *wiphy = &rdev->wiphy;
	bool found = false;
	int band, i;

	for (band = 0; band < IEEE80211_NUM_BANDS; band++) {
		struct ieee80211_supported_band *sband;

		sband = wiphy->bands[band];
		if (!sband)
			continue;

		for (i = 0; i < sband->n_bitrates; i++) {
			if (sband->bitrates[i].bitrate == rateval) {
				mcast_rate[band] = i + 1;
				found = true;
				break;
			}
		}
	}

	return found;
}

static int nl80211_join_ibss(struct sk_buff *skb, struct genl_info *info)
{
	struct cfg80211_registered_device *rdev = info->user_ptr[0];
	struct net_device *dev = info->user_ptr[1];
	struct cfg80211_ibss_params ibss;
	struct wiphy *wiphy;
	struct cfg80211_cached_keys *connkeys = NULL;
	int err;

	memset(&ibss, 0, sizeof(ibss));

	if (!is_valid_ie_attr(info->attrs[NL80211_ATTR_IE]))
		return -EINVAL;

	if (!info->attrs[NL80211_ATTR_WIPHY_FREQ] ||
	    !info->attrs[NL80211_ATTR_SSID] ||
	    !nla_len(info->attrs[NL80211_ATTR_SSID]))
		return -EINVAL;

	ibss.beacon_interval = 100;

	if (info->attrs[NL80211_ATTR_BEACON_INTERVAL]) {
		ibss.beacon_interval =
			nla_get_u32(info->attrs[NL80211_ATTR_BEACON_INTERVAL]);
		if (ibss.beacon_interval < 1 || ibss.beacon_interval > 10000)
			return -EINVAL;
	}

	if (!rdev->ops->join_ibss)
		return -EOPNOTSUPP;

	if (dev->ieee80211_ptr->iftype != NL80211_IFTYPE_ADHOC)
		return -EOPNOTSUPP;

	wiphy = &rdev->wiphy;

	if (info->attrs[NL80211_ATTR_MAC])
		ibss.bssid = nla_data(info->attrs[NL80211_ATTR_MAC]);
	ibss.ssid = nla_data(info->attrs[NL80211_ATTR_SSID]);
	ibss.ssid_len = nla_len(info->attrs[NL80211_ATTR_SSID]);

	if (info->attrs[NL80211_ATTR_IE]) {
		ibss.ie = nla_data(info->attrs[NL80211_ATTR_IE]);
		ibss.ie_len = nla_len(info->attrs[NL80211_ATTR_IE]);
	}

	ibss.channel = ieee80211_get_channel(wiphy,
		nla_get_u32(info->attrs[NL80211_ATTR_WIPHY_FREQ]));
	if (!ibss.channel ||
	    ibss.channel->flags & IEEE80211_CHAN_NO_IBSS ||
	    ibss.channel->flags & IEEE80211_CHAN_DISABLED)
		return -EINVAL;

	ibss.channel_fixed = !!info->attrs[NL80211_ATTR_FREQ_FIXED];
	ibss.privacy = !!info->attrs[NL80211_ATTR_PRIVACY];

	if (info->attrs[NL80211_ATTR_BSS_BASIC_RATES]) {
		u8 *rates =
			nla_data(info->attrs[NL80211_ATTR_BSS_BASIC_RATES]);
		int n_rates =
			nla_len(info->attrs[NL80211_ATTR_BSS_BASIC_RATES]);
		struct ieee80211_supported_band *sband =
			wiphy->bands[ibss.channel->band];
		int err;
		err = ieee80211_get_ratemask(sband, rates, n_rates,
					     &ibss.basic_rates);
		if (err)
			return err;
	}

	if (info->attrs[NL80211_ATTR_MCAST_RATE] &&
	    !nl80211_parse_mcast_rate(rdev, ibss.mcast_rate,
			nla_get_u32(info->attrs[NL80211_ATTR_MCAST_RATE])))
		return -EINVAL;

	if (ibss.privacy && info->attrs[NL80211_ATTR_KEYS]) {
		connkeys = nl80211_parse_connkeys(rdev,
					info->attrs[NL80211_ATTR_KEYS]);
		if (IS_ERR(connkeys))
			return PTR_ERR(connkeys);
	}

	err = cfg80211_join_ibss(rdev, dev, &ibss, connkeys);
	if (err)
		kfree(connkeys);
	return err;
}

static int nl80211_leave_ibss(struct sk_buff *skb, struct genl_info *info)
{
	struct cfg80211_registered_device *rdev = info->user_ptr[0];
	struct net_device *dev = info->user_ptr[1];

	if (!rdev->ops->leave_ibss)
		return -EOPNOTSUPP;

	if (dev->ieee80211_ptr->iftype != NL80211_IFTYPE_ADHOC)
		return -EOPNOTSUPP;

	return cfg80211_leave_ibss(rdev, dev, false);
}

#ifdef CONFIG_NL80211_TESTMODE
static struct genl_multicast_group nl80211_testmode_mcgrp = {
	.name = "testmode",
};

static int nl80211_testmode_do(struct sk_buff *skb, struct genl_info *info)
{
	struct cfg80211_registered_device *rdev = info->user_ptr[0];
	int err;

	if (!info->attrs[NL80211_ATTR_TESTDATA])
		return -EINVAL;

	err = -EOPNOTSUPP;
	if (rdev->ops->testmode_cmd) {
		rdev->testmode_info = info;
		err = rdev->ops->testmode_cmd(&rdev->wiphy,
				nla_data(info->attrs[NL80211_ATTR_TESTDATA]),
				nla_len(info->attrs[NL80211_ATTR_TESTDATA]));
		rdev->testmode_info = NULL;
	}

	return err;
}

static struct sk_buff *
__cfg80211_testmode_alloc_skb(struct cfg80211_registered_device *rdev,
			      int approxlen, u32 pid, u32 seq, gfp_t gfp)
{
	struct sk_buff *skb;
	void *hdr;
	struct nlattr *data;

	skb = nlmsg_new(approxlen + 100, gfp);
	if (!skb)
		return NULL;

	hdr = nl80211hdr_put(skb, pid, seq, 0, NL80211_CMD_TESTMODE);
	if (!hdr) {
		kfree_skb(skb);
		return NULL;
	}

	NLA_PUT_U32(skb, NL80211_ATTR_WIPHY, rdev->wiphy_idx);
	data = nla_nest_start(skb, NL80211_ATTR_TESTDATA);

	((void **)skb->cb)[0] = rdev;
	((void **)skb->cb)[1] = hdr;
	((void **)skb->cb)[2] = data;

	return skb;

 nla_put_failure:
	kfree_skb(skb);
	return NULL;
}

struct sk_buff *cfg80211_testmode_alloc_reply_skb(struct wiphy *wiphy,
						  int approxlen)
{
	struct cfg80211_registered_device *rdev = wiphy_to_dev(wiphy);

	if (WARN_ON(!rdev->testmode_info))
		return NULL;

	return __cfg80211_testmode_alloc_skb(rdev, approxlen,
				rdev->testmode_info->snd_pid,
				rdev->testmode_info->snd_seq,
				GFP_KERNEL);
}
EXPORT_SYMBOL(cfg80211_testmode_alloc_reply_skb);

int cfg80211_testmode_reply(struct sk_buff *skb)
{
	struct cfg80211_registered_device *rdev = ((void **)skb->cb)[0];
	void *hdr = ((void **)skb->cb)[1];
	struct nlattr *data = ((void **)skb->cb)[2];

	if (WARN_ON(!rdev->testmode_info)) {
		kfree_skb(skb);
		return -EINVAL;
	}

	nla_nest_end(skb, data);
	genlmsg_end(skb, hdr);
	return genlmsg_reply(skb, rdev->testmode_info);
}
EXPORT_SYMBOL(cfg80211_testmode_reply);

struct sk_buff *cfg80211_testmode_alloc_event_skb(struct wiphy *wiphy,
						  int approxlen, gfp_t gfp)
{
	struct cfg80211_registered_device *rdev = wiphy_to_dev(wiphy);

	return __cfg80211_testmode_alloc_skb(rdev, approxlen, 0, 0, gfp);
}
EXPORT_SYMBOL(cfg80211_testmode_alloc_event_skb);

void cfg80211_testmode_event(struct sk_buff *skb, gfp_t gfp)
{
	void *hdr = ((void **)skb->cb)[1];
	struct nlattr *data = ((void **)skb->cb)[2];

	nla_nest_end(skb, data);
	genlmsg_end(skb, hdr);
	genlmsg_multicast(skb, 0, nl80211_testmode_mcgrp.id, gfp);
}
EXPORT_SYMBOL(cfg80211_testmode_event);
#endif

static int nl80211_connect(struct sk_buff *skb, struct genl_info *info)
{
	struct cfg80211_registered_device *rdev = info->user_ptr[0];
	struct net_device *dev = info->user_ptr[1];
	struct cfg80211_connect_params connect;
	struct wiphy *wiphy;
	struct cfg80211_cached_keys *connkeys = NULL;
	int err;

	memset(&connect, 0, sizeof(connect));

	if (!is_valid_ie_attr(info->attrs[NL80211_ATTR_IE]))
		return -EINVAL;

	if (!info->attrs[NL80211_ATTR_SSID] ||
	    !nla_len(info->attrs[NL80211_ATTR_SSID]))
		return -EINVAL;

	if (info->attrs[NL80211_ATTR_AUTH_TYPE]) {
		connect.auth_type =
			nla_get_u32(info->attrs[NL80211_ATTR_AUTH_TYPE]);
		if (!nl80211_valid_auth_type(connect.auth_type))
			return -EINVAL;
	} else
		connect.auth_type = NL80211_AUTHTYPE_AUTOMATIC;

	connect.privacy = info->attrs[NL80211_ATTR_PRIVACY];

	err = nl80211_crypto_settings(rdev, info, &connect.crypto,
				      NL80211_MAX_NR_CIPHER_SUITES);
	if (err)
		return err;

	if (dev->ieee80211_ptr->iftype != NL80211_IFTYPE_STATION &&
	    dev->ieee80211_ptr->iftype != NL80211_IFTYPE_P2P_CLIENT)
		return -EOPNOTSUPP;

	wiphy = &rdev->wiphy;

	if (info->attrs[NL80211_ATTR_MAC])
		connect.bssid = nla_data(info->attrs[NL80211_ATTR_MAC]);
	connect.ssid = nla_data(info->attrs[NL80211_ATTR_SSID]);
	connect.ssid_len = nla_len(info->attrs[NL80211_ATTR_SSID]);

	if (info->attrs[NL80211_ATTR_IE]) {
		connect.ie = nla_data(info->attrs[NL80211_ATTR_IE]);
		connect.ie_len = nla_len(info->attrs[NL80211_ATTR_IE]);
	}

	if (info->attrs[NL80211_ATTR_WIPHY_FREQ]) {
		connect.channel =
			ieee80211_get_channel(wiphy,
			    nla_get_u32(info->attrs[NL80211_ATTR_WIPHY_FREQ]));
		if (!connect.channel ||
		    connect.channel->flags & IEEE80211_CHAN_DISABLED)
			return -EINVAL;
	}

	if (connect.privacy && info->attrs[NL80211_ATTR_KEYS]) {
		connkeys = nl80211_parse_connkeys(rdev,
					info->attrs[NL80211_ATTR_KEYS]);
		if (IS_ERR(connkeys))
			return PTR_ERR(connkeys);
	}

	err = cfg80211_connect(rdev, dev, &connect, connkeys);
	if (err)
		kfree(connkeys);
	return err;
}

static int nl80211_disconnect(struct sk_buff *skb, struct genl_info *info)
{
	struct cfg80211_registered_device *rdev = info->user_ptr[0];
	struct net_device *dev = info->user_ptr[1];
	u16 reason;

	if (!info->attrs[NL80211_ATTR_REASON_CODE])
		reason = WLAN_REASON_DEAUTH_LEAVING;
	else
		reason = nla_get_u16(info->attrs[NL80211_ATTR_REASON_CODE]);

	if (reason == 0)
		return -EINVAL;

	if (dev->ieee80211_ptr->iftype != NL80211_IFTYPE_STATION &&
	    dev->ieee80211_ptr->iftype != NL80211_IFTYPE_P2P_CLIENT)
		return -EOPNOTSUPP;

	return cfg80211_disconnect(rdev, dev, reason, true);
}

static int nl80211_wiphy_netns(struct sk_buff *skb, struct genl_info *info)
{
	struct cfg80211_registered_device *rdev = info->user_ptr[0];
	struct net *net;
	int err;
	u32 pid;

	if (!info->attrs[NL80211_ATTR_PID])
		return -EINVAL;

	pid = nla_get_u32(info->attrs[NL80211_ATTR_PID]);

	net = get_net_ns_by_pid(pid);
	if (IS_ERR(net))
		return PTR_ERR(net);

	err = 0;

	/* check if anything to do */
	if (!net_eq(wiphy_net(&rdev->wiphy), net))
		err = cfg80211_switch_netns(rdev, net);

	put_net(net);
	return err;
}

static int nl80211_setdel_pmksa(struct sk_buff *skb, struct genl_info *info)
{
	struct cfg80211_registered_device *rdev = info->user_ptr[0];
	int (*rdev_ops)(struct wiphy *wiphy, struct net_device *dev,
			struct cfg80211_pmksa *pmksa) = NULL;
	struct net_device *dev = info->user_ptr[1];
	struct cfg80211_pmksa pmksa;

	memset(&pmksa, 0, sizeof(struct cfg80211_pmksa));

	if (!info->attrs[NL80211_ATTR_MAC])
		return -EINVAL;

	if (!info->attrs[NL80211_ATTR_PMKID])
		return -EINVAL;

	pmksa.pmkid = nla_data(info->attrs[NL80211_ATTR_PMKID]);
	pmksa.bssid = nla_data(info->attrs[NL80211_ATTR_MAC]);

	if (dev->ieee80211_ptr->iftype != NL80211_IFTYPE_STATION &&
	    dev->ieee80211_ptr->iftype != NL80211_IFTYPE_P2P_CLIENT)
		return -EOPNOTSUPP;

	switch (info->genlhdr->cmd) {
	case NL80211_CMD_SET_PMKSA:
		rdev_ops = rdev->ops->set_pmksa;
		break;
	case NL80211_CMD_DEL_PMKSA:
		rdev_ops = rdev->ops->del_pmksa;
		break;
	default:
		WARN_ON(1);
		break;
	}

	if (!rdev_ops)
		return -EOPNOTSUPP;

	return rdev_ops(&rdev->wiphy, dev, &pmksa);
}

static int nl80211_flush_pmksa(struct sk_buff *skb, struct genl_info *info)
{
	struct cfg80211_registered_device *rdev = info->user_ptr[0];
	struct net_device *dev = info->user_ptr[1];

	if (dev->ieee80211_ptr->iftype != NL80211_IFTYPE_STATION &&
	    dev->ieee80211_ptr->iftype != NL80211_IFTYPE_P2P_CLIENT)
		return -EOPNOTSUPP;

	if (!rdev->ops->flush_pmksa)
		return -EOPNOTSUPP;

	return rdev->ops->flush_pmksa(&rdev->wiphy, dev);
}

static int nl80211_remain_on_channel(struct sk_buff *skb,
				     struct genl_info *info)
{
	struct cfg80211_registered_device *rdev = info->user_ptr[0];
	struct net_device *dev = info->user_ptr[1];
	struct ieee80211_channel *chan;
	struct sk_buff *msg;
	void *hdr;
	u64 cookie;
	enum nl80211_channel_type channel_type = NL80211_CHAN_NO_HT;
	u32 freq, duration;
	int err;

	if (!info->attrs[NL80211_ATTR_WIPHY_FREQ] ||
	    !info->attrs[NL80211_ATTR_DURATION])
		return -EINVAL;

	duration = nla_get_u32(info->attrs[NL80211_ATTR_DURATION]);

	/*
	 * We should be on that channel for at least one jiffie,
	 * and more than 5 seconds seems excessive.
	 */
	if (!duration || !msecs_to_jiffies(duration) ||
	    duration > rdev->wiphy.max_remain_on_channel_duration)
		return -EINVAL;

	if (!rdev->ops->remain_on_channel)
		return -EOPNOTSUPP;

	if (info->attrs[NL80211_ATTR_WIPHY_CHANNEL_TYPE]) {
		channel_type = nla_get_u32(
			info->attrs[NL80211_ATTR_WIPHY_CHANNEL_TYPE]);
		if (channel_type != NL80211_CHAN_NO_HT &&
		    channel_type != NL80211_CHAN_HT20 &&
		    channel_type != NL80211_CHAN_HT40PLUS &&
		    channel_type != NL80211_CHAN_HT40MINUS)
			return -EINVAL;
	}

	freq = nla_get_u32(info->attrs[NL80211_ATTR_WIPHY_FREQ]);
	chan = rdev_freq_to_chan(rdev, freq, channel_type);
	if (chan == NULL)
		return -EINVAL;

	msg = nlmsg_new(NLMSG_DEFAULT_SIZE, GFP_KERNEL);
	if (!msg)
		return -ENOMEM;

	hdr = nl80211hdr_put(msg, info->snd_pid, info->snd_seq, 0,
			     NL80211_CMD_REMAIN_ON_CHANNEL);

	if (IS_ERR(hdr)) {
		err = PTR_ERR(hdr);
		goto free_msg;
	}

	err = rdev->ops->remain_on_channel(&rdev->wiphy, dev, chan,
					   channel_type, duration, &cookie);

	if (err)
		goto free_msg;

	NLA_PUT_U64(msg, NL80211_ATTR_COOKIE, cookie);

	genlmsg_end(msg, hdr);

	return genlmsg_reply(msg, info);

 nla_put_failure:
	err = -ENOBUFS;
 free_msg:
	nlmsg_free(msg);
	return err;
}

static int nl80211_cancel_remain_on_channel(struct sk_buff *skb,
					    struct genl_info *info)
{
	struct cfg80211_registered_device *rdev = info->user_ptr[0];
	struct net_device *dev = info->user_ptr[1];
	u64 cookie;

	if (!info->attrs[NL80211_ATTR_COOKIE])
		return -EINVAL;

	if (!rdev->ops->cancel_remain_on_channel)
		return -EOPNOTSUPP;

	cookie = nla_get_u64(info->attrs[NL80211_ATTR_COOKIE]);

	return rdev->ops->cancel_remain_on_channel(&rdev->wiphy, dev, cookie);
}

static u32 rateset_to_mask(struct ieee80211_supported_band *sband,
			   u8 *rates, u8 rates_len)
{
	u8 i;
	u32 mask = 0;

	for (i = 0; i < rates_len; i++) {
		int rate = (rates[i] & 0x7f) * 5;
		int ridx;
		for (ridx = 0; ridx < sband->n_bitrates; ridx++) {
			struct ieee80211_rate *srate =
				&sband->bitrates[ridx];
			if (rate == srate->bitrate) {
				mask |= 1 << ridx;
				break;
			}
		}
		if (ridx == sband->n_bitrates)
			return 0; /* rate not found */
	}

	return mask;
}

static const struct nla_policy nl80211_txattr_policy[NL80211_TXRATE_MAX + 1] = {
	[NL80211_TXRATE_LEGACY] = { .type = NLA_BINARY,
				    .len = NL80211_MAX_SUPP_RATES },
};

static int nl80211_set_tx_bitrate_mask(struct sk_buff *skb,
				       struct genl_info *info)
{
	struct nlattr *tb[NL80211_TXRATE_MAX + 1];
	struct cfg80211_registered_device *rdev = info->user_ptr[0];
	struct cfg80211_bitrate_mask mask;
	int rem, i;
	struct net_device *dev = info->user_ptr[1];
	struct nlattr *tx_rates;
	struct ieee80211_supported_band *sband;

	if (info->attrs[NL80211_ATTR_TX_RATES] == NULL)
		return -EINVAL;

	if (!rdev->ops->set_bitrate_mask)
		return -EOPNOTSUPP;

	memset(&mask, 0, sizeof(mask));
	/* Default to all rates enabled */
	for (i = 0; i < IEEE80211_NUM_BANDS; i++) {
		sband = rdev->wiphy.bands[i];
		mask.control[i].legacy =
			sband ? (1 << sband->n_bitrates) - 1 : 0;
	}

	/*
	 * The nested attribute uses enum nl80211_band as the index. This maps
	 * directly to the enum ieee80211_band values used in cfg80211.
	 */
	nla_for_each_nested(tx_rates, info->attrs[NL80211_ATTR_TX_RATES], rem)
	{
		enum ieee80211_band band = nla_type(tx_rates);
		if (band < 0 || band >= IEEE80211_NUM_BANDS)
			return -EINVAL;
		sband = rdev->wiphy.bands[band];
		if (sband == NULL)
			return -EINVAL;
		nla_parse(tb, NL80211_TXRATE_MAX, nla_data(tx_rates),
			  nla_len(tx_rates), nl80211_txattr_policy);
		if (tb[NL80211_TXRATE_LEGACY]) {
			mask.control[band].legacy = rateset_to_mask(
				sband,
				nla_data(tb[NL80211_TXRATE_LEGACY]),
				nla_len(tb[NL80211_TXRATE_LEGACY]));
			if (mask.control[band].legacy == 0)
				return -EINVAL;
		}
	}

	return rdev->ops->set_bitrate_mask(&rdev->wiphy, dev, NULL, &mask);
}

static int nl80211_register_mgmt(struct sk_buff *skb, struct genl_info *info)
{
	struct cfg80211_registered_device *rdev = info->user_ptr[0];
	struct net_device *dev = info->user_ptr[1];
	u16 frame_type = IEEE80211_FTYPE_MGMT | IEEE80211_STYPE_ACTION;

	if (!info->attrs[NL80211_ATTR_FRAME_MATCH])
		return -EINVAL;

	if (info->attrs[NL80211_ATTR_FRAME_TYPE])
		frame_type = nla_get_u16(info->attrs[NL80211_ATTR_FRAME_TYPE]);

	if (dev->ieee80211_ptr->iftype != NL80211_IFTYPE_STATION &&
	    dev->ieee80211_ptr->iftype != NL80211_IFTYPE_ADHOC &&
	    dev->ieee80211_ptr->iftype != NL80211_IFTYPE_P2P_CLIENT &&
	    dev->ieee80211_ptr->iftype != NL80211_IFTYPE_AP &&
	    dev->ieee80211_ptr->iftype != NL80211_IFTYPE_AP_VLAN &&
	    dev->ieee80211_ptr->iftype != NL80211_IFTYPE_MESH_POINT &&
	    dev->ieee80211_ptr->iftype != NL80211_IFTYPE_P2P_GO)
		return -EOPNOTSUPP;

	/* not much point in registering if we can't reply */
	if (!rdev->ops->mgmt_tx)
		return -EOPNOTSUPP;

	return cfg80211_mlme_register_mgmt(dev->ieee80211_ptr, info->snd_pid,
			frame_type,
			nla_data(info->attrs[NL80211_ATTR_FRAME_MATCH]),
			nla_len(info->attrs[NL80211_ATTR_FRAME_MATCH]));
}

static int nl80211_tx_mgmt(struct sk_buff *skb, struct genl_info *info)
{
	struct cfg80211_registered_device *rdev = info->user_ptr[0];
	struct net_device *dev = info->user_ptr[1];
	struct ieee80211_channel *chan;
	enum nl80211_channel_type channel_type = NL80211_CHAN_NO_HT;
	bool channel_type_valid = false;
	u32 freq;
	int err;
	void *hdr;
	u64 cookie;
	struct sk_buff *msg;
	unsigned int wait = 0;
	bool offchan;

	if (!info->attrs[NL80211_ATTR_FRAME] ||
	    !info->attrs[NL80211_ATTR_WIPHY_FREQ])
		return -EINVAL;

	if (!rdev->ops->mgmt_tx)
		return -EOPNOTSUPP;

	if (dev->ieee80211_ptr->iftype != NL80211_IFTYPE_STATION &&
	    dev->ieee80211_ptr->iftype != NL80211_IFTYPE_ADHOC &&
	    dev->ieee80211_ptr->iftype != NL80211_IFTYPE_P2P_CLIENT &&
	    dev->ieee80211_ptr->iftype != NL80211_IFTYPE_AP &&
	    dev->ieee80211_ptr->iftype != NL80211_IFTYPE_AP_VLAN &&
	    dev->ieee80211_ptr->iftype != NL80211_IFTYPE_MESH_POINT &&
	    dev->ieee80211_ptr->iftype != NL80211_IFTYPE_P2P_GO)
		return -EOPNOTSUPP;

	if (info->attrs[NL80211_ATTR_DURATION]) {
		if (!rdev->ops->mgmt_tx_cancel_wait)
			return -EINVAL;
		wait = nla_get_u32(info->attrs[NL80211_ATTR_DURATION]);
	}

	if (info->attrs[NL80211_ATTR_WIPHY_CHANNEL_TYPE]) {
		channel_type = nla_get_u32(
			info->attrs[NL80211_ATTR_WIPHY_CHANNEL_TYPE]);
		if (channel_type != NL80211_CHAN_NO_HT &&
		    channel_type != NL80211_CHAN_HT20 &&
		    channel_type != NL80211_CHAN_HT40PLUS &&
		    channel_type != NL80211_CHAN_HT40MINUS)
			return -EINVAL;
		channel_type_valid = true;
	}

	offchan = info->attrs[NL80211_ATTR_OFFCHANNEL_TX_OK];

	freq = nla_get_u32(info->attrs[NL80211_ATTR_WIPHY_FREQ]);
	chan = rdev_freq_to_chan(rdev, freq, channel_type);
	if (chan == NULL)
		return -EINVAL;

	msg = nlmsg_new(NLMSG_DEFAULT_SIZE, GFP_KERNEL);
	if (!msg)
		return -ENOMEM;

	hdr = nl80211hdr_put(msg, info->snd_pid, info->snd_seq, 0,
			     NL80211_CMD_FRAME);

	if (IS_ERR(hdr)) {
		err = PTR_ERR(hdr);
		goto free_msg;
	}
	err = cfg80211_mlme_mgmt_tx(rdev, dev, chan, offchan, channel_type,
				    channel_type_valid, wait,
				    nla_data(info->attrs[NL80211_ATTR_FRAME]),
				    nla_len(info->attrs[NL80211_ATTR_FRAME]),
				    &cookie);
	if (err)
		goto free_msg;

	NLA_PUT_U64(msg, NL80211_ATTR_COOKIE, cookie);

	genlmsg_end(msg, hdr);
	return genlmsg_reply(msg, info);

 nla_put_failure:
	err = -ENOBUFS;
 free_msg:
	nlmsg_free(msg);
	return err;
}

static int nl80211_tx_mgmt_cancel_wait(struct sk_buff *skb, struct genl_info *info)
{
	struct cfg80211_registered_device *rdev = info->user_ptr[0];
	struct net_device *dev = info->user_ptr[1];
	u64 cookie;

	if (!info->attrs[NL80211_ATTR_COOKIE])
		return -EINVAL;

	if (!rdev->ops->mgmt_tx_cancel_wait)
		return -EOPNOTSUPP;

	if (dev->ieee80211_ptr->iftype != NL80211_IFTYPE_STATION &&
	    dev->ieee80211_ptr->iftype != NL80211_IFTYPE_ADHOC &&
	    dev->ieee80211_ptr->iftype != NL80211_IFTYPE_P2P_CLIENT &&
	    dev->ieee80211_ptr->iftype != NL80211_IFTYPE_AP &&
	    dev->ieee80211_ptr->iftype != NL80211_IFTYPE_AP_VLAN &&
	    dev->ieee80211_ptr->iftype != NL80211_IFTYPE_P2P_GO)
		return -EOPNOTSUPP;

	cookie = nla_get_u64(info->attrs[NL80211_ATTR_COOKIE]);

	return rdev->ops->mgmt_tx_cancel_wait(&rdev->wiphy, dev, cookie);
}

static int nl80211_set_power_save(struct sk_buff *skb, struct genl_info *info)
{
	struct cfg80211_registered_device *rdev = info->user_ptr[0];
	struct wireless_dev *wdev;
	struct net_device *dev = info->user_ptr[1];
	u8 ps_state;
	bool state;
	int err;

	if (!info->attrs[NL80211_ATTR_PS_STATE])
		return -EINVAL;

	ps_state = nla_get_u32(info->attrs[NL80211_ATTR_PS_STATE]);

	if (ps_state != NL80211_PS_DISABLED && ps_state != NL80211_PS_ENABLED)
		return -EINVAL;

	wdev = dev->ieee80211_ptr;

	if (!rdev->ops->set_power_mgmt)
		return -EOPNOTSUPP;

	state = (ps_state == NL80211_PS_ENABLED) ? true : false;

	if (state == wdev->ps)
		return 0;

	err = rdev->ops->set_power_mgmt(wdev->wiphy, dev, state,
					wdev->ps_timeout);
	if (!err)
		wdev->ps = state;
	return err;
}

static int nl80211_get_power_save(struct sk_buff *skb, struct genl_info *info)
{
	struct cfg80211_registered_device *rdev = info->user_ptr[0];
	enum nl80211_ps_state ps_state;
	struct wireless_dev *wdev;
	struct net_device *dev = info->user_ptr[1];
	struct sk_buff *msg;
	void *hdr;
	int err;

	wdev = dev->ieee80211_ptr;

	if (!rdev->ops->set_power_mgmt)
		return -EOPNOTSUPP;

	msg = nlmsg_new(NLMSG_DEFAULT_SIZE, GFP_KERNEL);
	if (!msg)
		return -ENOMEM;

	hdr = nl80211hdr_put(msg, info->snd_pid, info->snd_seq, 0,
			     NL80211_CMD_GET_POWER_SAVE);
	if (!hdr) {
		err = -ENOBUFS;
		goto free_msg;
	}

	if (wdev->ps)
		ps_state = NL80211_PS_ENABLED;
	else
		ps_state = NL80211_PS_DISABLED;

	NLA_PUT_U32(msg, NL80211_ATTR_PS_STATE, ps_state);

	genlmsg_end(msg, hdr);
	return genlmsg_reply(msg, info);

 nla_put_failure:
	err = -ENOBUFS;
 free_msg:
	nlmsg_free(msg);
	return err;
}

static struct nla_policy
nl80211_attr_cqm_policy[NL80211_ATTR_CQM_MAX + 1] __read_mostly = {
	[NL80211_ATTR_CQM_RSSI_THOLD] = { .type = NLA_U32 },
	[NL80211_ATTR_CQM_RSSI_HYST] = { .type = NLA_U32 },
	[NL80211_ATTR_CQM_RSSI_THRESHOLD_EVENT] = { .type = NLA_U32 },
};

static int nl80211_set_cqm_rssi(struct genl_info *info,
				s32 threshold, u32 hysteresis)
{
	struct cfg80211_registered_device *rdev = info->user_ptr[0];
	struct wireless_dev *wdev;
	struct net_device *dev = info->user_ptr[1];

	if (threshold > 0)
		return -EINVAL;

	wdev = dev->ieee80211_ptr;

	if (!rdev->ops->set_cqm_rssi_config)
		return -EOPNOTSUPP;

	if (wdev->iftype != NL80211_IFTYPE_STATION &&
	    wdev->iftype != NL80211_IFTYPE_P2P_CLIENT)
		return -EOPNOTSUPP;

	return rdev->ops->set_cqm_rssi_config(wdev->wiphy, dev,
					      threshold, hysteresis);
}

static int nl80211_set_cqm(struct sk_buff *skb, struct genl_info *info)
{
	struct nlattr *attrs[NL80211_ATTR_CQM_MAX + 1];
	struct nlattr *cqm;
	int err;

	cqm = info->attrs[NL80211_ATTR_CQM];
	if (!cqm) {
		err = -EINVAL;
		goto out;
	}

	err = nla_parse_nested(attrs, NL80211_ATTR_CQM_MAX, cqm,
			       nl80211_attr_cqm_policy);
	if (err)
		goto out;

	if (attrs[NL80211_ATTR_CQM_RSSI_THOLD] &&
	    attrs[NL80211_ATTR_CQM_RSSI_HYST]) {
		s32 threshold;
		u32 hysteresis;
		threshold = nla_get_u32(attrs[NL80211_ATTR_CQM_RSSI_THOLD]);
		hysteresis = nla_get_u32(attrs[NL80211_ATTR_CQM_RSSI_HYST]);
		err = nl80211_set_cqm_rssi(info, threshold, hysteresis);
	} else
		err = -EINVAL;

out:
	return err;
}

static int nl80211_join_mesh(struct sk_buff *skb, struct genl_info *info)
{
	struct cfg80211_registered_device *rdev = info->user_ptr[0];
	struct net_device *dev = info->user_ptr[1];
	struct mesh_config cfg;
	struct mesh_setup setup;
	int err;

	/* start with default */
	memcpy(&cfg, &default_mesh_config, sizeof(cfg));
	memcpy(&setup, &default_mesh_setup, sizeof(setup));

	if (info->attrs[NL80211_ATTR_MESH_CONFIG]) {
		/* and parse parameters if given */
		err = nl80211_parse_mesh_config(info, &cfg, NULL);
		if (err)
			return err;
	}

	if (!info->attrs[NL80211_ATTR_MESH_ID] ||
	    !nla_len(info->attrs[NL80211_ATTR_MESH_ID]))
		return -EINVAL;

	setup.mesh_id = nla_data(info->attrs[NL80211_ATTR_MESH_ID]);
	setup.mesh_id_len = nla_len(info->attrs[NL80211_ATTR_MESH_ID]);

	if (info->attrs[NL80211_ATTR_MESH_SETUP]) {
		/* parse additional setup parameters if given */
		err = nl80211_parse_mesh_setup(info, &setup);
		if (err)
			return err;
	}

	return cfg80211_join_mesh(rdev, dev, &setup, &cfg);
}

static int nl80211_leave_mesh(struct sk_buff *skb, struct genl_info *info)
{
	struct cfg80211_registered_device *rdev = info->user_ptr[0];
	struct net_device *dev = info->user_ptr[1];

	return cfg80211_leave_mesh(rdev, dev);
}

static int nl80211_get_wowlan(struct sk_buff *skb, struct genl_info *info)
{
	struct cfg80211_registered_device *rdev = info->user_ptr[0];
	struct sk_buff *msg;
	void *hdr;

	if (!rdev->wiphy.wowlan.flags && !rdev->wiphy.wowlan.n_patterns)
		return -EOPNOTSUPP;

	msg = nlmsg_new(NLMSG_DEFAULT_SIZE, GFP_KERNEL);
	if (!msg)
		return -ENOMEM;

	hdr = nl80211hdr_put(msg, info->snd_pid, info->snd_seq, 0,
			     NL80211_CMD_GET_WOWLAN);
	if (!hdr)
		goto nla_put_failure;

	if (rdev->wowlan) {
		struct nlattr *nl_wowlan;

		nl_wowlan = nla_nest_start(msg, NL80211_ATTR_WOWLAN_TRIGGERS);
		if (!nl_wowlan)
			goto nla_put_failure;

		if (rdev->wowlan->any)
			NLA_PUT_FLAG(msg, NL80211_WOWLAN_TRIG_ANY);
		if (rdev->wowlan->disconnect)
			NLA_PUT_FLAG(msg, NL80211_WOWLAN_TRIG_DISCONNECT);
		if (rdev->wowlan->magic_pkt)
			NLA_PUT_FLAG(msg, NL80211_WOWLAN_TRIG_MAGIC_PKT);
		if (rdev->wowlan->n_patterns) {
			struct nlattr *nl_pats, *nl_pat;
			int i, pat_len;

			nl_pats = nla_nest_start(msg,
					NL80211_WOWLAN_TRIG_PKT_PATTERN);
			if (!nl_pats)
				goto nla_put_failure;

			for (i = 0; i < rdev->wowlan->n_patterns; i++) {
				nl_pat = nla_nest_start(msg, i + 1);
				if (!nl_pat)
					goto nla_put_failure;
				pat_len = rdev->wowlan->patterns[i].pattern_len;
				NLA_PUT(msg, NL80211_WOWLAN_PKTPAT_MASK,
					DIV_ROUND_UP(pat_len, 8),
					rdev->wowlan->patterns[i].mask);
				NLA_PUT(msg, NL80211_WOWLAN_PKTPAT_PATTERN,
					pat_len,
					rdev->wowlan->patterns[i].pattern);
				nla_nest_end(msg, nl_pat);
			}
			nla_nest_end(msg, nl_pats);
		}

		nla_nest_end(msg, nl_wowlan);
	}

	genlmsg_end(msg, hdr);
	return genlmsg_reply(msg, info);

nla_put_failure:
	nlmsg_free(msg);
	return -ENOBUFS;
}

static int nl80211_set_wowlan(struct sk_buff *skb, struct genl_info *info)
{
	struct cfg80211_registered_device *rdev = info->user_ptr[0];
	struct nlattr *tb[NUM_NL80211_WOWLAN_TRIG];
	struct cfg80211_wowlan no_triggers = {};
	struct cfg80211_wowlan new_triggers = {};
	struct wiphy_wowlan_support *wowlan = &rdev->wiphy.wowlan;
	int err, i;

	if (!rdev->wiphy.wowlan.flags && !rdev->wiphy.wowlan.n_patterns)
		return -EOPNOTSUPP;

	if (!info->attrs[NL80211_ATTR_WOWLAN_TRIGGERS])
		goto no_triggers;

	err = nla_parse(tb, MAX_NL80211_WOWLAN_TRIG,
			nla_data(info->attrs[NL80211_ATTR_WOWLAN_TRIGGERS]),
			nla_len(info->attrs[NL80211_ATTR_WOWLAN_TRIGGERS]),
			nl80211_wowlan_policy);
	if (err)
		return err;

	if (tb[NL80211_WOWLAN_TRIG_ANY]) {
		if (!(wowlan->flags & WIPHY_WOWLAN_ANY))
			return -EINVAL;
		new_triggers.any = true;
	}

	if (tb[NL80211_WOWLAN_TRIG_DISCONNECT]) {
		if (!(wowlan->flags & WIPHY_WOWLAN_DISCONNECT))
			return -EINVAL;
		new_triggers.disconnect = true;
	}

	if (tb[NL80211_WOWLAN_TRIG_MAGIC_PKT]) {
		if (!(wowlan->flags & WIPHY_WOWLAN_MAGIC_PKT))
			return -EINVAL;
		new_triggers.magic_pkt = true;
	}

	if (tb[NL80211_WOWLAN_TRIG_PKT_PATTERN]) {
		struct nlattr *pat;
		int n_patterns = 0;
		int rem, pat_len, mask_len;
		struct nlattr *pat_tb[NUM_NL80211_WOWLAN_PKTPAT];

		nla_for_each_nested(pat, tb[NL80211_WOWLAN_TRIG_PKT_PATTERN],
				    rem)
			n_patterns++;
		if (n_patterns > wowlan->n_patterns)
			return -EINVAL;

		new_triggers.patterns = kcalloc(n_patterns,
						sizeof(new_triggers.patterns[0]),
						GFP_KERNEL);
		if (!new_triggers.patterns)
			return -ENOMEM;

		new_triggers.n_patterns = n_patterns;
		i = 0;

		nla_for_each_nested(pat, tb[NL80211_WOWLAN_TRIG_PKT_PATTERN],
				    rem) {
			nla_parse(pat_tb, MAX_NL80211_WOWLAN_PKTPAT,
				  nla_data(pat), nla_len(pat), NULL);
			err = -EINVAL;
			if (!pat_tb[NL80211_WOWLAN_PKTPAT_MASK] ||
			    !pat_tb[NL80211_WOWLAN_PKTPAT_PATTERN])
				goto error;
			pat_len = nla_len(pat_tb[NL80211_WOWLAN_PKTPAT_PATTERN]);
			mask_len = DIV_ROUND_UP(pat_len, 8);
			if (nla_len(pat_tb[NL80211_WOWLAN_PKTPAT_MASK]) !=
			    mask_len)
				goto error;
			if (pat_len > wowlan->pattern_max_len ||
			    pat_len < wowlan->pattern_min_len)
				goto error;

			new_triggers.patterns[i].mask =
				kmalloc(mask_len + pat_len, GFP_KERNEL);
			if (!new_triggers.patterns[i].mask) {
				err = -ENOMEM;
				goto error;
			}
			new_triggers.patterns[i].pattern =
				new_triggers.patterns[i].mask + mask_len;
			memcpy(new_triggers.patterns[i].mask,
			       nla_data(pat_tb[NL80211_WOWLAN_PKTPAT_MASK]),
			       mask_len);
			new_triggers.patterns[i].pattern_len = pat_len;
			memcpy(new_triggers.patterns[i].pattern,
			       nla_data(pat_tb[NL80211_WOWLAN_PKTPAT_PATTERN]),
			       pat_len);
			i++;
		}
	}

	if (memcmp(&new_triggers, &no_triggers, sizeof(new_triggers))) {
		struct cfg80211_wowlan *ntrig;
		ntrig = kmemdup(&new_triggers, sizeof(new_triggers),
				GFP_KERNEL);
		if (!ntrig) {
			err = -ENOMEM;
			goto error;
		}
		cfg80211_rdev_free_wowlan(rdev);
		rdev->wowlan = ntrig;
	} else {
 no_triggers:
		cfg80211_rdev_free_wowlan(rdev);
		rdev->wowlan = NULL;
	}

	return 0;
 error:
	for (i = 0; i < new_triggers.n_patterns; i++)
		kfree(new_triggers.patterns[i].mask);
	kfree(new_triggers.patterns);
	return err;
}

#define NL80211_FLAG_NEED_WIPHY		0x01
#define NL80211_FLAG_NEED_NETDEV	0x02
#define NL80211_FLAG_NEED_RTNL		0x04
#define NL80211_FLAG_CHECK_NETDEV_UP	0x08
#define NL80211_FLAG_NEED_NETDEV_UP	(NL80211_FLAG_NEED_NETDEV |\
					 NL80211_FLAG_CHECK_NETDEV_UP)

static int nl80211_pre_doit(struct genl_ops *ops, struct sk_buff *skb,
			    struct genl_info *info)
{
	struct cfg80211_registered_device *rdev;
	struct net_device *dev;
	int err;
	bool rtnl = ops->internal_flags & NL80211_FLAG_NEED_RTNL;

	if (rtnl)
		rtnl_lock();

	if (ops->internal_flags & NL80211_FLAG_NEED_WIPHY) {
		rdev = cfg80211_get_dev_from_info(info);
		if (IS_ERR(rdev)) {
			if (rtnl)
				rtnl_unlock();
			return PTR_ERR(rdev);
		}
		info->user_ptr[0] = rdev;
	} else if (ops->internal_flags & NL80211_FLAG_NEED_NETDEV) {
		err = get_rdev_dev_by_info_ifindex(info, &rdev, &dev);
		if (err) {
			if (rtnl)
				rtnl_unlock();
			return err;
		}
		if (ops->internal_flags & NL80211_FLAG_CHECK_NETDEV_UP &&
		    !netif_running(dev)) {
			cfg80211_unlock_rdev(rdev);
			dev_put(dev);
			if (rtnl)
				rtnl_unlock();
			return -ENETDOWN;
		}
		info->user_ptr[0] = rdev;
		info->user_ptr[1] = dev;
	}

	return 0;
}

static void nl80211_post_doit(struct genl_ops *ops, struct sk_buff *skb,
			      struct genl_info *info)
{
	if (info->user_ptr[0])
		cfg80211_unlock_rdev(info->user_ptr[0]);
	if (info->user_ptr[1])
		dev_put(info->user_ptr[1]);
	if (ops->internal_flags & NL80211_FLAG_NEED_RTNL)
		rtnl_unlock();
}

static struct genl_ops nl80211_ops[] = {
	{
		.cmd = NL80211_CMD_GET_WIPHY,
		.doit = nl80211_get_wiphy,
		.dumpit = nl80211_dump_wiphy,
		.policy = nl80211_policy,
		/* can be retrieved by unprivileged users */
		.internal_flags = NL80211_FLAG_NEED_WIPHY,
	},
	{
		.cmd = NL80211_CMD_SET_WIPHY,
		.doit = nl80211_set_wiphy,
		.policy = nl80211_policy,
		.flags = GENL_ADMIN_PERM,
		.internal_flags = NL80211_FLAG_NEED_RTNL,
	},
	{
		.cmd = NL80211_CMD_GET_INTERFACE,
		.doit = nl80211_get_interface,
		.dumpit = nl80211_dump_interface,
		.policy = nl80211_policy,
		/* can be retrieved by unprivileged users */
		.internal_flags = NL80211_FLAG_NEED_NETDEV,
	},
	{
		.cmd = NL80211_CMD_SET_INTERFACE,
		.doit = nl80211_set_interface,
		.policy = nl80211_policy,
		.flags = GENL_ADMIN_PERM,
		.internal_flags = NL80211_FLAG_NEED_NETDEV |
				  NL80211_FLAG_NEED_RTNL,
	},
	{
		.cmd = NL80211_CMD_NEW_INTERFACE,
		.doit = nl80211_new_interface,
		.policy = nl80211_policy,
		.flags = GENL_ADMIN_PERM,
		.internal_flags = NL80211_FLAG_NEED_WIPHY |
				  NL80211_FLAG_NEED_RTNL,
	},
	{
		.cmd = NL80211_CMD_DEL_INTERFACE,
		.doit = nl80211_del_interface,
		.policy = nl80211_policy,
		.flags = GENL_ADMIN_PERM,
		.internal_flags = NL80211_FLAG_NEED_NETDEV |
				  NL80211_FLAG_NEED_RTNL,
	},
	{
		.cmd = NL80211_CMD_GET_KEY,
		.doit = nl80211_get_key,
		.policy = nl80211_policy,
		.flags = GENL_ADMIN_PERM,
		.internal_flags = NL80211_FLAG_NEED_NETDEV_UP |
				  NL80211_FLAG_NEED_RTNL,
	},
	{
		.cmd = NL80211_CMD_SET_KEY,
		.doit = nl80211_set_key,
		.policy = nl80211_policy,
		.flags = GENL_ADMIN_PERM,
		.internal_flags = NL80211_FLAG_NEED_NETDEV_UP |
				  NL80211_FLAG_NEED_RTNL,
	},
	{
		.cmd = NL80211_CMD_NEW_KEY,
		.doit = nl80211_new_key,
		.policy = nl80211_policy,
		.flags = GENL_ADMIN_PERM,
		.internal_flags = NL80211_FLAG_NEED_NETDEV_UP |
				  NL80211_FLAG_NEED_RTNL,
	},
	{
		.cmd = NL80211_CMD_DEL_KEY,
		.doit = nl80211_del_key,
		.policy = nl80211_policy,
		.flags = GENL_ADMIN_PERM,
		.internal_flags = NL80211_FLAG_NEED_NETDEV_UP |
				  NL80211_FLAG_NEED_RTNL,
	},
	{
		.cmd = NL80211_CMD_SET_BEACON,
		.policy = nl80211_policy,
		.flags = GENL_ADMIN_PERM,
		.doit = nl80211_addset_beacon,
		.internal_flags = NL80211_FLAG_NEED_NETDEV_UP |
				  NL80211_FLAG_NEED_RTNL,
	},
	{
		.cmd = NL80211_CMD_NEW_BEACON,
		.policy = nl80211_policy,
		.flags = GENL_ADMIN_PERM,
		.doit = nl80211_addset_beacon,
		.internal_flags = NL80211_FLAG_NEED_NETDEV_UP |
				  NL80211_FLAG_NEED_RTNL,
	},
	{
		.cmd = NL80211_CMD_DEL_BEACON,
		.policy = nl80211_policy,
		.flags = GENL_ADMIN_PERM,
		.doit = nl80211_del_beacon,
		.internal_flags = NL80211_FLAG_NEED_NETDEV |
				  NL80211_FLAG_NEED_RTNL,
	},
	{
		.cmd = NL80211_CMD_GET_STATION,
		.doit = nl80211_get_station,
		.dumpit = nl80211_dump_station,
		.policy = nl80211_policy,
		.internal_flags = NL80211_FLAG_NEED_NETDEV |
				  NL80211_FLAG_NEED_RTNL,
	},
	{
		.cmd = NL80211_CMD_SET_STATION,
		.doit = nl80211_set_station,
		.policy = nl80211_policy,
		.flags = GENL_ADMIN_PERM,
		.internal_flags = NL80211_FLAG_NEED_NETDEV_UP |
				  NL80211_FLAG_NEED_RTNL,
	},
	{
		.cmd = NL80211_CMD_NEW_STATION,
		.doit = nl80211_new_station,
		.policy = nl80211_policy,
		.flags = GENL_ADMIN_PERM,
		.internal_flags = NL80211_FLAG_NEED_NETDEV_UP |
				  NL80211_FLAG_NEED_RTNL,
	},
	{
		.cmd = NL80211_CMD_DEL_STATION,
		.doit = nl80211_del_station,
		.policy = nl80211_policy,
		.flags = GENL_ADMIN_PERM,
		.internal_flags = NL80211_FLAG_NEED_NETDEV_UP |
				  NL80211_FLAG_NEED_RTNL,
	},
	{
		.cmd = NL80211_CMD_GET_MPATH,
		.doit = nl80211_get_mpath,
		.dumpit = nl80211_dump_mpath,
		.policy = nl80211_policy,
		.flags = GENL_ADMIN_PERM,
		.internal_flags = NL80211_FLAG_NEED_NETDEV_UP |
				  NL80211_FLAG_NEED_RTNL,
	},
	{
		.cmd = NL80211_CMD_SET_MPATH,
		.doit = nl80211_set_mpath,
		.policy = nl80211_policy,
		.flags = GENL_ADMIN_PERM,
		.internal_flags = NL80211_FLAG_NEED_NETDEV_UP |
				  NL80211_FLAG_NEED_RTNL,
	},
	{
		.cmd = NL80211_CMD_NEW_MPATH,
		.doit = nl80211_new_mpath,
		.policy = nl80211_policy,
		.flags = GENL_ADMIN_PERM,
		.internal_flags = NL80211_FLAG_NEED_NETDEV_UP |
				  NL80211_FLAG_NEED_RTNL,
	},
	{
		.cmd = NL80211_CMD_DEL_MPATH,
		.doit = nl80211_del_mpath,
		.policy = nl80211_policy,
		.flags = GENL_ADMIN_PERM,
		.internal_flags = NL80211_FLAG_NEED_NETDEV_UP |
				  NL80211_FLAG_NEED_RTNL,
	},
	{
		.cmd = NL80211_CMD_SET_BSS,
		.doit = nl80211_set_bss,
		.policy = nl80211_policy,
		.flags = GENL_ADMIN_PERM,
		.internal_flags = NL80211_FLAG_NEED_NETDEV_UP |
				  NL80211_FLAG_NEED_RTNL,
	},
	{
		.cmd = NL80211_CMD_GET_REG,
		.doit = nl80211_get_reg,
		.policy = nl80211_policy,
		/* can be retrieved by unprivileged users */
	},
	{
		.cmd = NL80211_CMD_SET_REG,
		.doit = nl80211_set_reg,
		.policy = nl80211_policy,
		.flags = GENL_ADMIN_PERM,
	},
	{
		.cmd = NL80211_CMD_REQ_SET_REG,
		.doit = nl80211_req_set_reg,
		.policy = nl80211_policy,
		.flags = GENL_ADMIN_PERM,
	},
	{
		.cmd = NL80211_CMD_GET_MESH_CONFIG,
		.doit = nl80211_get_mesh_config,
		.policy = nl80211_policy,
		/* can be retrieved by unprivileged users */
		.internal_flags = NL80211_FLAG_NEED_NETDEV_UP |
				  NL80211_FLAG_NEED_RTNL,
	},
	{
		.cmd = NL80211_CMD_SET_MESH_CONFIG,
		.doit = nl80211_update_mesh_config,
		.policy = nl80211_policy,
		.flags = GENL_ADMIN_PERM,
		.internal_flags = NL80211_FLAG_NEED_NETDEV_UP |
				  NL80211_FLAG_NEED_RTNL,
	},
	{
		.cmd = NL80211_CMD_TRIGGER_SCAN,
		.doit = nl80211_trigger_scan,
		.policy = nl80211_policy,
		.flags = GENL_ADMIN_PERM,
		.internal_flags = NL80211_FLAG_NEED_NETDEV_UP |
				  NL80211_FLAG_NEED_RTNL,
	},
	{
		.cmd = NL80211_CMD_GET_SCAN,
		.policy = nl80211_policy,
		.dumpit = nl80211_dump_scan,
	},
	{
		.cmd = NL80211_CMD_START_SCHED_SCAN,
		.doit = nl80211_start_sched_scan,
		.policy = nl80211_policy,
		.flags = GENL_ADMIN_PERM,
		.internal_flags = NL80211_FLAG_NEED_NETDEV_UP |
				  NL80211_FLAG_NEED_RTNL,
	},
	{
		.cmd = NL80211_CMD_STOP_SCHED_SCAN,
		.doit = nl80211_stop_sched_scan,
		.policy = nl80211_policy,
		.flags = GENL_ADMIN_PERM,
		.internal_flags = NL80211_FLAG_NEED_NETDEV_UP |
				  NL80211_FLAG_NEED_RTNL,
	},
	{
		.cmd = NL80211_CMD_AUTHENTICATE,
		.doit = nl80211_authenticate,
		.policy = nl80211_policy,
		.flags = GENL_ADMIN_PERM,
		.internal_flags = NL80211_FLAG_NEED_NETDEV_UP |
				  NL80211_FLAG_NEED_RTNL,
	},
	{
		.cmd = NL80211_CMD_ASSOCIATE,
		.doit = nl80211_associate,
		.policy = nl80211_policy,
		.flags = GENL_ADMIN_PERM,
		.internal_flags = NL80211_FLAG_NEED_NETDEV_UP |
				  NL80211_FLAG_NEED_RTNL,
	},
	{
		.cmd = NL80211_CMD_DEAUTHENTICATE,
		.doit = nl80211_deauthenticate,
		.policy = nl80211_policy,
		.flags = GENL_ADMIN_PERM,
		.internal_flags = NL80211_FLAG_NEED_NETDEV_UP |
				  NL80211_FLAG_NEED_RTNL,
	},
	{
		.cmd = NL80211_CMD_DISASSOCIATE,
		.doit = nl80211_disassociate,
		.policy = nl80211_policy,
		.flags = GENL_ADMIN_PERM,
		.internal_flags = NL80211_FLAG_NEED_NETDEV_UP |
				  NL80211_FLAG_NEED_RTNL,
	},
	{
		.cmd = NL80211_CMD_JOIN_IBSS,
		.doit = nl80211_join_ibss,
		.policy = nl80211_policy,
		.flags = GENL_ADMIN_PERM,
		.internal_flags = NL80211_FLAG_NEED_NETDEV_UP |
				  NL80211_FLAG_NEED_RTNL,
	},
	{
		.cmd = NL80211_CMD_LEAVE_IBSS,
		.doit = nl80211_leave_ibss,
		.policy = nl80211_policy,
		.flags = GENL_ADMIN_PERM,
		.internal_flags = NL80211_FLAG_NEED_NETDEV_UP |
				  NL80211_FLAG_NEED_RTNL,
	},
#ifdef CONFIG_NL80211_TESTMODE
	{
		.cmd = NL80211_CMD_TESTMODE,
		.doit = nl80211_testmode_do,
		.policy = nl80211_policy,
		.flags = GENL_ADMIN_PERM,
		.internal_flags = NL80211_FLAG_NEED_WIPHY |
				  NL80211_FLAG_NEED_RTNL,
	},
#endif
	{
		.cmd = NL80211_CMD_CONNECT,
		.doit = nl80211_connect,
		.policy = nl80211_policy,
		.flags = GENL_ADMIN_PERM,
		.internal_flags = NL80211_FLAG_NEED_NETDEV_UP |
				  NL80211_FLAG_NEED_RTNL,
	},
	{
		.cmd = NL80211_CMD_DISCONNECT,
		.doit = nl80211_disconnect,
		.policy = nl80211_policy,
		.flags = GENL_ADMIN_PERM,
		.internal_flags = NL80211_FLAG_NEED_NETDEV_UP |
				  NL80211_FLAG_NEED_RTNL,
	},
	{
		.cmd = NL80211_CMD_SET_WIPHY_NETNS,
		.doit = nl80211_wiphy_netns,
		.policy = nl80211_policy,
		.flags = GENL_ADMIN_PERM,
		.internal_flags = NL80211_FLAG_NEED_WIPHY |
				  NL80211_FLAG_NEED_RTNL,
	},
	{
		.cmd = NL80211_CMD_GET_SURVEY,
		.policy = nl80211_policy,
		.dumpit = nl80211_dump_survey,
	},
	{
		.cmd = NL80211_CMD_SET_PMKSA,
		.doit = nl80211_setdel_pmksa,
		.policy = nl80211_policy,
		.flags = GENL_ADMIN_PERM,
		.internal_flags = NL80211_FLAG_NEED_NETDEV_UP |
				  NL80211_FLAG_NEED_RTNL,
	},
	{
		.cmd = NL80211_CMD_DEL_PMKSA,
		.doit = nl80211_setdel_pmksa,
		.policy = nl80211_policy,
		.flags = GENL_ADMIN_PERM,
		.internal_flags = NL80211_FLAG_NEED_NETDEV_UP |
				  NL80211_FLAG_NEED_RTNL,
	},
	{
		.cmd = NL80211_CMD_FLUSH_PMKSA,
		.doit = nl80211_flush_pmksa,
		.policy = nl80211_policy,
		.flags = GENL_ADMIN_PERM,
		.internal_flags = NL80211_FLAG_NEED_NETDEV_UP |
				  NL80211_FLAG_NEED_RTNL,
	},
	{
		.cmd = NL80211_CMD_REMAIN_ON_CHANNEL,
		.doit = nl80211_remain_on_channel,
		.policy = nl80211_policy,
		.flags = GENL_ADMIN_PERM,
		.internal_flags = NL80211_FLAG_NEED_NETDEV_UP |
				  NL80211_FLAG_NEED_RTNL,
	},
	{
		.cmd = NL80211_CMD_CANCEL_REMAIN_ON_CHANNEL,
		.doit = nl80211_cancel_remain_on_channel,
		.policy = nl80211_policy,
		.flags = GENL_ADMIN_PERM,
		.internal_flags = NL80211_FLAG_NEED_NETDEV_UP |
				  NL80211_FLAG_NEED_RTNL,
	},
	{
		.cmd = NL80211_CMD_SET_TX_BITRATE_MASK,
		.doit = nl80211_set_tx_bitrate_mask,
		.policy = nl80211_policy,
		.flags = GENL_ADMIN_PERM,
		.internal_flags = NL80211_FLAG_NEED_NETDEV |
				  NL80211_FLAG_NEED_RTNL,
	},
	{
		.cmd = NL80211_CMD_REGISTER_FRAME,
		.doit = nl80211_register_mgmt,
		.policy = nl80211_policy,
		.flags = GENL_ADMIN_PERM,
		.internal_flags = NL80211_FLAG_NEED_NETDEV |
				  NL80211_FLAG_NEED_RTNL,
	},
	{
		.cmd = NL80211_CMD_FRAME,
		.doit = nl80211_tx_mgmt,
		.policy = nl80211_policy,
		.flags = GENL_ADMIN_PERM,
		.internal_flags = NL80211_FLAG_NEED_NETDEV_UP |
				  NL80211_FLAG_NEED_RTNL,
	},
	{
		.cmd = NL80211_CMD_FRAME_WAIT_CANCEL,
		.doit = nl80211_tx_mgmt_cancel_wait,
		.policy = nl80211_policy,
		.flags = GENL_ADMIN_PERM,
		.internal_flags = NL80211_FLAG_NEED_NETDEV_UP |
				  NL80211_FLAG_NEED_RTNL,
	},
	{
		.cmd = NL80211_CMD_SET_POWER_SAVE,
		.doit = nl80211_set_power_save,
		.policy = nl80211_policy,
		.flags = GENL_ADMIN_PERM,
		.internal_flags = NL80211_FLAG_NEED_NETDEV |
				  NL80211_FLAG_NEED_RTNL,
	},
	{
		.cmd = NL80211_CMD_GET_POWER_SAVE,
		.doit = nl80211_get_power_save,
		.policy = nl80211_policy,
		/* can be retrieved by unprivileged users */
		.internal_flags = NL80211_FLAG_NEED_NETDEV |
				  NL80211_FLAG_NEED_RTNL,
	},
	{
		.cmd = NL80211_CMD_SET_CQM,
		.doit = nl80211_set_cqm,
		.policy = nl80211_policy,
		.flags = GENL_ADMIN_PERM,
		.internal_flags = NL80211_FLAG_NEED_NETDEV |
				  NL80211_FLAG_NEED_RTNL,
	},
	{
		.cmd = NL80211_CMD_SET_CHANNEL,
		.doit = nl80211_set_channel,
		.policy = nl80211_policy,
		.flags = GENL_ADMIN_PERM,
		.internal_flags = NL80211_FLAG_NEED_NETDEV |
				  NL80211_FLAG_NEED_RTNL,
	},
	{
		.cmd = NL80211_CMD_SET_WDS_PEER,
		.doit = nl80211_set_wds_peer,
		.policy = nl80211_policy,
		.flags = GENL_ADMIN_PERM,
		.internal_flags = NL80211_FLAG_NEED_NETDEV_UP |
				  NL80211_FLAG_NEED_RTNL,
	},
	{
		.cmd = NL80211_CMD_JOIN_MESH,
		.doit = nl80211_join_mesh,
		.policy = nl80211_policy,
		.flags = GENL_ADMIN_PERM,
		.internal_flags = NL80211_FLAG_NEED_NETDEV_UP |
				  NL80211_FLAG_NEED_RTNL,
	},
	{
		.cmd = NL80211_CMD_LEAVE_MESH,
		.doit = nl80211_leave_mesh,
		.policy = nl80211_policy,
		.flags = GENL_ADMIN_PERM,
		.internal_flags = NL80211_FLAG_NEED_NETDEV_UP |
				  NL80211_FLAG_NEED_RTNL,
	},
	{
		.cmd = NL80211_CMD_GET_WOWLAN,
		.doit = nl80211_get_wowlan,
		.policy = nl80211_policy,
		/* can be retrieved by unprivileged users */
		.internal_flags = NL80211_FLAG_NEED_WIPHY |
				  NL80211_FLAG_NEED_RTNL,
	},
	{
		.cmd = NL80211_CMD_SET_WOWLAN,
		.doit = nl80211_set_wowlan,
		.policy = nl80211_policy,
		.flags = GENL_ADMIN_PERM,
		.internal_flags = NL80211_FLAG_NEED_WIPHY |
				  NL80211_FLAG_NEED_RTNL,
	},
};

static struct genl_multicast_group nl80211_mlme_mcgrp = {
	.name = "mlme",
};

/* multicast groups */
static struct genl_multicast_group nl80211_config_mcgrp = {
	.name = "config",
};
static struct genl_multicast_group nl80211_scan_mcgrp = {
	.name = "scan",
};
static struct genl_multicast_group nl80211_regulatory_mcgrp = {
	.name = "regulatory",
};

/* notification functions */

void nl80211_notify_dev_rename(struct cfg80211_registered_device *rdev)
{
	struct sk_buff *msg;

	msg = nlmsg_new(NLMSG_DEFAULT_SIZE, GFP_KERNEL);
	if (!msg)
		return;

	if (nl80211_send_wiphy(msg, 0, 0, 0, rdev) < 0) {
		nlmsg_free(msg);
		return;
	}

	genlmsg_multicast_netns(wiphy_net(&rdev->wiphy), msg, 0,
				nl80211_config_mcgrp.id, GFP_KERNEL);
}

static int nl80211_add_scan_req(struct sk_buff *msg,
				struct cfg80211_registered_device *rdev)
{
	struct cfg80211_scan_request *req = rdev->scan_req;
	struct nlattr *nest;
	int i;

	ASSERT_RDEV_LOCK(rdev);

	if (WARN_ON(!req))
		return 0;

	nest = nla_nest_start(msg, NL80211_ATTR_SCAN_SSIDS);
	if (!nest)
		goto nla_put_failure;
	for (i = 0; i < req->n_ssids; i++)
		NLA_PUT(msg, i, req->ssids[i].ssid_len, req->ssids[i].ssid);
	nla_nest_end(msg, nest);

	nest = nla_nest_start(msg, NL80211_ATTR_SCAN_FREQUENCIES);
	if (!nest)
		goto nla_put_failure;
	for (i = 0; i < req->n_channels; i++)
		NLA_PUT_U32(msg, i, req->channels[i]->center_freq);
	nla_nest_end(msg, nest);

	if (req->ie)
		NLA_PUT(msg, NL80211_ATTR_IE, req->ie_len, req->ie);

	return 0;
 nla_put_failure:
	return -ENOBUFS;
}

static int nl80211_send_scan_msg(struct sk_buff *msg,
				 struct cfg80211_registered_device *rdev,
				 struct net_device *netdev,
				 u32 pid, u32 seq, int flags,
				 u32 cmd)
{
	void *hdr;

	hdr = nl80211hdr_put(msg, pid, seq, flags, cmd);
	if (!hdr)
		return -1;

	NLA_PUT_U32(msg, NL80211_ATTR_WIPHY, rdev->wiphy_idx);
	NLA_PUT_U32(msg, NL80211_ATTR_IFINDEX, netdev->ifindex);

	/* ignore errors and send incomplete event anyway */
	nl80211_add_scan_req(msg, rdev);

	return genlmsg_end(msg, hdr);

 nla_put_failure:
	genlmsg_cancel(msg, hdr);
	return -EMSGSIZE;
}

static int
nl80211_send_sched_scan_msg(struct sk_buff *msg,
			    struct cfg80211_registered_device *rdev,
			    struct net_device *netdev,
			    u32 pid, u32 seq, int flags, u32 cmd)
{
	void *hdr;

	hdr = nl80211hdr_put(msg, pid, seq, flags, cmd);
	if (!hdr)
		return -1;

	NLA_PUT_U32(msg, NL80211_ATTR_WIPHY, rdev->wiphy_idx);
	NLA_PUT_U32(msg, NL80211_ATTR_IFINDEX, netdev->ifindex);

	return genlmsg_end(msg, hdr);

 nla_put_failure:
	genlmsg_cancel(msg, hdr);
	return -EMSGSIZE;
}

void nl80211_send_scan_start(struct cfg80211_registered_device *rdev,
			     struct net_device *netdev)
{
	struct sk_buff *msg;

	msg = nlmsg_new(NLMSG_GOODSIZE, GFP_KERNEL);
	if (!msg)
		return;

	if (nl80211_send_scan_msg(msg, rdev, netdev, 0, 0, 0,
				  NL80211_CMD_TRIGGER_SCAN) < 0) {
		nlmsg_free(msg);
		return;
	}

	genlmsg_multicast_netns(wiphy_net(&rdev->wiphy), msg, 0,
				nl80211_scan_mcgrp.id, GFP_KERNEL);
}

void nl80211_send_scan_done(struct cfg80211_registered_device *rdev,
			    struct net_device *netdev)
{
	struct sk_buff *msg;

	msg = nlmsg_new(NLMSG_DEFAULT_SIZE, GFP_KERNEL);
	if (!msg)
		return;

	if (nl80211_send_scan_msg(msg, rdev, netdev, 0, 0, 0,
				  NL80211_CMD_NEW_SCAN_RESULTS) < 0) {
		nlmsg_free(msg);
		return;
	}

	genlmsg_multicast_netns(wiphy_net(&rdev->wiphy), msg, 0,
				nl80211_scan_mcgrp.id, GFP_KERNEL);
}

void nl80211_send_scan_aborted(struct cfg80211_registered_device *rdev,
			       struct net_device *netdev)
{
	struct sk_buff *msg;

	msg = nlmsg_new(NLMSG_DEFAULT_SIZE, GFP_KERNEL);
	if (!msg)
		return;

	if (nl80211_send_scan_msg(msg, rdev, netdev, 0, 0, 0,
				  NL80211_CMD_SCAN_ABORTED) < 0) {
		nlmsg_free(msg);
		return;
	}

	genlmsg_multicast_netns(wiphy_net(&rdev->wiphy), msg, 0,
				nl80211_scan_mcgrp.id, GFP_KERNEL);
}

void nl80211_send_sched_scan_results(struct cfg80211_registered_device *rdev,
				     struct net_device *netdev)
{
	struct sk_buff *msg;

	msg = nlmsg_new(NLMSG_DEFAULT_SIZE, GFP_KERNEL);
	if (!msg)
		return;

	if (nl80211_send_sched_scan_msg(msg, rdev, netdev, 0, 0, 0,
					NL80211_CMD_SCHED_SCAN_RESULTS) < 0) {
		nlmsg_free(msg);
		return;
	}

	genlmsg_multicast_netns(wiphy_net(&rdev->wiphy), msg, 0,
				nl80211_scan_mcgrp.id, GFP_KERNEL);
}

void nl80211_send_sched_scan(struct cfg80211_registered_device *rdev,
			     struct net_device *netdev, u32 cmd)
{
	struct sk_buff *msg;

	msg = nlmsg_new(NLMSG_GOODSIZE, GFP_KERNEL);
	if (!msg)
		return;

	if (nl80211_send_sched_scan_msg(msg, rdev, netdev, 0, 0, 0, cmd) < 0) {
		nlmsg_free(msg);
		return;
	}

	genlmsg_multicast_netns(wiphy_net(&rdev->wiphy), msg, 0,
				nl80211_scan_mcgrp.id, GFP_KERNEL);
}

/*
 * This can happen on global regulatory changes or device specific settings
 * based on custom world regulatory domains.
 */
void nl80211_send_reg_change_event(struct regulatory_request *request)
{
	struct sk_buff *msg;
	void *hdr;

	msg = nlmsg_new(NLMSG_DEFAULT_SIZE, GFP_KERNEL);
	if (!msg)
		return;

	hdr = nl80211hdr_put(msg, 0, 0, 0, NL80211_CMD_REG_CHANGE);
	if (!hdr) {
		nlmsg_free(msg);
		return;
	}

	/* Userspace can always count this one always being set */
	NLA_PUT_U8(msg, NL80211_ATTR_REG_INITIATOR, request->initiator);

	if (request->alpha2[0] == '0' && request->alpha2[1] == '0')
		NLA_PUT_U8(msg, NL80211_ATTR_REG_TYPE,
			   NL80211_REGDOM_TYPE_WORLD);
	else if (request->alpha2[0] == '9' && request->alpha2[1] == '9')
		NLA_PUT_U8(msg, NL80211_ATTR_REG_TYPE,
			   NL80211_REGDOM_TYPE_CUSTOM_WORLD);
	else if ((request->alpha2[0] == '9' && request->alpha2[1] == '8') ||
		 request->intersect)
		NLA_PUT_U8(msg, NL80211_ATTR_REG_TYPE,
			   NL80211_REGDOM_TYPE_INTERSECTION);
	else {
		NLA_PUT_U8(msg, NL80211_ATTR_REG_TYPE,
			   NL80211_REGDOM_TYPE_COUNTRY);
		NLA_PUT_STRING(msg, NL80211_ATTR_REG_ALPHA2, request->alpha2);
	}

	if (wiphy_idx_valid(request->wiphy_idx))
		NLA_PUT_U32(msg, NL80211_ATTR_WIPHY, request->wiphy_idx);

	if (genlmsg_end(msg, hdr) < 0) {
		nlmsg_free(msg);
		return;
	}

	rcu_read_lock();
	genlmsg_multicast_allns(msg, 0, nl80211_regulatory_mcgrp.id,
				GFP_ATOMIC);
	rcu_read_unlock();

	return;

nla_put_failure:
	genlmsg_cancel(msg, hdr);
	nlmsg_free(msg);
}

static void nl80211_send_mlme_event(struct cfg80211_registered_device *rdev,
				    struct net_device *netdev,
				    const u8 *buf, size_t len,
				    enum nl80211_commands cmd, gfp_t gfp)
{
	struct sk_buff *msg;
	void *hdr;

	msg = nlmsg_new(NLMSG_DEFAULT_SIZE, gfp);
	if (!msg)
		return;

	hdr = nl80211hdr_put(msg, 0, 0, 0, cmd);
	if (!hdr) {
		nlmsg_free(msg);
		return;
	}

	NLA_PUT_U32(msg, NL80211_ATTR_WIPHY, rdev->wiphy_idx);
	NLA_PUT_U32(msg, NL80211_ATTR_IFINDEX, netdev->ifindex);
	NLA_PUT(msg, NL80211_ATTR_FRAME, len, buf);

	if (genlmsg_end(msg, hdr) < 0) {
		nlmsg_free(msg);
		return;
	}

	genlmsg_multicast_netns(wiphy_net(&rdev->wiphy), msg, 0,
				nl80211_mlme_mcgrp.id, gfp);
	return;

 nla_put_failure:
	genlmsg_cancel(msg, hdr);
	nlmsg_free(msg);
}

void nl80211_send_rx_auth(struct cfg80211_registered_device *rdev,
			  struct net_device *netdev, const u8 *buf,
			  size_t len, gfp_t gfp)
{
	nl80211_send_mlme_event(rdev, netdev, buf, len,
				NL80211_CMD_AUTHENTICATE, gfp);
}

void nl80211_send_rx_assoc(struct cfg80211_registered_device *rdev,
			   struct net_device *netdev, const u8 *buf,
			   size_t len, gfp_t gfp)
{
	nl80211_send_mlme_event(rdev, netdev, buf, len,
				NL80211_CMD_ASSOCIATE, gfp);
}

void nl80211_send_deauth(struct cfg80211_registered_device *rdev,
			 struct net_device *netdev, const u8 *buf,
			 size_t len, gfp_t gfp)
{
	nl80211_send_mlme_event(rdev, netdev, buf, len,
				NL80211_CMD_DEAUTHENTICATE, gfp);
}

void nl80211_send_disassoc(struct cfg80211_registered_device *rdev,
			   struct net_device *netdev, const u8 *buf,
			   size_t len, gfp_t gfp)
{
	nl80211_send_mlme_event(rdev, netdev, buf, len,
				NL80211_CMD_DISASSOCIATE, gfp);
}

void nl80211_send_unprot_deauth(struct cfg80211_registered_device *rdev,
				struct net_device *netdev, const u8 *buf,
				size_t len, gfp_t gfp)
{
	nl80211_send_mlme_event(rdev, netdev, buf, len,
				NL80211_CMD_UNPROT_DEAUTHENTICATE, gfp);
}

void nl80211_send_unprot_disassoc(struct cfg80211_registered_device *rdev,
				  struct net_device *netdev, const u8 *buf,
				  size_t len, gfp_t gfp)
{
	nl80211_send_mlme_event(rdev, netdev, buf, len,
				NL80211_CMD_UNPROT_DISASSOCIATE, gfp);
}

static void nl80211_send_mlme_timeout(struct cfg80211_registered_device *rdev,
				      struct net_device *netdev, int cmd,
				      const u8 *addr, gfp_t gfp)
{
	struct sk_buff *msg;
	void *hdr;

	msg = nlmsg_new(NLMSG_DEFAULT_SIZE, gfp);
	if (!msg)
		return;

	hdr = nl80211hdr_put(msg, 0, 0, 0, cmd);
	if (!hdr) {
		nlmsg_free(msg);
		return;
	}

	NLA_PUT_U32(msg, NL80211_ATTR_WIPHY, rdev->wiphy_idx);
	NLA_PUT_U32(msg, NL80211_ATTR_IFINDEX, netdev->ifindex);
	NLA_PUT_FLAG(msg, NL80211_ATTR_TIMED_OUT);
	NLA_PUT(msg, NL80211_ATTR_MAC, ETH_ALEN, addr);

	if (genlmsg_end(msg, hdr) < 0) {
		nlmsg_free(msg);
		return;
	}

	genlmsg_multicast_netns(wiphy_net(&rdev->wiphy), msg, 0,
				nl80211_mlme_mcgrp.id, gfp);
	return;

 nla_put_failure:
	genlmsg_cancel(msg, hdr);
	nlmsg_free(msg);
}

void nl80211_send_auth_timeout(struct cfg80211_registered_device *rdev,
			       struct net_device *netdev, const u8 *addr,
			       gfp_t gfp)
{
	nl80211_send_mlme_timeout(rdev, netdev, NL80211_CMD_AUTHENTICATE,
				  addr, gfp);
}

void nl80211_send_assoc_timeout(struct cfg80211_registered_device *rdev,
				struct net_device *netdev, const u8 *addr,
				gfp_t gfp)
{
	nl80211_send_mlme_timeout(rdev, netdev, NL80211_CMD_ASSOCIATE,
				  addr, gfp);
}

void nl80211_send_connect_result(struct cfg80211_registered_device *rdev,
				 struct net_device *netdev, const u8 *bssid,
				 const u8 *req_ie, size_t req_ie_len,
				 const u8 *resp_ie, size_t resp_ie_len,
				 u16 status, gfp_t gfp)
{
	struct sk_buff *msg;
	void *hdr;

	msg = nlmsg_new(NLMSG_GOODSIZE, gfp);
	if (!msg)
		return;

	hdr = nl80211hdr_put(msg, 0, 0, 0, NL80211_CMD_CONNECT);
	if (!hdr) {
		nlmsg_free(msg);
		return;
	}

	NLA_PUT_U32(msg, NL80211_ATTR_WIPHY, rdev->wiphy_idx);
	NLA_PUT_U32(msg, NL80211_ATTR_IFINDEX, netdev->ifindex);
	if (bssid)
		NLA_PUT(msg, NL80211_ATTR_MAC, ETH_ALEN, bssid);
	NLA_PUT_U16(msg, NL80211_ATTR_STATUS_CODE, status);
	if (req_ie)
		NLA_PUT(msg, NL80211_ATTR_REQ_IE, req_ie_len, req_ie);
	if (resp_ie)
		NLA_PUT(msg, NL80211_ATTR_RESP_IE, resp_ie_len, resp_ie);

	if (genlmsg_end(msg, hdr) < 0) {
		nlmsg_free(msg);
		return;
	}

	genlmsg_multicast_netns(wiphy_net(&rdev->wiphy), msg, 0,
				nl80211_mlme_mcgrp.id, gfp);
	return;

 nla_put_failure:
	genlmsg_cancel(msg, hdr);
	nlmsg_free(msg);

}

void nl80211_send_roamed(struct cfg80211_registered_device *rdev,
			 struct net_device *netdev, const u8 *bssid,
			 const u8 *req_ie, size_t req_ie_len,
			 const u8 *resp_ie, size_t resp_ie_len, gfp_t gfp)
{
	struct sk_buff *msg;
	void *hdr;

	msg = nlmsg_new(NLMSG_GOODSIZE, gfp);
	if (!msg)
		return;

	hdr = nl80211hdr_put(msg, 0, 0, 0, NL80211_CMD_ROAM);
	if (!hdr) {
		nlmsg_free(msg);
		return;
	}

	NLA_PUT_U32(msg, NL80211_ATTR_WIPHY, rdev->wiphy_idx);
	NLA_PUT_U32(msg, NL80211_ATTR_IFINDEX, netdev->ifindex);
	NLA_PUT(msg, NL80211_ATTR_MAC, ETH_ALEN, bssid);
	if (req_ie)
		NLA_PUT(msg, NL80211_ATTR_REQ_IE, req_ie_len, req_ie);
	if (resp_ie)
		NLA_PUT(msg, NL80211_ATTR_RESP_IE, resp_ie_len, resp_ie);

	if (genlmsg_end(msg, hdr) < 0) {
		nlmsg_free(msg);
		return;
	}

	genlmsg_multicast_netns(wiphy_net(&rdev->wiphy), msg, 0,
				nl80211_mlme_mcgrp.id, gfp);
	return;

 nla_put_failure:
	genlmsg_cancel(msg, hdr);
	nlmsg_free(msg);

}

void nl80211_send_disconnected(struct cfg80211_registered_device *rdev,
			       struct net_device *netdev, u16 reason,
			       const u8 *ie, size_t ie_len, bool from_ap)
{
	struct sk_buff *msg;
	void *hdr;

	msg = nlmsg_new(NLMSG_GOODSIZE, GFP_KERNEL);
	if (!msg)
		return;

	hdr = nl80211hdr_put(msg, 0, 0, 0, NL80211_CMD_DISCONNECT);
	if (!hdr) {
		nlmsg_free(msg);
		return;
	}

	NLA_PUT_U32(msg, NL80211_ATTR_WIPHY, rdev->wiphy_idx);
	NLA_PUT_U32(msg, NL80211_ATTR_IFINDEX, netdev->ifindex);
	if (from_ap && reason)
		NLA_PUT_U16(msg, NL80211_ATTR_REASON_CODE, reason);
	if (from_ap)
		NLA_PUT_FLAG(msg, NL80211_ATTR_DISCONNECTED_BY_AP);
	if (ie)
		NLA_PUT(msg, NL80211_ATTR_IE, ie_len, ie);

	if (genlmsg_end(msg, hdr) < 0) {
		nlmsg_free(msg);
		return;
	}

	genlmsg_multicast_netns(wiphy_net(&rdev->wiphy), msg, 0,
				nl80211_mlme_mcgrp.id, GFP_KERNEL);
	return;

 nla_put_failure:
	genlmsg_cancel(msg, hdr);
	nlmsg_free(msg);

}

void nl80211_send_ibss_bssid(struct cfg80211_registered_device *rdev,
			     struct net_device *netdev, const u8 *bssid,
			     gfp_t gfp)
{
	struct sk_buff *msg;
	void *hdr;

	msg = nlmsg_new(NLMSG_DEFAULT_SIZE, gfp);
	if (!msg)
		return;

	hdr = nl80211hdr_put(msg, 0, 0, 0, NL80211_CMD_JOIN_IBSS);
	if (!hdr) {
		nlmsg_free(msg);
		return;
	}

	NLA_PUT_U32(msg, NL80211_ATTR_WIPHY, rdev->wiphy_idx);
	NLA_PUT_U32(msg, NL80211_ATTR_IFINDEX, netdev->ifindex);
	NLA_PUT(msg, NL80211_ATTR_MAC, ETH_ALEN, bssid);

	if (genlmsg_end(msg, hdr) < 0) {
		nlmsg_free(msg);
		return;
	}

	genlmsg_multicast_netns(wiphy_net(&rdev->wiphy), msg, 0,
				nl80211_mlme_mcgrp.id, gfp);
	return;

 nla_put_failure:
	genlmsg_cancel(msg, hdr);
	nlmsg_free(msg);
}

void nl80211_send_new_peer_candidate(struct cfg80211_registered_device *rdev,
		struct net_device *netdev,
		const u8 *macaddr, const u8* ie, u8 ie_len,
		gfp_t gfp)
{
	struct sk_buff *msg;
	void *hdr;

	msg = nlmsg_new(NLMSG_DEFAULT_SIZE, gfp);
	if (!msg)
		return;

	hdr = nl80211hdr_put(msg, 0, 0, 0, NL80211_CMD_NEW_PEER_CANDIDATE);
	if (!hdr) {
		nlmsg_free(msg);
		return;
	}

	NLA_PUT_U32(msg, NL80211_ATTR_WIPHY, rdev->wiphy_idx);
	NLA_PUT_U32(msg, NL80211_ATTR_IFINDEX, netdev->ifindex);
	NLA_PUT(msg, NL80211_ATTR_MAC, ETH_ALEN, macaddr);
	if (ie_len && ie)
		NLA_PUT(msg, NL80211_ATTR_IE, ie_len , ie);

	if (genlmsg_end(msg, hdr) < 0) {
		nlmsg_free(msg);
		return;
	}

	genlmsg_multicast_netns(wiphy_net(&rdev->wiphy), msg, 0,
				nl80211_mlme_mcgrp.id, gfp);
	return;

 nla_put_failure:
	genlmsg_cancel(msg, hdr);
	nlmsg_free(msg);
}

void nl80211_michael_mic_failure(struct cfg80211_registered_device *rdev,
				 struct net_device *netdev, const u8 *addr,
				 enum nl80211_key_type key_type, int key_id,
				 const u8 *tsc, gfp_t gfp)
{
	struct sk_buff *msg;
	void *hdr;

	msg = nlmsg_new(NLMSG_DEFAULT_SIZE, gfp);
	if (!msg)
		return;

	hdr = nl80211hdr_put(msg, 0, 0, 0, NL80211_CMD_MICHAEL_MIC_FAILURE);
	if (!hdr) {
		nlmsg_free(msg);
		return;
	}

	NLA_PUT_U32(msg, NL80211_ATTR_WIPHY, rdev->wiphy_idx);
	NLA_PUT_U32(msg, NL80211_ATTR_IFINDEX, netdev->ifindex);
	if (addr)
		NLA_PUT(msg, NL80211_ATTR_MAC, ETH_ALEN, addr);
	NLA_PUT_U32(msg, NL80211_ATTR_KEY_TYPE, key_type);
	if (key_id != -1)
		NLA_PUT_U8(msg, NL80211_ATTR_KEY_IDX, key_id);
	if (tsc)
		NLA_PUT(msg, NL80211_ATTR_KEY_SEQ, 6, tsc);

	if (genlmsg_end(msg, hdr) < 0) {
		nlmsg_free(msg);
		return;
	}

	genlmsg_multicast_netns(wiphy_net(&rdev->wiphy), msg, 0,
				nl80211_mlme_mcgrp.id, gfp);
	return;

 nla_put_failure:
	genlmsg_cancel(msg, hdr);
	nlmsg_free(msg);
}

void nl80211_send_beacon_hint_event(struct wiphy *wiphy,
				    struct ieee80211_channel *channel_before,
				    struct ieee80211_channel *channel_after)
{
	struct sk_buff *msg;
	void *hdr;
	struct nlattr *nl_freq;

	msg = nlmsg_new(NLMSG_DEFAULT_SIZE, GFP_ATOMIC);
	if (!msg)
		return;

	hdr = nl80211hdr_put(msg, 0, 0, 0, NL80211_CMD_REG_BEACON_HINT);
	if (!hdr) {
		nlmsg_free(msg);
		return;
	}

	/*
	 * Since we are applying the beacon hint to a wiphy we know its
	 * wiphy_idx is valid
	 */
	NLA_PUT_U32(msg, NL80211_ATTR_WIPHY, get_wiphy_idx(wiphy));

	/* Before */
	nl_freq = nla_nest_start(msg, NL80211_ATTR_FREQ_BEFORE);
	if (!nl_freq)
		goto nla_put_failure;
	if (nl80211_msg_put_channel(msg, channel_before))
		goto nla_put_failure;
	nla_nest_end(msg, nl_freq);

	/* After */
	nl_freq = nla_nest_start(msg, NL80211_ATTR_FREQ_AFTER);
	if (!nl_freq)
		goto nla_put_failure;
	if (nl80211_msg_put_channel(msg, channel_after))
		goto nla_put_failure;
	nla_nest_end(msg, nl_freq);

	if (genlmsg_end(msg, hdr) < 0) {
		nlmsg_free(msg);
		return;
	}

	rcu_read_lock();
	genlmsg_multicast_allns(msg, 0, nl80211_regulatory_mcgrp.id,
				GFP_ATOMIC);
	rcu_read_unlock();

	return;

nla_put_failure:
	genlmsg_cancel(msg, hdr);
	nlmsg_free(msg);
}

static void nl80211_send_remain_on_chan_event(
	int cmd, struct cfg80211_registered_device *rdev,
	struct net_device *netdev, u64 cookie,
	struct ieee80211_channel *chan,
	enum nl80211_channel_type channel_type,
	unsigned int duration, gfp_t gfp)
{
	struct sk_buff *msg;
	void *hdr;

	msg = nlmsg_new(NLMSG_DEFAULT_SIZE, gfp);
	if (!msg)
		return;

	hdr = nl80211hdr_put(msg, 0, 0, 0, cmd);
	if (!hdr) {
		nlmsg_free(msg);
		return;
	}

	NLA_PUT_U32(msg, NL80211_ATTR_WIPHY, rdev->wiphy_idx);
	NLA_PUT_U32(msg, NL80211_ATTR_IFINDEX, netdev->ifindex);
	NLA_PUT_U32(msg, NL80211_ATTR_WIPHY_FREQ, chan->center_freq);
	NLA_PUT_U32(msg, NL80211_ATTR_WIPHY_CHANNEL_TYPE, channel_type);
	NLA_PUT_U64(msg, NL80211_ATTR_COOKIE, cookie);

	if (cmd == NL80211_CMD_REMAIN_ON_CHANNEL)
		NLA_PUT_U32(msg, NL80211_ATTR_DURATION, duration);

	if (genlmsg_end(msg, hdr) < 0) {
		nlmsg_free(msg);
		return;
	}

	genlmsg_multicast_netns(wiphy_net(&rdev->wiphy), msg, 0,
				nl80211_mlme_mcgrp.id, gfp);
	return;

 nla_put_failure:
	genlmsg_cancel(msg, hdr);
	nlmsg_free(msg);
}

void nl80211_send_remain_on_channel(struct cfg80211_registered_device *rdev,
				    struct net_device *netdev, u64 cookie,
				    struct ieee80211_channel *chan,
				    enum nl80211_channel_type channel_type,
				    unsigned int duration, gfp_t gfp)
{
	nl80211_send_remain_on_chan_event(NL80211_CMD_REMAIN_ON_CHANNEL,
					  rdev, netdev, cookie, chan,
					  channel_type, duration, gfp);
}

void nl80211_send_remain_on_channel_cancel(
	struct cfg80211_registered_device *rdev, struct net_device *netdev,
	u64 cookie, struct ieee80211_channel *chan,
	enum nl80211_channel_type channel_type, gfp_t gfp)
{
	nl80211_send_remain_on_chan_event(NL80211_CMD_CANCEL_REMAIN_ON_CHANNEL,
					  rdev, netdev, cookie, chan,
					  channel_type, 0, gfp);
}

void nl80211_send_sta_event(struct cfg80211_registered_device *rdev,
			    struct net_device *dev, const u8 *mac_addr,
			    struct station_info *sinfo, gfp_t gfp)
{
	struct sk_buff *msg;

	msg = nlmsg_new(NLMSG_GOODSIZE, gfp);
	if (!msg)
		return;

	if (nl80211_send_station(msg, 0, 0, 0, dev, mac_addr, sinfo) < 0) {
		nlmsg_free(msg);
		return;
	}

	genlmsg_multicast_netns(wiphy_net(&rdev->wiphy), msg, 0,
				nl80211_mlme_mcgrp.id, gfp);
}

void nl80211_send_sta_del_event(struct cfg80211_registered_device *rdev,
				struct net_device *dev, const u8 *mac_addr,
				gfp_t gfp)
{
	struct sk_buff *msg;
	void *hdr;

	msg = nlmsg_new(NLMSG_GOODSIZE, gfp);
	if (!msg)
		return;

	hdr = nl80211hdr_put(msg, 0, 0, 0, NL80211_CMD_DEL_STATION);
	if (!hdr) {
		nlmsg_free(msg);
		return;
	}

	NLA_PUT_U32(msg, NL80211_ATTR_IFINDEX, dev->ifindex);
	NLA_PUT(msg, NL80211_ATTR_MAC, ETH_ALEN, mac_addr);

	if (genlmsg_end(msg, hdr) < 0) {
		nlmsg_free(msg);
		return;
	}

	genlmsg_multicast_netns(wiphy_net(&rdev->wiphy), msg, 0,
				nl80211_mlme_mcgrp.id, gfp);
	return;

 nla_put_failure:
	genlmsg_cancel(msg, hdr);
	nlmsg_free(msg);
}

int nl80211_send_mgmt(struct cfg80211_registered_device *rdev,
		      struct net_device *netdev, u32 nlpid,
		      int freq, const u8 *buf, size_t len, gfp_t gfp)
{
	struct sk_buff *msg;
	void *hdr;
	int err;

	msg = nlmsg_new(NLMSG_DEFAULT_SIZE, gfp);
	if (!msg)
		return -ENOMEM;

	hdr = nl80211hdr_put(msg, 0, 0, 0, NL80211_CMD_FRAME);
	if (!hdr) {
		nlmsg_free(msg);
		return -ENOMEM;
	}

	NLA_PUT_U32(msg, NL80211_ATTR_WIPHY, rdev->wiphy_idx);
	NLA_PUT_U32(msg, NL80211_ATTR_IFINDEX, netdev->ifindex);
	NLA_PUT_U32(msg, NL80211_ATTR_WIPHY_FREQ, freq);
	NLA_PUT(msg, NL80211_ATTR_FRAME, len, buf);

	err = genlmsg_end(msg, hdr);
	if (err < 0) {
		nlmsg_free(msg);
		return err;
	}

	err = genlmsg_unicast(wiphy_net(&rdev->wiphy), msg, nlpid);
	if (err < 0)
		return err;
	return 0;

 nla_put_failure:
	genlmsg_cancel(msg, hdr);
	nlmsg_free(msg);
	return -ENOBUFS;
}

void nl80211_send_mgmt_tx_status(struct cfg80211_registered_device *rdev,
				 struct net_device *netdev, u64 cookie,
				 const u8 *buf, size_t len, bool ack,
				 gfp_t gfp)
{
	struct sk_buff *msg;
	void *hdr;

	msg = nlmsg_new(NLMSG_DEFAULT_SIZE, gfp);
	if (!msg)
		return;

	hdr = nl80211hdr_put(msg, 0, 0, 0, NL80211_CMD_FRAME_TX_STATUS);
	if (!hdr) {
		nlmsg_free(msg);
		return;
	}

	NLA_PUT_U32(msg, NL80211_ATTR_WIPHY, rdev->wiphy_idx);
	NLA_PUT_U32(msg, NL80211_ATTR_IFINDEX, netdev->ifindex);
	NLA_PUT(msg, NL80211_ATTR_FRAME, len, buf);
	NLA_PUT_U64(msg, NL80211_ATTR_COOKIE, cookie);
	if (ack)
		NLA_PUT_FLAG(msg, NL80211_ATTR_ACK);

	if (genlmsg_end(msg, hdr) < 0) {
		nlmsg_free(msg);
		return;
	}

	genlmsg_multicast(msg, 0, nl80211_mlme_mcgrp.id, gfp);
	return;

 nla_put_failure:
	genlmsg_cancel(msg, hdr);
	nlmsg_free(msg);
}

void
nl80211_send_cqm_rssi_notify(struct cfg80211_registered_device *rdev,
			     struct net_device *netdev,
			     enum nl80211_cqm_rssi_threshold_event rssi_event,
			     gfp_t gfp)
{
	struct sk_buff *msg;
	struct nlattr *pinfoattr;
	void *hdr;

	msg = nlmsg_new(NLMSG_GOODSIZE, gfp);
	if (!msg)
		return;

	hdr = nl80211hdr_put(msg, 0, 0, 0, NL80211_CMD_NOTIFY_CQM);
	if (!hdr) {
		nlmsg_free(msg);
		return;
	}

	NLA_PUT_U32(msg, NL80211_ATTR_WIPHY, rdev->wiphy_idx);
	NLA_PUT_U32(msg, NL80211_ATTR_IFINDEX, netdev->ifindex);

	pinfoattr = nla_nest_start(msg, NL80211_ATTR_CQM);
	if (!pinfoattr)
		goto nla_put_failure;

	NLA_PUT_U32(msg, NL80211_ATTR_CQM_RSSI_THRESHOLD_EVENT,
		    rssi_event);

	nla_nest_end(msg, pinfoattr);

	if (genlmsg_end(msg, hdr) < 0) {
		nlmsg_free(msg);
		return;
	}

	genlmsg_multicast_netns(wiphy_net(&rdev->wiphy), msg, 0,
				nl80211_mlme_mcgrp.id, gfp);
	return;

 nla_put_failure:
	genlmsg_cancel(msg, hdr);
	nlmsg_free(msg);
}

void
nl80211_send_cqm_pktloss_notify(struct cfg80211_registered_device *rdev,
				struct net_device *netdev, const u8 *peer,
				u32 num_packets, gfp_t gfp)
{
	struct sk_buff *msg;
	struct nlattr *pinfoattr;
	void *hdr;

	msg = nlmsg_new(NLMSG_GOODSIZE, gfp);
	if (!msg)
		return;

	hdr = nl80211hdr_put(msg, 0, 0, 0, NL80211_CMD_NOTIFY_CQM);
	if (!hdr) {
		nlmsg_free(msg);
		return;
	}

	NLA_PUT_U32(msg, NL80211_ATTR_WIPHY, rdev->wiphy_idx);
	NLA_PUT_U32(msg, NL80211_ATTR_IFINDEX, netdev->ifindex);
	NLA_PUT(msg, NL80211_ATTR_MAC, ETH_ALEN, peer);

	pinfoattr = nla_nest_start(msg, NL80211_ATTR_CQM);
	if (!pinfoattr)
		goto nla_put_failure;

	NLA_PUT_U32(msg, NL80211_ATTR_CQM_PKT_LOSS_EVENT, num_packets);

	nla_nest_end(msg, pinfoattr);

	if (genlmsg_end(msg, hdr) < 0) {
		nlmsg_free(msg);
		return;
	}

	genlmsg_multicast_netns(wiphy_net(&rdev->wiphy), msg, 0,
				nl80211_mlme_mcgrp.id, gfp);
	return;

 nla_put_failure:
	genlmsg_cancel(msg, hdr);
	nlmsg_free(msg);
}

static int nl80211_netlink_notify(struct notifier_block * nb,
				  unsigned long state,
				  void *_notify)
{
	struct netlink_notify *notify = _notify;
	struct cfg80211_registered_device *rdev;
	struct wireless_dev *wdev;

	if (state != NETLINK_URELEASE)
		return NOTIFY_DONE;

	rcu_read_lock();

	list_for_each_entry_rcu(rdev, &cfg80211_rdev_list, list)
		list_for_each_entry_rcu(wdev, &rdev->netdev_list, list)
			cfg80211_mlme_unregister_socket(wdev, notify->pid);

	rcu_read_unlock();

	return NOTIFY_DONE;
}

static struct notifier_block nl80211_netlink_notifier = {
	.notifier_call = nl80211_netlink_notify,
};

/* initialisation/exit functions */

int nl80211_init(void)
{
	int err;

	err = genl_register_family_with_ops(&nl80211_fam,
		nl80211_ops, ARRAY_SIZE(nl80211_ops));
	if (err)
		return err;

	err = genl_register_mc_group(&nl80211_fam, &nl80211_config_mcgrp);
	if (err)
		goto err_out;

	err = genl_register_mc_group(&nl80211_fam, &nl80211_scan_mcgrp);
	if (err)
		goto err_out;

	err = genl_register_mc_group(&nl80211_fam, &nl80211_regulatory_mcgrp);
	if (err)
		goto err_out;

	err = genl_register_mc_group(&nl80211_fam, &nl80211_mlme_mcgrp);
	if (err)
		goto err_out;

#ifdef CONFIG_NL80211_TESTMODE
	err = genl_register_mc_group(&nl80211_fam, &nl80211_testmode_mcgrp);
	if (err)
		goto err_out;
#endif

	err = netlink_register_notifier(&nl80211_netlink_notifier);
	if (err)
		goto err_out;

	return 0;
 err_out:
	genl_unregister_family(&nl80211_fam);
	return err;
}

void nl80211_exit(void)
{
	netlink_unregister_notifier(&nl80211_netlink_notifier);
	genl_unregister_family(&nl80211_fam);
}<|MERGE_RESOLUTION|>--- conflicted
+++ resolved
@@ -181,24 +181,16 @@
 	[NL80211_ATTR_WOWLAN_TRIGGERS] = { .type = NLA_NESTED },
 	[NL80211_ATTR_STA_PLINK_STATE] = { .type = NLA_U8 },
 	[NL80211_ATTR_SCHED_SCAN_INTERVAL] = { .type = NLA_U32 },
-<<<<<<< HEAD
-	[NL80211_ATTR_HIDDEN_SSID] = { .type = NLA_U32 },
-	[NL80211_ATTR_SCAN_SUPP_RATES] = { .type = NLA_NESTED },
-=======
 	[NL80211_ATTR_REKEY_DATA] = { .type = NLA_NESTED },
 	[NL80211_ATTR_SCAN_SUPP_RATES] = { .type = NLA_NESTED },
 	[NL80211_ATTR_HIDDEN_SSID] = { .type = NLA_U32 },
->>>>>>> 62618c1b
 	[NL80211_ATTR_IE_PROBE_RESP] = { .type = NLA_BINARY,
 					 .len = IEEE80211_MAX_DATA_LEN },
 	[NL80211_ATTR_IE_ASSOC_RESP] = { .type = NLA_BINARY,
 					 .len = IEEE80211_MAX_DATA_LEN },
-<<<<<<< HEAD
 	[NL80211_ATTR_TX_NO_CCK_RATE] = { .type = NLA_FLAG },
-=======
 	[NL80211_ATTR_ROAM_SUPPORT] = { .type = NLA_FLAG },
 	[NL80211_ATTR_SCHED_SCAN_MATCH] = { .type = NLA_NESTED },
->>>>>>> 62618c1b
 };
 
 /* policy for the key attributes */
@@ -2314,11 +2306,7 @@
 	}
 	nla_nest_end(msg, sinfoattr);
 
-<<<<<<< HEAD
-	if (sinfo->assoc_req_ies)
-=======
 	if (sinfo->filled & STATION_INFO_ASSOC_REQ_IES)
->>>>>>> 62618c1b
 		NLA_PUT(msg, NL80211_ATTR_IE, sinfo->assoc_req_ies_len,
 			sinfo->assoc_req_ies);
 
