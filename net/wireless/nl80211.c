/*
 * This is the new netlink-based wireless configuration interface.
 *
 * Copyright 2006-2010	Johannes Berg <johannes@sipsolutions.net>
 */

#include <linux/if.h>
#include <linux/module.h>
#include <linux/err.h>
#include <linux/slab.h>
#include <linux/list.h>
#include <linux/if_ether.h>
#include <linux/ieee80211.h>
#include <linux/nl80211.h>
#include <linux/rtnetlink.h>
#include <linux/netlink.h>
#include <linux/etherdevice.h>
#include <net/net_namespace.h>
#include <net/genetlink.h>
#include <net/cfg80211.h>
#include <net/sock.h>
#include "core.h"
#include "nl80211.h"
#include "reg.h"

static bool nl80211_valid_auth_type(enum nl80211_auth_type auth_type);
static int nl80211_crypto_settings(struct cfg80211_registered_device *rdev,
				   struct genl_info *info,
				   struct cfg80211_crypto_settings *settings,
				   int cipher_limit);

static int nl80211_pre_doit(struct genl_ops *ops, struct sk_buff *skb,
			    struct genl_info *info);
static void nl80211_post_doit(struct genl_ops *ops, struct sk_buff *skb,
			      struct genl_info *info);

/* the netlink family */
static struct genl_family nl80211_fam = {
	.id = GENL_ID_GENERATE,	/* don't bother with a hardcoded ID */
	.name = "nl80211",	/* have users key off the name instead */
	.hdrsize = 0,		/* no private header */
	.version = 1,		/* no particular meaning now */
	.maxattr = NL80211_ATTR_MAX,
	.netnsok = true,
	.pre_doit = nl80211_pre_doit,
	.post_doit = nl80211_post_doit,
};

/* internal helper: get rdev and dev */
static int get_rdev_dev_by_ifindex(struct net *netns, struct nlattr **attrs,
				   struct cfg80211_registered_device **rdev,
				   struct net_device **dev)
{
	int ifindex;

	if (!attrs[NL80211_ATTR_IFINDEX])
		return -EINVAL;

	ifindex = nla_get_u32(attrs[NL80211_ATTR_IFINDEX]);
	*dev = dev_get_by_index(netns, ifindex);
	if (!*dev)
		return -ENODEV;

	*rdev = cfg80211_get_dev_from_ifindex(netns, ifindex);
	if (IS_ERR(*rdev)) {
		dev_put(*dev);
		return PTR_ERR(*rdev);
	}

	return 0;
}

/* policy for the attributes */
static const struct nla_policy nl80211_policy[NL80211_ATTR_MAX+1] = {
	[NL80211_ATTR_WIPHY] = { .type = NLA_U32 },
	[NL80211_ATTR_WIPHY_NAME] = { .type = NLA_NUL_STRING,
				      .len = 20-1 },
	[NL80211_ATTR_WIPHY_TXQ_PARAMS] = { .type = NLA_NESTED },
	[NL80211_ATTR_WIPHY_FREQ] = { .type = NLA_U32 },
	[NL80211_ATTR_WIPHY_CHANNEL_TYPE] = { .type = NLA_U32 },
	[NL80211_ATTR_WIPHY_RETRY_SHORT] = { .type = NLA_U8 },
	[NL80211_ATTR_WIPHY_RETRY_LONG] = { .type = NLA_U8 },
	[NL80211_ATTR_WIPHY_FRAG_THRESHOLD] = { .type = NLA_U32 },
	[NL80211_ATTR_WIPHY_RTS_THRESHOLD] = { .type = NLA_U32 },
	[NL80211_ATTR_WIPHY_COVERAGE_CLASS] = { .type = NLA_U8 },

	[NL80211_ATTR_IFTYPE] = { .type = NLA_U32 },
	[NL80211_ATTR_IFINDEX] = { .type = NLA_U32 },
	[NL80211_ATTR_IFNAME] = { .type = NLA_NUL_STRING, .len = IFNAMSIZ-1 },

	[NL80211_ATTR_MAC] = { .len = ETH_ALEN },
	[NL80211_ATTR_PREV_BSSID] = { .len = ETH_ALEN },

	[NL80211_ATTR_KEY] = { .type = NLA_NESTED, },
	[NL80211_ATTR_KEY_DATA] = { .type = NLA_BINARY,
				    .len = WLAN_MAX_KEY_LEN },
	[NL80211_ATTR_KEY_IDX] = { .type = NLA_U8 },
	[NL80211_ATTR_KEY_CIPHER] = { .type = NLA_U32 },
	[NL80211_ATTR_KEY_DEFAULT] = { .type = NLA_FLAG },
	[NL80211_ATTR_KEY_SEQ] = { .type = NLA_BINARY, .len = 16 },
	[NL80211_ATTR_KEY_TYPE] = { .type = NLA_U32 },

	[NL80211_ATTR_BEACON_INTERVAL] = { .type = NLA_U32 },
	[NL80211_ATTR_DTIM_PERIOD] = { .type = NLA_U32 },
	[NL80211_ATTR_BEACON_HEAD] = { .type = NLA_BINARY,
				       .len = IEEE80211_MAX_DATA_LEN },
	[NL80211_ATTR_BEACON_TAIL] = { .type = NLA_BINARY,
				       .len = IEEE80211_MAX_DATA_LEN },
	[NL80211_ATTR_STA_AID] = { .type = NLA_U16 },
	[NL80211_ATTR_STA_FLAGS] = { .type = NLA_NESTED },
	[NL80211_ATTR_STA_LISTEN_INTERVAL] = { .type = NLA_U16 },
	[NL80211_ATTR_STA_SUPPORTED_RATES] = { .type = NLA_BINARY,
					       .len = NL80211_MAX_SUPP_RATES },
	[NL80211_ATTR_STA_PLINK_ACTION] = { .type = NLA_U8 },
	[NL80211_ATTR_STA_VLAN] = { .type = NLA_U32 },
	[NL80211_ATTR_MNTR_FLAGS] = { /* NLA_NESTED can't be empty */ },
	[NL80211_ATTR_MESH_ID] = { .type = NLA_BINARY,
				.len = IEEE80211_MAX_MESH_ID_LEN },
	[NL80211_ATTR_MPATH_NEXT_HOP] = { .type = NLA_U32 },

	[NL80211_ATTR_REG_ALPHA2] = { .type = NLA_STRING, .len = 2 },
	[NL80211_ATTR_REG_RULES] = { .type = NLA_NESTED },

	[NL80211_ATTR_BSS_CTS_PROT] = { .type = NLA_U8 },
	[NL80211_ATTR_BSS_SHORT_PREAMBLE] = { .type = NLA_U8 },
	[NL80211_ATTR_BSS_SHORT_SLOT_TIME] = { .type = NLA_U8 },
	[NL80211_ATTR_BSS_BASIC_RATES] = { .type = NLA_BINARY,
					   .len = NL80211_MAX_SUPP_RATES },
	[NL80211_ATTR_BSS_HT_OPMODE] = { .type = NLA_U16 },

	[NL80211_ATTR_MESH_CONFIG] = { .type = NLA_NESTED },
	[NL80211_ATTR_SUPPORT_MESH_AUTH] = { .type = NLA_FLAG },

	[NL80211_ATTR_HT_CAPABILITY] = { .len = NL80211_HT_CAPABILITY_LEN },

	[NL80211_ATTR_MGMT_SUBTYPE] = { .type = NLA_U8 },
	[NL80211_ATTR_IE] = { .type = NLA_BINARY,
			      .len = IEEE80211_MAX_DATA_LEN },
	[NL80211_ATTR_SCAN_FREQUENCIES] = { .type = NLA_NESTED },
	[NL80211_ATTR_SCAN_SSIDS] = { .type = NLA_NESTED },

	[NL80211_ATTR_SSID] = { .type = NLA_BINARY,
				.len = IEEE80211_MAX_SSID_LEN },
	[NL80211_ATTR_AUTH_TYPE] = { .type = NLA_U32 },
	[NL80211_ATTR_REASON_CODE] = { .type = NLA_U16 },
	[NL80211_ATTR_FREQ_FIXED] = { .type = NLA_FLAG },
	[NL80211_ATTR_TIMED_OUT] = { .type = NLA_FLAG },
	[NL80211_ATTR_USE_MFP] = { .type = NLA_U32 },
	[NL80211_ATTR_STA_FLAGS2] = {
		.len = sizeof(struct nl80211_sta_flag_update),
	},
	[NL80211_ATTR_CONTROL_PORT] = { .type = NLA_FLAG },
	[NL80211_ATTR_CONTROL_PORT_ETHERTYPE] = { .type = NLA_U16 },
	[NL80211_ATTR_CONTROL_PORT_NO_ENCRYPT] = { .type = NLA_FLAG },
	[NL80211_ATTR_PRIVACY] = { .type = NLA_FLAG },
	[NL80211_ATTR_CIPHER_SUITE_GROUP] = { .type = NLA_U32 },
	[NL80211_ATTR_WPA_VERSIONS] = { .type = NLA_U32 },
	[NL80211_ATTR_PID] = { .type = NLA_U32 },
	[NL80211_ATTR_4ADDR] = { .type = NLA_U8 },
	[NL80211_ATTR_PMKID] = { .type = NLA_BINARY,
				 .len = WLAN_PMKID_LEN },
	[NL80211_ATTR_DURATION] = { .type = NLA_U32 },
	[NL80211_ATTR_COOKIE] = { .type = NLA_U64 },
	[NL80211_ATTR_TX_RATES] = { .type = NLA_NESTED },
	[NL80211_ATTR_FRAME] = { .type = NLA_BINARY,
				 .len = IEEE80211_MAX_DATA_LEN },
	[NL80211_ATTR_FRAME_MATCH] = { .type = NLA_BINARY, },
	[NL80211_ATTR_PS_STATE] = { .type = NLA_U32 },
	[NL80211_ATTR_CQM] = { .type = NLA_NESTED, },
	[NL80211_ATTR_LOCAL_STATE_CHANGE] = { .type = NLA_FLAG },
	[NL80211_ATTR_AP_ISOLATE] = { .type = NLA_U8 },
	[NL80211_ATTR_WIPHY_TX_POWER_SETTING] = { .type = NLA_U32 },
	[NL80211_ATTR_WIPHY_TX_POWER_LEVEL] = { .type = NLA_U32 },
	[NL80211_ATTR_FRAME_TYPE] = { .type = NLA_U16 },
	[NL80211_ATTR_WIPHY_ANTENNA_TX] = { .type = NLA_U32 },
	[NL80211_ATTR_WIPHY_ANTENNA_RX] = { .type = NLA_U32 },
	[NL80211_ATTR_MCAST_RATE] = { .type = NLA_U32 },
	[NL80211_ATTR_OFFCHANNEL_TX_OK] = { .type = NLA_FLAG },
	[NL80211_ATTR_KEY_DEFAULT_TYPES] = { .type = NLA_NESTED },
	[NL80211_ATTR_WOWLAN_TRIGGERS] = { .type = NLA_NESTED },
	[NL80211_ATTR_STA_PLINK_STATE] = { .type = NLA_U8 },
	[NL80211_ATTR_SCHED_SCAN_INTERVAL] = { .type = NLA_U32 },
	[NL80211_ATTR_REKEY_DATA] = { .type = NLA_NESTED },
	[NL80211_ATTR_SCAN_SUPP_RATES] = { .type = NLA_NESTED },
	[NL80211_ATTR_HIDDEN_SSID] = { .type = NLA_U32 },
	[NL80211_ATTR_IE_PROBE_RESP] = { .type = NLA_BINARY,
					 .len = IEEE80211_MAX_DATA_LEN },
	[NL80211_ATTR_IE_ASSOC_RESP] = { .type = NLA_BINARY,
					 .len = IEEE80211_MAX_DATA_LEN },
	[NL80211_ATTR_ROAM_SUPPORT] = { .type = NLA_FLAG },
	[NL80211_ATTR_SCHED_SCAN_MATCH] = { .type = NLA_NESTED },
	[NL80211_ATTR_TX_NO_CCK_RATE] = { .type = NLA_FLAG },
	[NL80211_ATTR_TDLS_ACTION] = { .type = NLA_U8 },
	[NL80211_ATTR_TDLS_DIALOG_TOKEN] = { .type = NLA_U8 },
	[NL80211_ATTR_TDLS_OPERATION] = { .type = NLA_U8 },
	[NL80211_ATTR_TDLS_SUPPORT] = { .type = NLA_FLAG },
	[NL80211_ATTR_TDLS_EXTERNAL_SETUP] = { .type = NLA_FLAG },
	[NL80211_ATTR_DONT_WAIT_FOR_ACK] = { .type = NLA_FLAG },
	[NL80211_ATTR_PROBE_RESP] = { .type = NLA_BINARY,
				      .len = IEEE80211_MAX_DATA_LEN },
	[NL80211_ATTR_DFS_REGION] = { .type = NLA_U8 },
	[NL80211_ATTR_DISABLE_HT] = { .type = NLA_FLAG },
	[NL80211_ATTR_HT_CAPABILITY_MASK] = {
		.len = NL80211_HT_CAPABILITY_LEN
	},
	[NL80211_ATTR_NOACK_MAP] = { .type = NLA_U16 },
	[NL80211_ATTR_INACTIVITY_TIMEOUT] = { .type = NLA_U16 },
	[NL80211_ATTR_BG_SCAN_PERIOD] = { .type = NLA_U16 },
	[NL80211_ATTR_WDEV] = { .type = NLA_U64 },
	[NL80211_ATTR_USER_REG_HINT_TYPE] = { .type = NLA_U32 },
	[NL80211_ATTR_SAE_DATA] = { .type = NLA_BINARY, },
	[NL80211_ATTR_VHT_CAPABILITY] = { .len = NL80211_VHT_CAPABILITY_LEN },
	[NL80211_ATTR_SCAN_FLAGS] = { .type = NLA_U32 },
	[NL80211_ATTR_P2P_CTWINDOW] = { .type = NLA_U8 },
	[NL80211_ATTR_P2P_OPPPS] = { .type = NLA_U8 },
	[NL80211_ATTR_ACL_POLICY] = {. type = NLA_U32 },
	[NL80211_ATTR_MAC_ADDRS] = { .type = NLA_NESTED },
	[NL80211_ATTR_STA_CAPABILITY] = { .type = NLA_U16 },
	[NL80211_ATTR_STA_EXT_CAPABILITY] = { .type = NLA_BINARY, },
	[NL80211_ATTR_SPLIT_WIPHY_DUMP] = { .type = NLA_FLAG, },
	[NL80211_ATTR_DISABLE_VHT] = { .type = NLA_FLAG },
	[NL80211_ATTR_VHT_CAPABILITY_MASK] = {
		.len = NL80211_VHT_CAPABILITY_LEN,
	},
	[NL80211_ATTR_MDID] = { .type = NLA_U16 },
	[NL80211_ATTR_IE_RIC] = { .type = NLA_BINARY,
				  .len = IEEE80211_MAX_DATA_LEN },
	[NL80211_ATTR_PEER_AID] = { .type = NLA_U16 },
};

/* policy for the key attributes */
static const struct nla_policy nl80211_key_policy[NL80211_KEY_MAX + 1] = {
	[NL80211_KEY_DATA] = { .type = NLA_BINARY, .len = WLAN_MAX_KEY_LEN },
	[NL80211_KEY_IDX] = { .type = NLA_U8 },
	[NL80211_KEY_CIPHER] = { .type = NLA_U32 },
	[NL80211_KEY_SEQ] = { .type = NLA_BINARY, .len = 16 },
	[NL80211_KEY_DEFAULT] = { .type = NLA_FLAG },
	[NL80211_KEY_DEFAULT_MGMT] = { .type = NLA_FLAG },
	[NL80211_KEY_TYPE] = { .type = NLA_U32 },
	[NL80211_KEY_DEFAULT_TYPES] = { .type = NLA_NESTED },
};

/* policy for the key default flags */
static const struct nla_policy
nl80211_key_default_policy[NUM_NL80211_KEY_DEFAULT_TYPES] = {
	[NL80211_KEY_DEFAULT_TYPE_UNICAST] = { .type = NLA_FLAG },
	[NL80211_KEY_DEFAULT_TYPE_MULTICAST] = { .type = NLA_FLAG },
};

/* policy for WoWLAN attributes */
static const struct nla_policy
nl80211_wowlan_policy[NUM_NL80211_WOWLAN_TRIG] = {
	[NL80211_WOWLAN_TRIG_ANY] = { .type = NLA_FLAG },
	[NL80211_WOWLAN_TRIG_DISCONNECT] = { .type = NLA_FLAG },
	[NL80211_WOWLAN_TRIG_MAGIC_PKT] = { .type = NLA_FLAG },
	[NL80211_WOWLAN_TRIG_PKT_PATTERN] = { .type = NLA_NESTED },
	[NL80211_WOWLAN_TRIG_GTK_REKEY_FAILURE] = { .type = NLA_FLAG },
	[NL80211_WOWLAN_TRIG_EAP_IDENT_REQUEST] = { .type = NLA_FLAG },
	[NL80211_WOWLAN_TRIG_4WAY_HANDSHAKE] = { .type = NLA_FLAG },
	[NL80211_WOWLAN_TRIG_RFKILL_RELEASE] = { .type = NLA_FLAG },
};

/* policy for GTK rekey offload attributes */
static const struct nla_policy
nl80211_rekey_policy[NUM_NL80211_REKEY_DATA] = {
	[NL80211_REKEY_DATA_KEK] = { .len = NL80211_KEK_LEN },
	[NL80211_REKEY_DATA_KCK] = { .len = NL80211_KCK_LEN },
	[NL80211_REKEY_DATA_REPLAY_CTR] = { .len = NL80211_REPLAY_CTR_LEN },
};

static const struct nla_policy
nl80211_match_policy[NL80211_SCHED_SCAN_MATCH_ATTR_MAX + 1] = {
	[NL80211_ATTR_SCHED_SCAN_MATCH_SSID] = { .type = NLA_BINARY,
						 .len = IEEE80211_MAX_SSID_LEN },
};

/* ifidx get helper */
static int nl80211_get_ifidx(struct netlink_callback *cb)
{
	int res;

	res = nlmsg_parse(cb->nlh, GENL_HDRLEN + nl80211_fam.hdrsize,
			  nl80211_fam.attrbuf, nl80211_fam.maxattr,
			  nl80211_policy);
	if (res)
		return res;

	if (!nl80211_fam.attrbuf[NL80211_ATTR_IFINDEX])
		return -EINVAL;

	res = nla_get_u32(nl80211_fam.attrbuf[NL80211_ATTR_IFINDEX]);
	if (!res)
		return -EINVAL;
	return res;
}

static int nl80211_prepare_netdev_dump(struct sk_buff *skb,
				       struct netlink_callback *cb,
				       struct cfg80211_registered_device **rdev,
				       struct net_device **dev)
{
	int ifidx = cb->args[0];
	int err;

	if (!ifidx)
		ifidx = nl80211_get_ifidx(cb);
	if (ifidx < 0)
		return ifidx;

	cb->args[0] = ifidx;

	rtnl_lock();

	*dev = __dev_get_by_index(sock_net(skb->sk), ifidx);
	if (!*dev) {
		err = -ENODEV;
		goto out_rtnl;
	}

	*rdev = cfg80211_get_dev_from_ifindex(sock_net(skb->sk), ifidx);
	if (IS_ERR(*rdev)) {
		err = PTR_ERR(*rdev);
		goto out_rtnl;
	}

	return 0;
 out_rtnl:
	rtnl_unlock();
	return err;
}

static void nl80211_finish_netdev_dump(struct cfg80211_registered_device *rdev)
{
	cfg80211_unlock_rdev(rdev);
	rtnl_unlock();
}

/* IE validation */
static bool is_valid_ie_attr(const struct nlattr *attr)
{
	const u8 *pos;
	int len;

	if (!attr)
		return true;

	pos = nla_data(attr);
	len = nla_len(attr);

	while (len) {
		u8 elemlen;

		if (len < 2)
			return false;
		len -= 2;

		elemlen = pos[1];
		if (elemlen > len)
			return false;

		len -= elemlen;
		pos += 2 + elemlen;
	}

	return true;
}

/* message building helper */
static inline void *nl80211hdr_put(struct sk_buff *skb, u32 pid, u32 seq,
				   int flags, u8 cmd)
{
	/* since there is no private header just add the generic one */
	return genlmsg_put(skb, pid, seq, &nl80211_fam, flags, cmd);
}

static int nl80211_msg_put_channel(struct sk_buff *msg,
				   struct ieee80211_channel *chan)
{
	NLA_PUT_U32(msg, NL80211_FREQUENCY_ATTR_FREQ,
		    chan->center_freq);

	if (chan->flags & IEEE80211_CHAN_DISABLED)
		NLA_PUT_FLAG(msg, NL80211_FREQUENCY_ATTR_DISABLED);
	if (chan->flags & IEEE80211_CHAN_PASSIVE_SCAN)
		NLA_PUT_FLAG(msg, NL80211_FREQUENCY_ATTR_PASSIVE_SCAN);
	if (chan->flags & IEEE80211_CHAN_NO_IBSS)
		NLA_PUT_FLAG(msg, NL80211_FREQUENCY_ATTR_NO_IBSS);
	if (chan->flags & IEEE80211_CHAN_RADAR)
		NLA_PUT_FLAG(msg, NL80211_FREQUENCY_ATTR_RADAR);

	NLA_PUT_U32(msg, NL80211_FREQUENCY_ATTR_MAX_TX_POWER,
		    DBM_TO_MBM(chan->max_power));

	return 0;

 nla_put_failure:
	return -ENOBUFS;
}

/* netlink command implementations */

struct key_parse {
	struct key_params p;
	int idx;
	int type;
	bool def, defmgmt;
	bool def_uni, def_multi;
};

static int nl80211_parse_key_new(struct nlattr *key, struct key_parse *k)
{
	struct nlattr *tb[NL80211_KEY_MAX + 1];
	int err = nla_parse_nested(tb, NL80211_KEY_MAX, key,
				   nl80211_key_policy);
	if (err)
		return err;

	k->def = !!tb[NL80211_KEY_DEFAULT];
	k->defmgmt = !!tb[NL80211_KEY_DEFAULT_MGMT];

	if (k->def) {
		k->def_uni = true;
		k->def_multi = true;
	}
	if (k->defmgmt)
		k->def_multi = true;

	if (tb[NL80211_KEY_IDX])
		k->idx = nla_get_u8(tb[NL80211_KEY_IDX]);

	if (tb[NL80211_KEY_DATA]) {
		k->p.key = nla_data(tb[NL80211_KEY_DATA]);
		k->p.key_len = nla_len(tb[NL80211_KEY_DATA]);
	}

	if (tb[NL80211_KEY_SEQ]) {
		k->p.seq = nla_data(tb[NL80211_KEY_SEQ]);
		k->p.seq_len = nla_len(tb[NL80211_KEY_SEQ]);
	}

	if (tb[NL80211_KEY_CIPHER])
		k->p.cipher = nla_get_u32(tb[NL80211_KEY_CIPHER]);

	if (tb[NL80211_KEY_TYPE]) {
		k->type = nla_get_u32(tb[NL80211_KEY_TYPE]);
		if (k->type < 0 || k->type >= NUM_NL80211_KEYTYPES)
			return -EINVAL;
	}

	if (tb[NL80211_KEY_DEFAULT_TYPES]) {
		struct nlattr *kdt[NUM_NL80211_KEY_DEFAULT_TYPES];
		err = nla_parse_nested(kdt, NUM_NL80211_KEY_DEFAULT_TYPES - 1,
				       tb[NL80211_KEY_DEFAULT_TYPES],
				       nl80211_key_default_policy);
		if (err)
			return err;

		k->def_uni = kdt[NL80211_KEY_DEFAULT_TYPE_UNICAST];
		k->def_multi = kdt[NL80211_KEY_DEFAULT_TYPE_MULTICAST];
	}

	return 0;
}

static int nl80211_parse_key_old(struct genl_info *info, struct key_parse *k)
{
	if (info->attrs[NL80211_ATTR_KEY_DATA]) {
		k->p.key = nla_data(info->attrs[NL80211_ATTR_KEY_DATA]);
		k->p.key_len = nla_len(info->attrs[NL80211_ATTR_KEY_DATA]);
	}

	if (info->attrs[NL80211_ATTR_KEY_SEQ]) {
		k->p.seq = nla_data(info->attrs[NL80211_ATTR_KEY_SEQ]);
		k->p.seq_len = nla_len(info->attrs[NL80211_ATTR_KEY_SEQ]);
	}

	if (info->attrs[NL80211_ATTR_KEY_IDX])
		k->idx = nla_get_u8(info->attrs[NL80211_ATTR_KEY_IDX]);

	if (info->attrs[NL80211_ATTR_KEY_CIPHER])
		k->p.cipher = nla_get_u32(info->attrs[NL80211_ATTR_KEY_CIPHER]);

	k->def = !!info->attrs[NL80211_ATTR_KEY_DEFAULT];
	k->defmgmt = !!info->attrs[NL80211_ATTR_KEY_DEFAULT_MGMT];

	if (k->def) {
		k->def_uni = true;
		k->def_multi = true;
	}
	if (k->defmgmt)
		k->def_multi = true;

	if (info->attrs[NL80211_ATTR_KEY_TYPE]) {
		k->type = nla_get_u32(info->attrs[NL80211_ATTR_KEY_TYPE]);
		if (k->type < 0 || k->type >= NUM_NL80211_KEYTYPES)
			return -EINVAL;
	}

	if (info->attrs[NL80211_ATTR_KEY_DEFAULT_TYPES]) {
		struct nlattr *kdt[NUM_NL80211_KEY_DEFAULT_TYPES];
		int err = nla_parse_nested(
				kdt, NUM_NL80211_KEY_DEFAULT_TYPES - 1,
				info->attrs[NL80211_ATTR_KEY_DEFAULT_TYPES],
				nl80211_key_default_policy);
		if (err)
			return err;

		k->def_uni = kdt[NL80211_KEY_DEFAULT_TYPE_UNICAST];
		k->def_multi = kdt[NL80211_KEY_DEFAULT_TYPE_MULTICAST];
	}

	return 0;
}

static int nl80211_parse_key(struct genl_info *info, struct key_parse *k)
{
	int err;

	memset(k, 0, sizeof(*k));
	k->idx = -1;
	k->type = -1;

	if (info->attrs[NL80211_ATTR_KEY])
		err = nl80211_parse_key_new(info->attrs[NL80211_ATTR_KEY], k);
	else
		err = nl80211_parse_key_old(info, k);

	if (err)
		return err;

	if (k->def && k->defmgmt)
		return -EINVAL;

	if (k->defmgmt) {
		if (k->def_uni || !k->def_multi)
			return -EINVAL;
	}

	if (k->idx != -1) {
		if (k->defmgmt) {
			if (k->idx < 4 || k->idx > 5)
				return -EINVAL;
		} else if (k->def) {
			if (k->idx < 0 || k->idx > 3)
				return -EINVAL;
		} else {
			if (k->idx < 0 || k->idx > 5)
				return -EINVAL;
		}
	}

	return 0;
}

static struct cfg80211_cached_keys *
nl80211_parse_connkeys(struct cfg80211_registered_device *rdev,
		       struct nlattr *keys)
{
	struct key_parse parse;
	struct nlattr *key;
	struct cfg80211_cached_keys *result;
	int rem, err, def = 0;

	result = kzalloc(sizeof(*result), GFP_KERNEL);
	if (!result)
		return ERR_PTR(-ENOMEM);

	result->def = -1;
	result->defmgmt = -1;

	nla_for_each_nested(key, keys, rem) {
		memset(&parse, 0, sizeof(parse));
		parse.idx = -1;

		err = nl80211_parse_key_new(key, &parse);
		if (err)
			goto error;
		err = -EINVAL;
		if (!parse.p.key)
			goto error;
		if (parse.idx < 0 || parse.idx > 4)
			goto error;
		if (parse.def) {
			if (def)
				goto error;
			def = 1;
			result->def = parse.idx;
			if (!parse.def_uni || !parse.def_multi)
				goto error;
		} else if (parse.defmgmt)
			goto error;
		err = cfg80211_validate_key_settings(rdev, &parse.p,
						     parse.idx, false, NULL);
		if (err)
			goto error;
		result->params[parse.idx].cipher = parse.p.cipher;
		result->params[parse.idx].key_len = parse.p.key_len;
		result->params[parse.idx].key = result->data[parse.idx];
		memcpy(result->data[parse.idx], parse.p.key, parse.p.key_len);
	}

	return result;
 error:
	kfree(result);
	return ERR_PTR(err);
}

static int nl80211_key_allowed(struct wireless_dev *wdev)
{
	ASSERT_WDEV_LOCK(wdev);

	switch (wdev->iftype) {
	case NL80211_IFTYPE_AP:
	case NL80211_IFTYPE_AP_VLAN:
	case NL80211_IFTYPE_P2P_GO:
	case NL80211_IFTYPE_MESH_POINT:
		break;
	case NL80211_IFTYPE_ADHOC:
		if (!wdev->current_bss)
			return -ENOLINK;
		break;
	case NL80211_IFTYPE_STATION:
	case NL80211_IFTYPE_P2P_CLIENT:
		if (wdev->sme_state != CFG80211_SME_CONNECTED)
			return -ENOLINK;
		break;
	default:
		return -EINVAL;
	}

	return 0;
}

static int nl80211_put_iftypes(struct sk_buff *msg, u32 attr, u16 ifmodes)
{
	struct nlattr *nl_modes = nla_nest_start(msg, attr);
	int i;

	if (!nl_modes)
		goto nla_put_failure;

	i = 0;
	while (ifmodes) {
		if (ifmodes & 1)
			NLA_PUT_FLAG(msg, i);
		ifmodes >>= 1;
		i++;
	}

	nla_nest_end(msg, nl_modes);
	return 0;

nla_put_failure:
	return -ENOBUFS;
}

static int nl80211_put_iface_combinations(struct wiphy *wiphy,
					  struct sk_buff *msg)
{
	struct nlattr *nl_combis;
	int i, j;

	nl_combis = nla_nest_start(msg,
				NL80211_ATTR_INTERFACE_COMBINATIONS);
	if (!nl_combis)
		goto nla_put_failure;

	for (i = 0; i < wiphy->n_iface_combinations; i++) {
		const struct ieee80211_iface_combination *c;
		struct nlattr *nl_combi, *nl_limits;

		c = &wiphy->iface_combinations[i];

		nl_combi = nla_nest_start(msg, i + 1);
		if (!nl_combi)
			goto nla_put_failure;

		nl_limits = nla_nest_start(msg, NL80211_IFACE_COMB_LIMITS);
		if (!nl_limits)
			goto nla_put_failure;

		for (j = 0; j < c->n_limits; j++) {
			struct nlattr *nl_limit;

			nl_limit = nla_nest_start(msg, j + 1);
			if (!nl_limit)
				goto nla_put_failure;
			NLA_PUT_U32(msg, NL80211_IFACE_LIMIT_MAX,
				    c->limits[j].max);
			if (nl80211_put_iftypes(msg, NL80211_IFACE_LIMIT_TYPES,
						c->limits[j].types))
				goto nla_put_failure;
			nla_nest_end(msg, nl_limit);
		}

		nla_nest_end(msg, nl_limits);

		if (c->beacon_int_infra_match)
			NLA_PUT_FLAG(msg,
				NL80211_IFACE_COMB_STA_AP_BI_MATCH);
		NLA_PUT_U32(msg, NL80211_IFACE_COMB_NUM_CHANNELS,
			    c->num_different_channels);
		NLA_PUT_U32(msg, NL80211_IFACE_COMB_MAXNUM,
			    c->max_interfaces);

		nla_nest_end(msg, nl_combi);
	}

	nla_nest_end(msg, nl_combis);

	return 0;
nla_put_failure:
	return -ENOBUFS;
}

static int nl80211_send_wiphy(struct sk_buff *msg, u32 pid, u32 seq, int flags,
			      struct cfg80211_registered_device *dev)
{
	void *hdr;
	struct nlattr *nl_bands, *nl_band;
	struct nlattr *nl_freqs, *nl_freq;
	struct nlattr *nl_rates, *nl_rate;
	struct nlattr *nl_cmds;
	enum ieee80211_band band;
	struct ieee80211_channel *chan;
	struct ieee80211_rate *rate;
	int i;
	const struct ieee80211_txrx_stypes *mgmt_stypes =
				dev->wiphy.mgmt_stypes;

	hdr = nl80211hdr_put(msg, pid, seq, flags, NL80211_CMD_NEW_WIPHY);
	if (!hdr)
		return -1;

	NLA_PUT_U32(msg, NL80211_ATTR_WIPHY, dev->wiphy_idx);
	NLA_PUT_STRING(msg, NL80211_ATTR_WIPHY_NAME, wiphy_name(&dev->wiphy));

	NLA_PUT_U32(msg, NL80211_ATTR_GENERATION,
		    cfg80211_rdev_list_generation);

	NLA_PUT_U8(msg, NL80211_ATTR_WIPHY_RETRY_SHORT,
		   dev->wiphy.retry_short);
	NLA_PUT_U8(msg, NL80211_ATTR_WIPHY_RETRY_LONG,
		   dev->wiphy.retry_long);
	NLA_PUT_U32(msg, NL80211_ATTR_WIPHY_FRAG_THRESHOLD,
		    dev->wiphy.frag_threshold);
	NLA_PUT_U32(msg, NL80211_ATTR_WIPHY_RTS_THRESHOLD,
		    dev->wiphy.rts_threshold);
	NLA_PUT_U8(msg, NL80211_ATTR_WIPHY_COVERAGE_CLASS,
		    dev->wiphy.coverage_class);
	NLA_PUT_U8(msg, NL80211_ATTR_MAX_NUM_SCAN_SSIDS,
		   dev->wiphy.max_scan_ssids);
	NLA_PUT_U8(msg, NL80211_ATTR_MAX_NUM_SCHED_SCAN_SSIDS,
		   dev->wiphy.max_sched_scan_ssids);
	NLA_PUT_U16(msg, NL80211_ATTR_MAX_SCAN_IE_LEN,
		    dev->wiphy.max_scan_ie_len);
	NLA_PUT_U16(msg, NL80211_ATTR_MAX_SCHED_SCAN_IE_LEN,
		    dev->wiphy.max_sched_scan_ie_len);
	NLA_PUT_U8(msg, NL80211_ATTR_MAX_MATCH_SETS,
		   dev->wiphy.max_match_sets);

	if (dev->wiphy.flags & WIPHY_FLAG_IBSS_RSN)
		NLA_PUT_FLAG(msg, NL80211_ATTR_SUPPORT_IBSS_RSN);
	if (dev->wiphy.flags & WIPHY_FLAG_MESH_AUTH)
		NLA_PUT_FLAG(msg, NL80211_ATTR_SUPPORT_MESH_AUTH);
	if (dev->wiphy.flags & WIPHY_FLAG_AP_UAPSD)
		NLA_PUT_FLAG(msg, NL80211_ATTR_SUPPORT_AP_UAPSD);
	if (dev->wiphy.flags & WIPHY_FLAG_SUPPORTS_FW_ROAM)
		NLA_PUT_FLAG(msg, NL80211_ATTR_ROAM_SUPPORT);
	if (dev->wiphy.flags & WIPHY_FLAG_SUPPORTS_TDLS)
		NLA_PUT_FLAG(msg, NL80211_ATTR_TDLS_SUPPORT);
	if (dev->wiphy.flags & WIPHY_FLAG_TDLS_EXTERNAL_SETUP)
		NLA_PUT_FLAG(msg, NL80211_ATTR_TDLS_EXTERNAL_SETUP);

	NLA_PUT(msg, NL80211_ATTR_CIPHER_SUITES,
		sizeof(u32) * dev->wiphy.n_cipher_suites,
		dev->wiphy.cipher_suites);

	NLA_PUT_U8(msg, NL80211_ATTR_MAX_NUM_PMKIDS,
		   dev->wiphy.max_num_pmkids);

	if (dev->wiphy.flags & WIPHY_FLAG_CONTROL_PORT_PROTOCOL)
		NLA_PUT_FLAG(msg, NL80211_ATTR_CONTROL_PORT_ETHERTYPE);

	NLA_PUT_U32(msg, NL80211_ATTR_WIPHY_ANTENNA_AVAIL_TX,
		    dev->wiphy.available_antennas_tx);
	NLA_PUT_U32(msg, NL80211_ATTR_WIPHY_ANTENNA_AVAIL_RX,
		    dev->wiphy.available_antennas_rx);

	if (dev->wiphy.flags & WIPHY_FLAG_AP_PROBE_RESP_OFFLOAD)
		NLA_PUT_U32(msg, NL80211_ATTR_PROBE_RESP_OFFLOAD,
			    dev->wiphy.probe_resp_offload);

	if ((dev->wiphy.available_antennas_tx ||
	     dev->wiphy.available_antennas_rx) && dev->ops->get_antenna) {
		u32 tx_ant = 0, rx_ant = 0;
		int res;
		res = dev->ops->get_antenna(&dev->wiphy, &tx_ant, &rx_ant);
		if (!res) {
			NLA_PUT_U32(msg, NL80211_ATTR_WIPHY_ANTENNA_TX, tx_ant);
			NLA_PUT_U32(msg, NL80211_ATTR_WIPHY_ANTENNA_RX, rx_ant);
		}
	}

	if (nl80211_put_iftypes(msg, NL80211_ATTR_SUPPORTED_IFTYPES,
				dev->wiphy.interface_modes))
		goto nla_put_failure;

	nl_bands = nla_nest_start(msg, NL80211_ATTR_WIPHY_BANDS);
	if (!nl_bands)
		goto nla_put_failure;

	for (band = 0; band < IEEE80211_NUM_BANDS; band++) {
		if (!dev->wiphy.bands[band])
			continue;

		nl_band = nla_nest_start(msg, band);
		if (!nl_band)
			goto nla_put_failure;

		/* add HT info */
		if (dev->wiphy.bands[band]->ht_cap.ht_supported) {
			NLA_PUT(msg, NL80211_BAND_ATTR_HT_MCS_SET,
				sizeof(dev->wiphy.bands[band]->ht_cap.mcs),
				&dev->wiphy.bands[band]->ht_cap.mcs);
			NLA_PUT_U16(msg, NL80211_BAND_ATTR_HT_CAPA,
				dev->wiphy.bands[band]->ht_cap.cap);
			NLA_PUT_U8(msg, NL80211_BAND_ATTR_HT_AMPDU_FACTOR,
				dev->wiphy.bands[band]->ht_cap.ampdu_factor);
			NLA_PUT_U8(msg, NL80211_BAND_ATTR_HT_AMPDU_DENSITY,
				dev->wiphy.bands[band]->ht_cap.ampdu_density);
		}

		/* add VHT info */
		if (dev->wiphy.bands[band]->vht_cap.vht_supported &&
		    (nla_put(msg, NL80211_BAND_ATTR_VHT_MCS_SET,
			     sizeof(dev->wiphy.bands[band]->vht_cap.vht_mcs),
			     &dev->wiphy.bands[band]->vht_cap.vht_mcs) ||
		     nla_put_u32(msg, NL80211_BAND_ATTR_VHT_CAPA,
				 dev->wiphy.bands[band]->vht_cap.cap)))
			goto nla_put_failure;

		/* add frequencies */
		nl_freqs = nla_nest_start(msg, NL80211_BAND_ATTR_FREQS);
		if (!nl_freqs)
			goto nla_put_failure;

		for (i = 0; i < dev->wiphy.bands[band]->n_channels; i++) {
			nl_freq = nla_nest_start(msg, i);
			if (!nl_freq)
				goto nla_put_failure;

			chan = &dev->wiphy.bands[band]->channels[i];

			if (nl80211_msg_put_channel(msg, chan))
				goto nla_put_failure;

			nla_nest_end(msg, nl_freq);
		}

		nla_nest_end(msg, nl_freqs);

		/* add bitrates */
		nl_rates = nla_nest_start(msg, NL80211_BAND_ATTR_RATES);
		if (!nl_rates)
			goto nla_put_failure;

		for (i = 0; i < dev->wiphy.bands[band]->n_bitrates; i++) {
			nl_rate = nla_nest_start(msg, i);
			if (!nl_rate)
				goto nla_put_failure;

			rate = &dev->wiphy.bands[band]->bitrates[i];
			NLA_PUT_U32(msg, NL80211_BITRATE_ATTR_RATE,
				    rate->bitrate);
			if (rate->flags & IEEE80211_RATE_SHORT_PREAMBLE)
				NLA_PUT_FLAG(msg,
					NL80211_BITRATE_ATTR_2GHZ_SHORTPREAMBLE);

			nla_nest_end(msg, nl_rate);
		}

		nla_nest_end(msg, nl_rates);

		nla_nest_end(msg, nl_band);
	}
	nla_nest_end(msg, nl_bands);

	nl_cmds = nla_nest_start(msg, NL80211_ATTR_SUPPORTED_COMMANDS);
	if (!nl_cmds)
		goto nla_put_failure;

	i = 0;
#define CMD(op, n)						\
	 do {							\
		if (dev->ops->op) {				\
			i++;					\
			NLA_PUT_U32(msg, i, NL80211_CMD_ ## n);	\
		}						\
	} while (0)

	CMD(add_virtual_intf, NEW_INTERFACE);
	CMD(change_virtual_intf, SET_INTERFACE);
	CMD(add_key, NEW_KEY);
	CMD(start_ap, START_AP);
	CMD(add_station, NEW_STATION);
	CMD(add_mpath, NEW_MPATH);
	CMD(update_mesh_config, SET_MESH_CONFIG);
	CMD(change_bss, SET_BSS);
	CMD(auth, AUTHENTICATE);
	CMD(assoc, ASSOCIATE);
	CMD(deauth, DEAUTHENTICATE);
	CMD(disassoc, DISASSOCIATE);
	CMD(join_ibss, JOIN_IBSS);
	CMD(join_mesh, JOIN_MESH);
	CMD(set_pmksa, SET_PMKSA);
	CMD(del_pmksa, DEL_PMKSA);
	CMD(flush_pmksa, FLUSH_PMKSA);
	if (dev->wiphy.flags & WIPHY_FLAG_HAS_REMAIN_ON_CHANNEL)
		CMD(remain_on_channel, REMAIN_ON_CHANNEL);
	CMD(set_bitrate_mask, SET_TX_BITRATE_MASK);
	CMD(mgmt_tx, FRAME);
	CMD(mgmt_tx_cancel_wait, FRAME_WAIT_CANCEL);
	if (dev->wiphy.flags & WIPHY_FLAG_NETNS_OK) {
		i++;
		NLA_PUT_U32(msg, i, NL80211_CMD_SET_WIPHY_NETNS);
	}
	CMD(set_channel, SET_CHANNEL);
	CMD(set_wds_peer, SET_WDS_PEER);
	if (dev->wiphy.flags & WIPHY_FLAG_SUPPORTS_TDLS) {
		CMD(tdls_mgmt, TDLS_MGMT);
		CMD(tdls_oper, TDLS_OPER);
	}
	if (dev->wiphy.flags & WIPHY_FLAG_SUPPORTS_SCHED_SCAN)
		CMD(sched_scan_start, START_SCHED_SCAN);
	CMD(probe_client, PROBE_CLIENT);
	CMD(set_noack_map, SET_NOACK_MAP);
	if (dev->wiphy.flags & WIPHY_FLAG_REPORTS_OBSS) {
		i++;
		NLA_PUT_U32(msg, i, NL80211_CMD_REGISTER_BEACONS);
	}

#ifdef CONFIG_NL80211_TESTMODE
	CMD(testmode_cmd, TESTMODE);
#endif

#undef CMD

	if (dev->ops->connect || dev->ops->auth) {
		i++;
		NLA_PUT_U32(msg, i, NL80211_CMD_CONNECT);
	}

	if (dev->ops->disconnect || dev->ops->deauth) {
		i++;
		NLA_PUT_U32(msg, i, NL80211_CMD_DISCONNECT);
	}

	nla_nest_end(msg, nl_cmds);

	if (dev->ops->remain_on_channel &&
	    dev->wiphy.flags & WIPHY_FLAG_HAS_REMAIN_ON_CHANNEL)
		NLA_PUT_U32(msg, NL80211_ATTR_MAX_REMAIN_ON_CHANNEL_DURATION,
			    dev->wiphy.max_remain_on_channel_duration);

	if (dev->wiphy.flags & WIPHY_FLAG_OFFCHAN_TX)
		NLA_PUT_FLAG(msg, NL80211_ATTR_OFFCHANNEL_TX_OK);

	if (mgmt_stypes) {
		u16 stypes;
		struct nlattr *nl_ftypes, *nl_ifs;
		enum nl80211_iftype ift;

		nl_ifs = nla_nest_start(msg, NL80211_ATTR_TX_FRAME_TYPES);
		if (!nl_ifs)
			goto nla_put_failure;

		for (ift = 0; ift < NUM_NL80211_IFTYPES; ift++) {
			nl_ftypes = nla_nest_start(msg, ift);
			if (!nl_ftypes)
				goto nla_put_failure;
			i = 0;
			stypes = mgmt_stypes[ift].tx;
			while (stypes) {
				if (stypes & 1)
					NLA_PUT_U16(msg, NL80211_ATTR_FRAME_TYPE,
						    (i << 4) | IEEE80211_FTYPE_MGMT);
				stypes >>= 1;
				i++;
			}
			nla_nest_end(msg, nl_ftypes);
		}

		nla_nest_end(msg, nl_ifs);

		nl_ifs = nla_nest_start(msg, NL80211_ATTR_RX_FRAME_TYPES);
		if (!nl_ifs)
			goto nla_put_failure;

		for (ift = 0; ift < NUM_NL80211_IFTYPES; ift++) {
			nl_ftypes = nla_nest_start(msg, ift);
			if (!nl_ftypes)
				goto nla_put_failure;
			i = 0;
			stypes = mgmt_stypes[ift].rx;
			while (stypes) {
				if (stypes & 1)
					NLA_PUT_U16(msg, NL80211_ATTR_FRAME_TYPE,
						    (i << 4) | IEEE80211_FTYPE_MGMT);
				stypes >>= 1;
				i++;
			}
			nla_nest_end(msg, nl_ftypes);
		}
		nla_nest_end(msg, nl_ifs);
	}

	if (dev->wiphy.wowlan.flags || dev->wiphy.wowlan.n_patterns) {
		struct nlattr *nl_wowlan;

		nl_wowlan = nla_nest_start(msg,
				NL80211_ATTR_WOWLAN_TRIGGERS_SUPPORTED);
		if (!nl_wowlan)
			goto nla_put_failure;

		if (dev->wiphy.wowlan.flags & WIPHY_WOWLAN_ANY)
			NLA_PUT_FLAG(msg, NL80211_WOWLAN_TRIG_ANY);
		if (dev->wiphy.wowlan.flags & WIPHY_WOWLAN_DISCONNECT)
			NLA_PUT_FLAG(msg, NL80211_WOWLAN_TRIG_DISCONNECT);
		if (dev->wiphy.wowlan.flags & WIPHY_WOWLAN_MAGIC_PKT)
			NLA_PUT_FLAG(msg, NL80211_WOWLAN_TRIG_MAGIC_PKT);
		if (dev->wiphy.wowlan.flags & WIPHY_WOWLAN_SUPPORTS_GTK_REKEY)
			NLA_PUT_FLAG(msg, NL80211_WOWLAN_TRIG_GTK_REKEY_SUPPORTED);
		if (dev->wiphy.wowlan.flags & WIPHY_WOWLAN_GTK_REKEY_FAILURE)
			NLA_PUT_FLAG(msg, NL80211_WOWLAN_TRIG_GTK_REKEY_FAILURE);
		if (dev->wiphy.wowlan.flags & WIPHY_WOWLAN_EAP_IDENTITY_REQ)
			NLA_PUT_FLAG(msg, NL80211_WOWLAN_TRIG_EAP_IDENT_REQUEST);
		if (dev->wiphy.wowlan.flags & WIPHY_WOWLAN_4WAY_HANDSHAKE)
			NLA_PUT_FLAG(msg, NL80211_WOWLAN_TRIG_4WAY_HANDSHAKE);
		if (dev->wiphy.wowlan.flags & WIPHY_WOWLAN_RFKILL_RELEASE)
			NLA_PUT_FLAG(msg, NL80211_WOWLAN_TRIG_RFKILL_RELEASE);
		if (dev->wiphy.wowlan.n_patterns) {
			struct nl80211_wowlan_pattern_support pat = {
				.max_patterns = dev->wiphy.wowlan.n_patterns,
				.min_pattern_len =
					dev->wiphy.wowlan.pattern_min_len,
				.max_pattern_len =
					dev->wiphy.wowlan.pattern_max_len,
			};
			NLA_PUT(msg, NL80211_WOWLAN_TRIG_PKT_PATTERN,
				sizeof(pat), &pat);
		}

		nla_nest_end(msg, nl_wowlan);
	}

	if (nl80211_put_iftypes(msg, NL80211_ATTR_SOFTWARE_IFTYPES,
				dev->wiphy.software_iftypes))
		goto nla_put_failure;

	if (nl80211_put_iface_combinations(&dev->wiphy, msg))
		goto nla_put_failure;

	if (dev->wiphy.flags & WIPHY_FLAG_HAVE_AP_SME)
		NLA_PUT_U32(msg, NL80211_ATTR_DEVICE_AP_SME,
			    dev->wiphy.ap_sme_capa);

	NLA_PUT_U32(msg, NL80211_ATTR_FEATURE_FLAGS, dev->wiphy.features);

	if (dev->wiphy.ht_capa_mod_mask)
		NLA_PUT(msg, NL80211_ATTR_HT_CAPABILITY_MASK,
			sizeof(*dev->wiphy.ht_capa_mod_mask),
			dev->wiphy.ht_capa_mod_mask);

	if (dev->wiphy.flags & WIPHY_FLAG_HAVE_AP_SME &&
	    dev->wiphy.max_acl_mac_addrs)
		NLA_PUT_U32(msg, NL80211_ATTR_MAC_ACL_MAX,
			    dev->wiphy.max_acl_mac_addrs);

	return genlmsg_end(msg, hdr);

 nla_put_failure:
	genlmsg_cancel(msg, hdr);
	return -EMSGSIZE;
}

static int nl80211_dump_wiphy(struct sk_buff *skb, struct netlink_callback *cb)
{
	int idx = 0;
	int start = cb->args[0];
	struct cfg80211_registered_device *dev;

	mutex_lock(&cfg80211_mutex);
	list_for_each_entry(dev, &cfg80211_rdev_list, list) {
		if (!net_eq(wiphy_net(&dev->wiphy), sock_net(skb->sk)))
			continue;
		if (++idx <= start)
			continue;
		if (nl80211_send_wiphy(skb, NETLINK_CB(cb->skb).pid,
				       cb->nlh->nlmsg_seq, NLM_F_MULTI,
				       dev) < 0) {
			idx--;
			break;
		}
	}
	mutex_unlock(&cfg80211_mutex);

	cb->args[0] = idx;

	return skb->len;
}

static int nl80211_get_wiphy(struct sk_buff *skb, struct genl_info *info)
{
	struct sk_buff *msg;
	struct cfg80211_registered_device *dev = info->user_ptr[0];

	msg = nlmsg_new(NLMSG_DEFAULT_SIZE, GFP_KERNEL);
	if (!msg)
		return -ENOMEM;

	if (nl80211_send_wiphy(msg, info->snd_pid, info->snd_seq, 0, dev) < 0) {
		nlmsg_free(msg);
		return -ENOBUFS;
	}

	return genlmsg_reply(msg, info);
}

static const struct nla_policy txq_params_policy[NL80211_TXQ_ATTR_MAX + 1] = {
	[NL80211_TXQ_ATTR_QUEUE]		= { .type = NLA_U8 },
	[NL80211_TXQ_ATTR_TXOP]			= { .type = NLA_U16 },
	[NL80211_TXQ_ATTR_CWMIN]		= { .type = NLA_U16 },
	[NL80211_TXQ_ATTR_CWMAX]		= { .type = NLA_U16 },
	[NL80211_TXQ_ATTR_AIFS]			= { .type = NLA_U8 },
};

static int parse_txq_params(struct nlattr *tb[],
			    struct ieee80211_txq_params *txq_params)
{
	if (!tb[NL80211_TXQ_ATTR_QUEUE] || !tb[NL80211_TXQ_ATTR_TXOP] ||
	    !tb[NL80211_TXQ_ATTR_CWMIN] || !tb[NL80211_TXQ_ATTR_CWMAX] ||
	    !tb[NL80211_TXQ_ATTR_AIFS])
		return -EINVAL;

	txq_params->queue = nla_get_u8(tb[NL80211_TXQ_ATTR_QUEUE]);
	txq_params->txop = nla_get_u16(tb[NL80211_TXQ_ATTR_TXOP]);
	txq_params->cwmin = nla_get_u16(tb[NL80211_TXQ_ATTR_CWMIN]);
	txq_params->cwmax = nla_get_u16(tb[NL80211_TXQ_ATTR_CWMAX]);
	txq_params->aifs = nla_get_u8(tb[NL80211_TXQ_ATTR_AIFS]);

	return 0;
}

static bool nl80211_can_set_dev_channel(struct wireless_dev *wdev)
{
	/*
	 * You can only set the channel explicitly for AP, mesh
	 * and WDS type interfaces; all others have their channel
	 * managed via their respective "establish a connection"
	 * command (connect, join, ...)
	 *
	 * Monitors are special as they are normally slaved to
	 * whatever else is going on, so they behave as though
	 * you tried setting the wiphy channel itself.
	 */
	return !wdev ||
		wdev->iftype == NL80211_IFTYPE_AP ||
		wdev->iftype == NL80211_IFTYPE_WDS ||
		wdev->iftype == NL80211_IFTYPE_MESH_POINT ||
		wdev->iftype == NL80211_IFTYPE_MONITOR ||
		wdev->iftype == NL80211_IFTYPE_P2P_GO;
}

static int __nl80211_set_channel(struct cfg80211_registered_device *rdev,
				 struct wireless_dev *wdev,
				 struct genl_info *info)
{
	enum nl80211_channel_type channel_type = NL80211_CHAN_NO_HT;
	u32 freq;
	int result;

	if (!info->attrs[NL80211_ATTR_WIPHY_FREQ])
		return -EINVAL;

	if (!nl80211_can_set_dev_channel(wdev))
		return -EOPNOTSUPP;

	if (info->attrs[NL80211_ATTR_WIPHY_CHANNEL_TYPE]) {
		channel_type = nla_get_u32(info->attrs[
				   NL80211_ATTR_WIPHY_CHANNEL_TYPE]);
		if (channel_type != NL80211_CHAN_NO_HT &&
		    channel_type != NL80211_CHAN_HT20 &&
		    channel_type != NL80211_CHAN_HT40PLUS &&
		    channel_type != NL80211_CHAN_HT40MINUS)
			return -EINVAL;
	}

	freq = nla_get_u32(info->attrs[NL80211_ATTR_WIPHY_FREQ]);

	mutex_lock(&rdev->devlist_mtx);
	if (wdev) {
		wdev_lock(wdev);
		result = cfg80211_set_freq(rdev, wdev, freq, channel_type);
		wdev_unlock(wdev);
	} else {
		result = cfg80211_set_freq(rdev, NULL, freq, channel_type);
	}
	mutex_unlock(&rdev->devlist_mtx);

	return result;
}

static int nl80211_set_channel(struct sk_buff *skb, struct genl_info *info)
{
	struct cfg80211_registered_device *rdev = info->user_ptr[0];
	struct net_device *netdev = info->user_ptr[1];

	return __nl80211_set_channel(rdev, netdev->ieee80211_ptr, info);
}

static int nl80211_set_wds_peer(struct sk_buff *skb, struct genl_info *info)
{
	struct cfg80211_registered_device *rdev = info->user_ptr[0];
	struct net_device *dev = info->user_ptr[1];
	struct wireless_dev *wdev = dev->ieee80211_ptr;
	const u8 *bssid;

	if (!info->attrs[NL80211_ATTR_MAC])
		return -EINVAL;

	if (netif_running(dev))
		return -EBUSY;

	if (!rdev->ops->set_wds_peer)
		return -EOPNOTSUPP;

	if (wdev->iftype != NL80211_IFTYPE_WDS)
		return -EOPNOTSUPP;

	bssid = nla_data(info->attrs[NL80211_ATTR_MAC]);
	return rdev->ops->set_wds_peer(wdev->wiphy, dev, bssid);
}


static int nl80211_set_wiphy(struct sk_buff *skb, struct genl_info *info)
{
	struct cfg80211_registered_device *rdev;
	struct net_device *netdev = NULL;
	struct wireless_dev *wdev;
	int result = 0, rem_txq_params = 0;
	struct nlattr *nl_txq_params;
	u32 changed;
	u8 retry_short = 0, retry_long = 0;
	u32 frag_threshold = 0, rts_threshold = 0;
	u8 coverage_class = 0;

	/*
	 * Try to find the wiphy and netdev. Normally this
	 * function shouldn't need the netdev, but this is
	 * done for backward compatibility -- previously
	 * setting the channel was done per wiphy, but now
	 * it is per netdev. Previous userland like hostapd
	 * also passed a netdev to set_wiphy, so that it is
	 * possible to let that go to the right netdev!
	 */
	mutex_lock(&cfg80211_mutex);

	if (info->attrs[NL80211_ATTR_IFINDEX]) {
		int ifindex = nla_get_u32(info->attrs[NL80211_ATTR_IFINDEX]);

		netdev = dev_get_by_index(genl_info_net(info), ifindex);
		if (netdev && netdev->ieee80211_ptr) {
			rdev = wiphy_to_dev(netdev->ieee80211_ptr->wiphy);
			mutex_lock(&rdev->mtx);
		} else
			netdev = NULL;
	}

	if (!netdev) {
		rdev = __cfg80211_rdev_from_info(info);
		if (IS_ERR(rdev)) {
			mutex_unlock(&cfg80211_mutex);
			return PTR_ERR(rdev);
		}
		wdev = NULL;
		netdev = NULL;
		result = 0;

		mutex_lock(&rdev->mtx);
	} else if (netif_running(netdev) &&
		   nl80211_can_set_dev_channel(netdev->ieee80211_ptr))
		wdev = netdev->ieee80211_ptr;
	else
		wdev = NULL;

	/*
	 * end workaround code, by now the rdev is available
	 * and locked, and wdev may or may not be NULL.
	 */

	if (info->attrs[NL80211_ATTR_WIPHY_NAME])
		result = cfg80211_dev_rename(
			rdev, nla_data(info->attrs[NL80211_ATTR_WIPHY_NAME]));

	mutex_unlock(&cfg80211_mutex);

	if (result)
		goto bad_res;

	if (info->attrs[NL80211_ATTR_WIPHY_TXQ_PARAMS]) {
		struct ieee80211_txq_params txq_params;
		struct nlattr *tb[NL80211_TXQ_ATTR_MAX + 1];

		if (!rdev->ops->set_txq_params) {
			result = -EOPNOTSUPP;
			goto bad_res;
		}

		if (!netdev) {
			result = -EINVAL;
			goto bad_res;
		}

		if (netdev->ieee80211_ptr->iftype != NL80211_IFTYPE_AP &&
		    netdev->ieee80211_ptr->iftype != NL80211_IFTYPE_P2P_GO) {
			result = -EINVAL;
			goto bad_res;
		}

		if (!netif_running(netdev)) {
			result = -ENETDOWN;
			goto bad_res;
		}

		nla_for_each_nested(nl_txq_params,
				    info->attrs[NL80211_ATTR_WIPHY_TXQ_PARAMS],
				    rem_txq_params) {
			nla_parse(tb, NL80211_TXQ_ATTR_MAX,
				  nla_data(nl_txq_params),
				  nla_len(nl_txq_params),
				  txq_params_policy);
			result = parse_txq_params(tb, &txq_params);
			if (result)
				goto bad_res;

			result = rdev->ops->set_txq_params(&rdev->wiphy,
							   netdev,
							   &txq_params);
			if (result)
				goto bad_res;
		}
	}

	if (info->attrs[NL80211_ATTR_WIPHY_FREQ]) {
		result = __nl80211_set_channel(rdev, wdev, info);
		if (result)
			goto bad_res;
	}

	if (info->attrs[NL80211_ATTR_WIPHY_TX_POWER_SETTING]) {
		enum nl80211_tx_power_setting type;
		int idx, mbm = 0;

		if (!rdev->ops->set_tx_power) {
			result = -EOPNOTSUPP;
			goto bad_res;
		}

		idx = NL80211_ATTR_WIPHY_TX_POWER_SETTING;
		type = nla_get_u32(info->attrs[idx]);

		if (!info->attrs[NL80211_ATTR_WIPHY_TX_POWER_LEVEL] &&
		    (type != NL80211_TX_POWER_AUTOMATIC)) {
			result = -EINVAL;
			goto bad_res;
		}

		if (type != NL80211_TX_POWER_AUTOMATIC) {
			idx = NL80211_ATTR_WIPHY_TX_POWER_LEVEL;
			mbm = nla_get_u32(info->attrs[idx]);
		}

		result = rdev->ops->set_tx_power(&rdev->wiphy, type, mbm);
		if (result)
			goto bad_res;
	}

	if (info->attrs[NL80211_ATTR_WIPHY_ANTENNA_TX] &&
	    info->attrs[NL80211_ATTR_WIPHY_ANTENNA_RX]) {
		u32 tx_ant, rx_ant;
		if ((!rdev->wiphy.available_antennas_tx &&
		     !rdev->wiphy.available_antennas_rx) ||
		    !rdev->ops->set_antenna) {
			result = -EOPNOTSUPP;
			goto bad_res;
		}

		tx_ant = nla_get_u32(info->attrs[NL80211_ATTR_WIPHY_ANTENNA_TX]);
		rx_ant = nla_get_u32(info->attrs[NL80211_ATTR_WIPHY_ANTENNA_RX]);

		/* reject antenna configurations which don't match the
		 * available antenna masks, except for the "all" mask */
		if ((~tx_ant && (tx_ant & ~rdev->wiphy.available_antennas_tx)) ||
		    (~rx_ant && (rx_ant & ~rdev->wiphy.available_antennas_rx))) {
			result = -EINVAL;
			goto bad_res;
		}

		tx_ant = tx_ant & rdev->wiphy.available_antennas_tx;
		rx_ant = rx_ant & rdev->wiphy.available_antennas_rx;

		result = rdev->ops->set_antenna(&rdev->wiphy, tx_ant, rx_ant);
		if (result)
			goto bad_res;
	}

	changed = 0;

	if (info->attrs[NL80211_ATTR_WIPHY_RETRY_SHORT]) {
		retry_short = nla_get_u8(
			info->attrs[NL80211_ATTR_WIPHY_RETRY_SHORT]);
		if (retry_short == 0) {
			result = -EINVAL;
			goto bad_res;
		}
		changed |= WIPHY_PARAM_RETRY_SHORT;
	}

	if (info->attrs[NL80211_ATTR_WIPHY_RETRY_LONG]) {
		retry_long = nla_get_u8(
			info->attrs[NL80211_ATTR_WIPHY_RETRY_LONG]);
		if (retry_long == 0) {
			result = -EINVAL;
			goto bad_res;
		}
		changed |= WIPHY_PARAM_RETRY_LONG;
	}

	if (info->attrs[NL80211_ATTR_WIPHY_FRAG_THRESHOLD]) {
		frag_threshold = nla_get_u32(
			info->attrs[NL80211_ATTR_WIPHY_FRAG_THRESHOLD]);
		if (frag_threshold < 256) {
			result = -EINVAL;
			goto bad_res;
		}
		if (frag_threshold != (u32) -1) {
			/*
			 * Fragments (apart from the last one) are required to
			 * have even length. Make the fragmentation code
			 * simpler by stripping LSB should someone try to use
			 * odd threshold value.
			 */
			frag_threshold &= ~0x1;
		}
		changed |= WIPHY_PARAM_FRAG_THRESHOLD;
	}

	if (info->attrs[NL80211_ATTR_WIPHY_RTS_THRESHOLD]) {
		rts_threshold = nla_get_u32(
			info->attrs[NL80211_ATTR_WIPHY_RTS_THRESHOLD]);
		changed |= WIPHY_PARAM_RTS_THRESHOLD;
	}

	if (info->attrs[NL80211_ATTR_WIPHY_COVERAGE_CLASS]) {
		coverage_class = nla_get_u8(
			info->attrs[NL80211_ATTR_WIPHY_COVERAGE_CLASS]);
		changed |= WIPHY_PARAM_COVERAGE_CLASS;
	}

	if (changed) {
		u8 old_retry_short, old_retry_long;
		u32 old_frag_threshold, old_rts_threshold;
		u8 old_coverage_class;

		if (!rdev->ops->set_wiphy_params) {
			result = -EOPNOTSUPP;
			goto bad_res;
		}

		old_retry_short = rdev->wiphy.retry_short;
		old_retry_long = rdev->wiphy.retry_long;
		old_frag_threshold = rdev->wiphy.frag_threshold;
		old_rts_threshold = rdev->wiphy.rts_threshold;
		old_coverage_class = rdev->wiphy.coverage_class;

		if (changed & WIPHY_PARAM_RETRY_SHORT)
			rdev->wiphy.retry_short = retry_short;
		if (changed & WIPHY_PARAM_RETRY_LONG)
			rdev->wiphy.retry_long = retry_long;
		if (changed & WIPHY_PARAM_FRAG_THRESHOLD)
			rdev->wiphy.frag_threshold = frag_threshold;
		if (changed & WIPHY_PARAM_RTS_THRESHOLD)
			rdev->wiphy.rts_threshold = rts_threshold;
		if (changed & WIPHY_PARAM_COVERAGE_CLASS)
			rdev->wiphy.coverage_class = coverage_class;

		result = rdev->ops->set_wiphy_params(&rdev->wiphy, changed);
		if (result) {
			rdev->wiphy.retry_short = old_retry_short;
			rdev->wiphy.retry_long = old_retry_long;
			rdev->wiphy.frag_threshold = old_frag_threshold;
			rdev->wiphy.rts_threshold = old_rts_threshold;
			rdev->wiphy.coverage_class = old_coverage_class;
		}
	}

 bad_res:
	mutex_unlock(&rdev->mtx);
	if (netdev)
		dev_put(netdev);
	return result;
}


static int nl80211_send_iface(struct sk_buff *msg, u32 pid, u32 seq, int flags,
			      struct cfg80211_registered_device *rdev,
			      struct net_device *dev)
{
	void *hdr;

	hdr = nl80211hdr_put(msg, pid, seq, flags, NL80211_CMD_NEW_INTERFACE);
	if (!hdr)
		return -1;

	NLA_PUT_U32(msg, NL80211_ATTR_IFINDEX, dev->ifindex);
	NLA_PUT_U32(msg, NL80211_ATTR_WIPHY, rdev->wiphy_idx);
	NLA_PUT_STRING(msg, NL80211_ATTR_IFNAME, dev->name);
	NLA_PUT_U32(msg, NL80211_ATTR_IFTYPE, dev->ieee80211_ptr->iftype);

	NLA_PUT_U32(msg, NL80211_ATTR_GENERATION,
		    rdev->devlist_generation ^
			(cfg80211_rdev_list_generation << 2));

	return genlmsg_end(msg, hdr);

 nla_put_failure:
	genlmsg_cancel(msg, hdr);
	return -EMSGSIZE;
}

static int nl80211_dump_interface(struct sk_buff *skb, struct netlink_callback *cb)
{
	int wp_idx = 0;
	int if_idx = 0;
	int wp_start = cb->args[0];
	int if_start = cb->args[1];
	struct cfg80211_registered_device *rdev;
	struct wireless_dev *wdev;

	mutex_lock(&cfg80211_mutex);
	list_for_each_entry(rdev, &cfg80211_rdev_list, list) {
		if (!net_eq(wiphy_net(&rdev->wiphy), sock_net(skb->sk)))
			continue;
		if (wp_idx < wp_start) {
			wp_idx++;
			continue;
		}
		if_idx = 0;

		mutex_lock(&rdev->devlist_mtx);
		list_for_each_entry(wdev, &rdev->netdev_list, list) {
			if (if_idx < if_start) {
				if_idx++;
				continue;
			}
			if (nl80211_send_iface(skb, NETLINK_CB(cb->skb).pid,
					       cb->nlh->nlmsg_seq, NLM_F_MULTI,
					       rdev, wdev->netdev) < 0) {
				mutex_unlock(&rdev->devlist_mtx);
				goto out;
			}
			if_idx++;
		}
		mutex_unlock(&rdev->devlist_mtx);

		wp_idx++;
	}
 out:
	mutex_unlock(&cfg80211_mutex);

	cb->args[0] = wp_idx;
	cb->args[1] = if_idx;

	return skb->len;
}

static int nl80211_get_interface(struct sk_buff *skb, struct genl_info *info)
{
	struct sk_buff *msg;
	struct cfg80211_registered_device *dev = info->user_ptr[0];
	struct net_device *netdev = info->user_ptr[1];

	msg = nlmsg_new(NLMSG_DEFAULT_SIZE, GFP_KERNEL);
	if (!msg)
		return -ENOMEM;

	if (nl80211_send_iface(msg, info->snd_pid, info->snd_seq, 0,
			       dev, netdev) < 0) {
		nlmsg_free(msg);
		return -ENOBUFS;
	}

	return genlmsg_reply(msg, info);
}

static const struct nla_policy mntr_flags_policy[NL80211_MNTR_FLAG_MAX + 1] = {
	[NL80211_MNTR_FLAG_FCSFAIL] = { .type = NLA_FLAG },
	[NL80211_MNTR_FLAG_PLCPFAIL] = { .type = NLA_FLAG },
	[NL80211_MNTR_FLAG_CONTROL] = { .type = NLA_FLAG },
	[NL80211_MNTR_FLAG_OTHER_BSS] = { .type = NLA_FLAG },
	[NL80211_MNTR_FLAG_COOK_FRAMES] = { .type = NLA_FLAG },
};

static int parse_monitor_flags(struct nlattr *nla, u32 *mntrflags)
{
	struct nlattr *flags[NL80211_MNTR_FLAG_MAX + 1];
	int flag;

	*mntrflags = 0;

	if (!nla)
		return -EINVAL;

	if (nla_parse_nested(flags, NL80211_MNTR_FLAG_MAX,
			     nla, mntr_flags_policy))
		return -EINVAL;

	for (flag = 1; flag <= NL80211_MNTR_FLAG_MAX; flag++)
		if (flags[flag])
			*mntrflags |= (1<<flag);

	return 0;
}

static int nl80211_valid_4addr(struct cfg80211_registered_device *rdev,
			       struct net_device *netdev, u8 use_4addr,
			       enum nl80211_iftype iftype)
{
	if (!use_4addr) {
		if (netdev && (netdev->priv_flags & IFF_BRIDGE_PORT))
			return -EBUSY;
		return 0;
	}

	switch (iftype) {
	case NL80211_IFTYPE_AP_VLAN:
		if (rdev->wiphy.flags & WIPHY_FLAG_4ADDR_AP)
			return 0;
		break;
	case NL80211_IFTYPE_STATION:
		if (rdev->wiphy.flags & WIPHY_FLAG_4ADDR_STATION)
			return 0;
		break;
	default:
		break;
	}

	return -EOPNOTSUPP;
}

static int nl80211_set_interface(struct sk_buff *skb, struct genl_info *info)
{
	struct cfg80211_registered_device *rdev = info->user_ptr[0];
	struct vif_params params;
	int err;
	enum nl80211_iftype otype, ntype;
	struct net_device *dev = info->user_ptr[1];
	u32 _flags, *flags = NULL;
	bool change = false;

	memset(&params, 0, sizeof(params));

	otype = ntype = dev->ieee80211_ptr->iftype;

	if (info->attrs[NL80211_ATTR_IFTYPE]) {
		ntype = nla_get_u32(info->attrs[NL80211_ATTR_IFTYPE]);
		if (otype != ntype)
			change = true;
		if (ntype > NL80211_IFTYPE_MAX)
			return -EINVAL;
	}

	if (info->attrs[NL80211_ATTR_MESH_ID]) {
		struct wireless_dev *wdev = dev->ieee80211_ptr;

		if (ntype != NL80211_IFTYPE_MESH_POINT)
			return -EINVAL;
		if (netif_running(dev))
			return -EBUSY;

		wdev_lock(wdev);
		BUILD_BUG_ON(IEEE80211_MAX_SSID_LEN !=
			     IEEE80211_MAX_MESH_ID_LEN);
		wdev->mesh_id_up_len =
			nla_len(info->attrs[NL80211_ATTR_MESH_ID]);
		memcpy(wdev->ssid, nla_data(info->attrs[NL80211_ATTR_MESH_ID]),
		       wdev->mesh_id_up_len);
		wdev_unlock(wdev);
	}

	if (info->attrs[NL80211_ATTR_4ADDR]) {
		params.use_4addr = !!nla_get_u8(info->attrs[NL80211_ATTR_4ADDR]);
		change = true;
		err = nl80211_valid_4addr(rdev, dev, params.use_4addr, ntype);
		if (err)
			return err;
	} else {
		params.use_4addr = -1;
	}

	if (info->attrs[NL80211_ATTR_MNTR_FLAGS]) {
		if (ntype != NL80211_IFTYPE_MONITOR)
			return -EINVAL;
		err = parse_monitor_flags(info->attrs[NL80211_ATTR_MNTR_FLAGS],
					  &_flags);
		if (err)
			return err;

		flags = &_flags;
		change = true;
	}

	if (change)
		err = cfg80211_change_iface(rdev, dev, ntype, flags, &params);
	else
		err = 0;

	if (!err && params.use_4addr != -1)
		dev->ieee80211_ptr->use_4addr = params.use_4addr;

	return err;
}

static int nl80211_new_interface(struct sk_buff *skb, struct genl_info *info)
{
	struct cfg80211_registered_device *rdev = info->user_ptr[0];
	struct vif_params params;
	struct net_device *dev;
	int err;
	enum nl80211_iftype type = NL80211_IFTYPE_UNSPECIFIED;
	u32 flags;

	memset(&params, 0, sizeof(params));

	if (!info->attrs[NL80211_ATTR_IFNAME])
		return -EINVAL;

	if (info->attrs[NL80211_ATTR_IFTYPE]) {
		type = nla_get_u32(info->attrs[NL80211_ATTR_IFTYPE]);
		if (type > NL80211_IFTYPE_MAX)
			return -EINVAL;
	}

	if (!rdev->ops->add_virtual_intf ||
	    !(rdev->wiphy.interface_modes & (1 << type)))
		return -EOPNOTSUPP;

	if (info->attrs[NL80211_ATTR_4ADDR]) {
		params.use_4addr = !!nla_get_u8(info->attrs[NL80211_ATTR_4ADDR]);
		err = nl80211_valid_4addr(rdev, NULL, params.use_4addr, type);
		if (err)
			return err;
	}

	err = parse_monitor_flags(type == NL80211_IFTYPE_MONITOR ?
				  info->attrs[NL80211_ATTR_MNTR_FLAGS] : NULL,
				  &flags);
	dev = rdev->ops->add_virtual_intf(&rdev->wiphy,
		nla_data(info->attrs[NL80211_ATTR_IFNAME]),
		type, err ? NULL : &flags, &params);
	if (IS_ERR(dev))
		return PTR_ERR(dev);

	if (type == NL80211_IFTYPE_MESH_POINT &&
	    info->attrs[NL80211_ATTR_MESH_ID]) {
		struct wireless_dev *wdev = dev->ieee80211_ptr;

		wdev_lock(wdev);
		BUILD_BUG_ON(IEEE80211_MAX_SSID_LEN !=
			     IEEE80211_MAX_MESH_ID_LEN);
		wdev->mesh_id_up_len =
			nla_len(info->attrs[NL80211_ATTR_MESH_ID]);
		memcpy(wdev->ssid, nla_data(info->attrs[NL80211_ATTR_MESH_ID]),
		       wdev->mesh_id_up_len);
		wdev_unlock(wdev);
	}

	return 0;
}

static int nl80211_del_interface(struct sk_buff *skb, struct genl_info *info)
{
	struct cfg80211_registered_device *rdev = info->user_ptr[0];
	struct net_device *dev = info->user_ptr[1];

	if (!rdev->ops->del_virtual_intf)
		return -EOPNOTSUPP;

	return rdev->ops->del_virtual_intf(&rdev->wiphy, dev);
}

static int nl80211_set_noack_map(struct sk_buff *skb, struct genl_info *info)
{
	struct cfg80211_registered_device *rdev = info->user_ptr[0];
	struct net_device *dev = info->user_ptr[1];
	u16 noack_map;

	if (!info->attrs[NL80211_ATTR_NOACK_MAP])
		return -EINVAL;

	if (!rdev->ops->set_noack_map)
		return -EOPNOTSUPP;

	noack_map = nla_get_u16(info->attrs[NL80211_ATTR_NOACK_MAP]);

	return rdev->ops->set_noack_map(&rdev->wiphy, dev, noack_map);
}

struct get_key_cookie {
	struct sk_buff *msg;
	int error;
	int idx;
};

static void get_key_callback(void *c, struct key_params *params)
{
	struct nlattr *key;
	struct get_key_cookie *cookie = c;

	if (params->key)
		NLA_PUT(cookie->msg, NL80211_ATTR_KEY_DATA,
			params->key_len, params->key);

	if (params->seq)
		NLA_PUT(cookie->msg, NL80211_ATTR_KEY_SEQ,
			params->seq_len, params->seq);

	if (params->cipher)
		NLA_PUT_U32(cookie->msg, NL80211_ATTR_KEY_CIPHER,
			    params->cipher);

	key = nla_nest_start(cookie->msg, NL80211_ATTR_KEY);
	if (!key)
		goto nla_put_failure;

	if (params->key)
		NLA_PUT(cookie->msg, NL80211_KEY_DATA,
			params->key_len, params->key);

	if (params->seq)
		NLA_PUT(cookie->msg, NL80211_KEY_SEQ,
			params->seq_len, params->seq);

	if (params->cipher)
		NLA_PUT_U32(cookie->msg, NL80211_KEY_CIPHER,
			    params->cipher);

	NLA_PUT_U8(cookie->msg, NL80211_ATTR_KEY_IDX, cookie->idx);

	nla_nest_end(cookie->msg, key);

	return;
 nla_put_failure:
	cookie->error = 1;
}

static int nl80211_get_key(struct sk_buff *skb, struct genl_info *info)
{
	struct cfg80211_registered_device *rdev = info->user_ptr[0];
	int err;
	struct net_device *dev = info->user_ptr[1];
	u8 key_idx = 0;
	const u8 *mac_addr = NULL;
	bool pairwise;
	struct get_key_cookie cookie = {
		.error = 0,
	};
	void *hdr;
	struct sk_buff *msg;

	if (info->attrs[NL80211_ATTR_KEY_IDX])
		key_idx = nla_get_u8(info->attrs[NL80211_ATTR_KEY_IDX]);

	if (key_idx > 5)
		return -EINVAL;

	if (info->attrs[NL80211_ATTR_MAC])
		mac_addr = nla_data(info->attrs[NL80211_ATTR_MAC]);

	pairwise = !!mac_addr;
	if (info->attrs[NL80211_ATTR_KEY_TYPE]) {
		u32 kt = nla_get_u32(info->attrs[NL80211_ATTR_KEY_TYPE]);
		if (kt >= NUM_NL80211_KEYTYPES)
			return -EINVAL;
		if (kt != NL80211_KEYTYPE_GROUP &&
		    kt != NL80211_KEYTYPE_PAIRWISE)
			return -EINVAL;
		pairwise = kt == NL80211_KEYTYPE_PAIRWISE;
	}

	if (!rdev->ops->get_key)
		return -EOPNOTSUPP;

	msg = nlmsg_new(NLMSG_DEFAULT_SIZE, GFP_KERNEL);
	if (!msg)
		return -ENOMEM;

	hdr = nl80211hdr_put(msg, info->snd_pid, info->snd_seq, 0,
			     NL80211_CMD_NEW_KEY);
	if (IS_ERR(hdr))
		return PTR_ERR(hdr);

	cookie.msg = msg;
	cookie.idx = key_idx;

	NLA_PUT_U32(msg, NL80211_ATTR_IFINDEX, dev->ifindex);
	NLA_PUT_U8(msg, NL80211_ATTR_KEY_IDX, key_idx);
	if (mac_addr)
		NLA_PUT(msg, NL80211_ATTR_MAC, ETH_ALEN, mac_addr);

	if (pairwise && mac_addr &&
	    !(rdev->wiphy.flags & WIPHY_FLAG_IBSS_RSN))
		return -ENOENT;

	err = rdev->ops->get_key(&rdev->wiphy, dev, key_idx, pairwise,
				 mac_addr, &cookie, get_key_callback);

	if (err)
		goto free_msg;

	if (cookie.error)
		goto nla_put_failure;

	genlmsg_end(msg, hdr);
	return genlmsg_reply(msg, info);

 nla_put_failure:
	err = -ENOBUFS;
 free_msg:
	nlmsg_free(msg);
	return err;
}

static int nl80211_set_key(struct sk_buff *skb, struct genl_info *info)
{
	struct cfg80211_registered_device *rdev = info->user_ptr[0];
	struct key_parse key;
	int err;
	struct net_device *dev = info->user_ptr[1];

	err = nl80211_parse_key(info, &key);
	if (err)
		return err;

	if (key.idx < 0)
		return -EINVAL;

	/* only support setting default key */
	if (!key.def && !key.defmgmt)
		return -EINVAL;

	wdev_lock(dev->ieee80211_ptr);

	if (key.def) {
		if (!rdev->ops->set_default_key) {
			err = -EOPNOTSUPP;
			goto out;
		}

		err = nl80211_key_allowed(dev->ieee80211_ptr);
		if (err)
			goto out;

		err = rdev->ops->set_default_key(&rdev->wiphy, dev, key.idx,
						 key.def_uni, key.def_multi);

		if (err)
			goto out;

#ifdef CONFIG_CFG80211_WEXT
		dev->ieee80211_ptr->wext.default_key = key.idx;
#endif
	} else {
		if (key.def_uni || !key.def_multi) {
			err = -EINVAL;
			goto out;
		}

		if (!rdev->ops->set_default_mgmt_key) {
			err = -EOPNOTSUPP;
			goto out;
		}

		err = nl80211_key_allowed(dev->ieee80211_ptr);
		if (err)
			goto out;

		err = rdev->ops->set_default_mgmt_key(&rdev->wiphy,
						      dev, key.idx);
		if (err)
			goto out;

#ifdef CONFIG_CFG80211_WEXT
		dev->ieee80211_ptr->wext.default_mgmt_key = key.idx;
#endif
	}

 out:
	wdev_unlock(dev->ieee80211_ptr);

	return err;
}

static int nl80211_new_key(struct sk_buff *skb, struct genl_info *info)
{
	struct cfg80211_registered_device *rdev = info->user_ptr[0];
	int err;
	struct net_device *dev = info->user_ptr[1];
	struct key_parse key;
	const u8 *mac_addr = NULL;

	err = nl80211_parse_key(info, &key);
	if (err)
		return err;

	if (!key.p.key)
		return -EINVAL;

	if (info->attrs[NL80211_ATTR_MAC])
		mac_addr = nla_data(info->attrs[NL80211_ATTR_MAC]);

	if (key.type == -1) {
		if (mac_addr)
			key.type = NL80211_KEYTYPE_PAIRWISE;
		else
			key.type = NL80211_KEYTYPE_GROUP;
	}

	/* for now */
	if (key.type != NL80211_KEYTYPE_PAIRWISE &&
	    key.type != NL80211_KEYTYPE_GROUP)
		return -EINVAL;

	if (!rdev->ops->add_key)
		return -EOPNOTSUPP;

	if (cfg80211_validate_key_settings(rdev, &key.p, key.idx,
					   key.type == NL80211_KEYTYPE_PAIRWISE,
					   mac_addr))
		return -EINVAL;

	wdev_lock(dev->ieee80211_ptr);
	err = nl80211_key_allowed(dev->ieee80211_ptr);
	if (!err)
		err = rdev->ops->add_key(&rdev->wiphy, dev, key.idx,
					 key.type == NL80211_KEYTYPE_PAIRWISE,
					 mac_addr, &key.p);
	wdev_unlock(dev->ieee80211_ptr);

	return err;
}

static int nl80211_del_key(struct sk_buff *skb, struct genl_info *info)
{
	struct cfg80211_registered_device *rdev = info->user_ptr[0];
	int err;
	struct net_device *dev = info->user_ptr[1];
	u8 *mac_addr = NULL;
	struct key_parse key;

	err = nl80211_parse_key(info, &key);
	if (err)
		return err;

	if (info->attrs[NL80211_ATTR_MAC])
		mac_addr = nla_data(info->attrs[NL80211_ATTR_MAC]);

	if (key.type == -1) {
		if (mac_addr)
			key.type = NL80211_KEYTYPE_PAIRWISE;
		else
			key.type = NL80211_KEYTYPE_GROUP;
	}

	/* for now */
	if (key.type != NL80211_KEYTYPE_PAIRWISE &&
	    key.type != NL80211_KEYTYPE_GROUP)
		return -EINVAL;

	if (!rdev->ops->del_key)
		return -EOPNOTSUPP;

	wdev_lock(dev->ieee80211_ptr);
	err = nl80211_key_allowed(dev->ieee80211_ptr);

	if (key.type == NL80211_KEYTYPE_PAIRWISE && mac_addr &&
	    !(rdev->wiphy.flags & WIPHY_FLAG_IBSS_RSN))
		err = -ENOENT;

	if (!err)
		err = rdev->ops->del_key(&rdev->wiphy, dev, key.idx,
					 key.type == NL80211_KEYTYPE_PAIRWISE,
					 mac_addr);

#ifdef CONFIG_CFG80211_WEXT
	if (!err) {
		if (key.idx == dev->ieee80211_ptr->wext.default_key)
			dev->ieee80211_ptr->wext.default_key = -1;
		else if (key.idx == dev->ieee80211_ptr->wext.default_mgmt_key)
			dev->ieee80211_ptr->wext.default_mgmt_key = -1;
	}
#endif
	wdev_unlock(dev->ieee80211_ptr);

	return err;
}

/* This function returns an error or the number of nested attributes */
static int validate_acl_mac_addrs(struct nlattr *nl_attr)
{
	struct nlattr *attr;
	int n_entries = 0, tmp;

	nla_for_each_nested(attr, nl_attr, tmp) {
		if (nla_len(attr) != ETH_ALEN)
			return -EINVAL;

		n_entries++;
	}

	return n_entries;
}

/*
 * This function parses ACL information and allocates memory for ACL data.
 * On successful return, the calling function is responsible to free the
 * ACL buffer returned by this function.
 */
static struct cfg80211_acl_data *parse_acl_data(struct wiphy *wiphy,
						struct genl_info *info)
{
	enum nl80211_acl_policy acl_policy;
	struct nlattr *attr;
	struct cfg80211_acl_data *acl;
	int i = 0, n_entries, tmp;

	if (!wiphy->max_acl_mac_addrs)
		return ERR_PTR(-EOPNOTSUPP);

	if (!info->attrs[NL80211_ATTR_ACL_POLICY])
		return ERR_PTR(-EINVAL);

	acl_policy = nla_get_u32(info->attrs[NL80211_ATTR_ACL_POLICY]);
	if (acl_policy != NL80211_ACL_POLICY_ACCEPT_UNLESS_LISTED &&
	    acl_policy != NL80211_ACL_POLICY_DENY_UNLESS_LISTED)
		return ERR_PTR(-EINVAL);

	if (!info->attrs[NL80211_ATTR_MAC_ADDRS])
		return ERR_PTR(-EINVAL);

	n_entries = validate_acl_mac_addrs(info->attrs[NL80211_ATTR_MAC_ADDRS]);
	if (n_entries < 0)
		return ERR_PTR(n_entries);

	if (n_entries > wiphy->max_acl_mac_addrs)
		return ERR_PTR(-ENOTSUPP);

	acl = kzalloc(sizeof(*acl) + (sizeof(struct mac_address) * n_entries),
		      GFP_KERNEL);
	if (!acl)
		return ERR_PTR(-ENOMEM);

	nla_for_each_nested(attr, info->attrs[NL80211_ATTR_MAC_ADDRS], tmp) {
		memcpy(acl->mac_addrs[i].addr, nla_data(attr), ETH_ALEN);
		i++;
	}

	acl->n_acl_entries = n_entries;
	acl->acl_policy = acl_policy;

	return acl;
}

static int nl80211_set_mac_acl(struct sk_buff *skb, struct genl_info *info)
{
	struct cfg80211_registered_device *rdev = info->user_ptr[0];
	struct net_device *dev = info->user_ptr[1];
	struct cfg80211_acl_data *acl;
	int err;

	if (dev->ieee80211_ptr->iftype != NL80211_IFTYPE_AP &&
	    dev->ieee80211_ptr->iftype != NL80211_IFTYPE_P2P_GO)
		return -EOPNOTSUPP;

	if (!dev->ieee80211_ptr->beacon_interval)
		return -EINVAL;

	acl = parse_acl_data(&rdev->wiphy, info);
	if (IS_ERR(acl))
		return PTR_ERR(acl);

	err = rdev->ops->set_mac_acl(&rdev->wiphy, dev, acl);

	kfree(acl);

	return err;
}

static int nl80211_parse_beacon(struct genl_info *info,
				struct cfg80211_beacon_data *bcn)
{
	bool haveinfo = false;

	if (!is_valid_ie_attr(info->attrs[NL80211_ATTR_BEACON_TAIL]) ||
	    !is_valid_ie_attr(info->attrs[NL80211_ATTR_IE]) ||
	    !is_valid_ie_attr(info->attrs[NL80211_ATTR_IE_PROBE_RESP]) ||
	    !is_valid_ie_attr(info->attrs[NL80211_ATTR_IE_ASSOC_RESP]))
		return -EINVAL;

	memset(bcn, 0, sizeof(*bcn));

	if (info->attrs[NL80211_ATTR_BEACON_HEAD]) {
		bcn->head = nla_data(info->attrs[NL80211_ATTR_BEACON_HEAD]);
		bcn->head_len = nla_len(info->attrs[NL80211_ATTR_BEACON_HEAD]);
		if (!bcn->head_len)
			return -EINVAL;
		haveinfo = true;
	}

	if (info->attrs[NL80211_ATTR_BEACON_TAIL]) {
		bcn->tail = nla_data(info->attrs[NL80211_ATTR_BEACON_TAIL]);
		bcn->tail_len =
		    nla_len(info->attrs[NL80211_ATTR_BEACON_TAIL]);
		haveinfo = true;
	}

	if (!haveinfo)
		return -EINVAL;

	if (info->attrs[NL80211_ATTR_IE]) {
		bcn->beacon_ies = nla_data(info->attrs[NL80211_ATTR_IE]);
		bcn->beacon_ies_len = nla_len(info->attrs[NL80211_ATTR_IE]);
	}

	if (info->attrs[NL80211_ATTR_IE_PROBE_RESP]) {
		bcn->proberesp_ies =
			nla_data(info->attrs[NL80211_ATTR_IE_PROBE_RESP]);
		bcn->proberesp_ies_len =
			nla_len(info->attrs[NL80211_ATTR_IE_PROBE_RESP]);
	}

	if (info->attrs[NL80211_ATTR_IE_ASSOC_RESP]) {
		bcn->assocresp_ies =
			nla_data(info->attrs[NL80211_ATTR_IE_ASSOC_RESP]);
		bcn->assocresp_ies_len =
			nla_len(info->attrs[NL80211_ATTR_IE_ASSOC_RESP]);
	}

	if (info->attrs[NL80211_ATTR_PROBE_RESP]) {
		bcn->probe_resp =
			nla_data(info->attrs[NL80211_ATTR_PROBE_RESP]);
		bcn->probe_resp_len =
			nla_len(info->attrs[NL80211_ATTR_PROBE_RESP]);
	}

	return 0;
}

static int nl80211_start_ap(struct sk_buff *skb, struct genl_info *info)
{
	struct cfg80211_registered_device *rdev = info->user_ptr[0];
	struct net_device *dev = info->user_ptr[1];
	struct wireless_dev *wdev = dev->ieee80211_ptr;
	struct cfg80211_ap_settings params;
	int err;

	if (dev->ieee80211_ptr->iftype != NL80211_IFTYPE_AP &&
	    dev->ieee80211_ptr->iftype != NL80211_IFTYPE_P2P_GO)
		return -EOPNOTSUPP;

	if (!rdev->ops->start_ap)
		return -EOPNOTSUPP;

	if (wdev->beacon_interval)
		return -EALREADY;

	memset(&params, 0, sizeof(params));

	/* these are required for START_AP */
	if (!info->attrs[NL80211_ATTR_BEACON_INTERVAL] ||
	    !info->attrs[NL80211_ATTR_DTIM_PERIOD] ||
	    !info->attrs[NL80211_ATTR_BEACON_HEAD])
		return -EINVAL;

	err = nl80211_parse_beacon(info, &params.beacon);
	if (err)
		return err;

	params.beacon_interval =
		nla_get_u32(info->attrs[NL80211_ATTR_BEACON_INTERVAL]);
	params.dtim_period =
		nla_get_u32(info->attrs[NL80211_ATTR_DTIM_PERIOD]);

	err = cfg80211_validate_beacon_int(rdev, params.beacon_interval);
	if (err)
		return err;

	/*
	 * In theory, some of these attributes should be required here
	 * but since they were not used when the command was originally
	 * added, keep them optional for old user space programs to let
	 * them continue to work with drivers that do not need the
	 * additional information -- drivers must check!
	 */
	if (info->attrs[NL80211_ATTR_SSID]) {
		params.ssid = nla_data(info->attrs[NL80211_ATTR_SSID]);
		params.ssid_len =
			nla_len(info->attrs[NL80211_ATTR_SSID]);
		if (params.ssid_len == 0 ||
		    params.ssid_len > IEEE80211_MAX_SSID_LEN)
			return -EINVAL;
	}

	if (info->attrs[NL80211_ATTR_HIDDEN_SSID]) {
		params.hidden_ssid = nla_get_u32(
			info->attrs[NL80211_ATTR_HIDDEN_SSID]);
		if (params.hidden_ssid != NL80211_HIDDEN_SSID_NOT_IN_USE &&
		    params.hidden_ssid != NL80211_HIDDEN_SSID_ZERO_LEN &&
		    params.hidden_ssid != NL80211_HIDDEN_SSID_ZERO_CONTENTS)
			return -EINVAL;
	}

	params.privacy = !!info->attrs[NL80211_ATTR_PRIVACY];

	if (info->attrs[NL80211_ATTR_AUTH_TYPE]) {
		params.auth_type = nla_get_u32(
			info->attrs[NL80211_ATTR_AUTH_TYPE]);
		if (!nl80211_valid_auth_type(params.auth_type))
			return -EINVAL;
	} else
		params.auth_type = NL80211_AUTHTYPE_AUTOMATIC;

	err = nl80211_crypto_settings(rdev, info, &params.crypto,
				      NL80211_MAX_NR_CIPHER_SUITES);
	if (err)
		return err;

	if (info->attrs[NL80211_ATTR_INACTIVITY_TIMEOUT]) {
		if (!(rdev->wiphy.features & NL80211_FEATURE_INACTIVITY_TIMER))
			return -EOPNOTSUPP;
		params.inactivity_timeout = nla_get_u16(
			info->attrs[NL80211_ATTR_INACTIVITY_TIMEOUT]);
	}

	if (info->attrs[NL80211_ATTR_ACL_POLICY]) {
		params.acl = parse_acl_data(&rdev->wiphy, info);
		if (IS_ERR(params.acl))
			return PTR_ERR(params.acl);
	}

	err = rdev->ops->start_ap(&rdev->wiphy, dev, &params);
	if (!err)
		wdev->beacon_interval = params.beacon_interval;

	kfree(params.acl);

	return err;
}

static int nl80211_set_beacon(struct sk_buff *skb, struct genl_info *info)
{
	struct cfg80211_registered_device *rdev = info->user_ptr[0];
	struct net_device *dev = info->user_ptr[1];
	struct wireless_dev *wdev = dev->ieee80211_ptr;
	struct cfg80211_beacon_data params;
	int err;

	if (dev->ieee80211_ptr->iftype != NL80211_IFTYPE_AP &&
	    dev->ieee80211_ptr->iftype != NL80211_IFTYPE_P2P_GO)
		return -EOPNOTSUPP;

	if (!rdev->ops->change_beacon)
		return -EOPNOTSUPP;

	if (!wdev->beacon_interval)
		return -EINVAL;

	err = nl80211_parse_beacon(info, &params);
	if (err)
		return err;

	return rdev->ops->change_beacon(&rdev->wiphy, dev, &params);
}

static int nl80211_stop_ap(struct sk_buff *skb, struct genl_info *info)
{
	struct cfg80211_registered_device *rdev = info->user_ptr[0];
	struct net_device *dev = info->user_ptr[1];
	struct wireless_dev *wdev = dev->ieee80211_ptr;
	int err;

	if (!rdev->ops->stop_ap)
		return -EOPNOTSUPP;

	if (dev->ieee80211_ptr->iftype != NL80211_IFTYPE_AP &&
	    dev->ieee80211_ptr->iftype != NL80211_IFTYPE_P2P_GO)
		return -EOPNOTSUPP;

	if (!wdev->beacon_interval)
		return -ENOENT;

	err = rdev->ops->stop_ap(&rdev->wiphy, dev);
	wdev->beacon_interval = 0;

	return err;
}

static const struct nla_policy sta_flags_policy[NL80211_STA_FLAG_MAX + 1] = {
	[NL80211_STA_FLAG_AUTHORIZED] = { .type = NLA_FLAG },
	[NL80211_STA_FLAG_SHORT_PREAMBLE] = { .type = NLA_FLAG },
	[NL80211_STA_FLAG_WME] = { .type = NLA_FLAG },
	[NL80211_STA_FLAG_MFP] = { .type = NLA_FLAG },
	[NL80211_STA_FLAG_AUTHENTICATED] = { .type = NLA_FLAG },
	[NL80211_STA_FLAG_TDLS_PEER] = { .type = NLA_FLAG },
};

static int parse_station_flags(struct genl_info *info,
			       enum nl80211_iftype iftype,
			       struct station_parameters *params)
{
	struct nlattr *flags[NL80211_STA_FLAG_MAX + 1];
	struct nlattr *nla;
	int flag;

	/*
	 * Try parsing the new attribute first so userspace
	 * can specify both for older kernels.
	 */
	nla = info->attrs[NL80211_ATTR_STA_FLAGS2];
	if (nla) {
		struct nl80211_sta_flag_update *sta_flags;

		sta_flags = nla_data(nla);
		params->sta_flags_mask = sta_flags->mask;
		params->sta_flags_set = sta_flags->set;
		if ((params->sta_flags_mask |
		     params->sta_flags_set) & BIT(__NL80211_STA_FLAG_INVALID))
			return -EINVAL;
		return 0;
	}

	/* if present, parse the old attribute */

	nla = info->attrs[NL80211_ATTR_STA_FLAGS];
	if (!nla)
		return 0;

	if (nla_parse_nested(flags, NL80211_STA_FLAG_MAX,
			     nla, sta_flags_policy))
		return -EINVAL;

	/*
	 * Only allow certain flags for interface types so that
	 * other attributes are silently ignored. Remember that
	 * this is backward compatibility code with old userspace
	 * and shouldn't be hit in other cases anyway.
	 */
	switch (iftype) {
	case NL80211_IFTYPE_AP:
	case NL80211_IFTYPE_AP_VLAN:
	case NL80211_IFTYPE_P2P_GO:
		params->sta_flags_mask = BIT(NL80211_STA_FLAG_AUTHORIZED) |
					 BIT(NL80211_STA_FLAG_SHORT_PREAMBLE) |
					 BIT(NL80211_STA_FLAG_WME) |
					 BIT(NL80211_STA_FLAG_MFP);
		break;
	case NL80211_IFTYPE_P2P_CLIENT:
	case NL80211_IFTYPE_STATION:
		params->sta_flags_mask = BIT(NL80211_STA_FLAG_AUTHORIZED) |
					 BIT(NL80211_STA_FLAG_TDLS_PEER);
		break;
	case NL80211_IFTYPE_MESH_POINT:
		params->sta_flags_mask = BIT(NL80211_STA_FLAG_AUTHENTICATED) |
					 BIT(NL80211_STA_FLAG_MFP) |
					 BIT(NL80211_STA_FLAG_AUTHORIZED);
	default:
		return -EINVAL;
	}

	for (flag = 1; flag <= NL80211_STA_FLAG_MAX; flag++)
		if (flags[flag])
			params->sta_flags_set |= (1<<flag);

	return 0;
}

static bool nl80211_put_sta_rate(struct sk_buff *msg, struct rate_info *info,
				 int attr)
{
	struct nlattr *rate;
	u16 bitrate;

	rate = nla_nest_start(msg, attr);
	if (!rate)
		return false;

	/* cfg80211_calculate_bitrate will return 0 for mcs >= 32 */
	bitrate = cfg80211_calculate_bitrate(info);
	if (bitrate > 0)
		nla_put_u16(msg, NL80211_RATE_INFO_BITRATE, bitrate);

	if (info->flags & RATE_INFO_FLAGS_MCS) {
		if (nla_put_u8(msg, NL80211_RATE_INFO_MCS, info->mcs))
			return false;
		if (info->flags & RATE_INFO_FLAGS_40_MHZ_WIDTH &&
		    nla_put_flag(msg, NL80211_RATE_INFO_40_MHZ_WIDTH))
			return false;
		if (info->flags & RATE_INFO_FLAGS_SHORT_GI &&
		    nla_put_flag(msg, NL80211_RATE_INFO_SHORT_GI))
			return false;
	} else if (info->flags & RATE_INFO_FLAGS_VHT_MCS) {
		if (nla_put_u8(msg, NL80211_RATE_INFO_VHT_MCS, info->mcs))
			return false;
		if (nla_put_u8(msg, NL80211_RATE_INFO_VHT_NSS, info->nss))
			return false;
		if (info->flags & RATE_INFO_FLAGS_40_MHZ_WIDTH &&
		    nla_put_flag(msg, NL80211_RATE_INFO_40_MHZ_WIDTH))
			return false;
		if (info->flags & RATE_INFO_FLAGS_80_MHZ_WIDTH &&
		    nla_put_flag(msg, NL80211_RATE_INFO_80_MHZ_WIDTH))
			return false;
		if (info->flags & RATE_INFO_FLAGS_80P80_MHZ_WIDTH &&
		    nla_put_flag(msg, NL80211_RATE_INFO_80P80_MHZ_WIDTH))
			return false;
		if (info->flags & RATE_INFO_FLAGS_160_MHZ_WIDTH &&
		    nla_put_flag(msg, NL80211_RATE_INFO_160_MHZ_WIDTH))
			return false;
		if (info->flags & RATE_INFO_FLAGS_SHORT_GI &&
		    nla_put_flag(msg, NL80211_RATE_INFO_SHORT_GI))
			return false;
	}

	nla_nest_end(msg, rate);
	return true;
}

static int nl80211_send_station(struct sk_buff *msg, u32 pid, u32 seq,
				int flags,
				struct cfg80211_registered_device *rdev,
				struct net_device *dev,
				const u8 *mac_addr, struct station_info *sinfo)
{
	void *hdr;
	struct nlattr *sinfoattr, *bss_param;

	hdr = nl80211hdr_put(msg, pid, seq, flags, NL80211_CMD_NEW_STATION);
	if (!hdr)
		return -1;

	NLA_PUT_U32(msg, NL80211_ATTR_IFINDEX, dev->ifindex);
	NLA_PUT(msg, NL80211_ATTR_MAC, ETH_ALEN, mac_addr);

	NLA_PUT_U32(msg, NL80211_ATTR_GENERATION, sinfo->generation);

	sinfoattr = nla_nest_start(msg, NL80211_ATTR_STA_INFO);
	if (!sinfoattr)
		goto nla_put_failure;
	if (sinfo->filled & STATION_INFO_CONNECTED_TIME)
		NLA_PUT_U32(msg, NL80211_STA_INFO_CONNECTED_TIME,
			    sinfo->connected_time);
	if (sinfo->filled & STATION_INFO_INACTIVE_TIME)
		NLA_PUT_U32(msg, NL80211_STA_INFO_INACTIVE_TIME,
			    sinfo->inactive_time);
	if (sinfo->filled & STATION_INFO_RX_BYTES)
		NLA_PUT_U32(msg, NL80211_STA_INFO_RX_BYTES,
			    sinfo->rx_bytes);
	if (sinfo->filled & STATION_INFO_TX_BYTES)
		NLA_PUT_U32(msg, NL80211_STA_INFO_TX_BYTES,
			    sinfo->tx_bytes);
	if (sinfo->filled & STATION_INFO_LLID)
		NLA_PUT_U16(msg, NL80211_STA_INFO_LLID,
			    sinfo->llid);
	if (sinfo->filled & STATION_INFO_PLID)
		NLA_PUT_U16(msg, NL80211_STA_INFO_PLID,
			    sinfo->plid);
	if (sinfo->filled & STATION_INFO_PLINK_STATE)
		NLA_PUT_U8(msg, NL80211_STA_INFO_PLINK_STATE,
			    sinfo->plink_state);
	switch (rdev->wiphy.signal_type) {
	case CFG80211_SIGNAL_TYPE_MBM:
		if (sinfo->filled & STATION_INFO_SIGNAL)
			NLA_PUT_U8(msg, NL80211_STA_INFO_SIGNAL,
				   sinfo->signal);
		if (sinfo->filled & STATION_INFO_SIGNAL_AVG)
			NLA_PUT_U8(msg, NL80211_STA_INFO_SIGNAL_AVG,
				   sinfo->signal_avg);
		break;
	default:
		break;
	}
	if (sinfo->filled & STATION_INFO_TX_BITRATE) {
		if (!nl80211_put_sta_rate(msg, &sinfo->txrate,
					  NL80211_STA_INFO_TX_BITRATE))
			goto nla_put_failure;
	}
	if (sinfo->filled & STATION_INFO_RX_BITRATE) {
		if (!nl80211_put_sta_rate(msg, &sinfo->rxrate,
					  NL80211_STA_INFO_RX_BITRATE))
			goto nla_put_failure;
	}
	if (sinfo->filled & STATION_INFO_RX_PACKETS)
		NLA_PUT_U32(msg, NL80211_STA_INFO_RX_PACKETS,
			    sinfo->rx_packets);
	if (sinfo->filled & STATION_INFO_TX_PACKETS)
		NLA_PUT_U32(msg, NL80211_STA_INFO_TX_PACKETS,
			    sinfo->tx_packets);
	if (sinfo->filled & STATION_INFO_TX_RETRIES)
		NLA_PUT_U32(msg, NL80211_STA_INFO_TX_RETRIES,
			    sinfo->tx_retries);
	if (sinfo->filled & STATION_INFO_TX_FAILED)
		NLA_PUT_U32(msg, NL80211_STA_INFO_TX_FAILED,
			    sinfo->tx_failed);
	if (sinfo->filled & STATION_INFO_BEACON_LOSS_COUNT)
		NLA_PUT_U32(msg, NL80211_STA_INFO_BEACON_LOSS,
			    sinfo->beacon_loss_count);
	if (sinfo->filled & STATION_INFO_BSS_PARAM) {
		bss_param = nla_nest_start(msg, NL80211_STA_INFO_BSS_PARAM);
		if (!bss_param)
			goto nla_put_failure;

		if (sinfo->bss_param.flags & BSS_PARAM_FLAGS_CTS_PROT)
			NLA_PUT_FLAG(msg, NL80211_STA_BSS_PARAM_CTS_PROT);
		if (sinfo->bss_param.flags & BSS_PARAM_FLAGS_SHORT_PREAMBLE)
			NLA_PUT_FLAG(msg, NL80211_STA_BSS_PARAM_SHORT_PREAMBLE);
		if (sinfo->bss_param.flags & BSS_PARAM_FLAGS_SHORT_SLOT_TIME)
			NLA_PUT_FLAG(msg,
				     NL80211_STA_BSS_PARAM_SHORT_SLOT_TIME);
		NLA_PUT_U8(msg, NL80211_STA_BSS_PARAM_DTIM_PERIOD,
			   sinfo->bss_param.dtim_period);
		NLA_PUT_U16(msg, NL80211_STA_BSS_PARAM_BEACON_INTERVAL,
			    sinfo->bss_param.beacon_interval);

		nla_nest_end(msg, bss_param);
	}
	if (sinfo->filled & STATION_INFO_STA_FLAGS)
		NLA_PUT(msg, NL80211_STA_INFO_STA_FLAGS,
			sizeof(struct nl80211_sta_flag_update),
			&sinfo->sta_flags);
	nla_nest_end(msg, sinfoattr);

	if (sinfo->filled & STATION_INFO_ASSOC_REQ_IES)
		NLA_PUT(msg, NL80211_ATTR_IE, sinfo->assoc_req_ies_len,
			sinfo->assoc_req_ies);

	return genlmsg_end(msg, hdr);

 nla_put_failure:
	genlmsg_cancel(msg, hdr);
	return -EMSGSIZE;
}

static int nl80211_dump_station(struct sk_buff *skb,
				struct netlink_callback *cb)
{
	struct station_info sinfo;
	struct cfg80211_registered_device *dev;
	struct net_device *netdev;
	u8 mac_addr[ETH_ALEN];
	int sta_idx = cb->args[1];
	int err;

	err = nl80211_prepare_netdev_dump(skb, cb, &dev, &netdev);
	if (err)
		return err;

	if (!dev->ops->dump_station) {
		err = -EOPNOTSUPP;
		goto out_err;
	}

	while (1) {
		memset(&sinfo, 0, sizeof(sinfo));
		err = dev->ops->dump_station(&dev->wiphy, netdev, sta_idx,
					     mac_addr, &sinfo);
		if (err == -ENOENT)
			break;
		if (err)
			goto out_err;

		if (nl80211_send_station(skb,
				NETLINK_CB(cb->skb).pid,
				cb->nlh->nlmsg_seq, NLM_F_MULTI,
				dev, netdev, mac_addr,
				&sinfo) < 0)
			goto out;

		sta_idx++;
	}


 out:
	cb->args[1] = sta_idx;
	err = skb->len;
 out_err:
	nl80211_finish_netdev_dump(dev);

	return err;
}

static int nl80211_get_station(struct sk_buff *skb, struct genl_info *info)
{
	struct cfg80211_registered_device *rdev = info->user_ptr[0];
	struct net_device *dev = info->user_ptr[1];
	struct station_info sinfo;
	struct sk_buff *msg;
	u8 *mac_addr = NULL;
	int err;

	memset(&sinfo, 0, sizeof(sinfo));

	if (!info->attrs[NL80211_ATTR_MAC])
		return -EINVAL;

	mac_addr = nla_data(info->attrs[NL80211_ATTR_MAC]);

	if (!rdev->ops->get_station)
		return -EOPNOTSUPP;

	err = rdev->ops->get_station(&rdev->wiphy, dev, mac_addr, &sinfo);
	if (err)
		return err;

	msg = nlmsg_new(NLMSG_DEFAULT_SIZE, GFP_KERNEL);
	if (!msg)
		return -ENOMEM;

	if (nl80211_send_station(msg, info->snd_pid, info->snd_seq, 0,
				 rdev, dev, mac_addr, &sinfo) < 0) {
		nlmsg_free(msg);
		return -ENOBUFS;
	}

	return genlmsg_reply(msg, info);
}

/*
 * Get vlan interface making sure it is running and on the right wiphy.
 */
static struct net_device *get_vlan(struct genl_info *info,
				   struct cfg80211_registered_device *rdev)
{
	struct nlattr *vlanattr = info->attrs[NL80211_ATTR_STA_VLAN];
	struct net_device *v;
	int ret;

	if (!vlanattr)
		return NULL;

	v = dev_get_by_index(genl_info_net(info), nla_get_u32(vlanattr));
	if (!v)
		return ERR_PTR(-ENODEV);

	if (!v->ieee80211_ptr || v->ieee80211_ptr->wiphy != &rdev->wiphy) {
		ret = -EINVAL;
		goto error;
	}

	if (!netif_running(v)) {
		ret = -ENETDOWN;
		goto error;
	}

	return v;
 error:
	dev_put(v);
	return ERR_PTR(ret);
}

static struct nla_policy
nl80211_sta_wme_policy[NL80211_STA_WME_MAX + 1] __read_mostly = {
	[NL80211_STA_WME_UAPSD_QUEUES] = { .type = NLA_U8 },
	[NL80211_STA_WME_MAX_SP] = { .type = NLA_U8 },
};

static int nl80211_set_station_tdls(struct genl_info *info,
				    struct station_parameters *params)
{
	struct nlattr *tb[NL80211_STA_WME_MAX + 1];
	struct nlattr *nla;
	int err;

	/* Dummy STA entry gets updated once the peer capabilities are known */
	if (info->attrs[NL80211_ATTR_PEER_AID])
		params->aid = nla_get_u16(info->attrs[NL80211_ATTR_PEER_AID]);
	if (info->attrs[NL80211_ATTR_HT_CAPABILITY])
		params->ht_capa =
			nla_data(info->attrs[NL80211_ATTR_HT_CAPABILITY]);
	if (info->attrs[NL80211_ATTR_VHT_CAPABILITY])
		params->vht_capa =
			nla_data(info->attrs[NL80211_ATTR_VHT_CAPABILITY]);

	/* parse WME attributes if present */
	if (!info->attrs[NL80211_ATTR_STA_WME])
		return 0;

	nla = info->attrs[NL80211_ATTR_STA_WME];
	err = nla_parse_nested(tb, NL80211_STA_WME_MAX, nla,
			       nl80211_sta_wme_policy);
	if (err)
		return err;

	if (tb[NL80211_STA_WME_UAPSD_QUEUES])
		params->uapsd_queues = nla_get_u8(
			tb[NL80211_STA_WME_UAPSD_QUEUES]);
	if (params->uapsd_queues & ~IEEE80211_WMM_IE_STA_QOSINFO_AC_MASK)
		return -EINVAL;

	if (tb[NL80211_STA_WME_MAX_SP])
		params->max_sp = nla_get_u8(tb[NL80211_STA_WME_MAX_SP]);

	if (params->max_sp & ~IEEE80211_WMM_IE_STA_QOSINFO_SP_MASK)
		return -EINVAL;

	params->sta_modify_mask |= STATION_PARAM_APPLY_UAPSD;

	return 0;
}

static int nl80211_set_station(struct sk_buff *skb, struct genl_info *info)
{
	struct cfg80211_registered_device *rdev = info->user_ptr[0];
	int err;
	struct net_device *dev = info->user_ptr[1];
	struct station_parameters params;
	u8 *mac_addr = NULL;

	memset(&params, 0, sizeof(params));

	params.listen_interval = -1;
	params.plink_state = -1;

	if (info->attrs[NL80211_ATTR_STA_AID])
		return -EINVAL;

	if (!info->attrs[NL80211_ATTR_MAC])
		return -EINVAL;

	mac_addr = nla_data(info->attrs[NL80211_ATTR_MAC]);

	if (info->attrs[NL80211_ATTR_STA_SUPPORTED_RATES]) {
		params.supported_rates =
			nla_data(info->attrs[NL80211_ATTR_STA_SUPPORTED_RATES]);
		params.supported_rates_len =
			nla_len(info->attrs[NL80211_ATTR_STA_SUPPORTED_RATES]);
	}

	if (info->attrs[NL80211_ATTR_STA_CAPABILITY]) {
		params.capability =
			nla_get_u16(info->attrs[NL80211_ATTR_STA_CAPABILITY]);
		params.sta_modify_mask |= STATION_PARAM_APPLY_CAPABILITY;
	}

	if (info->attrs[NL80211_ATTR_STA_EXT_CAPABILITY]) {
		params.ext_capab =
			nla_data(info->attrs[NL80211_ATTR_STA_EXT_CAPABILITY]);
		params.ext_capab_len =
			nla_len(info->attrs[NL80211_ATTR_STA_EXT_CAPABILITY]);
	}

	if (info->attrs[NL80211_ATTR_STA_LISTEN_INTERVAL])
		params.listen_interval =
		    nla_get_u16(info->attrs[NL80211_ATTR_STA_LISTEN_INTERVAL]);

	if (info->attrs[NL80211_ATTR_HT_CAPABILITY])
		params.ht_capa =
			nla_data(info->attrs[NL80211_ATTR_HT_CAPABILITY]);

	if (!rdev->ops->change_station)
		return -EOPNOTSUPP;

	if (parse_station_flags(info, dev->ieee80211_ptr->iftype, &params))
		return -EINVAL;

	if (info->attrs[NL80211_ATTR_STA_PLINK_ACTION])
		params.plink_action =
		    nla_get_u8(info->attrs[NL80211_ATTR_STA_PLINK_ACTION]);

	if (info->attrs[NL80211_ATTR_STA_PLINK_STATE])
		params.plink_state =
		    nla_get_u8(info->attrs[NL80211_ATTR_STA_PLINK_STATE]);

	switch (dev->ieee80211_ptr->iftype) {
	case NL80211_IFTYPE_AP:
	case NL80211_IFTYPE_AP_VLAN:
	case NL80211_IFTYPE_P2P_GO:
		/* disallow mesh-specific things */
		if (params.plink_action)
			return -EINVAL;

		/* TDLS can't be set, ... */
		if (params.sta_flags_set & BIT(NL80211_STA_FLAG_TDLS_PEER))
			return -EINVAL;
		/*
		 * ... but don't bother the driver with it. This works around
		 * a hostapd/wpa_supplicant issue -- it always includes the
		 * TLDS_PEER flag in the mask even for AP mode.
		 */
		params.sta_flags_mask &= ~BIT(NL80211_STA_FLAG_TDLS_PEER);

		/* accept only the listed bits */
		if (params.sta_flags_mask &
				~(BIT(NL80211_STA_FLAG_AUTHORIZED) |
				  BIT(NL80211_STA_FLAG_SHORT_PREAMBLE) |
				  BIT(NL80211_STA_FLAG_WME) |
				  BIT(NL80211_STA_FLAG_MFP)))
			return -EINVAL;

		if (info->attrs[NL80211_ATTR_STA_CAPABILITY])
			return -EINVAL;
		if (info->attrs[NL80211_ATTR_STA_EXT_CAPABILITY])
			return -EINVAL;
		if (info->attrs[NL80211_ATTR_HT_CAPABILITY] ||
		    info->attrs[NL80211_ATTR_VHT_CAPABILITY])
			return -EINVAL;

		/* must be last in here for error handling */
		params.vlan = get_vlan(info, rdev);
		if (IS_ERR(params.vlan))
			return PTR_ERR(params.vlan);
		break;
	case NL80211_IFTYPE_P2P_CLIENT:
	case NL80211_IFTYPE_STATION:
		/*
		 * Don't allow userspace to change the TDLS_PEER flag,
		 * but silently ignore attempts to change it since we
		 * don't have state here to verify that it doesn't try
		 * to change the flag.
		 */
		params.sta_flags_mask &= ~BIT(NL80211_STA_FLAG_TDLS_PEER);
		/* Include parameters for TDLS peer (driver will check) */
		err = nl80211_set_station_tdls(info, &params);
		if (err)
			return err;
		/* disallow things sta doesn't support */
		if (params.plink_action)
			return -EINVAL;
		if (params.sta_flags_mask & ~(BIT(NL80211_STA_FLAG_AUTHORIZED) |
					      BIT(NL80211_STA_FLAG_WME)))
			return -EINVAL;
		break;
	case NL80211_IFTYPE_ADHOC:
		/* disallow things sta doesn't support */
		if (params.plink_action)
			return -EINVAL;
		if (params.ht_capa)
			return -EINVAL;
		if (params.listen_interval >= 0)
			return -EINVAL;
		if (info->attrs[NL80211_ATTR_HT_CAPABILITY] ||
		    info->attrs[NL80211_ATTR_VHT_CAPABILITY])
			return -EINVAL;
		/* reject any changes other than AUTHORIZED */
		if (params.sta_flags_mask & ~BIT(NL80211_STA_FLAG_AUTHORIZED))
			return -EINVAL;
		break;
	case NL80211_IFTYPE_MESH_POINT:
		/* disallow things mesh doesn't support */
		if (params.vlan)
			return -EINVAL;
		if (params.ht_capa)
			return -EINVAL;
		if (params.listen_interval >= 0)
			return -EINVAL;
		if (info->attrs[NL80211_ATTR_STA_CAPABILITY])
			return -EINVAL;
		if (info->attrs[NL80211_ATTR_STA_EXT_CAPABILITY])
			return -EINVAL;
		if (info->attrs[NL80211_ATTR_HT_CAPABILITY] ||
		    info->attrs[NL80211_ATTR_VHT_CAPABILITY])
			return -EINVAL;
		/*
		 * No special handling for TDLS here -- the userspace
		 * mesh code doesn't have this bug.
		 */
		if (params.sta_flags_mask &
				~(BIT(NL80211_STA_FLAG_AUTHENTICATED) |
				  BIT(NL80211_STA_FLAG_MFP) |
				  BIT(NL80211_STA_FLAG_AUTHORIZED)))
			return -EINVAL;
		break;
	default:
		return -EOPNOTSUPP;
	}

	/* be aware of params.vlan when changing code here */

	err = rdev->ops->change_station(&rdev->wiphy, dev, mac_addr, &params);

	if (params.vlan)
		dev_put(params.vlan);

	return err;
}

static int nl80211_new_station(struct sk_buff *skb, struct genl_info *info)
{
	struct cfg80211_registered_device *rdev = info->user_ptr[0];
	int err;
	struct net_device *dev = info->user_ptr[1];
	struct station_parameters params;
	u8 *mac_addr = NULL;

	memset(&params, 0, sizeof(params));

	if (!info->attrs[NL80211_ATTR_MAC])
		return -EINVAL;

	if (!info->attrs[NL80211_ATTR_STA_LISTEN_INTERVAL])
		return -EINVAL;

	if (!info->attrs[NL80211_ATTR_STA_SUPPORTED_RATES])
		return -EINVAL;

	if (!info->attrs[NL80211_ATTR_STA_AID] &&
	    !info->attrs[NL80211_ATTR_PEER_AID])
		return -EINVAL;

	mac_addr = nla_data(info->attrs[NL80211_ATTR_MAC]);
	params.supported_rates =
		nla_data(info->attrs[NL80211_ATTR_STA_SUPPORTED_RATES]);
	params.supported_rates_len =
		nla_len(info->attrs[NL80211_ATTR_STA_SUPPORTED_RATES]);
	params.listen_interval =
		nla_get_u16(info->attrs[NL80211_ATTR_STA_LISTEN_INTERVAL]);

	if (info->attrs[NL80211_ATTR_PEER_AID])
		params.aid = nla_get_u16(info->attrs[NL80211_ATTR_PEER_AID]);
	else
		params.aid = nla_get_u16(info->attrs[NL80211_ATTR_STA_AID]);
	if (!params.aid || params.aid > IEEE80211_MAX_AID)
		return -EINVAL;

	if (info->attrs[NL80211_ATTR_STA_CAPABILITY]) {
		params.capability =
			nla_get_u16(info->attrs[NL80211_ATTR_STA_CAPABILITY]);
		params.sta_modify_mask |= STATION_PARAM_APPLY_CAPABILITY;
	}

	if (info->attrs[NL80211_ATTR_STA_EXT_CAPABILITY]) {
		params.ext_capab =
			nla_data(info->attrs[NL80211_ATTR_STA_EXT_CAPABILITY]);
		params.ext_capab_len =
			nla_len(info->attrs[NL80211_ATTR_STA_EXT_CAPABILITY]);
	}

	if (info->attrs[NL80211_ATTR_HT_CAPABILITY])
		params.ht_capa =
			nla_data(info->attrs[NL80211_ATTR_HT_CAPABILITY]);

	if (info->attrs[NL80211_ATTR_VHT_CAPABILITY])
		params.vht_capa =
			nla_data(info->attrs[NL80211_ATTR_VHT_CAPABILITY]);

	if (info->attrs[NL80211_ATTR_STA_PLINK_ACTION])
		params.plink_action =
		    nla_get_u8(info->attrs[NL80211_ATTR_STA_PLINK_ACTION]);

	if (!rdev->ops->add_station)
		return -EOPNOTSUPP;

	if (parse_station_flags(info, dev->ieee80211_ptr->iftype, &params))
		return -EINVAL;

	switch (dev->ieee80211_ptr->iftype) {
	case NL80211_IFTYPE_AP:
	case NL80211_IFTYPE_AP_VLAN:
	case NL80211_IFTYPE_P2P_GO:
		/* parse WME attributes if sta is WME capable */
		if ((rdev->wiphy.flags & WIPHY_FLAG_AP_UAPSD) &&
		    (params.sta_flags_set & BIT(NL80211_STA_FLAG_WME)) &&
		    info->attrs[NL80211_ATTR_STA_WME]) {
			struct nlattr *tb[NL80211_STA_WME_MAX + 1];
			struct nlattr *nla;

			nla = info->attrs[NL80211_ATTR_STA_WME];
			err = nla_parse_nested(tb, NL80211_STA_WME_MAX, nla,
					       nl80211_sta_wme_policy);
			if (err)
				return err;

			if (tb[NL80211_STA_WME_UAPSD_QUEUES])
				params.uapsd_queues =
				     nla_get_u8(tb[NL80211_STA_WME_UAPSD_QUEUES]);
			if (params.uapsd_queues &
					~IEEE80211_WMM_IE_STA_QOSINFO_AC_MASK)
				return -EINVAL;

			if (tb[NL80211_STA_WME_MAX_SP])
				params.max_sp =
				     nla_get_u8(tb[NL80211_STA_WME_MAX_SP]);

			if (params.max_sp &
					~IEEE80211_WMM_IE_STA_QOSINFO_SP_MASK)
				return -EINVAL;

			params.sta_modify_mask |= STATION_PARAM_APPLY_UAPSD;
		}
		/* TDLS peers cannot be added */
		if ((params.sta_flags_set & BIT(NL80211_STA_FLAG_TDLS_PEER)) ||
		    info->attrs[NL80211_ATTR_PEER_AID])
			return -EINVAL;
		/* but don't bother the driver with it */
		params.sta_flags_mask &= ~BIT(NL80211_STA_FLAG_TDLS_PEER);

		/* must be last in here for error handling */
		params.vlan = get_vlan(info, rdev);
		if (IS_ERR(params.vlan))
			return PTR_ERR(params.vlan);
		break;
	case NL80211_IFTYPE_MESH_POINT:
		/* TDLS peers cannot be added */
		if ((params.sta_flags_set & BIT(NL80211_STA_FLAG_TDLS_PEER)) ||
		    info->attrs[NL80211_ATTR_PEER_AID])
			return -EINVAL;
		break;
	case NL80211_IFTYPE_STATION:
	case NL80211_IFTYPE_P2P_CLIENT:
		/* Only TDLS peers can be added */
		if (!(params.sta_flags_set & BIT(NL80211_STA_FLAG_TDLS_PEER)))
			return -EINVAL;
		/* Can only add if TDLS ... */
		if (!(rdev->wiphy.flags & WIPHY_FLAG_SUPPORTS_TDLS))
			return -EOPNOTSUPP;
		/* ... with external setup is supported */
		if (!(rdev->wiphy.flags & WIPHY_FLAG_TDLS_EXTERNAL_SETUP))
			return -EOPNOTSUPP;
		break;
	default:
		return -EOPNOTSUPP;
	}

	/* be aware of params.vlan when changing code here */

	err = rdev->ops->add_station(&rdev->wiphy, dev, mac_addr, &params);

	if (params.vlan)
		dev_put(params.vlan);
	return err;
}

static int nl80211_del_station(struct sk_buff *skb, struct genl_info *info)
{
	struct cfg80211_registered_device *rdev = info->user_ptr[0];
	struct net_device *dev = info->user_ptr[1];
	u8 *mac_addr = NULL;

	if (info->attrs[NL80211_ATTR_MAC])
		mac_addr = nla_data(info->attrs[NL80211_ATTR_MAC]);

	if (dev->ieee80211_ptr->iftype != NL80211_IFTYPE_AP &&
	    dev->ieee80211_ptr->iftype != NL80211_IFTYPE_AP_VLAN &&
	    dev->ieee80211_ptr->iftype != NL80211_IFTYPE_MESH_POINT &&
	    dev->ieee80211_ptr->iftype != NL80211_IFTYPE_P2P_GO)
		return -EINVAL;

	if (!rdev->ops->del_station)
		return -EOPNOTSUPP;

	return rdev->ops->del_station(&rdev->wiphy, dev, mac_addr);
}

static int nl80211_send_mpath(struct sk_buff *msg, u32 pid, u32 seq,
				int flags, struct net_device *dev,
				u8 *dst, u8 *next_hop,
				struct mpath_info *pinfo)
{
	void *hdr;
	struct nlattr *pinfoattr;

	hdr = nl80211hdr_put(msg, pid, seq, flags, NL80211_CMD_NEW_STATION);
	if (!hdr)
		return -1;

	NLA_PUT_U32(msg, NL80211_ATTR_IFINDEX, dev->ifindex);
	NLA_PUT(msg, NL80211_ATTR_MAC, ETH_ALEN, dst);
	NLA_PUT(msg, NL80211_ATTR_MPATH_NEXT_HOP, ETH_ALEN, next_hop);

	NLA_PUT_U32(msg, NL80211_ATTR_GENERATION, pinfo->generation);

	pinfoattr = nla_nest_start(msg, NL80211_ATTR_MPATH_INFO);
	if (!pinfoattr)
		goto nla_put_failure;
	if (pinfo->filled & MPATH_INFO_FRAME_QLEN)
		NLA_PUT_U32(msg, NL80211_MPATH_INFO_FRAME_QLEN,
			    pinfo->frame_qlen);
	if (pinfo->filled & MPATH_INFO_SN)
		NLA_PUT_U32(msg, NL80211_MPATH_INFO_SN,
			    pinfo->sn);
	if (pinfo->filled & MPATH_INFO_METRIC)
		NLA_PUT_U32(msg, NL80211_MPATH_INFO_METRIC,
			    pinfo->metric);
	if (pinfo->filled & MPATH_INFO_EXPTIME)
		NLA_PUT_U32(msg, NL80211_MPATH_INFO_EXPTIME,
			    pinfo->exptime);
	if (pinfo->filled & MPATH_INFO_FLAGS)
		NLA_PUT_U8(msg, NL80211_MPATH_INFO_FLAGS,
			    pinfo->flags);
	if (pinfo->filled & MPATH_INFO_DISCOVERY_TIMEOUT)
		NLA_PUT_U32(msg, NL80211_MPATH_INFO_DISCOVERY_TIMEOUT,
			    pinfo->discovery_timeout);
	if (pinfo->filled & MPATH_INFO_DISCOVERY_RETRIES)
		NLA_PUT_U8(msg, NL80211_MPATH_INFO_DISCOVERY_RETRIES,
			    pinfo->discovery_retries);

	nla_nest_end(msg, pinfoattr);

	return genlmsg_end(msg, hdr);

 nla_put_failure:
	genlmsg_cancel(msg, hdr);
	return -EMSGSIZE;
}

static int nl80211_dump_mpath(struct sk_buff *skb,
			      struct netlink_callback *cb)
{
	struct mpath_info pinfo;
	struct cfg80211_registered_device *dev;
	struct net_device *netdev;
	u8 dst[ETH_ALEN];
	u8 next_hop[ETH_ALEN];
	int path_idx = cb->args[1];
	int err;

	err = nl80211_prepare_netdev_dump(skb, cb, &dev, &netdev);
	if (err)
		return err;

	if (!dev->ops->dump_mpath) {
		err = -EOPNOTSUPP;
		goto out_err;
	}

	if (netdev->ieee80211_ptr->iftype != NL80211_IFTYPE_MESH_POINT) {
		err = -EOPNOTSUPP;
		goto out_err;
	}

	while (1) {
		err = dev->ops->dump_mpath(&dev->wiphy, netdev, path_idx,
					   dst, next_hop, &pinfo);
		if (err == -ENOENT)
			break;
		if (err)
			goto out_err;

		if (nl80211_send_mpath(skb, NETLINK_CB(cb->skb).pid,
				       cb->nlh->nlmsg_seq, NLM_F_MULTI,
				       netdev, dst, next_hop,
				       &pinfo) < 0)
			goto out;

		path_idx++;
	}


 out:
	cb->args[1] = path_idx;
	err = skb->len;
 out_err:
	nl80211_finish_netdev_dump(dev);
	return err;
}

static int nl80211_get_mpath(struct sk_buff *skb, struct genl_info *info)
{
	struct cfg80211_registered_device *rdev = info->user_ptr[0];
	int err;
	struct net_device *dev = info->user_ptr[1];
	struct mpath_info pinfo;
	struct sk_buff *msg;
	u8 *dst = NULL;
	u8 next_hop[ETH_ALEN];

	memset(&pinfo, 0, sizeof(pinfo));

	if (!info->attrs[NL80211_ATTR_MAC])
		return -EINVAL;

	dst = nla_data(info->attrs[NL80211_ATTR_MAC]);

	if (!rdev->ops->get_mpath)
		return -EOPNOTSUPP;

	if (dev->ieee80211_ptr->iftype != NL80211_IFTYPE_MESH_POINT)
		return -EOPNOTSUPP;

	err = rdev->ops->get_mpath(&rdev->wiphy, dev, dst, next_hop, &pinfo);
	if (err)
		return err;

	msg = nlmsg_new(NLMSG_DEFAULT_SIZE, GFP_KERNEL);
	if (!msg)
		return -ENOMEM;

	if (nl80211_send_mpath(msg, info->snd_pid, info->snd_seq, 0,
				 dev, dst, next_hop, &pinfo) < 0) {
		nlmsg_free(msg);
		return -ENOBUFS;
	}

	return genlmsg_reply(msg, info);
}

static int nl80211_set_mpath(struct sk_buff *skb, struct genl_info *info)
{
	struct cfg80211_registered_device *rdev = info->user_ptr[0];
	struct net_device *dev = info->user_ptr[1];
	u8 *dst = NULL;
	u8 *next_hop = NULL;

	if (!info->attrs[NL80211_ATTR_MAC])
		return -EINVAL;

	if (!info->attrs[NL80211_ATTR_MPATH_NEXT_HOP])
		return -EINVAL;

	dst = nla_data(info->attrs[NL80211_ATTR_MAC]);
	next_hop = nla_data(info->attrs[NL80211_ATTR_MPATH_NEXT_HOP]);

	if (!rdev->ops->change_mpath)
		return -EOPNOTSUPP;

	if (dev->ieee80211_ptr->iftype != NL80211_IFTYPE_MESH_POINT)
		return -EOPNOTSUPP;

	return rdev->ops->change_mpath(&rdev->wiphy, dev, dst, next_hop);
}

static int nl80211_new_mpath(struct sk_buff *skb, struct genl_info *info)
{
	struct cfg80211_registered_device *rdev = info->user_ptr[0];
	struct net_device *dev = info->user_ptr[1];
	u8 *dst = NULL;
	u8 *next_hop = NULL;

	if (!info->attrs[NL80211_ATTR_MAC])
		return -EINVAL;

	if (!info->attrs[NL80211_ATTR_MPATH_NEXT_HOP])
		return -EINVAL;

	dst = nla_data(info->attrs[NL80211_ATTR_MAC]);
	next_hop = nla_data(info->attrs[NL80211_ATTR_MPATH_NEXT_HOP]);

	if (!rdev->ops->add_mpath)
		return -EOPNOTSUPP;

	if (dev->ieee80211_ptr->iftype != NL80211_IFTYPE_MESH_POINT)
		return -EOPNOTSUPP;

	return rdev->ops->add_mpath(&rdev->wiphy, dev, dst, next_hop);
}

static int nl80211_del_mpath(struct sk_buff *skb, struct genl_info *info)
{
	struct cfg80211_registered_device *rdev = info->user_ptr[0];
	struct net_device *dev = info->user_ptr[1];
	u8 *dst = NULL;

	if (info->attrs[NL80211_ATTR_MAC])
		dst = nla_data(info->attrs[NL80211_ATTR_MAC]);

	if (!rdev->ops->del_mpath)
		return -EOPNOTSUPP;

	return rdev->ops->del_mpath(&rdev->wiphy, dev, dst);
}

static int nl80211_set_bss(struct sk_buff *skb, struct genl_info *info)
{
	struct cfg80211_registered_device *rdev = info->user_ptr[0];
	struct net_device *dev = info->user_ptr[1];
	struct bss_parameters params;

	memset(&params, 0, sizeof(params));
	/* default to not changing parameters */
	params.use_cts_prot = -1;
	params.use_short_preamble = -1;
	params.use_short_slot_time = -1;
	params.ap_isolate = -1;
	params.ht_opmode = -1;

	if (info->attrs[NL80211_ATTR_BSS_CTS_PROT])
		params.use_cts_prot =
		    nla_get_u8(info->attrs[NL80211_ATTR_BSS_CTS_PROT]);
	if (info->attrs[NL80211_ATTR_BSS_SHORT_PREAMBLE])
		params.use_short_preamble =
		    nla_get_u8(info->attrs[NL80211_ATTR_BSS_SHORT_PREAMBLE]);
	if (info->attrs[NL80211_ATTR_BSS_SHORT_SLOT_TIME])
		params.use_short_slot_time =
		    nla_get_u8(info->attrs[NL80211_ATTR_BSS_SHORT_SLOT_TIME]);
	if (info->attrs[NL80211_ATTR_BSS_BASIC_RATES]) {
		params.basic_rates =
			nla_data(info->attrs[NL80211_ATTR_BSS_BASIC_RATES]);
		params.basic_rates_len =
			nla_len(info->attrs[NL80211_ATTR_BSS_BASIC_RATES]);
	}
	if (info->attrs[NL80211_ATTR_AP_ISOLATE])
		params.ap_isolate = !!nla_get_u8(info->attrs[NL80211_ATTR_AP_ISOLATE]);
	if (info->attrs[NL80211_ATTR_BSS_HT_OPMODE])
		params.ht_opmode =
			nla_get_u16(info->attrs[NL80211_ATTR_BSS_HT_OPMODE]);

	if (!rdev->ops->change_bss)
		return -EOPNOTSUPP;

	if (dev->ieee80211_ptr->iftype != NL80211_IFTYPE_AP &&
	    dev->ieee80211_ptr->iftype != NL80211_IFTYPE_P2P_GO)
		return -EOPNOTSUPP;

	return rdev->ops->change_bss(&rdev->wiphy, dev, &params);
}

static const struct nla_policy reg_rule_policy[NL80211_REG_RULE_ATTR_MAX + 1] = {
	[NL80211_ATTR_REG_RULE_FLAGS]		= { .type = NLA_U32 },
	[NL80211_ATTR_FREQ_RANGE_START]		= { .type = NLA_U32 },
	[NL80211_ATTR_FREQ_RANGE_END]		= { .type = NLA_U32 },
	[NL80211_ATTR_FREQ_RANGE_MAX_BW]	= { .type = NLA_U32 },
	[NL80211_ATTR_POWER_RULE_MAX_ANT_GAIN]	= { .type = NLA_U32 },
	[NL80211_ATTR_POWER_RULE_MAX_EIRP]	= { .type = NLA_U32 },
};

static int parse_reg_rule(struct nlattr *tb[],
	struct ieee80211_reg_rule *reg_rule)
{
	struct ieee80211_freq_range *freq_range = &reg_rule->freq_range;
	struct ieee80211_power_rule *power_rule = &reg_rule->power_rule;

	if (!tb[NL80211_ATTR_REG_RULE_FLAGS])
		return -EINVAL;
	if (!tb[NL80211_ATTR_FREQ_RANGE_START])
		return -EINVAL;
	if (!tb[NL80211_ATTR_FREQ_RANGE_END])
		return -EINVAL;
	if (!tb[NL80211_ATTR_FREQ_RANGE_MAX_BW])
		return -EINVAL;
	if (!tb[NL80211_ATTR_POWER_RULE_MAX_EIRP])
		return -EINVAL;

	reg_rule->flags = nla_get_u32(tb[NL80211_ATTR_REG_RULE_FLAGS]);

	freq_range->start_freq_khz =
		nla_get_u32(tb[NL80211_ATTR_FREQ_RANGE_START]);
	freq_range->end_freq_khz =
		nla_get_u32(tb[NL80211_ATTR_FREQ_RANGE_END]);
	freq_range->max_bandwidth_khz =
		nla_get_u32(tb[NL80211_ATTR_FREQ_RANGE_MAX_BW]);

	power_rule->max_eirp =
		nla_get_u32(tb[NL80211_ATTR_POWER_RULE_MAX_EIRP]);

	if (tb[NL80211_ATTR_POWER_RULE_MAX_ANT_GAIN])
		power_rule->max_antenna_gain =
			nla_get_u32(tb[NL80211_ATTR_POWER_RULE_MAX_ANT_GAIN]);

	return 0;
}

static int nl80211_req_set_reg(struct sk_buff *skb, struct genl_info *info)
{
	int r;
	char *data = NULL;

	/*
	 * You should only get this when cfg80211 hasn't yet initialized
	 * completely when built-in to the kernel right between the time
	 * window between nl80211_init() and regulatory_init(), if that is
	 * even possible.
	 */
	mutex_lock(&cfg80211_mutex);
	if (unlikely(!cfg80211_regdomain)) {
		mutex_unlock(&cfg80211_mutex);
		return -EINPROGRESS;
	}
	mutex_unlock(&cfg80211_mutex);

	if (!info->attrs[NL80211_ATTR_REG_ALPHA2])
		return -EINVAL;

	data = nla_data(info->attrs[NL80211_ATTR_REG_ALPHA2]);

	r = regulatory_hint_user(data);

	return r;
}

static int nl80211_get_mesh_config(struct sk_buff *skb,
				   struct genl_info *info)
{
	struct cfg80211_registered_device *rdev = info->user_ptr[0];
	struct net_device *dev = info->user_ptr[1];
	struct wireless_dev *wdev = dev->ieee80211_ptr;
	struct mesh_config cur_params;
	int err = 0;
	void *hdr;
	struct nlattr *pinfoattr;
	struct sk_buff *msg;

	if (wdev->iftype != NL80211_IFTYPE_MESH_POINT)
		return -EOPNOTSUPP;

	if (!rdev->ops->get_mesh_config)
		return -EOPNOTSUPP;

	wdev_lock(wdev);
	/* If not connected, get default parameters */
	if (!wdev->mesh_id_len)
		memcpy(&cur_params, &default_mesh_config, sizeof(cur_params));
	else
		err = rdev->ops->get_mesh_config(&rdev->wiphy, dev,
						 &cur_params);
	wdev_unlock(wdev);

	if (err)
		return err;

	/* Draw up a netlink message to send back */
	msg = nlmsg_new(NLMSG_DEFAULT_SIZE, GFP_KERNEL);
	if (!msg)
		return -ENOMEM;
	hdr = nl80211hdr_put(msg, info->snd_pid, info->snd_seq, 0,
			     NL80211_CMD_GET_MESH_CONFIG);
	if (!hdr)
		goto out;
	pinfoattr = nla_nest_start(msg, NL80211_ATTR_MESH_CONFIG);
	if (!pinfoattr)
		goto nla_put_failure;
	NLA_PUT_U32(msg, NL80211_ATTR_IFINDEX, dev->ifindex);
	NLA_PUT_U16(msg, NL80211_MESHCONF_RETRY_TIMEOUT,
			cur_params.dot11MeshRetryTimeout);
	NLA_PUT_U16(msg, NL80211_MESHCONF_CONFIRM_TIMEOUT,
			cur_params.dot11MeshConfirmTimeout);
	NLA_PUT_U16(msg, NL80211_MESHCONF_HOLDING_TIMEOUT,
			cur_params.dot11MeshHoldingTimeout);
	NLA_PUT_U16(msg, NL80211_MESHCONF_MAX_PEER_LINKS,
			cur_params.dot11MeshMaxPeerLinks);
	NLA_PUT_U8(msg, NL80211_MESHCONF_MAX_RETRIES,
			cur_params.dot11MeshMaxRetries);
	NLA_PUT_U8(msg, NL80211_MESHCONF_TTL,
			cur_params.dot11MeshTTL);
	NLA_PUT_U8(msg, NL80211_MESHCONF_ELEMENT_TTL,
			cur_params.element_ttl);
	NLA_PUT_U8(msg, NL80211_MESHCONF_AUTO_OPEN_PLINKS,
			cur_params.auto_open_plinks);
	NLA_PUT_U8(msg, NL80211_MESHCONF_HWMP_MAX_PREQ_RETRIES,
			cur_params.dot11MeshHWMPmaxPREQretries);
	NLA_PUT_U32(msg, NL80211_MESHCONF_PATH_REFRESH_TIME,
			cur_params.path_refresh_time);
	NLA_PUT_U16(msg, NL80211_MESHCONF_MIN_DISCOVERY_TIMEOUT,
			cur_params.min_discovery_timeout);
	NLA_PUT_U32(msg, NL80211_MESHCONF_HWMP_ACTIVE_PATH_TIMEOUT,
			cur_params.dot11MeshHWMPactivePathTimeout);
	NLA_PUT_U16(msg, NL80211_MESHCONF_HWMP_PREQ_MIN_INTERVAL,
			cur_params.dot11MeshHWMPpreqMinInterval);
	NLA_PUT_U16(msg, NL80211_MESHCONF_HWMP_PERR_MIN_INTERVAL,
			cur_params.dot11MeshHWMPperrMinInterval);
	NLA_PUT_U16(msg, NL80211_MESHCONF_HWMP_NET_DIAM_TRVS_TIME,
			cur_params.dot11MeshHWMPnetDiameterTraversalTime);
	NLA_PUT_U8(msg, NL80211_MESHCONF_HWMP_ROOTMODE,
			cur_params.dot11MeshHWMPRootMode);
	NLA_PUT_U16(msg, NL80211_MESHCONF_HWMP_RANN_INTERVAL,
			cur_params.dot11MeshHWMPRannInterval);
	NLA_PUT_U8(msg, NL80211_MESHCONF_GATE_ANNOUNCEMENTS,
			cur_params.dot11MeshGateAnnouncementProtocol);
	NLA_PUT_U8(msg, NL80211_MESHCONF_FORWARDING,
			cur_params.dot11MeshForwarding);
	NLA_PUT_U32(msg, NL80211_MESHCONF_RSSI_THRESHOLD,
			cur_params.rssi_threshold);
	nla_nest_end(msg, pinfoattr);
	genlmsg_end(msg, hdr);
	return genlmsg_reply(msg, info);

 nla_put_failure:
	genlmsg_cancel(msg, hdr);
 out:
	nlmsg_free(msg);
	return -ENOBUFS;
}

static const struct nla_policy nl80211_meshconf_params_policy[NL80211_MESHCONF_ATTR_MAX+1] = {
	[NL80211_MESHCONF_RETRY_TIMEOUT] = { .type = NLA_U16 },
	[NL80211_MESHCONF_CONFIRM_TIMEOUT] = { .type = NLA_U16 },
	[NL80211_MESHCONF_HOLDING_TIMEOUT] = { .type = NLA_U16 },
	[NL80211_MESHCONF_MAX_PEER_LINKS] = { .type = NLA_U16 },
	[NL80211_MESHCONF_MAX_RETRIES] = { .type = NLA_U8 },
	[NL80211_MESHCONF_TTL] = { .type = NLA_U8 },
	[NL80211_MESHCONF_ELEMENT_TTL] = { .type = NLA_U8 },
	[NL80211_MESHCONF_AUTO_OPEN_PLINKS] = { .type = NLA_U8 },

	[NL80211_MESHCONF_HWMP_MAX_PREQ_RETRIES] = { .type = NLA_U8 },
	[NL80211_MESHCONF_PATH_REFRESH_TIME] = { .type = NLA_U32 },
	[NL80211_MESHCONF_MIN_DISCOVERY_TIMEOUT] = { .type = NLA_U16 },
	[NL80211_MESHCONF_HWMP_ACTIVE_PATH_TIMEOUT] = { .type = NLA_U32 },
	[NL80211_MESHCONF_HWMP_PREQ_MIN_INTERVAL] = { .type = NLA_U16 },
	[NL80211_MESHCONF_HWMP_PERR_MIN_INTERVAL] = { .type = NLA_U16 },
	[NL80211_MESHCONF_HWMP_NET_DIAM_TRVS_TIME] = { .type = NLA_U16 },
	[NL80211_MESHCONF_HWMP_ROOTMODE] = { .type = NLA_U8 },
	[NL80211_MESHCONF_HWMP_RANN_INTERVAL] = { .type = NLA_U16 },
	[NL80211_MESHCONF_GATE_ANNOUNCEMENTS] = { .type = NLA_U8 },
	[NL80211_MESHCONF_FORWARDING] = { .type = NLA_U8 },
	[NL80211_MESHCONF_RSSI_THRESHOLD] = { .type = NLA_U32},
};

static const struct nla_policy
	nl80211_mesh_setup_params_policy[NL80211_MESH_SETUP_ATTR_MAX+1] = {
	[NL80211_MESH_SETUP_ENABLE_VENDOR_PATH_SEL] = { .type = NLA_U8 },
	[NL80211_MESH_SETUP_ENABLE_VENDOR_METRIC] = { .type = NLA_U8 },
	[NL80211_MESH_SETUP_USERSPACE_AUTH] = { .type = NLA_FLAG },
	[NL80211_MESH_SETUP_IE] = { .type = NLA_BINARY,
		.len = IEEE80211_MAX_DATA_LEN },
	[NL80211_MESH_SETUP_USERSPACE_AMPE] = { .type = NLA_FLAG },
};

static int nl80211_parse_mesh_config(struct genl_info *info,
				     struct mesh_config *cfg,
				     u32 *mask_out)
{
	struct nlattr *tb[NL80211_MESHCONF_ATTR_MAX + 1];
	u32 mask = 0;

#define FILL_IN_MESH_PARAM_IF_SET(table, cfg, param, mask, attr_num, nla_fn) \
do {\
	if (table[attr_num]) {\
		cfg->param = nla_fn(table[attr_num]); \
		mask |= (1 << (attr_num - 1)); \
	} \
} while (0);\


	if (!info->attrs[NL80211_ATTR_MESH_CONFIG])
		return -EINVAL;
	if (nla_parse_nested(tb, NL80211_MESHCONF_ATTR_MAX,
			     info->attrs[NL80211_ATTR_MESH_CONFIG],
			     nl80211_meshconf_params_policy))
		return -EINVAL;

	/* This makes sure that there aren't more than 32 mesh config
	 * parameters (otherwise our bitfield scheme would not work.) */
	BUILD_BUG_ON(NL80211_MESHCONF_ATTR_MAX > 32);

	/* Fill in the params struct */
	FILL_IN_MESH_PARAM_IF_SET(tb, cfg, dot11MeshRetryTimeout,
			mask, NL80211_MESHCONF_RETRY_TIMEOUT, nla_get_u16);
	FILL_IN_MESH_PARAM_IF_SET(tb, cfg, dot11MeshConfirmTimeout,
			mask, NL80211_MESHCONF_CONFIRM_TIMEOUT, nla_get_u16);
	FILL_IN_MESH_PARAM_IF_SET(tb, cfg, dot11MeshHoldingTimeout,
			mask, NL80211_MESHCONF_HOLDING_TIMEOUT, nla_get_u16);
	FILL_IN_MESH_PARAM_IF_SET(tb, cfg, dot11MeshMaxPeerLinks,
			mask, NL80211_MESHCONF_MAX_PEER_LINKS, nla_get_u16);
	FILL_IN_MESH_PARAM_IF_SET(tb, cfg, dot11MeshMaxRetries,
			mask, NL80211_MESHCONF_MAX_RETRIES, nla_get_u8);
	FILL_IN_MESH_PARAM_IF_SET(tb, cfg, dot11MeshTTL,
			mask, NL80211_MESHCONF_TTL, nla_get_u8);
	FILL_IN_MESH_PARAM_IF_SET(tb, cfg, element_ttl,
			mask, NL80211_MESHCONF_ELEMENT_TTL, nla_get_u8);
	FILL_IN_MESH_PARAM_IF_SET(tb, cfg, auto_open_plinks,
			mask, NL80211_MESHCONF_AUTO_OPEN_PLINKS, nla_get_u8);
	FILL_IN_MESH_PARAM_IF_SET(tb, cfg, dot11MeshHWMPmaxPREQretries,
			mask, NL80211_MESHCONF_HWMP_MAX_PREQ_RETRIES,
			nla_get_u8);
	FILL_IN_MESH_PARAM_IF_SET(tb, cfg, path_refresh_time,
			mask, NL80211_MESHCONF_PATH_REFRESH_TIME, nla_get_u32);
	FILL_IN_MESH_PARAM_IF_SET(tb, cfg, min_discovery_timeout,
			mask, NL80211_MESHCONF_MIN_DISCOVERY_TIMEOUT,
			nla_get_u16);
	FILL_IN_MESH_PARAM_IF_SET(tb, cfg, dot11MeshHWMPactivePathTimeout,
			mask, NL80211_MESHCONF_HWMP_ACTIVE_PATH_TIMEOUT,
			nla_get_u32);
	FILL_IN_MESH_PARAM_IF_SET(tb, cfg, dot11MeshHWMPpreqMinInterval,
			mask, NL80211_MESHCONF_HWMP_PREQ_MIN_INTERVAL,
			nla_get_u16);
	FILL_IN_MESH_PARAM_IF_SET(tb, cfg, dot11MeshHWMPperrMinInterval,
			mask, NL80211_MESHCONF_HWMP_PERR_MIN_INTERVAL,
			nla_get_u16);
	FILL_IN_MESH_PARAM_IF_SET(tb, cfg,
			dot11MeshHWMPnetDiameterTraversalTime,
			mask, NL80211_MESHCONF_HWMP_NET_DIAM_TRVS_TIME,
			nla_get_u16);
	FILL_IN_MESH_PARAM_IF_SET(tb, cfg,
			dot11MeshHWMPRootMode, mask,
			NL80211_MESHCONF_HWMP_ROOTMODE,
			nla_get_u8);
	FILL_IN_MESH_PARAM_IF_SET(tb, cfg,
			dot11MeshHWMPRannInterval, mask,
			NL80211_MESHCONF_HWMP_RANN_INTERVAL,
			nla_get_u16);
	FILL_IN_MESH_PARAM_IF_SET(tb, cfg,
			dot11MeshGateAnnouncementProtocol, mask,
			NL80211_MESHCONF_GATE_ANNOUNCEMENTS,
			nla_get_u8);
	FILL_IN_MESH_PARAM_IF_SET(tb, cfg, dot11MeshForwarding,
			mask, NL80211_MESHCONF_FORWARDING, nla_get_u8);
	FILL_IN_MESH_PARAM_IF_SET(tb, cfg, rssi_threshold,
			mask, NL80211_MESHCONF_RSSI_THRESHOLD, nla_get_u32);
	if (mask_out)
		*mask_out = mask;

	return 0;

#undef FILL_IN_MESH_PARAM_IF_SET
}

static int nl80211_parse_mesh_setup(struct genl_info *info,
				     struct mesh_setup *setup)
{
	struct nlattr *tb[NL80211_MESH_SETUP_ATTR_MAX + 1];

	if (!info->attrs[NL80211_ATTR_MESH_SETUP])
		return -EINVAL;
	if (nla_parse_nested(tb, NL80211_MESH_SETUP_ATTR_MAX,
			     info->attrs[NL80211_ATTR_MESH_SETUP],
			     nl80211_mesh_setup_params_policy))
		return -EINVAL;

	if (tb[NL80211_MESH_SETUP_ENABLE_VENDOR_PATH_SEL])
		setup->path_sel_proto =
		(nla_get_u8(tb[NL80211_MESH_SETUP_ENABLE_VENDOR_PATH_SEL])) ?
		 IEEE80211_PATH_PROTOCOL_VENDOR :
		 IEEE80211_PATH_PROTOCOL_HWMP;

	if (tb[NL80211_MESH_SETUP_ENABLE_VENDOR_METRIC])
		setup->path_metric =
		(nla_get_u8(tb[NL80211_MESH_SETUP_ENABLE_VENDOR_METRIC])) ?
		 IEEE80211_PATH_METRIC_VENDOR :
		 IEEE80211_PATH_METRIC_AIRTIME;


	if (tb[NL80211_MESH_SETUP_IE]) {
		struct nlattr *ieattr =
			tb[NL80211_MESH_SETUP_IE];
		if (!is_valid_ie_attr(ieattr))
			return -EINVAL;
		setup->ie = nla_data(ieattr);
		setup->ie_len = nla_len(ieattr);
	}
	setup->is_authenticated = nla_get_flag(tb[NL80211_MESH_SETUP_USERSPACE_AUTH]);
	setup->is_secure = nla_get_flag(tb[NL80211_MESH_SETUP_USERSPACE_AMPE]);

	return 0;
}

static int nl80211_update_mesh_config(struct sk_buff *skb,
				      struct genl_info *info)
{
	struct cfg80211_registered_device *rdev = info->user_ptr[0];
	struct net_device *dev = info->user_ptr[1];
	struct wireless_dev *wdev = dev->ieee80211_ptr;
	struct mesh_config cfg;
	u32 mask;
	int err;

	if (wdev->iftype != NL80211_IFTYPE_MESH_POINT)
		return -EOPNOTSUPP;

	if (!rdev->ops->update_mesh_config)
		return -EOPNOTSUPP;

	err = nl80211_parse_mesh_config(info, &cfg, &mask);
	if (err)
		return err;

	wdev_lock(wdev);
	if (!wdev->mesh_id_len)
		err = -ENOLINK;

	if (!err)
		err = rdev->ops->update_mesh_config(&rdev->wiphy, dev,
						    mask, &cfg);

	wdev_unlock(wdev);

	return err;
}

static int nl80211_get_reg(struct sk_buff *skb, struct genl_info *info)
{
	struct sk_buff *msg;
	void *hdr = NULL;
	struct nlattr *nl_reg_rules;
	unsigned int i;
	int err = -EINVAL;

	mutex_lock(&cfg80211_mutex);

	if (!cfg80211_regdomain)
		goto out;

	msg = nlmsg_new(NLMSG_DEFAULT_SIZE, GFP_KERNEL);
	if (!msg) {
		err = -ENOBUFS;
		goto out;
	}

	hdr = nl80211hdr_put(msg, info->snd_pid, info->snd_seq, 0,
			     NL80211_CMD_GET_REG);
	if (!hdr)
		goto put_failure;

	NLA_PUT_STRING(msg, NL80211_ATTR_REG_ALPHA2,
		cfg80211_regdomain->alpha2);
	if (cfg80211_regdomain->dfs_region)
		NLA_PUT_U8(msg, NL80211_ATTR_DFS_REGION,
			   cfg80211_regdomain->dfs_region);

	nl_reg_rules = nla_nest_start(msg, NL80211_ATTR_REG_RULES);
	if (!nl_reg_rules)
		goto nla_put_failure;

	for (i = 0; i < cfg80211_regdomain->n_reg_rules; i++) {
		struct nlattr *nl_reg_rule;
		const struct ieee80211_reg_rule *reg_rule;
		const struct ieee80211_freq_range *freq_range;
		const struct ieee80211_power_rule *power_rule;

		reg_rule = &cfg80211_regdomain->reg_rules[i];
		freq_range = &reg_rule->freq_range;
		power_rule = &reg_rule->power_rule;

		nl_reg_rule = nla_nest_start(msg, i);
		if (!nl_reg_rule)
			goto nla_put_failure;

		NLA_PUT_U32(msg, NL80211_ATTR_REG_RULE_FLAGS,
			reg_rule->flags);
		NLA_PUT_U32(msg, NL80211_ATTR_FREQ_RANGE_START,
			freq_range->start_freq_khz);
		NLA_PUT_U32(msg, NL80211_ATTR_FREQ_RANGE_END,
			freq_range->end_freq_khz);
		NLA_PUT_U32(msg, NL80211_ATTR_FREQ_RANGE_MAX_BW,
			freq_range->max_bandwidth_khz);
		NLA_PUT_U32(msg, NL80211_ATTR_POWER_RULE_MAX_ANT_GAIN,
			power_rule->max_antenna_gain);
		NLA_PUT_U32(msg, NL80211_ATTR_POWER_RULE_MAX_EIRP,
			power_rule->max_eirp);

		nla_nest_end(msg, nl_reg_rule);
	}

	nla_nest_end(msg, nl_reg_rules);

	genlmsg_end(msg, hdr);
	err = genlmsg_reply(msg, info);
	goto out;

nla_put_failure:
	genlmsg_cancel(msg, hdr);
put_failure:
	nlmsg_free(msg);
	err = -EMSGSIZE;
out:
	mutex_unlock(&cfg80211_mutex);
	return err;
}

static int nl80211_set_reg(struct sk_buff *skb, struct genl_info *info)
{
	struct nlattr *tb[NL80211_REG_RULE_ATTR_MAX + 1];
	struct nlattr *nl_reg_rule;
	char *alpha2 = NULL;
	int rem_reg_rules = 0, r = 0;
	u32 num_rules = 0, rule_idx = 0, size_of_regd;
	u8 dfs_region = 0;
	struct ieee80211_regdomain *rd = NULL;

	if (!info->attrs[NL80211_ATTR_REG_ALPHA2])
		return -EINVAL;

	if (!info->attrs[NL80211_ATTR_REG_RULES])
		return -EINVAL;

	alpha2 = nla_data(info->attrs[NL80211_ATTR_REG_ALPHA2]);

	if (info->attrs[NL80211_ATTR_DFS_REGION])
		dfs_region = nla_get_u8(info->attrs[NL80211_ATTR_DFS_REGION]);

	nla_for_each_nested(nl_reg_rule, info->attrs[NL80211_ATTR_REG_RULES],
			rem_reg_rules) {
		num_rules++;
		if (num_rules > NL80211_MAX_SUPP_REG_RULES)
			return -EINVAL;
	}

	mutex_lock(&cfg80211_mutex);

	if (!reg_is_valid_request(alpha2)) {
		r = -EINVAL;
		goto bad_reg;
	}

	size_of_regd = sizeof(struct ieee80211_regdomain) +
		(num_rules * sizeof(struct ieee80211_reg_rule));

	rd = kzalloc(size_of_regd, GFP_KERNEL);
	if (!rd) {
		r = -ENOMEM;
		goto bad_reg;
	}

	rd->n_reg_rules = num_rules;
	rd->alpha2[0] = alpha2[0];
	rd->alpha2[1] = alpha2[1];

	/*
	 * Disable DFS master mode if the DFS region was
	 * not supported or known on this kernel.
	 */
	if (reg_supported_dfs_region(dfs_region))
		rd->dfs_region = dfs_region;

	nla_for_each_nested(nl_reg_rule, info->attrs[NL80211_ATTR_REG_RULES],
			rem_reg_rules) {
		nla_parse(tb, NL80211_REG_RULE_ATTR_MAX,
			nla_data(nl_reg_rule), nla_len(nl_reg_rule),
			reg_rule_policy);
		r = parse_reg_rule(tb, &rd->reg_rules[rule_idx]);
		if (r)
			goto bad_reg;

		rule_idx++;

		if (rule_idx > NL80211_MAX_SUPP_REG_RULES) {
			r = -EINVAL;
			goto bad_reg;
		}
	}

	BUG_ON(rule_idx != num_rules);

	r = set_regdom(rd);

	mutex_unlock(&cfg80211_mutex);

	return r;

 bad_reg:
	mutex_unlock(&cfg80211_mutex);
	kfree(rd);
	return r;
}

static int validate_scan_freqs(struct nlattr *freqs)
{
	struct nlattr *attr1, *attr2;
	int n_channels = 0, tmp1, tmp2;

	nla_for_each_nested(attr1, freqs, tmp1) {
		n_channels++;
		/*
		 * Some hardware has a limited channel list for
		 * scanning, and it is pretty much nonsensical
		 * to scan for a channel twice, so disallow that
		 * and don't require drivers to check that the
		 * channel list they get isn't longer than what
		 * they can scan, as long as they can scan all
		 * the channels they registered at once.
		 */
		nla_for_each_nested(attr2, freqs, tmp2)
			if (attr1 != attr2 &&
			    nla_get_u32(attr1) == nla_get_u32(attr2))
				return 0;
	}

	return n_channels;
}

static int nl80211_trigger_scan(struct sk_buff *skb, struct genl_info *info)
{
	struct cfg80211_registered_device *rdev = info->user_ptr[0];
	struct net_device *dev = info->user_ptr[1];
	struct cfg80211_scan_request *request;
	struct nlattr *attr;
	struct wiphy *wiphy;
	int err, tmp, n_ssids = 0, n_channels, i;
	size_t ie_len;

	if (!is_valid_ie_attr(info->attrs[NL80211_ATTR_IE]))
		return -EINVAL;

	wiphy = &rdev->wiphy;

	if (!rdev->ops->scan)
		return -EOPNOTSUPP;

	if (rdev->scan_req)
		return -EBUSY;

	if (info->attrs[NL80211_ATTR_SCAN_FREQUENCIES]) {
		n_channels = validate_scan_freqs(
				info->attrs[NL80211_ATTR_SCAN_FREQUENCIES]);
		if (!n_channels)
			return -EINVAL;
	} else {
		enum ieee80211_band band;
		n_channels = 0;

		for (band = 0; band < IEEE80211_NUM_BANDS; band++)
			if (wiphy->bands[band])
				n_channels += wiphy->bands[band]->n_channels;
	}

	if (info->attrs[NL80211_ATTR_SCAN_SSIDS])
		nla_for_each_nested(attr, info->attrs[NL80211_ATTR_SCAN_SSIDS], tmp)
			n_ssids++;

	if (n_ssids > wiphy->max_scan_ssids)
		return -EINVAL;

	if (info->attrs[NL80211_ATTR_IE])
		ie_len = nla_len(info->attrs[NL80211_ATTR_IE]);
	else
		ie_len = 0;

	if (ie_len > wiphy->max_scan_ie_len)
		return -EINVAL;

	request = kzalloc(sizeof(*request)
			+ sizeof(*request->ssids) * n_ssids
			+ sizeof(*request->channels) * n_channels
			+ ie_len, GFP_KERNEL);
	if (!request)
		return -ENOMEM;

	if (n_ssids)
		request->ssids = (void *)&request->channels[n_channels];
	request->n_ssids = n_ssids;
	if (ie_len) {
		if (request->ssids)
			request->ie = (void *)(request->ssids + n_ssids);
		else
			request->ie = (void *)(request->channels + n_channels);
	}

	i = 0;
	if (info->attrs[NL80211_ATTR_SCAN_FREQUENCIES]) {
		/* user specified, bail out if channel not found */
		nla_for_each_nested(attr, info->attrs[NL80211_ATTR_SCAN_FREQUENCIES], tmp) {
			struct ieee80211_channel *chan;

			chan = ieee80211_get_channel(wiphy, nla_get_u32(attr));

			if (!chan) {
				err = -EINVAL;
				goto out_free;
			}

			/* ignore disabled channels */
			if (chan->flags & IEEE80211_CHAN_DISABLED)
				continue;

			request->channels[i] = chan;
			i++;
		}
	} else {
		enum ieee80211_band band;

		/* all channels */
		for (band = 0; band < IEEE80211_NUM_BANDS; band++) {
			int j;
			if (!wiphy->bands[band])
				continue;
			for (j = 0; j < wiphy->bands[band]->n_channels; j++) {
				struct ieee80211_channel *chan;

				chan = &wiphy->bands[band]->channels[j];

				if (chan->flags & IEEE80211_CHAN_DISABLED)
					continue;

				request->channels[i] = chan;
				i++;
			}
		}
	}

	if (!i) {
		err = -EINVAL;
		goto out_free;
	}

	request->n_channels = i;

	i = 0;
	if (info->attrs[NL80211_ATTR_SCAN_SSIDS]) {
		nla_for_each_nested(attr, info->attrs[NL80211_ATTR_SCAN_SSIDS], tmp) {
			if (nla_len(attr) > IEEE80211_MAX_SSID_LEN) {
				err = -EINVAL;
				goto out_free;
			}
			request->ssids[i].ssid_len = nla_len(attr);
			memcpy(request->ssids[i].ssid, nla_data(attr), nla_len(attr));
			i++;
		}
	}

	if (info->attrs[NL80211_ATTR_IE]) {
		request->ie_len = nla_len(info->attrs[NL80211_ATTR_IE]);
		memcpy((void *)request->ie,
		       nla_data(info->attrs[NL80211_ATTR_IE]),
		       request->ie_len);
	}
	for (i = 0; i < IEEE80211_NUM_BANDS; i++)
		if (wiphy->bands[i])
			request->rates[i] =
				(1 << wiphy->bands[i]->n_bitrates) - 1;
	if (info->attrs[NL80211_ATTR_SCAN_SUPP_RATES]) {
		nla_for_each_nested(attr,
				    info->attrs[NL80211_ATTR_SCAN_SUPP_RATES],
				    tmp) {
			enum ieee80211_band band = nla_type(attr);
			if (band < 0 || band >= IEEE80211_NUM_BANDS) {
				err = -EINVAL;
				goto out_free;
			}
			err = ieee80211_get_ratemask(wiphy->bands[band],
						     nla_data(attr),
						     nla_len(attr),
						     &request->rates[band]);
			if (err)
				goto out_free;
		}
	}

	for (i = 0; i < IEEE80211_NUM_BANDS; i++)
		if (wiphy->bands[i])
			request->rates[i] =
				(1 << wiphy->bands[i]->n_bitrates) - 1;

	if (info->attrs[NL80211_ATTR_SCAN_SUPP_RATES]) {
		nla_for_each_nested(attr,
				    info->attrs[NL80211_ATTR_SCAN_SUPP_RATES],
				    tmp) {
			enum ieee80211_band band = nla_type(attr);

			if (band < 0 || band >= IEEE80211_NUM_BANDS) {
				err = -EINVAL;
				goto out_free;
			}
			err = ieee80211_get_ratemask(wiphy->bands[band],
						     nla_data(attr),
						     nla_len(attr),
						     &request->rates[band]);
			if (err)
				goto out_free;
		}
	}

	request->no_cck =
		nla_get_flag(info->attrs[NL80211_ATTR_TX_NO_CCK_RATE]);

	request->dev = dev;
	request->wiphy = &rdev->wiphy;
	request->no_cck =
		nla_get_flag(info->attrs[NL80211_ATTR_TX_NO_CCK_RATE]);

	rdev->scan_req = request;
	err = rdev->ops->scan(&rdev->wiphy, dev, request);

	if (!err) {
		nl80211_send_scan_start(rdev, dev);
		dev_hold(dev);
	} else {
 out_free:
		rdev->scan_req = NULL;
		kfree(request);
	}

	return err;
}

static int nl80211_start_sched_scan(struct sk_buff *skb,
				    struct genl_info *info)
{
	struct cfg80211_sched_scan_request *request;
	struct cfg80211_registered_device *rdev = info->user_ptr[0];
	struct net_device *dev = info->user_ptr[1];
	struct nlattr *attr;
	struct wiphy *wiphy;
	int err, tmp, n_ssids = 0, n_match_sets = 0, n_channels, i;
	u32 interval;
	enum ieee80211_band band;
	size_t ie_len;
	struct nlattr *tb[NL80211_SCHED_SCAN_MATCH_ATTR_MAX + 1];

	if (!(rdev->wiphy.flags & WIPHY_FLAG_SUPPORTS_SCHED_SCAN) ||
	    !rdev->ops->sched_scan_start)
		return -EOPNOTSUPP;

	if (!is_valid_ie_attr(info->attrs[NL80211_ATTR_IE]))
		return -EINVAL;

	if (!info->attrs[NL80211_ATTR_SCHED_SCAN_INTERVAL])
		return -EINVAL;

	interval = nla_get_u32(info->attrs[NL80211_ATTR_SCHED_SCAN_INTERVAL]);
	if (interval == 0)
		return -EINVAL;

	wiphy = &rdev->wiphy;

	if (info->attrs[NL80211_ATTR_SCAN_FREQUENCIES]) {
		n_channels = validate_scan_freqs(
				info->attrs[NL80211_ATTR_SCAN_FREQUENCIES]);
		if (!n_channels)
			return -EINVAL;
	} else {
		n_channels = 0;

		for (band = 0; band < IEEE80211_NUM_BANDS; band++)
			if (wiphy->bands[band])
				n_channels += wiphy->bands[band]->n_channels;
	}

	if (info->attrs[NL80211_ATTR_SCAN_SSIDS])
		nla_for_each_nested(attr, info->attrs[NL80211_ATTR_SCAN_SSIDS],
				    tmp)
			n_ssids++;

	if (n_ssids > wiphy->max_sched_scan_ssids)
		return -EINVAL;

	if (info->attrs[NL80211_ATTR_SCHED_SCAN_MATCH])
		nla_for_each_nested(attr,
				    info->attrs[NL80211_ATTR_SCHED_SCAN_MATCH],
				    tmp)
			n_match_sets++;

	if (n_match_sets > wiphy->max_match_sets)
		return -EINVAL;

	if (info->attrs[NL80211_ATTR_IE])
		ie_len = nla_len(info->attrs[NL80211_ATTR_IE]);
	else
		ie_len = 0;

	if (ie_len > wiphy->max_sched_scan_ie_len)
		return -EINVAL;

	mutex_lock(&rdev->sched_scan_mtx);

	if (rdev->sched_scan_req) {
		err = -EINPROGRESS;
		goto out;
	}

	request = kzalloc(sizeof(*request)
			+ sizeof(*request->ssids) * n_ssids
			+ sizeof(*request->match_sets) * n_match_sets
			+ sizeof(*request->channels) * n_channels
			+ ie_len, GFP_KERNEL);
	if (!request) {
		err = -ENOMEM;
		goto out;
	}

	if (n_ssids)
		request->ssids = (void *)&request->channels[n_channels];
	request->n_ssids = n_ssids;
	if (ie_len) {
		if (request->ssids)
			request->ie = (void *)(request->ssids + n_ssids);
		else
			request->ie = (void *)(request->channels + n_channels);
	}

	if (n_match_sets) {
		if (request->ie)
			request->match_sets = (void *)(request->ie + ie_len);
		else if (request->ssids)
			request->match_sets =
				(void *)(request->ssids + n_ssids);
		else
			request->match_sets =
				(void *)(request->channels + n_channels);
	}
	request->n_match_sets = n_match_sets;

	i = 0;
	if (info->attrs[NL80211_ATTR_SCAN_FREQUENCIES]) {
		/* user specified, bail out if channel not found */
		nla_for_each_nested(attr,
				    info->attrs[NL80211_ATTR_SCAN_FREQUENCIES],
				    tmp) {
			struct ieee80211_channel *chan;

			chan = ieee80211_get_channel(wiphy, nla_get_u32(attr));

			if (!chan) {
				err = -EINVAL;
				goto out_free;
			}

			/* ignore disabled channels */
			if (chan->flags & IEEE80211_CHAN_DISABLED)
				continue;

			request->channels[i] = chan;
			i++;
		}
	} else {
		/* all channels */
		for (band = 0; band < IEEE80211_NUM_BANDS; band++) {
			int j;
			if (!wiphy->bands[band])
				continue;
			for (j = 0; j < wiphy->bands[band]->n_channels; j++) {
				struct ieee80211_channel *chan;

				chan = &wiphy->bands[band]->channels[j];

				if (chan->flags & IEEE80211_CHAN_DISABLED)
					continue;

				request->channels[i] = chan;
				i++;
			}
		}
	}

	if (!i) {
		err = -EINVAL;
		goto out_free;
	}

	request->n_channels = i;

	i = 0;
	if (info->attrs[NL80211_ATTR_SCAN_SSIDS]) {
		nla_for_each_nested(attr, info->attrs[NL80211_ATTR_SCAN_SSIDS],
				    tmp) {
			if (nla_len(attr) > IEEE80211_MAX_SSID_LEN) {
				err = -EINVAL;
				goto out_free;
			}
			request->ssids[i].ssid_len = nla_len(attr);
			memcpy(request->ssids[i].ssid, nla_data(attr),
			       nla_len(attr));
			i++;
		}
	}

	i = 0;
	if (info->attrs[NL80211_ATTR_SCHED_SCAN_MATCH]) {
		nla_for_each_nested(attr,
				    info->attrs[NL80211_ATTR_SCHED_SCAN_MATCH],
				    tmp) {
			struct nlattr *ssid;

			nla_parse(tb, NL80211_SCHED_SCAN_MATCH_ATTR_MAX,
				  nla_data(attr), nla_len(attr),
				  nl80211_match_policy);
			ssid = tb[NL80211_ATTR_SCHED_SCAN_MATCH_SSID];
			if (ssid) {
				if (nla_len(ssid) > IEEE80211_MAX_SSID_LEN) {
					err = -EINVAL;
					goto out_free;
				}
				memcpy(request->match_sets[i].ssid.ssid,
				       nla_data(ssid), nla_len(ssid));
				request->match_sets[i].ssid.ssid_len =
					nla_len(ssid);
			}
			i++;
		}
	}

	if (info->attrs[NL80211_ATTR_IE]) {
		request->ie_len = nla_len(info->attrs[NL80211_ATTR_IE]);
		memcpy((void *)request->ie,
		       nla_data(info->attrs[NL80211_ATTR_IE]),
		       request->ie_len);
	}

	request->dev = dev;
	request->wiphy = &rdev->wiphy;
	request->interval = interval;

	err = rdev->ops->sched_scan_start(&rdev->wiphy, dev, request);
	if (!err) {
		rdev->sched_scan_req = request;
		nl80211_send_sched_scan(rdev, dev,
					NL80211_CMD_START_SCHED_SCAN);
		goto out;
	}

out_free:
	kfree(request);
out:
	mutex_unlock(&rdev->sched_scan_mtx);
	return err;
}

static int nl80211_stop_sched_scan(struct sk_buff *skb,
				   struct genl_info *info)
{
	struct cfg80211_registered_device *rdev = info->user_ptr[0];
	int err;

	if (!(rdev->wiphy.flags & WIPHY_FLAG_SUPPORTS_SCHED_SCAN) ||
	    !rdev->ops->sched_scan_stop)
		return -EOPNOTSUPP;

	mutex_lock(&rdev->sched_scan_mtx);
	err = __cfg80211_stop_sched_scan(rdev, false);
	mutex_unlock(&rdev->sched_scan_mtx);

	return err;
}

static int nl80211_send_bss(struct sk_buff *msg, struct netlink_callback *cb,
			    u32 seq, int flags,
			    struct cfg80211_registered_device *rdev,
			    struct wireless_dev *wdev,
			    struct cfg80211_internal_bss *intbss)
{
	struct cfg80211_bss *res = &intbss->pub;
	void *hdr;
	struct nlattr *bss;

	ASSERT_WDEV_LOCK(wdev);

	hdr = nl80211hdr_put(msg, NETLINK_CB(cb->skb).pid, seq, flags,
			     NL80211_CMD_NEW_SCAN_RESULTS);
	if (!hdr)
		return -1;

	genl_dump_check_consistent(cb, hdr, &nl80211_fam);

	NLA_PUT_U32(msg, NL80211_ATTR_GENERATION, rdev->bss_generation);
	NLA_PUT_U32(msg, NL80211_ATTR_IFINDEX, wdev->netdev->ifindex);

	bss = nla_nest_start(msg, NL80211_ATTR_BSS);
	if (!bss)
		goto nla_put_failure;
	if (!is_zero_ether_addr(res->bssid))
		NLA_PUT(msg, NL80211_BSS_BSSID, ETH_ALEN, res->bssid);
	if (res->information_elements && res->len_information_elements)
		NLA_PUT(msg, NL80211_BSS_INFORMATION_ELEMENTS,
			res->len_information_elements,
			res->information_elements);
	if (res->beacon_ies && res->len_beacon_ies &&
	    res->beacon_ies != res->information_elements)
		NLA_PUT(msg, NL80211_BSS_BEACON_IES,
			res->len_beacon_ies, res->beacon_ies);
	if (res->tsf)
		NLA_PUT_U64(msg, NL80211_BSS_TSF, res->tsf);
	if (res->beacon_interval)
		NLA_PUT_U16(msg, NL80211_BSS_BEACON_INTERVAL, res->beacon_interval);
	NLA_PUT_U16(msg, NL80211_BSS_CAPABILITY, res->capability);
	NLA_PUT_U32(msg, NL80211_BSS_FREQUENCY, res->channel->center_freq);
	NLA_PUT_U32(msg, NL80211_BSS_SEEN_MS_AGO,
		jiffies_to_msecs(jiffies - intbss->ts));

	switch (rdev->wiphy.signal_type) {
	case CFG80211_SIGNAL_TYPE_MBM:
		NLA_PUT_U32(msg, NL80211_BSS_SIGNAL_MBM, res->signal);
		break;
	case CFG80211_SIGNAL_TYPE_UNSPEC:
		NLA_PUT_U8(msg, NL80211_BSS_SIGNAL_UNSPEC, res->signal);
		break;
	default:
		break;
	}

	switch (wdev->iftype) {
	case NL80211_IFTYPE_P2P_CLIENT:
	case NL80211_IFTYPE_STATION:
		if (intbss == wdev->current_bss)
			NLA_PUT_U32(msg, NL80211_BSS_STATUS,
				    NL80211_BSS_STATUS_ASSOCIATED);
		break;
	case NL80211_IFTYPE_ADHOC:
		if (intbss == wdev->current_bss)
			NLA_PUT_U32(msg, NL80211_BSS_STATUS,
				    NL80211_BSS_STATUS_IBSS_JOINED);
		break;
	default:
		break;
	}

	nla_nest_end(msg, bss);

	return genlmsg_end(msg, hdr);

 nla_put_failure:
	genlmsg_cancel(msg, hdr);
	return -EMSGSIZE;
}

static int nl80211_dump_scan(struct sk_buff *skb,
			     struct netlink_callback *cb)
{
	struct cfg80211_registered_device *rdev;
	struct net_device *dev;
	struct cfg80211_internal_bss *scan;
	struct wireless_dev *wdev;
	int start = cb->args[1], idx = 0;
	int err;

	err = nl80211_prepare_netdev_dump(skb, cb, &rdev, &dev);
	if (err)
		return err;

	wdev = dev->ieee80211_ptr;

	wdev_lock(wdev);
	spin_lock_bh(&rdev->bss_lock);
	cfg80211_bss_expire(rdev);

	cb->seq = rdev->bss_generation;

	list_for_each_entry(scan, &rdev->bss_list, list) {
		if (++idx <= start)
			continue;
		if (nl80211_send_bss(skb, cb,
				cb->nlh->nlmsg_seq, NLM_F_MULTI,
				rdev, wdev, scan) < 0) {
			idx--;
			break;
		}
	}

	spin_unlock_bh(&rdev->bss_lock);
	wdev_unlock(wdev);

	cb->args[1] = idx;
	nl80211_finish_netdev_dump(rdev);

	return skb->len;
}

static int nl80211_send_survey(struct sk_buff *msg, u32 pid, u32 seq,
				int flags, struct net_device *dev,
				struct survey_info *survey)
{
	void *hdr;
	struct nlattr *infoattr;

	hdr = nl80211hdr_put(msg, pid, seq, flags,
			     NL80211_CMD_NEW_SURVEY_RESULTS);
	if (!hdr)
		return -ENOMEM;

	NLA_PUT_U32(msg, NL80211_ATTR_IFINDEX, dev->ifindex);

	infoattr = nla_nest_start(msg, NL80211_ATTR_SURVEY_INFO);
	if (!infoattr)
		goto nla_put_failure;

	NLA_PUT_U32(msg, NL80211_SURVEY_INFO_FREQUENCY,
		    survey->channel->center_freq);
	if (survey->filled & SURVEY_INFO_NOISE_DBM)
		NLA_PUT_U8(msg, NL80211_SURVEY_INFO_NOISE,
			    survey->noise);
	if (survey->filled & SURVEY_INFO_IN_USE)
		NLA_PUT_FLAG(msg, NL80211_SURVEY_INFO_IN_USE);
	if (survey->filled & SURVEY_INFO_CHANNEL_TIME)
		NLA_PUT_U64(msg, NL80211_SURVEY_INFO_CHANNEL_TIME,
			    survey->channel_time);
	if (survey->filled & SURVEY_INFO_CHANNEL_TIME_BUSY)
		NLA_PUT_U64(msg, NL80211_SURVEY_INFO_CHANNEL_TIME_BUSY,
			    survey->channel_time_busy);
	if (survey->filled & SURVEY_INFO_CHANNEL_TIME_EXT_BUSY)
		NLA_PUT_U64(msg, NL80211_SURVEY_INFO_CHANNEL_TIME_EXT_BUSY,
			    survey->channel_time_ext_busy);
	if (survey->filled & SURVEY_INFO_CHANNEL_TIME_RX)
		NLA_PUT_U64(msg, NL80211_SURVEY_INFO_CHANNEL_TIME_RX,
			    survey->channel_time_rx);
	if (survey->filled & SURVEY_INFO_CHANNEL_TIME_TX)
		NLA_PUT_U64(msg, NL80211_SURVEY_INFO_CHANNEL_TIME_TX,
			    survey->channel_time_tx);

	nla_nest_end(msg, infoattr);

	return genlmsg_end(msg, hdr);

 nla_put_failure:
	genlmsg_cancel(msg, hdr);
	return -EMSGSIZE;
}

static int nl80211_dump_survey(struct sk_buff *skb,
			struct netlink_callback *cb)
{
	struct survey_info survey;
	struct cfg80211_registered_device *dev;
	struct net_device *netdev;
	int survey_idx = cb->args[1];
	int res;

	res = nl80211_prepare_netdev_dump(skb, cb, &dev, &netdev);
	if (res)
		return res;

	if (!dev->ops->dump_survey) {
		res = -EOPNOTSUPP;
		goto out_err;
	}

	while (1) {
		struct ieee80211_channel *chan;

		res = dev->ops->dump_survey(&dev->wiphy, netdev, survey_idx,
					    &survey);
		if (res == -ENOENT)
			break;
		if (res)
			goto out_err;

		/* Survey without a channel doesn't make sense */
		if (!survey.channel) {
			res = -EINVAL;
			goto out;
		}

		chan = ieee80211_get_channel(&dev->wiphy,
					     survey.channel->center_freq);
		if (!chan || chan->flags & IEEE80211_CHAN_DISABLED) {
			survey_idx++;
			continue;
		}

		if (nl80211_send_survey(skb,
				NETLINK_CB(cb->skb).pid,
				cb->nlh->nlmsg_seq, NLM_F_MULTI,
				netdev,
				&survey) < 0)
			goto out;
		survey_idx++;
	}

 out:
	cb->args[1] = survey_idx;
	res = skb->len;
 out_err:
	nl80211_finish_netdev_dump(dev);
	return res;
}

static bool nl80211_valid_auth_type(enum nl80211_auth_type auth_type)
{
	return auth_type <= NL80211_AUTHTYPE_MAX;
}

static bool nl80211_valid_wpa_versions(u32 wpa_versions)
{
	return !(wpa_versions & ~(NL80211_WPA_VERSION_1 |
				  NL80211_WPA_VERSION_2));
}

static int nl80211_authenticate(struct sk_buff *skb, struct genl_info *info)
{
	struct cfg80211_registered_device *rdev = info->user_ptr[0];
	struct net_device *dev = info->user_ptr[1];
	struct ieee80211_channel *chan;
	const u8 *bssid, *ssid, *ie = NULL;
	int err, ssid_len, ie_len = 0;
	enum nl80211_auth_type auth_type;
	struct key_parse key;
	bool local_state_change;

	if (!is_valid_ie_attr(info->attrs[NL80211_ATTR_IE]))
		return -EINVAL;

	if (!info->attrs[NL80211_ATTR_MAC])
		return -EINVAL;

	if (!info->attrs[NL80211_ATTR_AUTH_TYPE])
		return -EINVAL;

	if (!info->attrs[NL80211_ATTR_SSID])
		return -EINVAL;

	if (!info->attrs[NL80211_ATTR_WIPHY_FREQ])
		return -EINVAL;

	err = nl80211_parse_key(info, &key);
	if (err)
		return err;

	if (key.idx >= 0) {
		if (key.type != -1 && key.type != NL80211_KEYTYPE_GROUP)
			return -EINVAL;
		if (!key.p.key || !key.p.key_len)
			return -EINVAL;
		if ((key.p.cipher != WLAN_CIPHER_SUITE_WEP40 ||
		     key.p.key_len != WLAN_KEY_LEN_WEP40) &&
		    (key.p.cipher != WLAN_CIPHER_SUITE_WEP104 ||
		     key.p.key_len != WLAN_KEY_LEN_WEP104))
			return -EINVAL;
		if (key.idx > 4)
			return -EINVAL;
	} else {
		key.p.key_len = 0;
		key.p.key = NULL;
	}

	if (key.idx >= 0) {
		int i;
		bool ok = false;
		for (i = 0; i < rdev->wiphy.n_cipher_suites; i++) {
			if (key.p.cipher == rdev->wiphy.cipher_suites[i]) {
				ok = true;
				break;
			}
		}
		if (!ok)
			return -EINVAL;
	}

	if (!rdev->ops->auth)
		return -EOPNOTSUPP;

	if (dev->ieee80211_ptr->iftype != NL80211_IFTYPE_STATION &&
	    dev->ieee80211_ptr->iftype != NL80211_IFTYPE_P2P_CLIENT)
		return -EOPNOTSUPP;

	bssid = nla_data(info->attrs[NL80211_ATTR_MAC]);
	chan = ieee80211_get_channel(&rdev->wiphy,
		nla_get_u32(info->attrs[NL80211_ATTR_WIPHY_FREQ]));
	if (!chan || (chan->flags & IEEE80211_CHAN_DISABLED))
		return -EINVAL;

	ssid = nla_data(info->attrs[NL80211_ATTR_SSID]);
	ssid_len = nla_len(info->attrs[NL80211_ATTR_SSID]);

	if (info->attrs[NL80211_ATTR_IE]) {
		ie = nla_data(info->attrs[NL80211_ATTR_IE]);
		ie_len = nla_len(info->attrs[NL80211_ATTR_IE]);
	}

	auth_type = nla_get_u32(info->attrs[NL80211_ATTR_AUTH_TYPE]);
	if (!nl80211_valid_auth_type(auth_type))
		return -EINVAL;

	local_state_change = !!info->attrs[NL80211_ATTR_LOCAL_STATE_CHANGE];

	/*
	 * Since we no longer track auth state, ignore
	 * requests to only change local state.
	 */
	if (local_state_change)
		return 0;

	return cfg80211_mlme_auth(rdev, dev, chan, auth_type, bssid,
				  ssid, ssid_len, ie, ie_len,
				  key.p.key, key.p.key_len, key.idx);
}

static int nl80211_crypto_settings(struct cfg80211_registered_device *rdev,
				   struct genl_info *info,
				   struct cfg80211_crypto_settings *settings,
				   int cipher_limit)
{
	memset(settings, 0, sizeof(*settings));

	settings->control_port = info->attrs[NL80211_ATTR_CONTROL_PORT];

	if (info->attrs[NL80211_ATTR_CONTROL_PORT_ETHERTYPE]) {
		u16 proto;
		proto = nla_get_u16(
			info->attrs[NL80211_ATTR_CONTROL_PORT_ETHERTYPE]);
		settings->control_port_ethertype = cpu_to_be16(proto);
		if (!(rdev->wiphy.flags & WIPHY_FLAG_CONTROL_PORT_PROTOCOL) &&
		    proto != ETH_P_PAE)
			return -EINVAL;
		if (info->attrs[NL80211_ATTR_CONTROL_PORT_NO_ENCRYPT])
			settings->control_port_no_encrypt = true;
	} else
		settings->control_port_ethertype = cpu_to_be16(ETH_P_PAE);

	if (info->attrs[NL80211_ATTR_CIPHER_SUITES_PAIRWISE]) {
		void *data;
		int len, i;

		data = nla_data(info->attrs[NL80211_ATTR_CIPHER_SUITES_PAIRWISE]);
		len = nla_len(info->attrs[NL80211_ATTR_CIPHER_SUITES_PAIRWISE]);
		settings->n_ciphers_pairwise = len / sizeof(u32);

		if (len % sizeof(u32))
			return -EINVAL;

		if (settings->n_ciphers_pairwise > cipher_limit)
			return -EINVAL;

		memcpy(settings->ciphers_pairwise, data, len);

		for (i = 0; i < settings->n_ciphers_pairwise; i++)
			if (!cfg80211_supported_cipher_suite(
					&rdev->wiphy,
					settings->ciphers_pairwise[i]))
				return -EINVAL;
	}

	if (info->attrs[NL80211_ATTR_CIPHER_SUITE_GROUP]) {
		settings->cipher_group =
			nla_get_u32(info->attrs[NL80211_ATTR_CIPHER_SUITE_GROUP]);
		if (!cfg80211_supported_cipher_suite(&rdev->wiphy,
						     settings->cipher_group))
			return -EINVAL;
	}

	if (info->attrs[NL80211_ATTR_WPA_VERSIONS]) {
		settings->wpa_versions =
			nla_get_u32(info->attrs[NL80211_ATTR_WPA_VERSIONS]);
		if (!nl80211_valid_wpa_versions(settings->wpa_versions))
			return -EINVAL;
	}

	if (info->attrs[NL80211_ATTR_AKM_SUITES]) {
		void *data;
		int len;

		data = nla_data(info->attrs[NL80211_ATTR_AKM_SUITES]);
		len = nla_len(info->attrs[NL80211_ATTR_AKM_SUITES]);
		settings->n_akm_suites = len / sizeof(u32);

		if (len % sizeof(u32))
			return -EINVAL;

		if (settings->n_akm_suites > NL80211_MAX_NR_AKM_SUITES)
			return -EINVAL;

		memcpy(settings->akm_suites, data, len);
	}

	return 0;
}

static int nl80211_associate(struct sk_buff *skb, struct genl_info *info)
{
	struct cfg80211_registered_device *rdev = info->user_ptr[0];
	struct net_device *dev = info->user_ptr[1];
	struct cfg80211_crypto_settings crypto;
	struct ieee80211_channel *chan;
	const u8 *bssid, *ssid, *ie = NULL, *prev_bssid = NULL;
	int err, ssid_len, ie_len = 0;
	bool use_mfp = false;
	u32 flags = 0;
	struct ieee80211_ht_cap *ht_capa = NULL;
	struct ieee80211_ht_cap *ht_capa_mask = NULL;

	if (!is_valid_ie_attr(info->attrs[NL80211_ATTR_IE]))
		return -EINVAL;

	if (!info->attrs[NL80211_ATTR_MAC] ||
	    !info->attrs[NL80211_ATTR_SSID] ||
	    !info->attrs[NL80211_ATTR_WIPHY_FREQ])
		return -EINVAL;

	if (!rdev->ops->assoc)
		return -EOPNOTSUPP;

	if (dev->ieee80211_ptr->iftype != NL80211_IFTYPE_STATION &&
	    dev->ieee80211_ptr->iftype != NL80211_IFTYPE_P2P_CLIENT)
		return -EOPNOTSUPP;

	bssid = nla_data(info->attrs[NL80211_ATTR_MAC]);

	chan = ieee80211_get_channel(&rdev->wiphy,
		nla_get_u32(info->attrs[NL80211_ATTR_WIPHY_FREQ]));
	if (!chan || (chan->flags & IEEE80211_CHAN_DISABLED))
		return -EINVAL;

	ssid = nla_data(info->attrs[NL80211_ATTR_SSID]);
	ssid_len = nla_len(info->attrs[NL80211_ATTR_SSID]);

	if (info->attrs[NL80211_ATTR_IE]) {
		ie = nla_data(info->attrs[NL80211_ATTR_IE]);
		ie_len = nla_len(info->attrs[NL80211_ATTR_IE]);
	}

	if (info->attrs[NL80211_ATTR_USE_MFP]) {
		enum nl80211_mfp mfp =
			nla_get_u32(info->attrs[NL80211_ATTR_USE_MFP]);
		if (mfp == NL80211_MFP_REQUIRED)
			use_mfp = true;
		else if (mfp != NL80211_MFP_NO)
			return -EINVAL;
	}

	if (info->attrs[NL80211_ATTR_PREV_BSSID])
		prev_bssid = nla_data(info->attrs[NL80211_ATTR_PREV_BSSID]);

	if (nla_get_flag(info->attrs[NL80211_ATTR_DISABLE_HT]))
		flags |= ASSOC_REQ_DISABLE_HT;

	if (info->attrs[NL80211_ATTR_HT_CAPABILITY_MASK])
		ht_capa_mask =
			nla_data(info->attrs[NL80211_ATTR_HT_CAPABILITY_MASK]);

	if (info->attrs[NL80211_ATTR_HT_CAPABILITY]) {
		if (!ht_capa_mask)
			return -EINVAL;
		ht_capa = nla_data(info->attrs[NL80211_ATTR_HT_CAPABILITY]);
	}

	err = nl80211_crypto_settings(rdev, info, &crypto, 1);
	if (!err)
		err = cfg80211_mlme_assoc(rdev, dev, chan, bssid, prev_bssid,
					  ssid, ssid_len, ie, ie_len, use_mfp,
					  &crypto, flags, ht_capa,
					  ht_capa_mask);

	return err;
}

static int nl80211_deauthenticate(struct sk_buff *skb, struct genl_info *info)
{
	struct cfg80211_registered_device *rdev = info->user_ptr[0];
	struct net_device *dev = info->user_ptr[1];
	const u8 *ie = NULL, *bssid;
	int ie_len = 0;
	u16 reason_code;
	bool local_state_change;

	if (!is_valid_ie_attr(info->attrs[NL80211_ATTR_IE]))
		return -EINVAL;

	if (!info->attrs[NL80211_ATTR_MAC])
		return -EINVAL;

	if (!info->attrs[NL80211_ATTR_REASON_CODE])
		return -EINVAL;

	if (!rdev->ops->deauth)
		return -EOPNOTSUPP;

	if (dev->ieee80211_ptr->iftype != NL80211_IFTYPE_STATION &&
	    dev->ieee80211_ptr->iftype != NL80211_IFTYPE_P2P_CLIENT)
		return -EOPNOTSUPP;

	bssid = nla_data(info->attrs[NL80211_ATTR_MAC]);

	reason_code = nla_get_u16(info->attrs[NL80211_ATTR_REASON_CODE]);
	if (reason_code == 0) {
		/* Reason Code 0 is reserved */
		return -EINVAL;
	}

	if (info->attrs[NL80211_ATTR_IE]) {
		ie = nla_data(info->attrs[NL80211_ATTR_IE]);
		ie_len = nla_len(info->attrs[NL80211_ATTR_IE]);
	}

	local_state_change = !!info->attrs[NL80211_ATTR_LOCAL_STATE_CHANGE];

	return cfg80211_mlme_deauth(rdev, dev, bssid, ie, ie_len, reason_code,
				    local_state_change);
}

static int nl80211_disassociate(struct sk_buff *skb, struct genl_info *info)
{
	struct cfg80211_registered_device *rdev = info->user_ptr[0];
	struct net_device *dev = info->user_ptr[1];
	const u8 *ie = NULL, *bssid;
	int ie_len = 0;
	u16 reason_code;
	bool local_state_change;

	if (!is_valid_ie_attr(info->attrs[NL80211_ATTR_IE]))
		return -EINVAL;

	if (!info->attrs[NL80211_ATTR_MAC])
		return -EINVAL;

	if (!info->attrs[NL80211_ATTR_REASON_CODE])
		return -EINVAL;

	if (!rdev->ops->disassoc)
		return -EOPNOTSUPP;

	if (dev->ieee80211_ptr->iftype != NL80211_IFTYPE_STATION &&
	    dev->ieee80211_ptr->iftype != NL80211_IFTYPE_P2P_CLIENT)
		return -EOPNOTSUPP;

	bssid = nla_data(info->attrs[NL80211_ATTR_MAC]);

	reason_code = nla_get_u16(info->attrs[NL80211_ATTR_REASON_CODE]);
	if (reason_code == 0) {
		/* Reason Code 0 is reserved */
		return -EINVAL;
	}

	if (info->attrs[NL80211_ATTR_IE]) {
		ie = nla_data(info->attrs[NL80211_ATTR_IE]);
		ie_len = nla_len(info->attrs[NL80211_ATTR_IE]);
	}

	local_state_change = !!info->attrs[NL80211_ATTR_LOCAL_STATE_CHANGE];

	return cfg80211_mlme_disassoc(rdev, dev, bssid, ie, ie_len, reason_code,
				      local_state_change);
}

static bool
nl80211_parse_mcast_rate(struct cfg80211_registered_device *rdev,
			 int mcast_rate[IEEE80211_NUM_BANDS],
			 int rateval)
{
	struct wiphy *wiphy = &rdev->wiphy;
	bool found = false;
	int band, i;

	for (band = 0; band < IEEE80211_NUM_BANDS; band++) {
		struct ieee80211_supported_band *sband;

		sband = wiphy->bands[band];
		if (!sband)
			continue;

		for (i = 0; i < sband->n_bitrates; i++) {
			if (sband->bitrates[i].bitrate == rateval) {
				mcast_rate[band] = i + 1;
				found = true;
				break;
			}
		}
	}

	return found;
}

static int nl80211_join_ibss(struct sk_buff *skb, struct genl_info *info)
{
	struct cfg80211_registered_device *rdev = info->user_ptr[0];
	struct net_device *dev = info->user_ptr[1];
	struct cfg80211_ibss_params ibss;
	struct wiphy *wiphy;
	struct cfg80211_cached_keys *connkeys = NULL;
	int err;

	memset(&ibss, 0, sizeof(ibss));

	if (!is_valid_ie_attr(info->attrs[NL80211_ATTR_IE]))
		return -EINVAL;

	if (!info->attrs[NL80211_ATTR_WIPHY_FREQ] ||
	    !info->attrs[NL80211_ATTR_SSID] ||
	    !nla_len(info->attrs[NL80211_ATTR_SSID]))
		return -EINVAL;

	ibss.beacon_interval = 100;

	if (info->attrs[NL80211_ATTR_BEACON_INTERVAL]) {
		ibss.beacon_interval =
			nla_get_u32(info->attrs[NL80211_ATTR_BEACON_INTERVAL]);
		if (ibss.beacon_interval < 1 || ibss.beacon_interval > 10000)
			return -EINVAL;
	}

	if (!rdev->ops->join_ibss)
		return -EOPNOTSUPP;

	if (dev->ieee80211_ptr->iftype != NL80211_IFTYPE_ADHOC)
		return -EOPNOTSUPP;

	wiphy = &rdev->wiphy;

	if (info->attrs[NL80211_ATTR_MAC]) {
		ibss.bssid = nla_data(info->attrs[NL80211_ATTR_MAC]);

		if (!is_valid_ether_addr(ibss.bssid))
			return -EINVAL;
	}
	ibss.ssid = nla_data(info->attrs[NL80211_ATTR_SSID]);
	ibss.ssid_len = nla_len(info->attrs[NL80211_ATTR_SSID]);

	if (info->attrs[NL80211_ATTR_IE]) {
		ibss.ie = nla_data(info->attrs[NL80211_ATTR_IE]);
		ibss.ie_len = nla_len(info->attrs[NL80211_ATTR_IE]);
	}

	if (info->attrs[NL80211_ATTR_WIPHY_CHANNEL_TYPE]) {
		enum nl80211_channel_type channel_type;

		channel_type = nla_get_u32(
				info->attrs[NL80211_ATTR_WIPHY_CHANNEL_TYPE]);
		if (channel_type != NL80211_CHAN_NO_HT &&
		    channel_type != NL80211_CHAN_HT20 &&
		    channel_type != NL80211_CHAN_HT40MINUS &&
		    channel_type != NL80211_CHAN_HT40PLUS)
			return -EINVAL;

		if (channel_type != NL80211_CHAN_NO_HT &&
		    !(wiphy->features & NL80211_FEATURE_HT_IBSS))
			return -EINVAL;

		ibss.channel_type = channel_type;
	} else {
		ibss.channel_type = NL80211_CHAN_NO_HT;
	}

	ibss.channel = rdev_freq_to_chan(rdev,
		nla_get_u32(info->attrs[NL80211_ATTR_WIPHY_FREQ]),
		ibss.channel_type);
	if (!ibss.channel ||
	    ibss.channel->flags & IEEE80211_CHAN_NO_IBSS ||
	    ibss.channel->flags & IEEE80211_CHAN_DISABLED)
		return -EINVAL;

	/* Both channels should be able to initiate communication */
	if ((ibss.channel_type == NL80211_CHAN_HT40PLUS ||
	     ibss.channel_type == NL80211_CHAN_HT40MINUS) &&
	    !cfg80211_can_beacon_sec_chan(&rdev->wiphy, ibss.channel,
					  ibss.channel_type))
		return -EINVAL;

	ibss.channel_fixed = !!info->attrs[NL80211_ATTR_FREQ_FIXED];
	ibss.privacy = !!info->attrs[NL80211_ATTR_PRIVACY];

	if (info->attrs[NL80211_ATTR_BSS_BASIC_RATES]) {
		u8 *rates =
			nla_data(info->attrs[NL80211_ATTR_BSS_BASIC_RATES]);
		int n_rates =
			nla_len(info->attrs[NL80211_ATTR_BSS_BASIC_RATES]);
		struct ieee80211_supported_band *sband =
			wiphy->bands[ibss.channel->band];

		err = ieee80211_get_ratemask(sband, rates, n_rates,
					     &ibss.basic_rates);
		if (err)
			return err;
	}

	if (info->attrs[NL80211_ATTR_MCAST_RATE] &&
	    !nl80211_parse_mcast_rate(rdev, ibss.mcast_rate,
			nla_get_u32(info->attrs[NL80211_ATTR_MCAST_RATE])))
		return -EINVAL;

	if (ibss.privacy && info->attrs[NL80211_ATTR_KEYS]) {
		connkeys = nl80211_parse_connkeys(rdev,
					info->attrs[NL80211_ATTR_KEYS]);
		if (IS_ERR(connkeys))
			return PTR_ERR(connkeys);
	}

	ibss.control_port =
		nla_get_flag(info->attrs[NL80211_ATTR_CONTROL_PORT]);

	err = cfg80211_join_ibss(rdev, dev, &ibss, connkeys);
	if (err)
		kfree(connkeys);
	return err;
}

static int nl80211_leave_ibss(struct sk_buff *skb, struct genl_info *info)
{
	struct cfg80211_registered_device *rdev = info->user_ptr[0];
	struct net_device *dev = info->user_ptr[1];

	if (!rdev->ops->leave_ibss)
		return -EOPNOTSUPP;

	if (dev->ieee80211_ptr->iftype != NL80211_IFTYPE_ADHOC)
		return -EOPNOTSUPP;

	return cfg80211_leave_ibss(rdev, dev, false);
}

#ifdef CONFIG_NL80211_TESTMODE
static struct genl_multicast_group nl80211_testmode_mcgrp = {
	.name = "testmode",
};

static int nl80211_testmode_do(struct sk_buff *skb, struct genl_info *info)
{
	struct cfg80211_registered_device *rdev = info->user_ptr[0];
	int err;

	if (!info->attrs[NL80211_ATTR_TESTDATA])
		return -EINVAL;

	err = -EOPNOTSUPP;
	if (rdev->ops->testmode_cmd) {
		rdev->testmode_info = info;
		err = rdev->ops->testmode_cmd(&rdev->wiphy,
				nla_data(info->attrs[NL80211_ATTR_TESTDATA]),
				nla_len(info->attrs[NL80211_ATTR_TESTDATA]));
		rdev->testmode_info = NULL;
	}

	return err;
}

static int nl80211_testmode_dump(struct sk_buff *skb,
				 struct netlink_callback *cb)
{
	struct cfg80211_registered_device *rdev;
	int err;
	long phy_idx;
	void *data = NULL;
	int data_len = 0;

	if (cb->args[0]) {
		/*
		 * 0 is a valid index, but not valid for args[0],
		 * so we need to offset by 1.
		 */
		phy_idx = cb->args[0] - 1;
	} else {
		err = nlmsg_parse(cb->nlh, GENL_HDRLEN + nl80211_fam.hdrsize,
				  nl80211_fam.attrbuf, nl80211_fam.maxattr,
				  nl80211_policy);
		if (err)
			return err;
		if (nl80211_fam.attrbuf[NL80211_ATTR_WIPHY]) {
			phy_idx = nla_get_u32(
				nl80211_fam.attrbuf[NL80211_ATTR_WIPHY]);
		} else {
			struct net_device *netdev;

			err = get_rdev_dev_by_ifindex(sock_net(skb->sk),
						      nl80211_fam.attrbuf,
						      &rdev, &netdev);
			if (err)
				return err;
			dev_put(netdev);
			phy_idx = rdev->wiphy_idx;
			cfg80211_unlock_rdev(rdev);
		}
		if (nl80211_fam.attrbuf[NL80211_ATTR_TESTDATA])
			cb->args[1] =
				(long)nl80211_fam.attrbuf[NL80211_ATTR_TESTDATA];
	}

	if (cb->args[1]) {
		data = nla_data((void *)cb->args[1]);
		data_len = nla_len((void *)cb->args[1]);
	}

	mutex_lock(&cfg80211_mutex);
	rdev = cfg80211_rdev_by_wiphy_idx(phy_idx);
	if (!rdev) {
		mutex_unlock(&cfg80211_mutex);
		return -ENOENT;
	}
	cfg80211_lock_rdev(rdev);
	mutex_unlock(&cfg80211_mutex);

	if (!rdev->ops->testmode_dump) {
		err = -EOPNOTSUPP;
		goto out_err;
	}

	while (1) {
		void *hdr = nl80211hdr_put(skb, NETLINK_CB(cb->skb).pid,
					   cb->nlh->nlmsg_seq, NLM_F_MULTI,
					   NL80211_CMD_TESTMODE);
		struct nlattr *tmdata;

		if (nla_put_u32(skb, NL80211_ATTR_WIPHY, phy_idx) < 0) {
			genlmsg_cancel(skb, hdr);
			break;
		}

		tmdata = nla_nest_start(skb, NL80211_ATTR_TESTDATA);
		if (!tmdata) {
			genlmsg_cancel(skb, hdr);
			break;
		}
		err = rdev->ops->testmode_dump(&rdev->wiphy, skb, cb,
					       data, data_len);
		nla_nest_end(skb, tmdata);

		if (err == -ENOBUFS || err == -ENOENT) {
			genlmsg_cancel(skb, hdr);
			break;
		} else if (err) {
			genlmsg_cancel(skb, hdr);
			goto out_err;
		}

		genlmsg_end(skb, hdr);
	}

	err = skb->len;
	/* see above */
	cb->args[0] = phy_idx + 1;
 out_err:
	cfg80211_unlock_rdev(rdev);
	return err;
}

static struct sk_buff *
__cfg80211_testmode_alloc_skb(struct cfg80211_registered_device *rdev,
			      int approxlen, u32 pid, u32 seq, gfp_t gfp)
{
	struct sk_buff *skb;
	void *hdr;
	struct nlattr *data;

	skb = nlmsg_new(approxlen + 100, gfp);
	if (!skb)
		return NULL;

	hdr = nl80211hdr_put(skb, pid, seq, 0, NL80211_CMD_TESTMODE);
	if (!hdr) {
		kfree_skb(skb);
		return NULL;
	}

	NLA_PUT_U32(skb, NL80211_ATTR_WIPHY, rdev->wiphy_idx);
	data = nla_nest_start(skb, NL80211_ATTR_TESTDATA);

	((void **)skb->cb)[0] = rdev;
	((void **)skb->cb)[1] = hdr;
	((void **)skb->cb)[2] = data;

	return skb;

 nla_put_failure:
	kfree_skb(skb);
	return NULL;
}

struct sk_buff *cfg80211_testmode_alloc_reply_skb(struct wiphy *wiphy,
						  int approxlen)
{
	struct cfg80211_registered_device *rdev = wiphy_to_dev(wiphy);

	if (WARN_ON(!rdev->testmode_info))
		return NULL;

	return __cfg80211_testmode_alloc_skb(rdev, approxlen,
				rdev->testmode_info->snd_pid,
				rdev->testmode_info->snd_seq,
				GFP_KERNEL);
}
EXPORT_SYMBOL(cfg80211_testmode_alloc_reply_skb);

int cfg80211_testmode_reply(struct sk_buff *skb)
{
	struct cfg80211_registered_device *rdev = ((void **)skb->cb)[0];
	void *hdr = ((void **)skb->cb)[1];
	struct nlattr *data = ((void **)skb->cb)[2];

	if (WARN_ON(!rdev->testmode_info)) {
		kfree_skb(skb);
		return -EINVAL;
	}

	nla_nest_end(skb, data);
	genlmsg_end(skb, hdr);
	return genlmsg_reply(skb, rdev->testmode_info);
}
EXPORT_SYMBOL(cfg80211_testmode_reply);

struct sk_buff *cfg80211_testmode_alloc_event_skb(struct wiphy *wiphy,
						  int approxlen, gfp_t gfp)
{
	struct cfg80211_registered_device *rdev = wiphy_to_dev(wiphy);

	return __cfg80211_testmode_alloc_skb(rdev, approxlen, 0, 0, gfp);
}
EXPORT_SYMBOL(cfg80211_testmode_alloc_event_skb);

void cfg80211_testmode_event(struct sk_buff *skb, gfp_t gfp)
{
	struct cfg80211_registered_device *rdev = ((void **)skb->cb)[0];
	void *hdr = ((void **)skb->cb)[1];
	struct nlattr *data = ((void **)skb->cb)[2];

	nla_nest_end(skb, data);
	genlmsg_end(skb, hdr);
	genlmsg_multicast_netns(wiphy_net(&rdev->wiphy), skb, 0,
				nl80211_testmode_mcgrp.id, gfp);
}
EXPORT_SYMBOL(cfg80211_testmode_event);
#endif

static int nl80211_connect(struct sk_buff *skb, struct genl_info *info)
{
	struct cfg80211_registered_device *rdev = info->user_ptr[0];
	struct net_device *dev = info->user_ptr[1];
	struct cfg80211_connect_params connect;
	struct wiphy *wiphy;
	struct cfg80211_cached_keys *connkeys = NULL;
	int err;

	memset(&connect, 0, sizeof(connect));

	if (!is_valid_ie_attr(info->attrs[NL80211_ATTR_IE]))
		return -EINVAL;

	if (!info->attrs[NL80211_ATTR_SSID] ||
	    !nla_len(info->attrs[NL80211_ATTR_SSID]))
		return -EINVAL;

	if (info->attrs[NL80211_ATTR_AUTH_TYPE]) {
		connect.auth_type =
			nla_get_u32(info->attrs[NL80211_ATTR_AUTH_TYPE]);
		if (!nl80211_valid_auth_type(connect.auth_type))
			return -EINVAL;
	} else
		connect.auth_type = NL80211_AUTHTYPE_AUTOMATIC;

	connect.privacy = info->attrs[NL80211_ATTR_PRIVACY];

	err = nl80211_crypto_settings(rdev, info, &connect.crypto,
				      NL80211_MAX_NR_CIPHER_SUITES);
	if (err)
		return err;

	if (dev->ieee80211_ptr->iftype != NL80211_IFTYPE_STATION &&
	    dev->ieee80211_ptr->iftype != NL80211_IFTYPE_P2P_CLIENT)
		return -EOPNOTSUPP;

	wiphy = &rdev->wiphy;

	connect.bg_scan_period = -1;
	if (info->attrs[NL80211_ATTR_BG_SCAN_PERIOD] &&
		(wiphy->flags & WIPHY_FLAG_SUPPORTS_FW_ROAM)) {
		connect.bg_scan_period =
			nla_get_u16(info->attrs[NL80211_ATTR_BG_SCAN_PERIOD]);
	}

	if (info->attrs[NL80211_ATTR_MAC])
		connect.bssid = nla_data(info->attrs[NL80211_ATTR_MAC]);
	connect.ssid = nla_data(info->attrs[NL80211_ATTR_SSID]);
	connect.ssid_len = nla_len(info->attrs[NL80211_ATTR_SSID]);

	if (info->attrs[NL80211_ATTR_IE]) {
		connect.ie = nla_data(info->attrs[NL80211_ATTR_IE]);
		connect.ie_len = nla_len(info->attrs[NL80211_ATTR_IE]);
	}

	if (info->attrs[NL80211_ATTR_WIPHY_FREQ]) {
		connect.channel =
			ieee80211_get_channel(wiphy,
			    nla_get_u32(info->attrs[NL80211_ATTR_WIPHY_FREQ]));
		if (!connect.channel ||
		    connect.channel->flags & IEEE80211_CHAN_DISABLED)
			return -EINVAL;
	}

	if (connect.privacy && info->attrs[NL80211_ATTR_KEYS]) {
		connkeys = nl80211_parse_connkeys(rdev,
					info->attrs[NL80211_ATTR_KEYS]);
		if (IS_ERR(connkeys))
			return PTR_ERR(connkeys);
	}

	if (nla_get_flag(info->attrs[NL80211_ATTR_DISABLE_HT]))
		connect.flags |= ASSOC_REQ_DISABLE_HT;

	if (info->attrs[NL80211_ATTR_HT_CAPABILITY_MASK])
		memcpy(&connect.ht_capa_mask,
		       nla_data(info->attrs[NL80211_ATTR_HT_CAPABILITY_MASK]),
		       sizeof(connect.ht_capa_mask));

	if (info->attrs[NL80211_ATTR_HT_CAPABILITY]) {
		if (!info->attrs[NL80211_ATTR_HT_CAPABILITY_MASK])
			return -EINVAL;
		memcpy(&connect.ht_capa,
		       nla_data(info->attrs[NL80211_ATTR_HT_CAPABILITY]),
		       sizeof(connect.ht_capa));
	}

	err = cfg80211_connect(rdev, dev, &connect, connkeys);
	if (err)
		kfree(connkeys);
	return err;
}

static int nl80211_disconnect(struct sk_buff *skb, struct genl_info *info)
{
	struct cfg80211_registered_device *rdev = info->user_ptr[0];
	struct net_device *dev = info->user_ptr[1];
	u16 reason;

	if (!info->attrs[NL80211_ATTR_REASON_CODE])
		reason = WLAN_REASON_DEAUTH_LEAVING;
	else
		reason = nla_get_u16(info->attrs[NL80211_ATTR_REASON_CODE]);

	if (reason == 0)
		return -EINVAL;

	if (dev->ieee80211_ptr->iftype != NL80211_IFTYPE_STATION &&
	    dev->ieee80211_ptr->iftype != NL80211_IFTYPE_P2P_CLIENT)
		return -EOPNOTSUPP;

	return cfg80211_disconnect(rdev, dev, reason, true);
}

static int nl80211_wiphy_netns(struct sk_buff *skb, struct genl_info *info)
{
	struct cfg80211_registered_device *rdev = info->user_ptr[0];
	struct net *net;
	int err;
	u32 pid;

	if (!info->attrs[NL80211_ATTR_PID])
		return -EINVAL;

	pid = nla_get_u32(info->attrs[NL80211_ATTR_PID]);

	net = get_net_ns_by_pid(pid);
	if (IS_ERR(net))
		return PTR_ERR(net);

	err = 0;

	/* check if anything to do */
	if (!net_eq(wiphy_net(&rdev->wiphy), net))
		err = cfg80211_switch_netns(rdev, net);

	put_net(net);
	return err;
}

static int nl80211_setdel_pmksa(struct sk_buff *skb, struct genl_info *info)
{
	struct cfg80211_registered_device *rdev = info->user_ptr[0];
	int (*rdev_ops)(struct wiphy *wiphy, struct net_device *dev,
			struct cfg80211_pmksa *pmksa) = NULL;
	struct net_device *dev = info->user_ptr[1];
	struct cfg80211_pmksa pmksa;

	memset(&pmksa, 0, sizeof(struct cfg80211_pmksa));

	if (!info->attrs[NL80211_ATTR_MAC])
		return -EINVAL;

	if (!info->attrs[NL80211_ATTR_PMKID])
		return -EINVAL;

	pmksa.pmkid = nla_data(info->attrs[NL80211_ATTR_PMKID]);
	pmksa.bssid = nla_data(info->attrs[NL80211_ATTR_MAC]);

	if (dev->ieee80211_ptr->iftype != NL80211_IFTYPE_STATION &&
	    dev->ieee80211_ptr->iftype != NL80211_IFTYPE_P2P_CLIENT)
		return -EOPNOTSUPP;

	switch (info->genlhdr->cmd) {
	case NL80211_CMD_SET_PMKSA:
		rdev_ops = rdev->ops->set_pmksa;
		break;
	case NL80211_CMD_DEL_PMKSA:
		rdev_ops = rdev->ops->del_pmksa;
		break;
	default:
		WARN_ON(1);
		break;
	}

	if (!rdev_ops)
		return -EOPNOTSUPP;

	return rdev_ops(&rdev->wiphy, dev, &pmksa);
}

static int nl80211_flush_pmksa(struct sk_buff *skb, struct genl_info *info)
{
	struct cfg80211_registered_device *rdev = info->user_ptr[0];
	struct net_device *dev = info->user_ptr[1];

	if (dev->ieee80211_ptr->iftype != NL80211_IFTYPE_STATION &&
	    dev->ieee80211_ptr->iftype != NL80211_IFTYPE_P2P_CLIENT)
		return -EOPNOTSUPP;

	if (!rdev->ops->flush_pmksa)
		return -EOPNOTSUPP;

	return rdev->ops->flush_pmksa(&rdev->wiphy, dev);
}

static int nl80211_tdls_mgmt(struct sk_buff *skb, struct genl_info *info)
{
	struct cfg80211_registered_device *rdev = info->user_ptr[0];
	struct net_device *dev = info->user_ptr[1];
	u8 action_code, dialog_token;
	u16 status_code;
	u8 *peer;

	if (!(rdev->wiphy.flags & WIPHY_FLAG_SUPPORTS_TDLS) ||
	    !rdev->ops->tdls_mgmt)
		return -EOPNOTSUPP;

	if (!info->attrs[NL80211_ATTR_TDLS_ACTION] ||
	    !info->attrs[NL80211_ATTR_STATUS_CODE] ||
	    !info->attrs[NL80211_ATTR_TDLS_DIALOG_TOKEN] ||
	    !info->attrs[NL80211_ATTR_IE] ||
	    !info->attrs[NL80211_ATTR_MAC])
		return -EINVAL;

	peer = nla_data(info->attrs[NL80211_ATTR_MAC]);
	action_code = nla_get_u8(info->attrs[NL80211_ATTR_TDLS_ACTION]);
	status_code = nla_get_u16(info->attrs[NL80211_ATTR_STATUS_CODE]);
	dialog_token = nla_get_u8(info->attrs[NL80211_ATTR_TDLS_DIALOG_TOKEN]);

	return rdev->ops->tdls_mgmt(&rdev->wiphy, dev, peer, action_code,
				    dialog_token, status_code,
				    nla_data(info->attrs[NL80211_ATTR_IE]),
				    nla_len(info->attrs[NL80211_ATTR_IE]));
}

static int nl80211_tdls_oper(struct sk_buff *skb, struct genl_info *info)
{
	struct cfg80211_registered_device *rdev = info->user_ptr[0];
	struct net_device *dev = info->user_ptr[1];
	enum nl80211_tdls_operation operation;
	u8 *peer;

	if (!(rdev->wiphy.flags & WIPHY_FLAG_SUPPORTS_TDLS) ||
	    !rdev->ops->tdls_oper)
		return -EOPNOTSUPP;

	if (!info->attrs[NL80211_ATTR_TDLS_OPERATION] ||
	    !info->attrs[NL80211_ATTR_MAC])
		return -EINVAL;

	operation = nla_get_u8(info->attrs[NL80211_ATTR_TDLS_OPERATION]);
	peer = nla_data(info->attrs[NL80211_ATTR_MAC]);

	return rdev->ops->tdls_oper(&rdev->wiphy, dev, peer, operation);
}

static int nl80211_remain_on_channel(struct sk_buff *skb,
				     struct genl_info *info)
{
	struct cfg80211_registered_device *rdev = info->user_ptr[0];
	struct net_device *dev = info->user_ptr[1];
	struct ieee80211_channel *chan;
	struct sk_buff *msg;
	void *hdr;
	u64 cookie;
	enum nl80211_channel_type channel_type = NL80211_CHAN_NO_HT;
	u32 freq, duration;
	int err;

	if (!info->attrs[NL80211_ATTR_WIPHY_FREQ] ||
	    !info->attrs[NL80211_ATTR_DURATION])
		return -EINVAL;

	duration = nla_get_u32(info->attrs[NL80211_ATTR_DURATION]);

	/*
	 * We should be on that channel for at least one jiffie,
	 * and more than 5 seconds seems excessive.
	 */
	if (!duration || !msecs_to_jiffies(duration) ||
	    duration > rdev->wiphy.max_remain_on_channel_duration)
		return -EINVAL;

	if (!rdev->ops->remain_on_channel ||
	    !(rdev->wiphy.flags & WIPHY_FLAG_HAS_REMAIN_ON_CHANNEL))
		return -EOPNOTSUPP;

	if (info->attrs[NL80211_ATTR_WIPHY_CHANNEL_TYPE]) {
		channel_type = nla_get_u32(
			info->attrs[NL80211_ATTR_WIPHY_CHANNEL_TYPE]);
		if (channel_type != NL80211_CHAN_NO_HT &&
		    channel_type != NL80211_CHAN_HT20 &&
		    channel_type != NL80211_CHAN_HT40PLUS &&
		    channel_type != NL80211_CHAN_HT40MINUS)
			return -EINVAL;
	}

	freq = nla_get_u32(info->attrs[NL80211_ATTR_WIPHY_FREQ]);
	chan = rdev_freq_to_chan(rdev, freq, channel_type);
	if (chan == NULL)
		return -EINVAL;

	msg = nlmsg_new(NLMSG_DEFAULT_SIZE, GFP_KERNEL);
	if (!msg)
		return -ENOMEM;

	hdr = nl80211hdr_put(msg, info->snd_pid, info->snd_seq, 0,
			     NL80211_CMD_REMAIN_ON_CHANNEL);

	if (IS_ERR(hdr)) {
		err = PTR_ERR(hdr);
		goto free_msg;
	}

	err = rdev->ops->remain_on_channel(&rdev->wiphy, dev, chan,
					   channel_type, duration, &cookie);

	if (err)
		goto free_msg;

	NLA_PUT_U64(msg, NL80211_ATTR_COOKIE, cookie);

	genlmsg_end(msg, hdr);

	return genlmsg_reply(msg, info);

 nla_put_failure:
	err = -ENOBUFS;
 free_msg:
	nlmsg_free(msg);
	return err;
}

static int nl80211_cancel_remain_on_channel(struct sk_buff *skb,
					    struct genl_info *info)
{
	struct cfg80211_registered_device *rdev = info->user_ptr[0];
	struct net_device *dev = info->user_ptr[1];
	u64 cookie;

	if (!info->attrs[NL80211_ATTR_COOKIE])
		return -EINVAL;

	if (!rdev->ops->cancel_remain_on_channel)
		return -EOPNOTSUPP;

	cookie = nla_get_u64(info->attrs[NL80211_ATTR_COOKIE]);

	return rdev->ops->cancel_remain_on_channel(&rdev->wiphy, dev, cookie);
}

static u32 rateset_to_mask(struct ieee80211_supported_band *sband,
			   u8 *rates, u8 rates_len)
{
	u8 i;
	u32 mask = 0;

	for (i = 0; i < rates_len; i++) {
		int rate = (rates[i] & 0x7f) * 5;
		int ridx;
		for (ridx = 0; ridx < sband->n_bitrates; ridx++) {
			struct ieee80211_rate *srate =
				&sband->bitrates[ridx];
			if (rate == srate->bitrate) {
				mask |= 1 << ridx;
				break;
			}
		}
		if (ridx == sband->n_bitrates)
			return 0; /* rate not found */
	}

	return mask;
}

static bool ht_rateset_to_mask(struct ieee80211_supported_band *sband,
			       u8 *rates, u8 rates_len,
			       u8 mcs[IEEE80211_HT_MCS_MASK_LEN])
{
	u8 i;

	memset(mcs, 0, IEEE80211_HT_MCS_MASK_LEN);

	for (i = 0; i < rates_len; i++) {
		int ridx, rbit;

		ridx = rates[i] / 8;
		rbit = BIT(rates[i] % 8);

		/* check validity */
		if ((ridx < 0) || (ridx >= IEEE80211_HT_MCS_MASK_LEN))
			return false;

		/* check availability */
		if (sband->ht_cap.mcs.rx_mask[ridx] & rbit)
			mcs[ridx] |= rbit;
		else
			return false;
	}

	return true;
}

static const struct nla_policy nl80211_txattr_policy[NL80211_TXRATE_MAX + 1] = {
	[NL80211_TXRATE_LEGACY] = { .type = NLA_BINARY,
				    .len = NL80211_MAX_SUPP_RATES },
	[NL80211_TXRATE_MCS] = { .type = NLA_BINARY,
				 .len = NL80211_MAX_SUPP_HT_RATES },
};

static int nl80211_set_tx_bitrate_mask(struct sk_buff *skb,
				       struct genl_info *info)
{
	struct nlattr *tb[NL80211_TXRATE_MAX + 1];
	struct cfg80211_registered_device *rdev = info->user_ptr[0];
	struct cfg80211_bitrate_mask mask;
	int rem, i;
	struct net_device *dev = info->user_ptr[1];
	struct nlattr *tx_rates;
	struct ieee80211_supported_band *sband;

	if (info->attrs[NL80211_ATTR_TX_RATES] == NULL)
		return -EINVAL;

	if (!rdev->ops->set_bitrate_mask)
		return -EOPNOTSUPP;

	memset(&mask, 0, sizeof(mask));
	/* Default to all rates enabled */
	for (i = 0; i < IEEE80211_NUM_BANDS; i++) {
		sband = rdev->wiphy.bands[i];
		mask.control[i].legacy =
			sband ? (1 << sband->n_bitrates) - 1 : 0;
		if (sband)
			memcpy(mask.control[i].mcs,
			       sband->ht_cap.mcs.rx_mask,
			       sizeof(mask.control[i].mcs));
		else
			memset(mask.control[i].mcs, 0,
			       sizeof(mask.control[i].mcs));
	}

	/*
	 * The nested attribute uses enum nl80211_band as the index. This maps
	 * directly to the enum ieee80211_band values used in cfg80211.
	 */
	BUILD_BUG_ON(NL80211_MAX_SUPP_HT_RATES > IEEE80211_HT_MCS_MASK_LEN * 8);
	nla_for_each_nested(tx_rates, info->attrs[NL80211_ATTR_TX_RATES], rem)
	{
		enum ieee80211_band band = nla_type(tx_rates);
		if (band < 0 || band >= IEEE80211_NUM_BANDS)
			return -EINVAL;
		sband = rdev->wiphy.bands[band];
		if (sband == NULL)
			return -EINVAL;
		nla_parse(tb, NL80211_TXRATE_MAX, nla_data(tx_rates),
			  nla_len(tx_rates), nl80211_txattr_policy);
		if (tb[NL80211_TXRATE_LEGACY]) {
			mask.control[band].legacy = rateset_to_mask(
				sband,
				nla_data(tb[NL80211_TXRATE_LEGACY]),
				nla_len(tb[NL80211_TXRATE_LEGACY]));
		}
		if (tb[NL80211_TXRATE_MCS]) {
			if (!ht_rateset_to_mask(
					sband,
					nla_data(tb[NL80211_TXRATE_MCS]),
					nla_len(tb[NL80211_TXRATE_MCS]),
					mask.control[band].mcs))
				return -EINVAL;
		}

		if (mask.control[band].legacy == 0) {
			/* don't allow empty legacy rates if HT
			 * is not even supported. */
			if (!rdev->wiphy.bands[band]->ht_cap.ht_supported)
				return -EINVAL;

			for (i = 0; i < IEEE80211_HT_MCS_MASK_LEN; i++)
				if (mask.control[band].mcs[i])
					break;

			/* legacy and mcs rates may not be both empty */
			if (i == IEEE80211_HT_MCS_MASK_LEN)
				return -EINVAL;
		}
	}

	return rdev->ops->set_bitrate_mask(&rdev->wiphy, dev, NULL, &mask);
}

static int nl80211_register_mgmt(struct sk_buff *skb, struct genl_info *info)
{
	struct cfg80211_registered_device *rdev = info->user_ptr[0];
	struct net_device *dev = info->user_ptr[1];
	u16 frame_type = IEEE80211_FTYPE_MGMT | IEEE80211_STYPE_ACTION;

	if (!info->attrs[NL80211_ATTR_FRAME_MATCH])
		return -EINVAL;

	if (info->attrs[NL80211_ATTR_FRAME_TYPE])
		frame_type = nla_get_u16(info->attrs[NL80211_ATTR_FRAME_TYPE]);

	if (dev->ieee80211_ptr->iftype != NL80211_IFTYPE_STATION &&
	    dev->ieee80211_ptr->iftype != NL80211_IFTYPE_ADHOC &&
	    dev->ieee80211_ptr->iftype != NL80211_IFTYPE_P2P_CLIENT &&
	    dev->ieee80211_ptr->iftype != NL80211_IFTYPE_AP &&
	    dev->ieee80211_ptr->iftype != NL80211_IFTYPE_AP_VLAN &&
	    dev->ieee80211_ptr->iftype != NL80211_IFTYPE_MESH_POINT &&
	    dev->ieee80211_ptr->iftype != NL80211_IFTYPE_P2P_GO)
		return -EOPNOTSUPP;

	/* not much point in registering if we can't reply */
	if (!rdev->ops->mgmt_tx)
		return -EOPNOTSUPP;

	return cfg80211_mlme_register_mgmt(dev->ieee80211_ptr, info->snd_pid,
			frame_type,
			nla_data(info->attrs[NL80211_ATTR_FRAME_MATCH]),
			nla_len(info->attrs[NL80211_ATTR_FRAME_MATCH]));
}

static int nl80211_tx_mgmt(struct sk_buff *skb, struct genl_info *info)
{
	struct cfg80211_registered_device *rdev = info->user_ptr[0];
	struct net_device *dev = info->user_ptr[1];
	struct ieee80211_channel *chan;
	enum nl80211_channel_type channel_type = NL80211_CHAN_NO_HT;
	bool channel_type_valid = false;
	u32 freq;
	int err;
	void *hdr = NULL;
	u64 cookie;
	struct sk_buff *msg = NULL;
	unsigned int wait = 0;
	bool offchan, no_cck, dont_wait_for_ack;

	dont_wait_for_ack = info->attrs[NL80211_ATTR_DONT_WAIT_FOR_ACK];

	if (!info->attrs[NL80211_ATTR_FRAME] ||
	    !info->attrs[NL80211_ATTR_WIPHY_FREQ])
		return -EINVAL;

	if (!rdev->ops->mgmt_tx)
		return -EOPNOTSUPP;

	if (dev->ieee80211_ptr->iftype != NL80211_IFTYPE_STATION &&
	    dev->ieee80211_ptr->iftype != NL80211_IFTYPE_ADHOC &&
	    dev->ieee80211_ptr->iftype != NL80211_IFTYPE_P2P_CLIENT &&
	    dev->ieee80211_ptr->iftype != NL80211_IFTYPE_AP &&
	    dev->ieee80211_ptr->iftype != NL80211_IFTYPE_AP_VLAN &&
	    dev->ieee80211_ptr->iftype != NL80211_IFTYPE_MESH_POINT &&
	    dev->ieee80211_ptr->iftype != NL80211_IFTYPE_P2P_GO)
		return -EOPNOTSUPP;

	if (info->attrs[NL80211_ATTR_DURATION]) {
		if (!(rdev->wiphy.flags & WIPHY_FLAG_OFFCHAN_TX))
			return -EINVAL;
		wait = nla_get_u32(info->attrs[NL80211_ATTR_DURATION]);
	}

	if (info->attrs[NL80211_ATTR_WIPHY_CHANNEL_TYPE]) {
		channel_type = nla_get_u32(
			info->attrs[NL80211_ATTR_WIPHY_CHANNEL_TYPE]);
		if (channel_type != NL80211_CHAN_NO_HT &&
		    channel_type != NL80211_CHAN_HT20 &&
		    channel_type != NL80211_CHAN_HT40PLUS &&
		    channel_type != NL80211_CHAN_HT40MINUS)
			return -EINVAL;
		channel_type_valid = true;
	}

	offchan = info->attrs[NL80211_ATTR_OFFCHANNEL_TX_OK];

	if (offchan && !(rdev->wiphy.flags & WIPHY_FLAG_OFFCHAN_TX))
		return -EINVAL;

	no_cck = nla_get_flag(info->attrs[NL80211_ATTR_TX_NO_CCK_RATE]);

	freq = nla_get_u32(info->attrs[NL80211_ATTR_WIPHY_FREQ]);
	chan = rdev_freq_to_chan(rdev, freq, channel_type);
	if (chan == NULL)
		return -EINVAL;

	if (!dont_wait_for_ack) {
		msg = nlmsg_new(NLMSG_DEFAULT_SIZE, GFP_KERNEL);
		if (!msg)
			return -ENOMEM;

		hdr = nl80211hdr_put(msg, info->snd_pid, info->snd_seq, 0,
				     NL80211_CMD_FRAME);

		if (IS_ERR(hdr)) {
			err = PTR_ERR(hdr);
			goto free_msg;
		}
	}

	err = cfg80211_mlme_mgmt_tx(rdev, dev, chan, offchan, channel_type,
				    channel_type_valid, wait,
				    nla_data(info->attrs[NL80211_ATTR_FRAME]),
				    nla_len(info->attrs[NL80211_ATTR_FRAME]),
				    no_cck, dont_wait_for_ack, &cookie);
	if (err)
		goto free_msg;

	if (msg) {
		NLA_PUT_U64(msg, NL80211_ATTR_COOKIE, cookie);

		genlmsg_end(msg, hdr);
		return genlmsg_reply(msg, info);
	}

	return 0;

 nla_put_failure:
	err = -ENOBUFS;
 free_msg:
	nlmsg_free(msg);
	return err;
}

static int nl80211_tx_mgmt_cancel_wait(struct sk_buff *skb, struct genl_info *info)
{
	struct cfg80211_registered_device *rdev = info->user_ptr[0];
	struct net_device *dev = info->user_ptr[1];
	u64 cookie;

	if (!info->attrs[NL80211_ATTR_COOKIE])
		return -EINVAL;

	if (!rdev->ops->mgmt_tx_cancel_wait)
		return -EOPNOTSUPP;

	if (dev->ieee80211_ptr->iftype != NL80211_IFTYPE_STATION &&
	    dev->ieee80211_ptr->iftype != NL80211_IFTYPE_ADHOC &&
	    dev->ieee80211_ptr->iftype != NL80211_IFTYPE_P2P_CLIENT &&
	    dev->ieee80211_ptr->iftype != NL80211_IFTYPE_AP &&
	    dev->ieee80211_ptr->iftype != NL80211_IFTYPE_AP_VLAN &&
	    dev->ieee80211_ptr->iftype != NL80211_IFTYPE_P2P_GO)
		return -EOPNOTSUPP;

	cookie = nla_get_u64(info->attrs[NL80211_ATTR_COOKIE]);

	return rdev->ops->mgmt_tx_cancel_wait(&rdev->wiphy, dev, cookie);
}

static int nl80211_set_power_save(struct sk_buff *skb, struct genl_info *info)
{
	struct cfg80211_registered_device *rdev = info->user_ptr[0];
	struct wireless_dev *wdev;
	struct net_device *dev = info->user_ptr[1];
	u8 ps_state;
	bool state;
	int err;

	if (!info->attrs[NL80211_ATTR_PS_STATE])
		return -EINVAL;

	ps_state = nla_get_u32(info->attrs[NL80211_ATTR_PS_STATE]);

	if (ps_state != NL80211_PS_DISABLED && ps_state != NL80211_PS_ENABLED)
		return -EINVAL;

	wdev = dev->ieee80211_ptr;

	if (!rdev->ops->set_power_mgmt)
		return -EOPNOTSUPP;

	state = (ps_state == NL80211_PS_ENABLED) ? true : false;

	if (state == wdev->ps)
		return 0;

	err = rdev->ops->set_power_mgmt(wdev->wiphy, dev, state,
					wdev->ps_timeout);
	if (!err)
		wdev->ps = state;
	return err;
}

static int nl80211_get_power_save(struct sk_buff *skb, struct genl_info *info)
{
	struct cfg80211_registered_device *rdev = info->user_ptr[0];
	enum nl80211_ps_state ps_state;
	struct wireless_dev *wdev;
	struct net_device *dev = info->user_ptr[1];
	struct sk_buff *msg;
	void *hdr;
	int err;

	wdev = dev->ieee80211_ptr;

	if (!rdev->ops->set_power_mgmt)
		return -EOPNOTSUPP;

	msg = nlmsg_new(NLMSG_DEFAULT_SIZE, GFP_KERNEL);
	if (!msg)
		return -ENOMEM;

	hdr = nl80211hdr_put(msg, info->snd_pid, info->snd_seq, 0,
			     NL80211_CMD_GET_POWER_SAVE);
	if (!hdr) {
		err = -ENOBUFS;
		goto free_msg;
	}

	if (wdev->ps)
		ps_state = NL80211_PS_ENABLED;
	else
		ps_state = NL80211_PS_DISABLED;

	NLA_PUT_U32(msg, NL80211_ATTR_PS_STATE, ps_state);

	genlmsg_end(msg, hdr);
	return genlmsg_reply(msg, info);

 nla_put_failure:
	err = -ENOBUFS;
 free_msg:
	nlmsg_free(msg);
	return err;
}

static struct nla_policy
nl80211_attr_cqm_policy[NL80211_ATTR_CQM_MAX + 1] __read_mostly = {
	[NL80211_ATTR_CQM_RSSI_THOLD] = { .type = NLA_U32 },
	[NL80211_ATTR_CQM_RSSI_HYST] = { .type = NLA_U32 },
	[NL80211_ATTR_CQM_RSSI_THRESHOLD_EVENT] = { .type = NLA_U32 },
};

static int nl80211_set_cqm_rssi(struct genl_info *info,
				s32 threshold, u32 hysteresis)
{
	struct cfg80211_registered_device *rdev = info->user_ptr[0];
	struct wireless_dev *wdev;
	struct net_device *dev = info->user_ptr[1];

	if (threshold > 0)
		return -EINVAL;

	wdev = dev->ieee80211_ptr;

	if (!rdev->ops->set_cqm_rssi_config)
		return -EOPNOTSUPP;

	if (wdev->iftype != NL80211_IFTYPE_STATION &&
	    wdev->iftype != NL80211_IFTYPE_P2P_CLIENT)
		return -EOPNOTSUPP;

	return rdev->ops->set_cqm_rssi_config(wdev->wiphy, dev,
					      threshold, hysteresis);
}

static int nl80211_set_cqm(struct sk_buff *skb, struct genl_info *info)
{
	struct nlattr *attrs[NL80211_ATTR_CQM_MAX + 1];
	struct nlattr *cqm;
	int err;

	cqm = info->attrs[NL80211_ATTR_CQM];
	if (!cqm) {
		err = -EINVAL;
		goto out;
	}

	err = nla_parse_nested(attrs, NL80211_ATTR_CQM_MAX, cqm,
			       nl80211_attr_cqm_policy);
	if (err)
		goto out;

	if (attrs[NL80211_ATTR_CQM_RSSI_THOLD] &&
	    attrs[NL80211_ATTR_CQM_RSSI_HYST]) {
		s32 threshold;
		u32 hysteresis;
		threshold = nla_get_u32(attrs[NL80211_ATTR_CQM_RSSI_THOLD]);
		hysteresis = nla_get_u32(attrs[NL80211_ATTR_CQM_RSSI_HYST]);
		err = nl80211_set_cqm_rssi(info, threshold, hysteresis);
	} else
		err = -EINVAL;

out:
	return err;
}

static int nl80211_join_mesh(struct sk_buff *skb, struct genl_info *info)
{
	struct cfg80211_registered_device *rdev = info->user_ptr[0];
	struct net_device *dev = info->user_ptr[1];
	struct mesh_config cfg;
	struct mesh_setup setup;
	int err;

	/* start with default */
	memcpy(&cfg, &default_mesh_config, sizeof(cfg));
	memcpy(&setup, &default_mesh_setup, sizeof(setup));

	if (info->attrs[NL80211_ATTR_MESH_CONFIG]) {
		/* and parse parameters if given */
		err = nl80211_parse_mesh_config(info, &cfg, NULL);
		if (err)
			return err;
	}

	if (!info->attrs[NL80211_ATTR_MESH_ID] ||
	    !nla_len(info->attrs[NL80211_ATTR_MESH_ID]))
		return -EINVAL;

	setup.mesh_id = nla_data(info->attrs[NL80211_ATTR_MESH_ID]);
	setup.mesh_id_len = nla_len(info->attrs[NL80211_ATTR_MESH_ID]);

	if (info->attrs[NL80211_ATTR_MCAST_RATE] &&
	    !nl80211_parse_mcast_rate(rdev, setup.mcast_rate,
			    nla_get_u32(info->attrs[NL80211_ATTR_MCAST_RATE])))
			return -EINVAL;

	if (info->attrs[NL80211_ATTR_MESH_SETUP]) {
		/* parse additional setup parameters if given */
		err = nl80211_parse_mesh_setup(info, &setup);
		if (err)
			return err;
	}

	return cfg80211_join_mesh(rdev, dev, &setup, &cfg);
}

static int nl80211_leave_mesh(struct sk_buff *skb, struct genl_info *info)
{
	struct cfg80211_registered_device *rdev = info->user_ptr[0];
	struct net_device *dev = info->user_ptr[1];

	return cfg80211_leave_mesh(rdev, dev);
}

static int nl80211_get_wowlan(struct sk_buff *skb, struct genl_info *info)
{
	struct cfg80211_registered_device *rdev = info->user_ptr[0];
	struct sk_buff *msg;
	void *hdr;

	if (!rdev->wiphy.wowlan.flags && !rdev->wiphy.wowlan.n_patterns)
		return -EOPNOTSUPP;

	msg = nlmsg_new(NLMSG_DEFAULT_SIZE, GFP_KERNEL);
	if (!msg)
		return -ENOMEM;

	hdr = nl80211hdr_put(msg, info->snd_pid, info->snd_seq, 0,
			     NL80211_CMD_GET_WOWLAN);
	if (!hdr)
		goto nla_put_failure;

	if (rdev->wowlan) {
		struct nlattr *nl_wowlan;

		nl_wowlan = nla_nest_start(msg, NL80211_ATTR_WOWLAN_TRIGGERS);
		if (!nl_wowlan)
			goto nla_put_failure;

		if (rdev->wowlan->any)
			NLA_PUT_FLAG(msg, NL80211_WOWLAN_TRIG_ANY);
		if (rdev->wowlan->disconnect)
			NLA_PUT_FLAG(msg, NL80211_WOWLAN_TRIG_DISCONNECT);
		if (rdev->wowlan->magic_pkt)
			NLA_PUT_FLAG(msg, NL80211_WOWLAN_TRIG_MAGIC_PKT);
		if (rdev->wowlan->gtk_rekey_failure)
			NLA_PUT_FLAG(msg, NL80211_WOWLAN_TRIG_GTK_REKEY_FAILURE);
		if (rdev->wowlan->eap_identity_req)
			NLA_PUT_FLAG(msg, NL80211_WOWLAN_TRIG_EAP_IDENT_REQUEST);
		if (rdev->wowlan->four_way_handshake)
			NLA_PUT_FLAG(msg, NL80211_WOWLAN_TRIG_4WAY_HANDSHAKE);
		if (rdev->wowlan->rfkill_release)
			NLA_PUT_FLAG(msg, NL80211_WOWLAN_TRIG_RFKILL_RELEASE);
		if (rdev->wowlan->n_patterns) {
			struct nlattr *nl_pats, *nl_pat;
			int i, pat_len;

			nl_pats = nla_nest_start(msg,
					NL80211_WOWLAN_TRIG_PKT_PATTERN);
			if (!nl_pats)
				goto nla_put_failure;

			for (i = 0; i < rdev->wowlan->n_patterns; i++) {
				nl_pat = nla_nest_start(msg, i + 1);
				if (!nl_pat)
					goto nla_put_failure;
				pat_len = rdev->wowlan->patterns[i].pattern_len;
				NLA_PUT(msg, NL80211_WOWLAN_PKTPAT_MASK,
					DIV_ROUND_UP(pat_len, 8),
					rdev->wowlan->patterns[i].mask);
				NLA_PUT(msg, NL80211_WOWLAN_PKTPAT_PATTERN,
					pat_len,
					rdev->wowlan->patterns[i].pattern);
				nla_nest_end(msg, nl_pat);
			}
			nla_nest_end(msg, nl_pats);
		}

		nla_nest_end(msg, nl_wowlan);
	}

	genlmsg_end(msg, hdr);
	return genlmsg_reply(msg, info);

nla_put_failure:
	nlmsg_free(msg);
	return -ENOBUFS;
}

static int nl80211_set_wowlan(struct sk_buff *skb, struct genl_info *info)
{
	struct cfg80211_registered_device *rdev = info->user_ptr[0];
	struct nlattr *tb[NUM_NL80211_WOWLAN_TRIG];
	struct cfg80211_wowlan no_triggers = {};
	struct cfg80211_wowlan new_triggers = {};
	struct wiphy_wowlan_support *wowlan = &rdev->wiphy.wowlan;
	int err, i;

	if (!rdev->wiphy.wowlan.flags && !rdev->wiphy.wowlan.n_patterns)
		return -EOPNOTSUPP;

	if (!info->attrs[NL80211_ATTR_WOWLAN_TRIGGERS])
		goto no_triggers;

	err = nla_parse(tb, MAX_NL80211_WOWLAN_TRIG,
			nla_data(info->attrs[NL80211_ATTR_WOWLAN_TRIGGERS]),
			nla_len(info->attrs[NL80211_ATTR_WOWLAN_TRIGGERS]),
			nl80211_wowlan_policy);
	if (err)
		return err;

	if (tb[NL80211_WOWLAN_TRIG_ANY]) {
		if (!(wowlan->flags & WIPHY_WOWLAN_ANY))
			return -EINVAL;
		new_triggers.any = true;
	}

	if (tb[NL80211_WOWLAN_TRIG_DISCONNECT]) {
		if (!(wowlan->flags & WIPHY_WOWLAN_DISCONNECT))
			return -EINVAL;
		new_triggers.disconnect = true;
	}

	if (tb[NL80211_WOWLAN_TRIG_MAGIC_PKT]) {
		if (!(wowlan->flags & WIPHY_WOWLAN_MAGIC_PKT))
			return -EINVAL;
		new_triggers.magic_pkt = true;
	}

	if (tb[NL80211_WOWLAN_TRIG_GTK_REKEY_SUPPORTED])
		return -EINVAL;

	if (tb[NL80211_WOWLAN_TRIG_GTK_REKEY_FAILURE]) {
		if (!(wowlan->flags & WIPHY_WOWLAN_GTK_REKEY_FAILURE))
			return -EINVAL;
		new_triggers.gtk_rekey_failure = true;
	}

	if (tb[NL80211_WOWLAN_TRIG_EAP_IDENT_REQUEST]) {
		if (!(wowlan->flags & WIPHY_WOWLAN_EAP_IDENTITY_REQ))
			return -EINVAL;
		new_triggers.eap_identity_req = true;
	}

	if (tb[NL80211_WOWLAN_TRIG_4WAY_HANDSHAKE]) {
		if (!(wowlan->flags & WIPHY_WOWLAN_4WAY_HANDSHAKE))
			return -EINVAL;
		new_triggers.four_way_handshake = true;
	}

	if (tb[NL80211_WOWLAN_TRIG_RFKILL_RELEASE]) {
		if (!(wowlan->flags & WIPHY_WOWLAN_RFKILL_RELEASE))
			return -EINVAL;
		new_triggers.rfkill_release = true;
	}

	if (tb[NL80211_WOWLAN_TRIG_PKT_PATTERN]) {
		struct nlattr *pat;
		int n_patterns = 0;
		int rem, pat_len, mask_len;
		struct nlattr *pat_tb[NUM_NL80211_WOWLAN_PKTPAT];

		nla_for_each_nested(pat, tb[NL80211_WOWLAN_TRIG_PKT_PATTERN],
				    rem)
			n_patterns++;
		if (n_patterns > wowlan->n_patterns)
			return -EINVAL;

		new_triggers.patterns = kcalloc(n_patterns,
						sizeof(new_triggers.patterns[0]),
						GFP_KERNEL);
		if (!new_triggers.patterns)
			return -ENOMEM;

		new_triggers.n_patterns = n_patterns;
		i = 0;

		nla_for_each_nested(pat, tb[NL80211_WOWLAN_TRIG_PKT_PATTERN],
				    rem) {
			nla_parse(pat_tb, MAX_NL80211_WOWLAN_PKTPAT,
				  nla_data(pat), nla_len(pat), NULL);
			err = -EINVAL;
			if (!pat_tb[NL80211_WOWLAN_PKTPAT_MASK] ||
			    !pat_tb[NL80211_WOWLAN_PKTPAT_PATTERN])
				goto error;
			pat_len = nla_len(pat_tb[NL80211_WOWLAN_PKTPAT_PATTERN]);
			mask_len = DIV_ROUND_UP(pat_len, 8);
			if (nla_len(pat_tb[NL80211_WOWLAN_PKTPAT_MASK]) !=
			    mask_len)
				goto error;
			if (pat_len > wowlan->pattern_max_len ||
			    pat_len < wowlan->pattern_min_len)
				goto error;

			new_triggers.patterns[i].mask =
				kmalloc(mask_len + pat_len, GFP_KERNEL);
			if (!new_triggers.patterns[i].mask) {
				err = -ENOMEM;
				goto error;
			}
			new_triggers.patterns[i].pattern =
				new_triggers.patterns[i].mask + mask_len;
			memcpy(new_triggers.patterns[i].mask,
			       nla_data(pat_tb[NL80211_WOWLAN_PKTPAT_MASK]),
			       mask_len);
			new_triggers.patterns[i].pattern_len = pat_len;
			memcpy(new_triggers.patterns[i].pattern,
			       nla_data(pat_tb[NL80211_WOWLAN_PKTPAT_PATTERN]),
			       pat_len);
			i++;
		}
	}

	if (memcmp(&new_triggers, &no_triggers, sizeof(new_triggers))) {
		struct cfg80211_wowlan *ntrig;
		ntrig = kmemdup(&new_triggers, sizeof(new_triggers),
				GFP_KERNEL);
		if (!ntrig) {
			err = -ENOMEM;
			goto error;
		}
		cfg80211_rdev_free_wowlan(rdev);
		rdev->wowlan = ntrig;
	} else {
 no_triggers:
		cfg80211_rdev_free_wowlan(rdev);
		rdev->wowlan = NULL;
	}

	return 0;
 error:
	for (i = 0; i < new_triggers.n_patterns; i++)
		kfree(new_triggers.patterns[i].mask);
	kfree(new_triggers.patterns);
	return err;
}

static int nl80211_set_rekey_data(struct sk_buff *skb, struct genl_info *info)
{
	struct cfg80211_registered_device *rdev = info->user_ptr[0];
	struct net_device *dev = info->user_ptr[1];
	struct wireless_dev *wdev = dev->ieee80211_ptr;
	struct nlattr *tb[NUM_NL80211_REKEY_DATA];
	struct cfg80211_gtk_rekey_data rekey_data;
	int err;

	if (!info->attrs[NL80211_ATTR_REKEY_DATA])
		return -EINVAL;

	err = nla_parse(tb, MAX_NL80211_REKEY_DATA,
			nla_data(info->attrs[NL80211_ATTR_REKEY_DATA]),
			nla_len(info->attrs[NL80211_ATTR_REKEY_DATA]),
			nl80211_rekey_policy);
	if (err)
		return err;

	if (nla_len(tb[NL80211_REKEY_DATA_REPLAY_CTR]) != NL80211_REPLAY_CTR_LEN)
		return -ERANGE;
	if (nla_len(tb[NL80211_REKEY_DATA_KEK]) != NL80211_KEK_LEN)
		return -ERANGE;
	if (nla_len(tb[NL80211_REKEY_DATA_KCK]) != NL80211_KCK_LEN)
		return -ERANGE;

	memcpy(rekey_data.kek, nla_data(tb[NL80211_REKEY_DATA_KEK]),
	       NL80211_KEK_LEN);
	memcpy(rekey_data.kck, nla_data(tb[NL80211_REKEY_DATA_KCK]),
	       NL80211_KCK_LEN);
	memcpy(rekey_data.replay_ctr,
	       nla_data(tb[NL80211_REKEY_DATA_REPLAY_CTR]),
	       NL80211_REPLAY_CTR_LEN);

	wdev_lock(wdev);
	if (!wdev->current_bss) {
		err = -ENOTCONN;
		goto out;
	}

	if (!rdev->ops->set_rekey_data) {
		err = -EOPNOTSUPP;
		goto out;
	}

	err = rdev->ops->set_rekey_data(&rdev->wiphy, dev, &rekey_data);
 out:
	wdev_unlock(wdev);
	return err;
}

static int nl80211_register_unexpected_frame(struct sk_buff *skb,
					     struct genl_info *info)
{
	struct net_device *dev = info->user_ptr[1];
	struct wireless_dev *wdev = dev->ieee80211_ptr;

	if (wdev->iftype != NL80211_IFTYPE_AP &&
	    wdev->iftype != NL80211_IFTYPE_P2P_GO)
		return -EINVAL;

	if (wdev->ap_unexpected_nlpid)
		return -EBUSY;

	wdev->ap_unexpected_nlpid = info->snd_pid;
	return 0;
}

static int nl80211_probe_client(struct sk_buff *skb,
				struct genl_info *info)
{
	struct cfg80211_registered_device *rdev = info->user_ptr[0];
	struct net_device *dev = info->user_ptr[1];
	struct wireless_dev *wdev = dev->ieee80211_ptr;
	struct sk_buff *msg;
	void *hdr;
	const u8 *addr;
	u64 cookie;
	int err;

	if (wdev->iftype != NL80211_IFTYPE_AP &&
	    wdev->iftype != NL80211_IFTYPE_P2P_GO)
		return -EOPNOTSUPP;

	if (!info->attrs[NL80211_ATTR_MAC])
		return -EINVAL;

	if (!rdev->ops->probe_client)
		return -EOPNOTSUPP;

	msg = nlmsg_new(NLMSG_DEFAULT_SIZE, GFP_KERNEL);
	if (!msg)
		return -ENOMEM;

	hdr = nl80211hdr_put(msg, info->snd_pid, info->snd_seq, 0,
			     NL80211_CMD_PROBE_CLIENT);

	if (IS_ERR(hdr)) {
		err = PTR_ERR(hdr);
		goto free_msg;
	}

	addr = nla_data(info->attrs[NL80211_ATTR_MAC]);

	err = rdev->ops->probe_client(&rdev->wiphy, dev, addr, &cookie);
	if (err)
		goto free_msg;

	NLA_PUT_U64(msg, NL80211_ATTR_COOKIE, cookie);

	genlmsg_end(msg, hdr);

	return genlmsg_reply(msg, info);

 nla_put_failure:
	err = -ENOBUFS;
 free_msg:
	nlmsg_free(msg);
	return err;
}

static int nl80211_register_beacons(struct sk_buff *skb, struct genl_info *info)
{
	struct cfg80211_registered_device *rdev = info->user_ptr[0];

	if (!(rdev->wiphy.flags & WIPHY_FLAG_REPORTS_OBSS))
		return -EOPNOTSUPP;

	if (rdev->ap_beacons_nlpid)
		return -EBUSY;

	rdev->ap_beacons_nlpid = info->snd_pid;

	return 0;
}

static int nl80211_update_ft_ies(struct sk_buff *skb, struct genl_info *info)
{
	struct cfg80211_registered_device *rdev = info->user_ptr[0];
	struct cfg80211_update_ft_ies_params ft_params;
	struct net_device *dev = info->user_ptr[1];

	if (!rdev->ops->update_ft_ies)
		return -EOPNOTSUPP;

	if (!info->attrs[NL80211_ATTR_MDID] ||
	    !is_valid_ie_attr(info->attrs[NL80211_ATTR_IE]))
		return -EINVAL;

	memset(&ft_params, 0, sizeof(ft_params));
	ft_params.md = nla_get_u16(info->attrs[NL80211_ATTR_MDID]);
	ft_params.ie = nla_data(info->attrs[NL80211_ATTR_IE]);
	ft_params.ie_len = nla_len(info->attrs[NL80211_ATTR_IE]);

	return rdev->ops->update_ft_ies(&rdev->wiphy, dev, &ft_params);
}

#define NL80211_FLAG_NEED_WIPHY		0x01
#define NL80211_FLAG_NEED_NETDEV	0x02
#define NL80211_FLAG_NEED_RTNL		0x04
#define NL80211_FLAG_CHECK_NETDEV_UP	0x08
#define NL80211_FLAG_NEED_NETDEV_UP	(NL80211_FLAG_NEED_NETDEV |\
					 NL80211_FLAG_CHECK_NETDEV_UP)

static int nl80211_pre_doit(struct genl_ops *ops, struct sk_buff *skb,
			    struct genl_info *info)
{
	struct cfg80211_registered_device *rdev;
	struct net_device *dev;
	int err;
	bool rtnl = ops->internal_flags & NL80211_FLAG_NEED_RTNL;

	if (rtnl)
		rtnl_lock();

	if (ops->internal_flags & NL80211_FLAG_NEED_WIPHY) {
		rdev = cfg80211_get_dev_from_info(info);
		if (IS_ERR(rdev)) {
			if (rtnl)
				rtnl_unlock();
			return PTR_ERR(rdev);
		}
		info->user_ptr[0] = rdev;
	} else if (ops->internal_flags & NL80211_FLAG_NEED_NETDEV) {
		err = get_rdev_dev_by_ifindex(genl_info_net(info), info->attrs,
					      &rdev, &dev);
		if (err) {
			if (rtnl)
				rtnl_unlock();
			return err;
		}
		if (ops->internal_flags & NL80211_FLAG_CHECK_NETDEV_UP &&
		    !netif_running(dev)) {
			cfg80211_unlock_rdev(rdev);
			dev_put(dev);
			if (rtnl)
				rtnl_unlock();
			return -ENETDOWN;
		}
		info->user_ptr[0] = rdev;
		info->user_ptr[1] = dev;
	}

	return 0;
}

static void nl80211_post_doit(struct genl_ops *ops, struct sk_buff *skb,
			      struct genl_info *info)
{
	if (info->user_ptr[0])
		cfg80211_unlock_rdev(info->user_ptr[0]);
	if (info->user_ptr[1])
		dev_put(info->user_ptr[1]);
	if (ops->internal_flags & NL80211_FLAG_NEED_RTNL)
		rtnl_unlock();
}

static struct genl_ops nl80211_ops[] = {
	{
		.cmd = NL80211_CMD_GET_WIPHY,
		.doit = nl80211_get_wiphy,
		.dumpit = nl80211_dump_wiphy,
		.policy = nl80211_policy,
		/* can be retrieved by unprivileged users */
		.internal_flags = NL80211_FLAG_NEED_WIPHY,
	},
	{
		.cmd = NL80211_CMD_SET_WIPHY,
		.doit = nl80211_set_wiphy,
		.policy = nl80211_policy,
		.flags = GENL_ADMIN_PERM,
		.internal_flags = NL80211_FLAG_NEED_RTNL,
	},
	{
		.cmd = NL80211_CMD_GET_INTERFACE,
		.doit = nl80211_get_interface,
		.dumpit = nl80211_dump_interface,
		.policy = nl80211_policy,
		/* can be retrieved by unprivileged users */
		.internal_flags = NL80211_FLAG_NEED_NETDEV,
	},
	{
		.cmd = NL80211_CMD_SET_INTERFACE,
		.doit = nl80211_set_interface,
		.policy = nl80211_policy,
		.flags = GENL_ADMIN_PERM,
		.internal_flags = NL80211_FLAG_NEED_NETDEV |
				  NL80211_FLAG_NEED_RTNL,
	},
	{
		.cmd = NL80211_CMD_NEW_INTERFACE,
		.doit = nl80211_new_interface,
		.policy = nl80211_policy,
		.flags = GENL_ADMIN_PERM,
		.internal_flags = NL80211_FLAG_NEED_WIPHY |
				  NL80211_FLAG_NEED_RTNL,
	},
	{
		.cmd = NL80211_CMD_DEL_INTERFACE,
		.doit = nl80211_del_interface,
		.policy = nl80211_policy,
		.flags = GENL_ADMIN_PERM,
		.internal_flags = NL80211_FLAG_NEED_NETDEV |
				  NL80211_FLAG_NEED_RTNL,
	},
	{
		.cmd = NL80211_CMD_GET_KEY,
		.doit = nl80211_get_key,
		.policy = nl80211_policy,
		.flags = GENL_ADMIN_PERM,
		.internal_flags = NL80211_FLAG_NEED_NETDEV_UP |
				  NL80211_FLAG_NEED_RTNL,
	},
	{
		.cmd = NL80211_CMD_SET_KEY,
		.doit = nl80211_set_key,
		.policy = nl80211_policy,
		.flags = GENL_ADMIN_PERM,
		.internal_flags = NL80211_FLAG_NEED_NETDEV_UP |
				  NL80211_FLAG_NEED_RTNL,
	},
	{
		.cmd = NL80211_CMD_NEW_KEY,
		.doit = nl80211_new_key,
		.policy = nl80211_policy,
		.flags = GENL_ADMIN_PERM,
		.internal_flags = NL80211_FLAG_NEED_NETDEV_UP |
				  NL80211_FLAG_NEED_RTNL,
	},
	{
		.cmd = NL80211_CMD_DEL_KEY,
		.doit = nl80211_del_key,
		.policy = nl80211_policy,
		.flags = GENL_ADMIN_PERM,
		.internal_flags = NL80211_FLAG_NEED_NETDEV_UP |
				  NL80211_FLAG_NEED_RTNL,
	},
	{
		.cmd = NL80211_CMD_SET_BEACON,
		.policy = nl80211_policy,
		.flags = GENL_ADMIN_PERM,
		.doit = nl80211_set_beacon,
		.internal_flags = NL80211_FLAG_NEED_NETDEV_UP |
				  NL80211_FLAG_NEED_RTNL,
	},
	{
		.cmd = NL80211_CMD_START_AP,
		.policy = nl80211_policy,
		.flags = GENL_ADMIN_PERM,
		.doit = nl80211_start_ap,
		.internal_flags = NL80211_FLAG_NEED_NETDEV_UP |
				  NL80211_FLAG_NEED_RTNL,
	},
	{
		.cmd = NL80211_CMD_STOP_AP,
		.policy = nl80211_policy,
		.flags = GENL_ADMIN_PERM,
		.doit = nl80211_stop_ap,
		.internal_flags = NL80211_FLAG_NEED_NETDEV_UP |
				  NL80211_FLAG_NEED_RTNL,
	},
	{
		.cmd = NL80211_CMD_GET_STATION,
		.doit = nl80211_get_station,
		.dumpit = nl80211_dump_station,
		.policy = nl80211_policy,
		.internal_flags = NL80211_FLAG_NEED_NETDEV |
				  NL80211_FLAG_NEED_RTNL,
	},
	{
		.cmd = NL80211_CMD_SET_STATION,
		.doit = nl80211_set_station,
		.policy = nl80211_policy,
		.flags = GENL_ADMIN_PERM,
		.internal_flags = NL80211_FLAG_NEED_NETDEV_UP |
				  NL80211_FLAG_NEED_RTNL,
	},
	{
		.cmd = NL80211_CMD_NEW_STATION,
		.doit = nl80211_new_station,
		.policy = nl80211_policy,
		.flags = GENL_ADMIN_PERM,
		.internal_flags = NL80211_FLAG_NEED_NETDEV_UP |
				  NL80211_FLAG_NEED_RTNL,
	},
	{
		.cmd = NL80211_CMD_DEL_STATION,
		.doit = nl80211_del_station,
		.policy = nl80211_policy,
		.flags = GENL_ADMIN_PERM,
		.internal_flags = NL80211_FLAG_NEED_NETDEV_UP |
				  NL80211_FLAG_NEED_RTNL,
	},
	{
		.cmd = NL80211_CMD_GET_MPATH,
		.doit = nl80211_get_mpath,
		.dumpit = nl80211_dump_mpath,
		.policy = nl80211_policy,
		.flags = GENL_ADMIN_PERM,
		.internal_flags = NL80211_FLAG_NEED_NETDEV_UP |
				  NL80211_FLAG_NEED_RTNL,
	},
	{
		.cmd = NL80211_CMD_SET_MPATH,
		.doit = nl80211_set_mpath,
		.policy = nl80211_policy,
		.flags = GENL_ADMIN_PERM,
		.internal_flags = NL80211_FLAG_NEED_NETDEV_UP |
				  NL80211_FLAG_NEED_RTNL,
	},
	{
		.cmd = NL80211_CMD_NEW_MPATH,
		.doit = nl80211_new_mpath,
		.policy = nl80211_policy,
		.flags = GENL_ADMIN_PERM,
		.internal_flags = NL80211_FLAG_NEED_NETDEV_UP |
				  NL80211_FLAG_NEED_RTNL,
	},
	{
		.cmd = NL80211_CMD_DEL_MPATH,
		.doit = nl80211_del_mpath,
		.policy = nl80211_policy,
		.flags = GENL_ADMIN_PERM,
		.internal_flags = NL80211_FLAG_NEED_NETDEV_UP |
				  NL80211_FLAG_NEED_RTNL,
	},
	{
		.cmd = NL80211_CMD_SET_BSS,
		.doit = nl80211_set_bss,
		.policy = nl80211_policy,
		.flags = GENL_ADMIN_PERM,
		.internal_flags = NL80211_FLAG_NEED_NETDEV_UP |
				  NL80211_FLAG_NEED_RTNL,
	},
	{
		.cmd = NL80211_CMD_GET_REG,
		.doit = nl80211_get_reg,
		.policy = nl80211_policy,
		/* can be retrieved by unprivileged users */
	},
	{
		.cmd = NL80211_CMD_SET_REG,
		.doit = nl80211_set_reg,
		.policy = nl80211_policy,
		.flags = GENL_ADMIN_PERM,
	},
	{
		.cmd = NL80211_CMD_REQ_SET_REG,
		.doit = nl80211_req_set_reg,
		.policy = nl80211_policy,
		.flags = GENL_ADMIN_PERM,
	},
	{
		.cmd = NL80211_CMD_GET_MESH_CONFIG,
		.doit = nl80211_get_mesh_config,
		.policy = nl80211_policy,
		/* can be retrieved by unprivileged users */
		.internal_flags = NL80211_FLAG_NEED_NETDEV_UP |
				  NL80211_FLAG_NEED_RTNL,
	},
	{
		.cmd = NL80211_CMD_SET_MESH_CONFIG,
		.doit = nl80211_update_mesh_config,
		.policy = nl80211_policy,
		.flags = GENL_ADMIN_PERM,
		.internal_flags = NL80211_FLAG_NEED_NETDEV_UP |
				  NL80211_FLAG_NEED_RTNL,
	},
	{
		.cmd = NL80211_CMD_TRIGGER_SCAN,
		.doit = nl80211_trigger_scan,
		.policy = nl80211_policy,
		.flags = GENL_ADMIN_PERM,
		.internal_flags = NL80211_FLAG_NEED_NETDEV_UP |
				  NL80211_FLAG_NEED_RTNL,
	},
	{
		.cmd = NL80211_CMD_GET_SCAN,
		.policy = nl80211_policy,
		.dumpit = nl80211_dump_scan,
	},
	{
		.cmd = NL80211_CMD_START_SCHED_SCAN,
		.doit = nl80211_start_sched_scan,
		.policy = nl80211_policy,
		.flags = GENL_ADMIN_PERM,
		.internal_flags = NL80211_FLAG_NEED_NETDEV_UP |
				  NL80211_FLAG_NEED_RTNL,
	},
	{
		.cmd = NL80211_CMD_STOP_SCHED_SCAN,
		.doit = nl80211_stop_sched_scan,
		.policy = nl80211_policy,
		.flags = GENL_ADMIN_PERM,
		.internal_flags = NL80211_FLAG_NEED_NETDEV_UP |
				  NL80211_FLAG_NEED_RTNL,
	},
	{
		.cmd = NL80211_CMD_AUTHENTICATE,
		.doit = nl80211_authenticate,
		.policy = nl80211_policy,
		.flags = GENL_ADMIN_PERM,
		.internal_flags = NL80211_FLAG_NEED_NETDEV_UP |
				  NL80211_FLAG_NEED_RTNL,
	},
	{
		.cmd = NL80211_CMD_ASSOCIATE,
		.doit = nl80211_associate,
		.policy = nl80211_policy,
		.flags = GENL_ADMIN_PERM,
		.internal_flags = NL80211_FLAG_NEED_NETDEV_UP |
				  NL80211_FLAG_NEED_RTNL,
	},
	{
		.cmd = NL80211_CMD_DEAUTHENTICATE,
		.doit = nl80211_deauthenticate,
		.policy = nl80211_policy,
		.flags = GENL_ADMIN_PERM,
		.internal_flags = NL80211_FLAG_NEED_NETDEV_UP |
				  NL80211_FLAG_NEED_RTNL,
	},
	{
		.cmd = NL80211_CMD_DISASSOCIATE,
		.doit = nl80211_disassociate,
		.policy = nl80211_policy,
		.flags = GENL_ADMIN_PERM,
		.internal_flags = NL80211_FLAG_NEED_NETDEV_UP |
				  NL80211_FLAG_NEED_RTNL,
	},
	{
		.cmd = NL80211_CMD_JOIN_IBSS,
		.doit = nl80211_join_ibss,
		.policy = nl80211_policy,
		.flags = GENL_ADMIN_PERM,
		.internal_flags = NL80211_FLAG_NEED_NETDEV_UP |
				  NL80211_FLAG_NEED_RTNL,
	},
	{
		.cmd = NL80211_CMD_LEAVE_IBSS,
		.doit = nl80211_leave_ibss,
		.policy = nl80211_policy,
		.flags = GENL_ADMIN_PERM,
		.internal_flags = NL80211_FLAG_NEED_NETDEV_UP |
				  NL80211_FLAG_NEED_RTNL,
	},
#ifdef CONFIG_NL80211_TESTMODE
	{
		.cmd = NL80211_CMD_TESTMODE,
		.doit = nl80211_testmode_do,
		.dumpit = nl80211_testmode_dump,
		.policy = nl80211_policy,
		.flags = GENL_ADMIN_PERM,
		.internal_flags = NL80211_FLAG_NEED_WIPHY |
				  NL80211_FLAG_NEED_RTNL,
	},
#endif
	{
		.cmd = NL80211_CMD_CONNECT,
		.doit = nl80211_connect,
		.policy = nl80211_policy,
		.flags = GENL_ADMIN_PERM,
		.internal_flags = NL80211_FLAG_NEED_NETDEV_UP |
				  NL80211_FLAG_NEED_RTNL,
	},
	{
		.cmd = NL80211_CMD_DISCONNECT,
		.doit = nl80211_disconnect,
		.policy = nl80211_policy,
		.flags = GENL_ADMIN_PERM,
		.internal_flags = NL80211_FLAG_NEED_NETDEV_UP |
				  NL80211_FLAG_NEED_RTNL,
	},
	{
		.cmd = NL80211_CMD_SET_WIPHY_NETNS,
		.doit = nl80211_wiphy_netns,
		.policy = nl80211_policy,
		.flags = GENL_ADMIN_PERM,
		.internal_flags = NL80211_FLAG_NEED_WIPHY |
				  NL80211_FLAG_NEED_RTNL,
	},
	{
		.cmd = NL80211_CMD_GET_SURVEY,
		.policy = nl80211_policy,
		.dumpit = nl80211_dump_survey,
	},
	{
		.cmd = NL80211_CMD_SET_PMKSA,
		.doit = nl80211_setdel_pmksa,
		.policy = nl80211_policy,
		.flags = GENL_ADMIN_PERM,
		.internal_flags = NL80211_FLAG_NEED_NETDEV_UP |
				  NL80211_FLAG_NEED_RTNL,
	},
	{
		.cmd = NL80211_CMD_DEL_PMKSA,
		.doit = nl80211_setdel_pmksa,
		.policy = nl80211_policy,
		.flags = GENL_ADMIN_PERM,
		.internal_flags = NL80211_FLAG_NEED_NETDEV_UP |
				  NL80211_FLAG_NEED_RTNL,
	},
	{
		.cmd = NL80211_CMD_FLUSH_PMKSA,
		.doit = nl80211_flush_pmksa,
		.policy = nl80211_policy,
		.flags = GENL_ADMIN_PERM,
		.internal_flags = NL80211_FLAG_NEED_NETDEV_UP |
				  NL80211_FLAG_NEED_RTNL,
	},
	{
		.cmd = NL80211_CMD_REMAIN_ON_CHANNEL,
		.doit = nl80211_remain_on_channel,
		.policy = nl80211_policy,
		.flags = GENL_ADMIN_PERM,
		.internal_flags = NL80211_FLAG_NEED_NETDEV_UP |
				  NL80211_FLAG_NEED_RTNL,
	},
	{
		.cmd = NL80211_CMD_CANCEL_REMAIN_ON_CHANNEL,
		.doit = nl80211_cancel_remain_on_channel,
		.policy = nl80211_policy,
		.flags = GENL_ADMIN_PERM,
		.internal_flags = NL80211_FLAG_NEED_NETDEV_UP |
				  NL80211_FLAG_NEED_RTNL,
	},
	{
		.cmd = NL80211_CMD_SET_TX_BITRATE_MASK,
		.doit = nl80211_set_tx_bitrate_mask,
		.policy = nl80211_policy,
		.flags = GENL_ADMIN_PERM,
		.internal_flags = NL80211_FLAG_NEED_NETDEV |
				  NL80211_FLAG_NEED_RTNL,
	},
	{
		.cmd = NL80211_CMD_REGISTER_FRAME,
		.doit = nl80211_register_mgmt,
		.policy = nl80211_policy,
		.flags = GENL_ADMIN_PERM,
		.internal_flags = NL80211_FLAG_NEED_NETDEV |
				  NL80211_FLAG_NEED_RTNL,
	},
	{
		.cmd = NL80211_CMD_FRAME,
		.doit = nl80211_tx_mgmt,
		.policy = nl80211_policy,
		.flags = GENL_ADMIN_PERM,
		.internal_flags = NL80211_FLAG_NEED_NETDEV_UP |
				  NL80211_FLAG_NEED_RTNL,
	},
	{
		.cmd = NL80211_CMD_FRAME_WAIT_CANCEL,
		.doit = nl80211_tx_mgmt_cancel_wait,
		.policy = nl80211_policy,
		.flags = GENL_ADMIN_PERM,
		.internal_flags = NL80211_FLAG_NEED_NETDEV_UP |
				  NL80211_FLAG_NEED_RTNL,
	},
	{
		.cmd = NL80211_CMD_SET_POWER_SAVE,
		.doit = nl80211_set_power_save,
		.policy = nl80211_policy,
		.flags = GENL_ADMIN_PERM,
		.internal_flags = NL80211_FLAG_NEED_NETDEV |
				  NL80211_FLAG_NEED_RTNL,
	},
	{
		.cmd = NL80211_CMD_GET_POWER_SAVE,
		.doit = nl80211_get_power_save,
		.policy = nl80211_policy,
		/* can be retrieved by unprivileged users */
		.internal_flags = NL80211_FLAG_NEED_NETDEV |
				  NL80211_FLAG_NEED_RTNL,
	},
	{
		.cmd = NL80211_CMD_SET_CQM,
		.doit = nl80211_set_cqm,
		.policy = nl80211_policy,
		.flags = GENL_ADMIN_PERM,
		.internal_flags = NL80211_FLAG_NEED_NETDEV |
				  NL80211_FLAG_NEED_RTNL,
	},
	{
		.cmd = NL80211_CMD_SET_CHANNEL,
		.doit = nl80211_set_channel,
		.policy = nl80211_policy,
		.flags = GENL_ADMIN_PERM,
		.internal_flags = NL80211_FLAG_NEED_NETDEV |
				  NL80211_FLAG_NEED_RTNL,
	},
	{
		.cmd = NL80211_CMD_SET_WDS_PEER,
		.doit = nl80211_set_wds_peer,
		.policy = nl80211_policy,
		.flags = GENL_ADMIN_PERM,
		.internal_flags = NL80211_FLAG_NEED_NETDEV |
				  NL80211_FLAG_NEED_RTNL,
	},
	{
		.cmd = NL80211_CMD_JOIN_MESH,
		.doit = nl80211_join_mesh,
		.policy = nl80211_policy,
		.flags = GENL_ADMIN_PERM,
		.internal_flags = NL80211_FLAG_NEED_NETDEV_UP |
				  NL80211_FLAG_NEED_RTNL,
	},
	{
		.cmd = NL80211_CMD_LEAVE_MESH,
		.doit = nl80211_leave_mesh,
		.policy = nl80211_policy,
		.flags = GENL_ADMIN_PERM,
		.internal_flags = NL80211_FLAG_NEED_NETDEV_UP |
				  NL80211_FLAG_NEED_RTNL,
	},
	{
		.cmd = NL80211_CMD_GET_WOWLAN,
		.doit = nl80211_get_wowlan,
		.policy = nl80211_policy,
		/* can be retrieved by unprivileged users */
		.internal_flags = NL80211_FLAG_NEED_WIPHY |
				  NL80211_FLAG_NEED_RTNL,
	},
	{
		.cmd = NL80211_CMD_SET_WOWLAN,
		.doit = nl80211_set_wowlan,
		.policy = nl80211_policy,
		.flags = GENL_ADMIN_PERM,
		.internal_flags = NL80211_FLAG_NEED_WIPHY |
				  NL80211_FLAG_NEED_RTNL,
	},
	{
		.cmd = NL80211_CMD_SET_REKEY_OFFLOAD,
		.doit = nl80211_set_rekey_data,
		.policy = nl80211_policy,
		.flags = GENL_ADMIN_PERM,
		.internal_flags = NL80211_FLAG_NEED_NETDEV_UP |
				  NL80211_FLAG_NEED_RTNL,
	},
	{
		.cmd = NL80211_CMD_TDLS_MGMT,
		.doit = nl80211_tdls_mgmt,
		.policy = nl80211_policy,
		.flags = GENL_ADMIN_PERM,
		.internal_flags = NL80211_FLAG_NEED_NETDEV_UP |
				  NL80211_FLAG_NEED_RTNL,
	},
	{
		.cmd = NL80211_CMD_TDLS_OPER,
		.doit = nl80211_tdls_oper,
		.policy = nl80211_policy,
		.flags = GENL_ADMIN_PERM,
		.internal_flags = NL80211_FLAG_NEED_NETDEV_UP |
				  NL80211_FLAG_NEED_RTNL,
	},
	{
		.cmd = NL80211_CMD_UNEXPECTED_FRAME,
		.doit = nl80211_register_unexpected_frame,
		.policy = nl80211_policy,
		.flags = GENL_ADMIN_PERM,
		.internal_flags = NL80211_FLAG_NEED_NETDEV |
				  NL80211_FLAG_NEED_RTNL,
	},
	{
		.cmd = NL80211_CMD_PROBE_CLIENT,
		.doit = nl80211_probe_client,
		.policy = nl80211_policy,
		.flags = GENL_ADMIN_PERM,
		.internal_flags = NL80211_FLAG_NEED_NETDEV_UP |
				  NL80211_FLAG_NEED_RTNL,
	},
	{
		.cmd = NL80211_CMD_REGISTER_BEACONS,
		.doit = nl80211_register_beacons,
		.policy = nl80211_policy,
		.flags = GENL_ADMIN_PERM,
		.internal_flags = NL80211_FLAG_NEED_WIPHY |
				  NL80211_FLAG_NEED_RTNL,
	},
	{
		.cmd = NL80211_CMD_SET_NOACK_MAP,
		.doit = nl80211_set_noack_map,
		.policy = nl80211_policy,
		.flags = GENL_ADMIN_PERM,
		.internal_flags = NL80211_FLAG_NEED_NETDEV |
				  NL80211_FLAG_NEED_RTNL,
	},
	{
		.cmd = NL80211_CMD_SET_MAC_ACL,
		.doit = nl80211_set_mac_acl,
		.policy = nl80211_policy,
		.flags = GENL_ADMIN_PERM,
		.internal_flags = NL80211_FLAG_NEED_NETDEV |
				  NL80211_FLAG_NEED_RTNL,
	},
	{
		.cmd = NL80211_CMD_UPDATE_FT_IES,
		.doit = nl80211_update_ft_ies,
		.policy = nl80211_policy,
		.flags = GENL_ADMIN_PERM,
		.internal_flags = NL80211_FLAG_NEED_NETDEV_UP |
				  NL80211_FLAG_NEED_RTNL,
	},

};

static struct genl_multicast_group nl80211_mlme_mcgrp = {
	.name = "mlme",
};

/* multicast groups */
static struct genl_multicast_group nl80211_config_mcgrp = {
	.name = "config",
};
static struct genl_multicast_group nl80211_scan_mcgrp = {
	.name = "scan",
};
static struct genl_multicast_group nl80211_regulatory_mcgrp = {
	.name = "regulatory",
};

/* notification functions */

void nl80211_notify_dev_rename(struct cfg80211_registered_device *rdev)
{
	struct sk_buff *msg;

	msg = nlmsg_new(NLMSG_DEFAULT_SIZE, GFP_KERNEL);
	if (!msg)
		return;

	if (nl80211_send_wiphy(msg, 0, 0, 0, rdev) < 0) {
		nlmsg_free(msg);
		return;
	}

	genlmsg_multicast_netns(wiphy_net(&rdev->wiphy), msg, 0,
				nl80211_config_mcgrp.id, GFP_KERNEL);
}

static int nl80211_add_scan_req(struct sk_buff *msg,
				struct cfg80211_registered_device *rdev)
{
	struct cfg80211_scan_request *req = rdev->scan_req;
	struct nlattr *nest;
	int i;

	ASSERT_RDEV_LOCK(rdev);

	if (WARN_ON(!req))
		return 0;

	nest = nla_nest_start(msg, NL80211_ATTR_SCAN_SSIDS);
	if (!nest)
		goto nla_put_failure;
	for (i = 0; i < req->n_ssids; i++)
		NLA_PUT(msg, i, req->ssids[i].ssid_len, req->ssids[i].ssid);
	nla_nest_end(msg, nest);

	nest = nla_nest_start(msg, NL80211_ATTR_SCAN_FREQUENCIES);
	if (!nest)
		goto nla_put_failure;
	for (i = 0; i < req->n_channels; i++)
		NLA_PUT_U32(msg, i, req->channels[i]->center_freq);
	nla_nest_end(msg, nest);

	if (req->ie)
		NLA_PUT(msg, NL80211_ATTR_IE, req->ie_len, req->ie);

	return 0;
 nla_put_failure:
	return -ENOBUFS;
}

static int nl80211_send_scan_msg(struct sk_buff *msg,
				 struct cfg80211_registered_device *rdev,
				 struct net_device *netdev,
				 u32 pid, u32 seq, int flags,
				 u32 cmd)
{
	void *hdr;

	hdr = nl80211hdr_put(msg, pid, seq, flags, cmd);
	if (!hdr)
		return -1;

	NLA_PUT_U32(msg, NL80211_ATTR_WIPHY, rdev->wiphy_idx);
	NLA_PUT_U32(msg, NL80211_ATTR_IFINDEX, netdev->ifindex);

	/* ignore errors and send incomplete event anyway */
	nl80211_add_scan_req(msg, rdev);

	return genlmsg_end(msg, hdr);

 nla_put_failure:
	genlmsg_cancel(msg, hdr);
	return -EMSGSIZE;
}

static int
nl80211_send_sched_scan_msg(struct sk_buff *msg,
			    struct cfg80211_registered_device *rdev,
			    struct net_device *netdev,
			    u32 pid, u32 seq, int flags, u32 cmd)
{
	void *hdr;

	hdr = nl80211hdr_put(msg, pid, seq, flags, cmd);
	if (!hdr)
		return -1;

	NLA_PUT_U32(msg, NL80211_ATTR_WIPHY, rdev->wiphy_idx);
	NLA_PUT_U32(msg, NL80211_ATTR_IFINDEX, netdev->ifindex);

	return genlmsg_end(msg, hdr);

 nla_put_failure:
	genlmsg_cancel(msg, hdr);
	return -EMSGSIZE;
}

void nl80211_send_scan_start(struct cfg80211_registered_device *rdev,
			     struct net_device *netdev)
{
	struct sk_buff *msg;

	msg = nlmsg_new(NLMSG_GOODSIZE, GFP_KERNEL);
	if (!msg)
		return;

	if (nl80211_send_scan_msg(msg, rdev, netdev, 0, 0, 0,
				  NL80211_CMD_TRIGGER_SCAN) < 0) {
		nlmsg_free(msg);
		return;
	}

	genlmsg_multicast_netns(wiphy_net(&rdev->wiphy), msg, 0,
				nl80211_scan_mcgrp.id, GFP_KERNEL);
}

void nl80211_send_scan_done(struct cfg80211_registered_device *rdev,
			    struct net_device *netdev)
{
	struct sk_buff *msg;

	msg = nlmsg_new(NLMSG_DEFAULT_SIZE, GFP_KERNEL);
	if (!msg)
		return;

	if (nl80211_send_scan_msg(msg, rdev, netdev, 0, 0, 0,
				  NL80211_CMD_NEW_SCAN_RESULTS) < 0) {
		nlmsg_free(msg);
		return;
	}

	genlmsg_multicast_netns(wiphy_net(&rdev->wiphy), msg, 0,
				nl80211_scan_mcgrp.id, GFP_KERNEL);
}

void nl80211_send_scan_aborted(struct cfg80211_registered_device *rdev,
			       struct net_device *netdev)
{
	struct sk_buff *msg;

	msg = nlmsg_new(NLMSG_DEFAULT_SIZE, GFP_KERNEL);
	if (!msg)
		return;

	if (nl80211_send_scan_msg(msg, rdev, netdev, 0, 0, 0,
				  NL80211_CMD_SCAN_ABORTED) < 0) {
		nlmsg_free(msg);
		return;
	}

	genlmsg_multicast_netns(wiphy_net(&rdev->wiphy), msg, 0,
				nl80211_scan_mcgrp.id, GFP_KERNEL);
}

void nl80211_send_sched_scan_results(struct cfg80211_registered_device *rdev,
				     struct net_device *netdev)
{
	struct sk_buff *msg;

	msg = nlmsg_new(NLMSG_DEFAULT_SIZE, GFP_KERNEL);
	if (!msg)
		return;

	if (nl80211_send_sched_scan_msg(msg, rdev, netdev, 0, 0, 0,
					NL80211_CMD_SCHED_SCAN_RESULTS) < 0) {
		nlmsg_free(msg);
		return;
	}

	genlmsg_multicast_netns(wiphy_net(&rdev->wiphy), msg, 0,
				nl80211_scan_mcgrp.id, GFP_KERNEL);
}

void nl80211_send_sched_scan(struct cfg80211_registered_device *rdev,
			     struct net_device *netdev, u32 cmd)
{
	struct sk_buff *msg;

	msg = nlmsg_new(NLMSG_GOODSIZE, GFP_KERNEL);
	if (!msg)
		return;

	if (nl80211_send_sched_scan_msg(msg, rdev, netdev, 0, 0, 0, cmd) < 0) {
		nlmsg_free(msg);
		return;
	}

	genlmsg_multicast_netns(wiphy_net(&rdev->wiphy), msg, 0,
				nl80211_scan_mcgrp.id, GFP_KERNEL);
}

/*
 * This can happen on global regulatory changes or device specific settings
 * based on custom world regulatory domains.
 */
void nl80211_send_reg_change_event(struct regulatory_request *request)
{
	struct sk_buff *msg;
	void *hdr;

	msg = nlmsg_new(NLMSG_DEFAULT_SIZE, GFP_KERNEL);
	if (!msg)
		return;

	hdr = nl80211hdr_put(msg, 0, 0, 0, NL80211_CMD_REG_CHANGE);
	if (!hdr) {
		nlmsg_free(msg);
		return;
	}

	/* Userspace can always count this one always being set */
	NLA_PUT_U8(msg, NL80211_ATTR_REG_INITIATOR, request->initiator);

	if (request->alpha2[0] == '0' && request->alpha2[1] == '0')
		NLA_PUT_U8(msg, NL80211_ATTR_REG_TYPE,
			   NL80211_REGDOM_TYPE_WORLD);
	else if (request->alpha2[0] == '9' && request->alpha2[1] == '9')
		NLA_PUT_U8(msg, NL80211_ATTR_REG_TYPE,
			   NL80211_REGDOM_TYPE_CUSTOM_WORLD);
	else if ((request->alpha2[0] == '9' && request->alpha2[1] == '8') ||
		 request->intersect)
		NLA_PUT_U8(msg, NL80211_ATTR_REG_TYPE,
			   NL80211_REGDOM_TYPE_INTERSECTION);
	else {
		NLA_PUT_U8(msg, NL80211_ATTR_REG_TYPE,
			   NL80211_REGDOM_TYPE_COUNTRY);
		NLA_PUT_STRING(msg, NL80211_ATTR_REG_ALPHA2, request->alpha2);
	}

	if (wiphy_idx_valid(request->wiphy_idx))
		NLA_PUT_U32(msg, NL80211_ATTR_WIPHY, request->wiphy_idx);

	genlmsg_end(msg, hdr);

	rcu_read_lock();
	genlmsg_multicast_allns(msg, 0, nl80211_regulatory_mcgrp.id,
				GFP_ATOMIC);
	rcu_read_unlock();

	return;

nla_put_failure:
	genlmsg_cancel(msg, hdr);
	nlmsg_free(msg);
}

static void nl80211_send_mlme_event(struct cfg80211_registered_device *rdev,
				    struct net_device *netdev,
				    const u8 *buf, size_t len,
				    enum nl80211_commands cmd, gfp_t gfp)
{
	struct sk_buff *msg;
	void *hdr;

	msg = nlmsg_new(NLMSG_DEFAULT_SIZE, gfp);
	if (!msg)
		return;

	hdr = nl80211hdr_put(msg, 0, 0, 0, cmd);
	if (!hdr) {
		nlmsg_free(msg);
		return;
	}

	NLA_PUT_U32(msg, NL80211_ATTR_WIPHY, rdev->wiphy_idx);
	NLA_PUT_U32(msg, NL80211_ATTR_IFINDEX, netdev->ifindex);
	NLA_PUT(msg, NL80211_ATTR_FRAME, len, buf);

	genlmsg_end(msg, hdr);

	genlmsg_multicast_netns(wiphy_net(&rdev->wiphy), msg, 0,
				nl80211_mlme_mcgrp.id, gfp);
	return;

 nla_put_failure:
	genlmsg_cancel(msg, hdr);
	nlmsg_free(msg);
}

void nl80211_send_rx_auth(struct cfg80211_registered_device *rdev,
			  struct net_device *netdev, const u8 *buf,
			  size_t len, gfp_t gfp)
{
	nl80211_send_mlme_event(rdev, netdev, buf, len,
				NL80211_CMD_AUTHENTICATE, gfp);
}

void nl80211_send_rx_assoc(struct cfg80211_registered_device *rdev,
			   struct net_device *netdev, const u8 *buf,
			   size_t len, gfp_t gfp)
{
	nl80211_send_mlme_event(rdev, netdev, buf, len,
				NL80211_CMD_ASSOCIATE, gfp);
}

void nl80211_send_deauth(struct cfg80211_registered_device *rdev,
			 struct net_device *netdev, const u8 *buf,
			 size_t len, gfp_t gfp)
{
	nl80211_send_mlme_event(rdev, netdev, buf, len,
				NL80211_CMD_DEAUTHENTICATE, gfp);
}

void nl80211_send_disassoc(struct cfg80211_registered_device *rdev,
			   struct net_device *netdev, const u8 *buf,
			   size_t len, gfp_t gfp)
{
	nl80211_send_mlme_event(rdev, netdev, buf, len,
				NL80211_CMD_DISASSOCIATE, gfp);
}

void nl80211_send_unprot_deauth(struct cfg80211_registered_device *rdev,
				struct net_device *netdev, const u8 *buf,
				size_t len, gfp_t gfp)
{
	nl80211_send_mlme_event(rdev, netdev, buf, len,
				NL80211_CMD_UNPROT_DEAUTHENTICATE, gfp);
}

void nl80211_send_unprot_disassoc(struct cfg80211_registered_device *rdev,
				  struct net_device *netdev, const u8 *buf,
				  size_t len, gfp_t gfp)
{
	nl80211_send_mlme_event(rdev, netdev, buf, len,
				NL80211_CMD_UNPROT_DISASSOCIATE, gfp);
}

static void nl80211_send_mlme_timeout(struct cfg80211_registered_device *rdev,
				      struct net_device *netdev, int cmd,
				      const u8 *addr, gfp_t gfp)
{
	struct sk_buff *msg;
	void *hdr;

	msg = nlmsg_new(NLMSG_DEFAULT_SIZE, gfp);
	if (!msg)
		return;

	hdr = nl80211hdr_put(msg, 0, 0, 0, cmd);
	if (!hdr) {
		nlmsg_free(msg);
		return;
	}

	NLA_PUT_U32(msg, NL80211_ATTR_WIPHY, rdev->wiphy_idx);
	NLA_PUT_U32(msg, NL80211_ATTR_IFINDEX, netdev->ifindex);
	NLA_PUT_FLAG(msg, NL80211_ATTR_TIMED_OUT);
	NLA_PUT(msg, NL80211_ATTR_MAC, ETH_ALEN, addr);

	genlmsg_end(msg, hdr);

	genlmsg_multicast_netns(wiphy_net(&rdev->wiphy), msg, 0,
				nl80211_mlme_mcgrp.id, gfp);
	return;

 nla_put_failure:
	genlmsg_cancel(msg, hdr);
	nlmsg_free(msg);
}

void nl80211_send_auth_timeout(struct cfg80211_registered_device *rdev,
			       struct net_device *netdev, const u8 *addr,
			       gfp_t gfp)
{
	nl80211_send_mlme_timeout(rdev, netdev, NL80211_CMD_AUTHENTICATE,
				  addr, gfp);
}

void nl80211_send_assoc_timeout(struct cfg80211_registered_device *rdev,
				struct net_device *netdev, const u8 *addr,
				gfp_t gfp)
{
	nl80211_send_mlme_timeout(rdev, netdev, NL80211_CMD_ASSOCIATE,
				  addr, gfp);
}

void nl80211_send_connect_result(struct cfg80211_registered_device *rdev,
				 struct net_device *netdev, const u8 *bssid,
				 const u8 *req_ie, size_t req_ie_len,
				 const u8 *resp_ie, size_t resp_ie_len,
				 u16 status, gfp_t gfp)
{
	struct sk_buff *msg;
	void *hdr;

	msg = nlmsg_new(NLMSG_GOODSIZE, gfp);
	if (!msg)
		return;

	hdr = nl80211hdr_put(msg, 0, 0, 0, NL80211_CMD_CONNECT);
	if (!hdr) {
		nlmsg_free(msg);
		return;
	}

	NLA_PUT_U32(msg, NL80211_ATTR_WIPHY, rdev->wiphy_idx);
	NLA_PUT_U32(msg, NL80211_ATTR_IFINDEX, netdev->ifindex);
	if (bssid)
		NLA_PUT(msg, NL80211_ATTR_MAC, ETH_ALEN, bssid);
	NLA_PUT_U16(msg, NL80211_ATTR_STATUS_CODE, status);
	if (req_ie)
		NLA_PUT(msg, NL80211_ATTR_REQ_IE, req_ie_len, req_ie);
	if (resp_ie)
		NLA_PUT(msg, NL80211_ATTR_RESP_IE, resp_ie_len, resp_ie);

	genlmsg_end(msg, hdr);

	genlmsg_multicast_netns(wiphy_net(&rdev->wiphy), msg, 0,
				nl80211_mlme_mcgrp.id, gfp);
	return;

 nla_put_failure:
	genlmsg_cancel(msg, hdr);
	nlmsg_free(msg);

}

void nl80211_send_roamed(struct cfg80211_registered_device *rdev,
			 struct net_device *netdev, const u8 *bssid,
			 const u8 *req_ie, size_t req_ie_len,
			 const u8 *resp_ie, size_t resp_ie_len, gfp_t gfp)
{
	struct sk_buff *msg;
	void *hdr;

	msg = nlmsg_new(NLMSG_GOODSIZE, gfp);
	if (!msg)
		return;

	hdr = nl80211hdr_put(msg, 0, 0, 0, NL80211_CMD_ROAM);
	if (!hdr) {
		nlmsg_free(msg);
		return;
	}

	NLA_PUT_U32(msg, NL80211_ATTR_WIPHY, rdev->wiphy_idx);
	NLA_PUT_U32(msg, NL80211_ATTR_IFINDEX, netdev->ifindex);
	NLA_PUT(msg, NL80211_ATTR_MAC, ETH_ALEN, bssid);
	if (req_ie)
		NLA_PUT(msg, NL80211_ATTR_REQ_IE, req_ie_len, req_ie);
	if (resp_ie)
		NLA_PUT(msg, NL80211_ATTR_RESP_IE, resp_ie_len, resp_ie);

	genlmsg_end(msg, hdr);

	genlmsg_multicast_netns(wiphy_net(&rdev->wiphy), msg, 0,
				nl80211_mlme_mcgrp.id, gfp);
	return;

 nla_put_failure:
	genlmsg_cancel(msg, hdr);
	nlmsg_free(msg);

}

void nl80211_send_disconnected(struct cfg80211_registered_device *rdev,
			       struct net_device *netdev, u16 reason,
			       const u8 *ie, size_t ie_len, bool from_ap)
{
	struct sk_buff *msg;
	void *hdr;

	msg = nlmsg_new(NLMSG_GOODSIZE, GFP_KERNEL);
	if (!msg)
		return;

	hdr = nl80211hdr_put(msg, 0, 0, 0, NL80211_CMD_DISCONNECT);
	if (!hdr) {
		nlmsg_free(msg);
		return;
	}

	NLA_PUT_U32(msg, NL80211_ATTR_WIPHY, rdev->wiphy_idx);
	NLA_PUT_U32(msg, NL80211_ATTR_IFINDEX, netdev->ifindex);
	if (from_ap && reason)
		NLA_PUT_U16(msg, NL80211_ATTR_REASON_CODE, reason);
	if (from_ap)
		NLA_PUT_FLAG(msg, NL80211_ATTR_DISCONNECTED_BY_AP);
	if (ie)
		NLA_PUT(msg, NL80211_ATTR_IE, ie_len, ie);

	genlmsg_end(msg, hdr);

	genlmsg_multicast_netns(wiphy_net(&rdev->wiphy), msg, 0,
				nl80211_mlme_mcgrp.id, GFP_KERNEL);
	return;

 nla_put_failure:
	genlmsg_cancel(msg, hdr);
	nlmsg_free(msg);

}

void nl80211_send_ibss_bssid(struct cfg80211_registered_device *rdev,
			     struct net_device *netdev, const u8 *bssid,
			     gfp_t gfp)
{
	struct sk_buff *msg;
	void *hdr;

	msg = nlmsg_new(NLMSG_DEFAULT_SIZE, gfp);
	if (!msg)
		return;

	hdr = nl80211hdr_put(msg, 0, 0, 0, NL80211_CMD_JOIN_IBSS);
	if (!hdr) {
		nlmsg_free(msg);
		return;
	}

	NLA_PUT_U32(msg, NL80211_ATTR_WIPHY, rdev->wiphy_idx);
	NLA_PUT_U32(msg, NL80211_ATTR_IFINDEX, netdev->ifindex);
	NLA_PUT(msg, NL80211_ATTR_MAC, ETH_ALEN, bssid);

	genlmsg_end(msg, hdr);

	genlmsg_multicast_netns(wiphy_net(&rdev->wiphy), msg, 0,
				nl80211_mlme_mcgrp.id, gfp);
	return;

 nla_put_failure:
	genlmsg_cancel(msg, hdr);
	nlmsg_free(msg);
}

void nl80211_send_new_peer_candidate(struct cfg80211_registered_device *rdev,
		struct net_device *netdev,
		const u8 *macaddr, const u8* ie, u8 ie_len,
		gfp_t gfp)
{
	struct sk_buff *msg;
	void *hdr;

	msg = nlmsg_new(NLMSG_DEFAULT_SIZE, gfp);
	if (!msg)
		return;

	hdr = nl80211hdr_put(msg, 0, 0, 0, NL80211_CMD_NEW_PEER_CANDIDATE);
	if (!hdr) {
		nlmsg_free(msg);
		return;
	}

	NLA_PUT_U32(msg, NL80211_ATTR_WIPHY, rdev->wiphy_idx);
	NLA_PUT_U32(msg, NL80211_ATTR_IFINDEX, netdev->ifindex);
	NLA_PUT(msg, NL80211_ATTR_MAC, ETH_ALEN, macaddr);
	if (ie_len && ie)
		NLA_PUT(msg, NL80211_ATTR_IE, ie_len , ie);

	genlmsg_end(msg, hdr);

	genlmsg_multicast_netns(wiphy_net(&rdev->wiphy), msg, 0,
				nl80211_mlme_mcgrp.id, gfp);
	return;

 nla_put_failure:
	genlmsg_cancel(msg, hdr);
	nlmsg_free(msg);
}

void nl80211_michael_mic_failure(struct cfg80211_registered_device *rdev,
				 struct net_device *netdev, const u8 *addr,
				 enum nl80211_key_type key_type, int key_id,
				 const u8 *tsc, gfp_t gfp)
{
	struct sk_buff *msg;
	void *hdr;

	msg = nlmsg_new(NLMSG_DEFAULT_SIZE, gfp);
	if (!msg)
		return;

	hdr = nl80211hdr_put(msg, 0, 0, 0, NL80211_CMD_MICHAEL_MIC_FAILURE);
	if (!hdr) {
		nlmsg_free(msg);
		return;
	}

	NLA_PUT_U32(msg, NL80211_ATTR_WIPHY, rdev->wiphy_idx);
	NLA_PUT_U32(msg, NL80211_ATTR_IFINDEX, netdev->ifindex);
	if (addr)
		NLA_PUT(msg, NL80211_ATTR_MAC, ETH_ALEN, addr);
	NLA_PUT_U32(msg, NL80211_ATTR_KEY_TYPE, key_type);
	if (key_id != -1)
		NLA_PUT_U8(msg, NL80211_ATTR_KEY_IDX, key_id);
	if (tsc)
		NLA_PUT(msg, NL80211_ATTR_KEY_SEQ, 6, tsc);

	genlmsg_end(msg, hdr);

	genlmsg_multicast_netns(wiphy_net(&rdev->wiphy), msg, 0,
				nl80211_mlme_mcgrp.id, gfp);
	return;

 nla_put_failure:
	genlmsg_cancel(msg, hdr);
	nlmsg_free(msg);
}

void nl80211_send_beacon_hint_event(struct wiphy *wiphy,
				    struct ieee80211_channel *channel_before,
				    struct ieee80211_channel *channel_after)
{
	struct sk_buff *msg;
	void *hdr;
	struct nlattr *nl_freq;

	msg = nlmsg_new(NLMSG_DEFAULT_SIZE, GFP_ATOMIC);
	if (!msg)
		return;

	hdr = nl80211hdr_put(msg, 0, 0, 0, NL80211_CMD_REG_BEACON_HINT);
	if (!hdr) {
		nlmsg_free(msg);
		return;
	}

	/*
	 * Since we are applying the beacon hint to a wiphy we know its
	 * wiphy_idx is valid
	 */
	NLA_PUT_U32(msg, NL80211_ATTR_WIPHY, get_wiphy_idx(wiphy));

	/* Before */
	nl_freq = nla_nest_start(msg, NL80211_ATTR_FREQ_BEFORE);
	if (!nl_freq)
		goto nla_put_failure;
	if (nl80211_msg_put_channel(msg, channel_before))
		goto nla_put_failure;
	nla_nest_end(msg, nl_freq);

	/* After */
	nl_freq = nla_nest_start(msg, NL80211_ATTR_FREQ_AFTER);
	if (!nl_freq)
		goto nla_put_failure;
	if (nl80211_msg_put_channel(msg, channel_after))
		goto nla_put_failure;
	nla_nest_end(msg, nl_freq);

	genlmsg_end(msg, hdr);

	rcu_read_lock();
	genlmsg_multicast_allns(msg, 0, nl80211_regulatory_mcgrp.id,
				GFP_ATOMIC);
	rcu_read_unlock();

	return;

nla_put_failure:
	genlmsg_cancel(msg, hdr);
	nlmsg_free(msg);
}

static void nl80211_send_remain_on_chan_event(
	int cmd, struct cfg80211_registered_device *rdev,
	struct net_device *netdev, u64 cookie,
	struct ieee80211_channel *chan,
	enum nl80211_channel_type channel_type,
	unsigned int duration, gfp_t gfp)
{
	struct sk_buff *msg;
	void *hdr;

	msg = nlmsg_new(NLMSG_DEFAULT_SIZE, gfp);
	if (!msg)
		return;

	hdr = nl80211hdr_put(msg, 0, 0, 0, cmd);
	if (!hdr) {
		nlmsg_free(msg);
		return;
	}

	NLA_PUT_U32(msg, NL80211_ATTR_WIPHY, rdev->wiphy_idx);
	NLA_PUT_U32(msg, NL80211_ATTR_IFINDEX, netdev->ifindex);
	NLA_PUT_U32(msg, NL80211_ATTR_WIPHY_FREQ, chan->center_freq);
	NLA_PUT_U32(msg, NL80211_ATTR_WIPHY_CHANNEL_TYPE, channel_type);
	NLA_PUT_U64(msg, NL80211_ATTR_COOKIE, cookie);

	if (cmd == NL80211_CMD_REMAIN_ON_CHANNEL)
		NLA_PUT_U32(msg, NL80211_ATTR_DURATION, duration);

	genlmsg_end(msg, hdr);

	genlmsg_multicast_netns(wiphy_net(&rdev->wiphy), msg, 0,
				nl80211_mlme_mcgrp.id, gfp);
	return;

 nla_put_failure:
	genlmsg_cancel(msg, hdr);
	nlmsg_free(msg);
}

void nl80211_send_remain_on_channel(struct cfg80211_registered_device *rdev,
				    struct net_device *netdev, u64 cookie,
				    struct ieee80211_channel *chan,
				    enum nl80211_channel_type channel_type,
				    unsigned int duration, gfp_t gfp)
{
	nl80211_send_remain_on_chan_event(NL80211_CMD_REMAIN_ON_CHANNEL,
					  rdev, netdev, cookie, chan,
					  channel_type, duration, gfp);
}

void nl80211_send_remain_on_channel_cancel(
	struct cfg80211_registered_device *rdev, struct net_device *netdev,
	u64 cookie, struct ieee80211_channel *chan,
	enum nl80211_channel_type channel_type, gfp_t gfp)
{
	nl80211_send_remain_on_chan_event(NL80211_CMD_CANCEL_REMAIN_ON_CHANNEL,
					  rdev, netdev, cookie, chan,
					  channel_type, 0, gfp);
}

void nl80211_send_sta_event(struct cfg80211_registered_device *rdev,
			    struct net_device *dev, const u8 *mac_addr,
			    struct station_info *sinfo, gfp_t gfp)
{
	struct sk_buff *msg;

	msg = nlmsg_new(NLMSG_GOODSIZE, gfp);
	if (!msg)
		return;

	if (nl80211_send_station(msg, 0, 0, 0,
				 rdev, dev, mac_addr, sinfo) < 0) {
		nlmsg_free(msg);
		return;
	}

	genlmsg_multicast_netns(wiphy_net(&rdev->wiphy), msg, 0,
				nl80211_mlme_mcgrp.id, gfp);
}

void nl80211_send_sta_del_event(struct cfg80211_registered_device *rdev,
				struct net_device *dev, const u8 *mac_addr,
				gfp_t gfp)
{
	struct sk_buff *msg;
	void *hdr;

	msg = nlmsg_new(NLMSG_GOODSIZE, gfp);
	if (!msg)
		return;

	hdr = nl80211hdr_put(msg, 0, 0, 0, NL80211_CMD_DEL_STATION);
	if (!hdr) {
		nlmsg_free(msg);
		return;
	}

	NLA_PUT_U32(msg, NL80211_ATTR_IFINDEX, dev->ifindex);
	NLA_PUT(msg, NL80211_ATTR_MAC, ETH_ALEN, mac_addr);

	genlmsg_end(msg, hdr);

	genlmsg_multicast_netns(wiphy_net(&rdev->wiphy), msg, 0,
				nl80211_mlme_mcgrp.id, gfp);
	return;

 nla_put_failure:
	genlmsg_cancel(msg, hdr);
	nlmsg_free(msg);
}

static bool __nl80211_unexpected_frame(struct net_device *dev, u8 cmd,
				       const u8 *addr, gfp_t gfp)
{
	struct wireless_dev *wdev = dev->ieee80211_ptr;
	struct cfg80211_registered_device *rdev = wiphy_to_dev(wdev->wiphy);
	struct sk_buff *msg;
	void *hdr;
	int err;
	u32 nlpid = ACCESS_ONCE(wdev->ap_unexpected_nlpid);

	if (!nlpid)
		return false;

	msg = nlmsg_new(100, gfp);
	if (!msg)
		return true;

	hdr = nl80211hdr_put(msg, 0, 0, 0, cmd);
	if (!hdr) {
		nlmsg_free(msg);
		return true;
	}

	NLA_PUT_U32(msg, NL80211_ATTR_WIPHY, rdev->wiphy_idx);
	NLA_PUT_U32(msg, NL80211_ATTR_IFINDEX, dev->ifindex);
	NLA_PUT(msg, NL80211_ATTR_MAC, ETH_ALEN, addr);

	err = genlmsg_end(msg, hdr);
	if (err < 0) {
		nlmsg_free(msg);
		return true;
	}

	genlmsg_unicast(wiphy_net(&rdev->wiphy), msg, nlpid);
	return true;

 nla_put_failure:
	genlmsg_cancel(msg, hdr);
	nlmsg_free(msg);
	return true;
}

bool nl80211_unexpected_frame(struct net_device *dev, const u8 *addr, gfp_t gfp)
{
	return __nl80211_unexpected_frame(dev, NL80211_CMD_UNEXPECTED_FRAME,
					  addr, gfp);
}

bool nl80211_unexpected_4addr_frame(struct net_device *dev,
				    const u8 *addr, gfp_t gfp)
{
	return __nl80211_unexpected_frame(dev,
					  NL80211_CMD_UNEXPECTED_4ADDR_FRAME,
					  addr, gfp);
}

int nl80211_send_mgmt(struct cfg80211_registered_device *rdev,
		      struct net_device *netdev, u32 nlpid,
		      int freq, int sig_dbm,
		      const u8 *buf, size_t len, gfp_t gfp)
{
	struct sk_buff *msg;
	void *hdr;

	msg = nlmsg_new(NLMSG_DEFAULT_SIZE, gfp);
	if (!msg)
		return -ENOMEM;

	hdr = nl80211hdr_put(msg, 0, 0, 0, NL80211_CMD_FRAME);
	if (!hdr) {
		nlmsg_free(msg);
		return -ENOMEM;
	}

	NLA_PUT_U32(msg, NL80211_ATTR_WIPHY, rdev->wiphy_idx);
	NLA_PUT_U32(msg, NL80211_ATTR_IFINDEX, netdev->ifindex);
	NLA_PUT_U32(msg, NL80211_ATTR_WIPHY_FREQ, freq);
	if (sig_dbm)
		NLA_PUT_U32(msg, NL80211_ATTR_RX_SIGNAL_DBM, sig_dbm);
	NLA_PUT(msg, NL80211_ATTR_FRAME, len, buf);

	genlmsg_end(msg, hdr);

	return genlmsg_unicast(wiphy_net(&rdev->wiphy), msg, nlpid);

 nla_put_failure:
	genlmsg_cancel(msg, hdr);
	nlmsg_free(msg);
	return -ENOBUFS;
}

void nl80211_send_mgmt_tx_status(struct cfg80211_registered_device *rdev,
				 struct net_device *netdev, u64 cookie,
				 const u8 *buf, size_t len, bool ack,
				 gfp_t gfp)
{
	struct sk_buff *msg;
	void *hdr;

	msg = nlmsg_new(NLMSG_DEFAULT_SIZE, gfp);
	if (!msg)
		return;

	hdr = nl80211hdr_put(msg, 0, 0, 0, NL80211_CMD_FRAME_TX_STATUS);
	if (!hdr) {
		nlmsg_free(msg);
		return;
	}

	NLA_PUT_U32(msg, NL80211_ATTR_WIPHY, rdev->wiphy_idx);
	NLA_PUT_U32(msg, NL80211_ATTR_IFINDEX, netdev->ifindex);
	NLA_PUT(msg, NL80211_ATTR_FRAME, len, buf);
	NLA_PUT_U64(msg, NL80211_ATTR_COOKIE, cookie);
	if (ack)
		NLA_PUT_FLAG(msg, NL80211_ATTR_ACK);

	genlmsg_end(msg, hdr);

	genlmsg_multicast_netns(wiphy_net(&rdev->wiphy), msg, 0,
				nl80211_mlme_mcgrp.id, gfp);
	return;

 nla_put_failure:
	genlmsg_cancel(msg, hdr);
	nlmsg_free(msg);
}

void
nl80211_send_cqm_rssi_notify(struct cfg80211_registered_device *rdev,
			     struct net_device *netdev,
			     enum nl80211_cqm_rssi_threshold_event rssi_event,
			     gfp_t gfp)
{
	struct sk_buff *msg;
	struct nlattr *pinfoattr;
	void *hdr;

	msg = nlmsg_new(NLMSG_GOODSIZE, gfp);
	if (!msg)
		return;

	hdr = nl80211hdr_put(msg, 0, 0, 0, NL80211_CMD_NOTIFY_CQM);
	if (!hdr) {
		nlmsg_free(msg);
		return;
	}

	NLA_PUT_U32(msg, NL80211_ATTR_WIPHY, rdev->wiphy_idx);
	NLA_PUT_U32(msg, NL80211_ATTR_IFINDEX, netdev->ifindex);

	pinfoattr = nla_nest_start(msg, NL80211_ATTR_CQM);
	if (!pinfoattr)
		goto nla_put_failure;

	NLA_PUT_U32(msg, NL80211_ATTR_CQM_RSSI_THRESHOLD_EVENT,
		    rssi_event);

	nla_nest_end(msg, pinfoattr);

	genlmsg_end(msg, hdr);

	genlmsg_multicast_netns(wiphy_net(&rdev->wiphy), msg, 0,
				nl80211_mlme_mcgrp.id, gfp);
	return;

 nla_put_failure:
	genlmsg_cancel(msg, hdr);
	nlmsg_free(msg);
}

void nl80211_gtk_rekey_notify(struct cfg80211_registered_device *rdev,
			      struct net_device *netdev, const u8 *bssid,
			      const u8 *replay_ctr, gfp_t gfp)
{
	struct sk_buff *msg;
	struct nlattr *rekey_attr;
	void *hdr;

	msg = nlmsg_new(NLMSG_GOODSIZE, gfp);
	if (!msg)
		return;

	hdr = nl80211hdr_put(msg, 0, 0, 0, NL80211_CMD_SET_REKEY_OFFLOAD);
	if (!hdr) {
		nlmsg_free(msg);
		return;
	}

	NLA_PUT_U32(msg, NL80211_ATTR_WIPHY, rdev->wiphy_idx);
	NLA_PUT_U32(msg, NL80211_ATTR_IFINDEX, netdev->ifindex);
	NLA_PUT(msg, NL80211_ATTR_MAC, ETH_ALEN, bssid);

	rekey_attr = nla_nest_start(msg, NL80211_ATTR_REKEY_DATA);
	if (!rekey_attr)
		goto nla_put_failure;

	NLA_PUT(msg, NL80211_REKEY_DATA_REPLAY_CTR,
		NL80211_REPLAY_CTR_LEN, replay_ctr);

	nla_nest_end(msg, rekey_attr);

	genlmsg_end(msg, hdr);

	genlmsg_multicast_netns(wiphy_net(&rdev->wiphy), msg, 0,
				nl80211_mlme_mcgrp.id, gfp);
	return;

 nla_put_failure:
	genlmsg_cancel(msg, hdr);
	nlmsg_free(msg);
}

void nl80211_pmksa_candidate_notify(struct cfg80211_registered_device *rdev,
				    struct net_device *netdev, int index,
				    const u8 *bssid, bool preauth, gfp_t gfp)
{
	struct sk_buff *msg;
	struct nlattr *attr;
	void *hdr;

	msg = nlmsg_new(NLMSG_GOODSIZE, gfp);
	if (!msg)
		return;

	hdr = nl80211hdr_put(msg, 0, 0, 0, NL80211_CMD_PMKSA_CANDIDATE);
	if (!hdr) {
		nlmsg_free(msg);
		return;
	}

	NLA_PUT_U32(msg, NL80211_ATTR_WIPHY, rdev->wiphy_idx);
	NLA_PUT_U32(msg, NL80211_ATTR_IFINDEX, netdev->ifindex);

	attr = nla_nest_start(msg, NL80211_ATTR_PMKSA_CANDIDATE);
	if (!attr)
		goto nla_put_failure;

	NLA_PUT_U32(msg, NL80211_PMKSA_CANDIDATE_INDEX, index);
	NLA_PUT(msg, NL80211_PMKSA_CANDIDATE_BSSID, ETH_ALEN, bssid);
	if (preauth)
		NLA_PUT_FLAG(msg, NL80211_PMKSA_CANDIDATE_PREAUTH);

	nla_nest_end(msg, attr);

	genlmsg_end(msg, hdr);

	genlmsg_multicast_netns(wiphy_net(&rdev->wiphy), msg, 0,
				nl80211_mlme_mcgrp.id, gfp);
	return;

 nla_put_failure:
	genlmsg_cancel(msg, hdr);
	nlmsg_free(msg);
}

void
nl80211_send_cqm_pktloss_notify(struct cfg80211_registered_device *rdev,
				struct net_device *netdev, const u8 *peer,
				u32 num_packets, gfp_t gfp)
{
	struct sk_buff *msg;
	struct nlattr *pinfoattr;
	void *hdr;

	msg = nlmsg_new(NLMSG_GOODSIZE, gfp);
	if (!msg)
		return;

	hdr = nl80211hdr_put(msg, 0, 0, 0, NL80211_CMD_NOTIFY_CQM);
	if (!hdr) {
		nlmsg_free(msg);
		return;
	}

	NLA_PUT_U32(msg, NL80211_ATTR_WIPHY, rdev->wiphy_idx);
	NLA_PUT_U32(msg, NL80211_ATTR_IFINDEX, netdev->ifindex);
	NLA_PUT(msg, NL80211_ATTR_MAC, ETH_ALEN, peer);

	pinfoattr = nla_nest_start(msg, NL80211_ATTR_CQM);
	if (!pinfoattr)
		goto nla_put_failure;

	NLA_PUT_U32(msg, NL80211_ATTR_CQM_PKT_LOSS_EVENT, num_packets);

	nla_nest_end(msg, pinfoattr);

	genlmsg_end(msg, hdr);

	genlmsg_multicast_netns(wiphy_net(&rdev->wiphy), msg, 0,
				nl80211_mlme_mcgrp.id, gfp);
	return;

 nla_put_failure:
	genlmsg_cancel(msg, hdr);
	nlmsg_free(msg);
}

void cfg80211_probe_status(struct net_device *dev, const u8 *addr,
			   u64 cookie, bool acked, gfp_t gfp)
{
	struct wireless_dev *wdev = dev->ieee80211_ptr;
	struct cfg80211_registered_device *rdev = wiphy_to_dev(wdev->wiphy);
	struct sk_buff *msg;
	void *hdr;
	int err;

	msg = nlmsg_new(NLMSG_GOODSIZE, gfp);
	if (!msg)
		return;

	hdr = nl80211hdr_put(msg, 0, 0, 0, NL80211_CMD_PROBE_CLIENT);
	if (!hdr) {
		nlmsg_free(msg);
		return;
	}

	NLA_PUT_U32(msg, NL80211_ATTR_WIPHY, rdev->wiphy_idx);
	NLA_PUT_U32(msg, NL80211_ATTR_IFINDEX, dev->ifindex);
	NLA_PUT(msg, NL80211_ATTR_MAC, ETH_ALEN, addr);
	NLA_PUT_U64(msg, NL80211_ATTR_COOKIE, cookie);
	if (acked)
		NLA_PUT_FLAG(msg, NL80211_ATTR_ACK);

	err = genlmsg_end(msg, hdr);
	if (err < 0) {
		nlmsg_free(msg);
		return;
	}

	genlmsg_multicast_netns(wiphy_net(&rdev->wiphy), msg, 0,
				nl80211_mlme_mcgrp.id, gfp);
	return;

 nla_put_failure:
	genlmsg_cancel(msg, hdr);
	nlmsg_free(msg);
}
EXPORT_SYMBOL(cfg80211_probe_status);

void cfg80211_report_obss_beacon(struct wiphy *wiphy,
				 const u8 *frame, size_t len,
				 int freq, int sig_dbm, gfp_t gfp)
{
	struct cfg80211_registered_device *rdev = wiphy_to_dev(wiphy);
	struct sk_buff *msg;
	void *hdr;
	u32 nlpid = ACCESS_ONCE(rdev->ap_beacons_nlpid);

	if (!nlpid)
		return;

	msg = nlmsg_new(len + 100, gfp);
	if (!msg)
		return;

	hdr = nl80211hdr_put(msg, 0, 0, 0, NL80211_CMD_FRAME);
	if (!hdr) {
		nlmsg_free(msg);
		return;
	}

	NLA_PUT_U32(msg, NL80211_ATTR_WIPHY, rdev->wiphy_idx);
	if (freq)
		NLA_PUT_U32(msg, NL80211_ATTR_WIPHY_FREQ, freq);
	if (sig_dbm)
		NLA_PUT_U32(msg, NL80211_ATTR_RX_SIGNAL_DBM, sig_dbm);
	NLA_PUT(msg, NL80211_ATTR_FRAME, len, frame);

	genlmsg_end(msg, hdr);

	genlmsg_unicast(wiphy_net(&rdev->wiphy), msg, nlpid);
	return;

 nla_put_failure:
	genlmsg_cancel(msg, hdr);
	nlmsg_free(msg);
}
EXPORT_SYMBOL(cfg80211_report_obss_beacon);

void cfg80211_tdls_oper_request(struct net_device *dev, const u8 *peer,
				enum nl80211_tdls_operation oper,
				u16 reason_code, gfp_t gfp)
{
	struct wireless_dev *wdev = dev->ieee80211_ptr;
	struct cfg80211_registered_device *rdev = wiphy_to_dev(wdev->wiphy);
	struct sk_buff *msg;
	void *hdr;
	int err;

	msg = nlmsg_new(NLMSG_DEFAULT_SIZE, gfp);
	if (!msg)
		return;

	hdr = nl80211hdr_put(msg, 0, 0, 0, NL80211_CMD_TDLS_OPER);
	if (!hdr) {
		nlmsg_free(msg);
		return;
	}

	if (nla_put_u32(msg, NL80211_ATTR_WIPHY, rdev->wiphy_idx) ||
	    nla_put_u32(msg, NL80211_ATTR_IFINDEX, dev->ifindex) ||
	    nla_put_u8(msg, NL80211_ATTR_TDLS_OPERATION, oper) ||
	    nla_put(msg, NL80211_ATTR_MAC, ETH_ALEN, peer) ||
	    (reason_code > 0 &&
	     nla_put_u16(msg, NL80211_ATTR_REASON_CODE, reason_code)))
		goto nla_put_failure;

	err = genlmsg_end(msg, hdr);
	if (err < 0) {
		nlmsg_free(msg);
		return;
	}

	genlmsg_multicast_netns(wiphy_net(&rdev->wiphy), msg, 0,
				nl80211_mlme_mcgrp.id, gfp);
	return;

 nla_put_failure:
	genlmsg_cancel(msg, hdr);
	nlmsg_free(msg);
}
EXPORT_SYMBOL(cfg80211_tdls_oper_request);

static int nl80211_netlink_notify(struct notifier_block * nb,
				  unsigned long state,
				  void *_notify)
{
	struct netlink_notify *notify = _notify;
	struct cfg80211_registered_device *rdev;
	struct wireless_dev *wdev;

	if (state != NETLINK_URELEASE)
		return NOTIFY_DONE;

	rcu_read_lock();

	list_for_each_entry_rcu(rdev, &cfg80211_rdev_list, list) {
		list_for_each_entry_rcu(wdev, &rdev->netdev_list, list)
			cfg80211_mlme_unregister_socket(wdev, notify->pid);
		if (rdev->ap_beacons_nlpid == notify->pid)
			rdev->ap_beacons_nlpid = 0;
	}

	rcu_read_unlock();

	return NOTIFY_DONE;
}

static struct notifier_block nl80211_netlink_notifier = {
	.notifier_call = nl80211_netlink_notify,
};

void cfg80211_ft_event(struct net_device *netdev,
		       struct cfg80211_ft_event_params *ft_event)
{
	struct wiphy *wiphy = netdev->ieee80211_ptr->wiphy;
	struct cfg80211_registered_device *rdev = wiphy_to_dev(wiphy);
	struct sk_buff *msg;
	void *hdr;
	int err;

	if (!ft_event->target_ap)
		return;

	msg = nlmsg_new(NLMSG_DEFAULT_SIZE, GFP_KERNEL);
	if (!msg)
		return;

	hdr = nl80211hdr_put(msg, 0, 0, 0, NL80211_CMD_FT_EVENT);
	if (!hdr) {
		nlmsg_free(msg);
		return;
	}

	nla_put_u32(msg, NL80211_ATTR_WIPHY, rdev->wiphy_idx);
	nla_put_u32(msg, NL80211_ATTR_IFINDEX, netdev->ifindex);
	nla_put(msg, NL80211_ATTR_MAC, ETH_ALEN, ft_event->target_ap);
	if (ft_event->ies)
		nla_put(msg, NL80211_ATTR_IE, ft_event->ies_len, ft_event->ies);
	if (ft_event->ric_ies)
		nla_put(msg, NL80211_ATTR_IE_RIC, ft_event->ric_ies_len,
			ft_event->ric_ies);

	err = genlmsg_end(msg, hdr);
	if (err < 0) {
		nlmsg_free(msg);
		return;
	}

	genlmsg_multicast_netns(wiphy_net(&rdev->wiphy), msg, 0,
				nl80211_mlme_mcgrp.id, GFP_KERNEL);
}
EXPORT_SYMBOL(cfg80211_ft_event);

<<<<<<< HEAD
=======

void cfg80211_ap_stopped(struct net_device *netdev, gfp_t gfp)
{
	struct wireless_dev *wdev = netdev->ieee80211_ptr;
	struct cfg80211_registered_device *rdev = wiphy_to_dev(wdev->wiphy);

	nl80211_send_mlme_event(rdev, netdev, NULL, 0,
				NL80211_CMD_STOP_AP, gfp);
}
EXPORT_SYMBOL(cfg80211_ap_stopped);


>>>>>>> 59e29991
/* initialisation/exit functions */

int nl80211_init(void)
{
	int err;

	err = genl_register_family_with_ops(&nl80211_fam,
		nl80211_ops, ARRAY_SIZE(nl80211_ops));
	if (err)
		return err;

	err = genl_register_mc_group(&nl80211_fam, &nl80211_config_mcgrp);
	if (err)
		goto err_out;

	err = genl_register_mc_group(&nl80211_fam, &nl80211_scan_mcgrp);
	if (err)
		goto err_out;

	err = genl_register_mc_group(&nl80211_fam, &nl80211_regulatory_mcgrp);
	if (err)
		goto err_out;

	err = genl_register_mc_group(&nl80211_fam, &nl80211_mlme_mcgrp);
	if (err)
		goto err_out;

#ifdef CONFIG_NL80211_TESTMODE
	err = genl_register_mc_group(&nl80211_fam, &nl80211_testmode_mcgrp);
	if (err)
		goto err_out;
#endif

	err = netlink_register_notifier(&nl80211_netlink_notifier);
	if (err)
		goto err_out;

	return 0;
 err_out:
	genl_unregister_family(&nl80211_fam);
	return err;
}

void nl80211_exit(void)
{
	netlink_unregister_notifier(&nl80211_netlink_notifier);
	genl_unregister_family(&nl80211_fam);
}<|MERGE_RESOLUTION|>--- conflicted
+++ resolved
@@ -8470,8 +8470,6 @@
 }
 EXPORT_SYMBOL(cfg80211_ft_event);
 
-<<<<<<< HEAD
-=======
 
 void cfg80211_ap_stopped(struct net_device *netdev, gfp_t gfp)
 {
@@ -8484,7 +8482,6 @@
 EXPORT_SYMBOL(cfg80211_ap_stopped);
 
 
->>>>>>> 59e29991
 /* initialisation/exit functions */
 
 int nl80211_init(void)
