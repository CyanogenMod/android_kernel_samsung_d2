--- conflicted
+++ resolved
@@ -832,7 +832,6 @@
 
 	if (uuid16_list[0] != 0) {
 		u8 *length = ptr;
-<<<<<<< HEAD
 
 		/* EIR Data type */
 		ptr[1] = truncated ? EIR_UUID16_SOME : EIR_UUID16_ALL;
@@ -840,15 +839,6 @@
 		ptr += 2;
 		eir_len += 2;
 
-=======
-
-		/* EIR Data type */
-		ptr[1] = truncated ? EIR_UUID16_SOME : EIR_UUID16_ALL;
-
-		ptr += 2;
-		eir_len += 2;
-
->>>>>>> 59e29991
 		for (i = 0; uuid16_list[i] != 0; i++) {
 			*ptr++ = (uuid16_list[i] & 0x00ff);
 			*ptr++ = (uuid16_list[i] & 0xff00) >> 8;
@@ -932,7 +922,6 @@
 failed:
 	hci_dev_unlock_bh(hdev);
 	hci_dev_put(hdev);
-<<<<<<< HEAD
 
 	return err;
 }
@@ -999,37 +988,6 @@
 
 	return err;
 }
-=======
-
-	return err;
-}
-
-static int remove_uuid(struct sock *sk, u16 index, unsigned char *data, u16 len)
-{
-	struct list_head *p, *n;
-	struct mgmt_cp_remove_uuid *cp;
-	struct hci_dev *hdev;
-	u8 bt_uuid_any[] = { 0, 0, 0, 0, 0, 0, 0, 0, 0, 0, 0, 0, 0, 0, 0, 0 };
-	int err, found;
-
-	cp = (void *) data;
-
-	BT_DBG("request for hci%u", index);
-
-	if (len != sizeof(*cp))
-		return cmd_status(sk, index, MGMT_OP_REMOVE_UUID, EINVAL);
-
-	hdev = hci_dev_get(index);
-	if (!hdev)
-		return cmd_status(sk, index, MGMT_OP_REMOVE_UUID, ENODEV);
-
-	hci_dev_lock_bh(hdev);
-
-	if (memcmp(cp->uuid, bt_uuid_any, 16) == 0) {
-		err = hci_uuids_clear(hdev);
-		goto unlock;
-	}
->>>>>>> 59e29991
 
 static int set_dev_class(struct sock *sk, u16 index, unsigned char *data,
 									u16 len)
@@ -1045,7 +1003,6 @@
 	if (len != sizeof(*cp))
 		return cmd_status(sk, index, MGMT_OP_SET_DEV_CLASS, EINVAL);
 
-<<<<<<< HEAD
 	hdev = hci_dev_get(index);
 	if (!hdev)
 		return cmd_status(sk, index, MGMT_OP_SET_DEV_CLASS, ENODEV);
@@ -1064,65 +1021,6 @@
 	} else
 		err = cmd_complete(sk, index, MGMT_OP_SET_DEV_CLASS, NULL, 0);
 
-=======
-	if (found == 0) {
-		err = cmd_status(sk, index, MGMT_OP_REMOVE_UUID, ENOENT);
-		goto unlock;
-	}
-
-	if (test_bit(HCI_UP, &hdev->flags)) {
-		err = update_class(hdev);
-		if (err < 0)
-			goto unlock;
-
-		err = update_eir(hdev);
-		if (err < 0)
-			goto unlock;
-	} else
-		err = 0;
-
-	err = cmd_complete(sk, index, MGMT_OP_REMOVE_UUID, NULL, 0);
-
-unlock:
-	hci_dev_unlock_bh(hdev);
-	hci_dev_put(hdev);
-
-	return err;
-}
-
-static int set_dev_class(struct sock *sk, u16 index, unsigned char *data,
-									u16 len)
-{
-	struct hci_dev *hdev;
-	struct mgmt_cp_set_dev_class *cp;
-	int err;
-
-	cp = (void *) data;
-
-	BT_DBG("request for hci%u", index);
-
-	if (len != sizeof(*cp))
-		return cmd_status(sk, index, MGMT_OP_SET_DEV_CLASS, EINVAL);
-
-	hdev = hci_dev_get(index);
-	if (!hdev)
-		return cmd_status(sk, index, MGMT_OP_SET_DEV_CLASS, ENODEV);
-
-	hci_dev_lock_bh(hdev);
-
-	hdev->major_class &= ~MGMT_MAJOR_CLASS_MASK;
-	hdev->major_class |= cp->major & MGMT_MAJOR_CLASS_MASK;
-	hdev->minor_class = cp->minor;
-
-	if (test_bit(HCI_UP, &hdev->flags)) {
-		err = update_class(hdev);
-		if (err == 0)
-			err = cmd_complete(sk, index,
-		MGMT_OP_SET_DEV_CLASS, hdev->dev_class, sizeof(u8)*3);
-	} else
-		err = cmd_complete(sk, index, MGMT_OP_SET_DEV_CLASS, NULL, 0);
-
->>>>>>> 59e29991
 	hci_dev_unlock_bh(hdev);
 	hci_dev_put(hdev);
 
@@ -1210,7 +1108,6 @@
 		set_bit(HCI_DEBUG_KEYS, &hdev->flags);
 	else
 		clear_bit(HCI_DEBUG_KEYS, &hdev->flags);
-<<<<<<< HEAD
 
 	len -= sizeof(*cp);
 	i = 0;
@@ -1284,43 +1181,12 @@
 	}
 
 unlock:
-=======
-
-	len -= sizeof(*cp);
-	i = 0;
-
-	while (i < len) {
-		struct mgmt_key_info *key = (void *) cp->keys + i;
-
-		i += sizeof(*key);
-
-		if (key->key_type == KEY_TYPE_LTK) {
-			struct key_master_id *id = (void *) key->data;
-
-			if (key->dlen != sizeof(struct key_master_id))
-				continue;
-
-			hci_add_ltk(hdev, 0, &key->bdaddr, key->addr_type,
-					key->pin_len, key->auth, id->ediv,
-					id->rand, key->val);
-
-			continue;
-		}
-
-		hci_add_link_key(hdev, 0, &key->bdaddr, key->val, key->key_type,
-								key->pin_len);
-	}
-
-	err = cmd_complete(sk, index, MGMT_OP_LOAD_KEYS, NULL, 0);
-
->>>>>>> 59e29991
-	hci_dev_unlock_bh(hdev);
-	hci_dev_put(hdev);
-
-	return err;
-}
-
-<<<<<<< HEAD
+	hci_dev_unlock_bh(hdev);
+	hci_dev_put(hdev);
+
+	return err;
+}
+
 static int disconnect(struct sock *sk, u16 index, unsigned char *data, u16 len)
 {
 	struct hci_dev *hdev;
@@ -1375,45 +1241,6 @@
 	err = hci_send_cmd(hdev, HCI_OP_DISCONNECT, sizeof(dc), &dc);
 	if (err < 0)
 		mgmt_pending_remove(cmd);
-=======
-static int remove_key(struct sock *sk, u16 index, unsigned char *data, u16 len)
-{
-	struct hci_dev *hdev;
-	struct mgmt_cp_remove_key *cp;
-	struct hci_conn *conn;
-	int err;
-
-	cp = (void *) data;
-
-	if (len != sizeof(*cp))
-		return cmd_status(sk, index, MGMT_OP_REMOVE_KEY, EINVAL);
-
-	hdev = hci_dev_get(index);
-	if (!hdev)
-		return cmd_status(sk, index, MGMT_OP_REMOVE_KEY, ENODEV);
-
-	hci_dev_lock_bh(hdev);
-
-	err = hci_remove_link_key(hdev, &cp->bdaddr);
-	if (err < 0) {
-		err = cmd_status(sk, index, MGMT_OP_REMOVE_KEY, -err);
-		goto unlock;
-	}
-
-	err = 0;
-
-	if (!test_bit(HCI_UP, &hdev->flags) || !cp->disconnect)
-		goto unlock;
-
-	conn = hci_conn_hash_lookup_ba(hdev, ACL_LINK, &cp->bdaddr);
-	if (conn) {
-		struct hci_cp_disconnect dc;
-
-		put_unaligned_le16(conn->handle, &dc.handle);
-		dc.reason = 0x13; /* Remote User Terminated Connection */
-		err = hci_send_cmd(hdev, HCI_OP_DISCONNECT, 0, NULL);
-	}
->>>>>>> 59e29991
 
 failed:
 	hci_dev_unlock_bh(hdev);
@@ -1467,7 +1294,6 @@
 	err = cmd_complete(sk, index, MGMT_OP_GET_CONNECTIONS, rp, rp_len);
 
 unlock:
-<<<<<<< HEAD
 	kfree(rp);
 	hci_dev_unlock_bh(hdev);
 	hci_dev_put(hdev);
@@ -1480,26 +1306,12 @@
 	struct hci_dev *hdev;
 	struct mgmt_cp_pin_code_reply *cp;
 	struct hci_cp_pin_code_reply reply;
-=======
-	hci_dev_unlock_bh(hdev);
-	hci_dev_put(hdev);
-
-	return err;
-}
-
-static int disconnect(struct sock *sk, u16 index, unsigned char *data, u16 len)
-{
-	struct hci_dev *hdev;
-	struct mgmt_cp_disconnect *cp;
-	struct hci_cp_disconnect dc;
->>>>>>> 59e29991
 	struct pending_cmd *cmd;
 	int err;
 
 	BT_DBG("");
 
 	cp = (void *) data;
-<<<<<<< HEAD
 
 	if (len != sizeof(*cp))
 		return cmd_status(sk, index, MGMT_OP_PIN_CODE_REPLY, EINVAL);
@@ -1516,39 +1328,6 @@
 	}
 
 	cmd = mgmt_pending_add(sk, MGMT_OP_PIN_CODE_REPLY, index, data, len);
-=======
-
-	if (len != sizeof(*cp))
-		return cmd_status(sk, index, MGMT_OP_DISCONNECT, EINVAL);
-
-	hdev = hci_dev_get(index);
-	if (!hdev)
-		return cmd_status(sk, index, MGMT_OP_DISCONNECT, ENODEV);
-
-	hci_dev_lock_bh(hdev);
-
-	if (!test_bit(HCI_UP, &hdev->flags)) {
-		err = cmd_status(sk, index, MGMT_OP_DISCONNECT, ENETDOWN);
-		goto failed;
-	}
-
-	if (mgmt_pending_find(MGMT_OP_DISCONNECT, index)) {
-		err = cmd_status(sk, index, MGMT_OP_DISCONNECT, EBUSY);
-		goto failed;
-	}
-
-	conn = hci_conn_hash_lookup_ba(hdev, ACL_LINK, &cp->bdaddr);
-	if (!conn) {
-		conn = hci_conn_hash_lookup_ba(hdev, LE_LINK, &cp->bdaddr);
-		if (!conn) {
-			err = cmd_status(sk, index, MGMT_OP_DISCONNECT,
-							ENOTCONN);
-			goto failed;
-		}
-	}
-
-	cmd = mgmt_pending_add(sk, MGMT_OP_DISCONNECT, index, data, len);
->>>>>>> 59e29991
 	if (!cmd) {
 		err = -ENOMEM;
 		goto failed;
@@ -1565,7 +1344,6 @@
 failed:
 	hci_dev_unlock_bh(hdev);
 	hci_dev_put(hdev);
-<<<<<<< HEAD
 
 	return err;
 }
@@ -1663,42 +1441,10 @@
 	cmd = mgmt_pending_add(sk, MGMT_OP_PIN_CODE_NEG_REPLY, index,
 								data, len);
 	if (!cmd) {
-=======
-
-	return err;
-}
-
-static int get_connections(struct sock *sk, u16 index)
-{
-	struct mgmt_rp_get_connections *rp;
-	struct hci_dev *hdev;
-	struct list_head *p;
-	size_t rp_len;
-	u16 count;
-	int i, err;
-
-	BT_DBG("");
-
-	hdev = hci_dev_get(index);
-	if (!hdev)
-		return cmd_status(sk, index, MGMT_OP_GET_CONNECTIONS, ENODEV);
-
-	hci_dev_lock_bh(hdev);
-
-	count = 0;
-	list_for_each(p, &hdev->conn_hash.list) {
-		count++;
-	}
-
-	rp_len = sizeof(*rp) + (count * sizeof(bdaddr_t));
-	rp = kmalloc(rp_len, GFP_ATOMIC);
-	if (!rp) {
->>>>>>> 59e29991
 		err = -ENOMEM;
 		goto failed;
 	}
 
-<<<<<<< HEAD
 	err = hci_send_cmd(hdev, HCI_OP_PIN_CODE_NEG_REPLY, sizeof(cp->bdaddr),
 								&cp->bdaddr);
 	if (err < 0)
@@ -1781,159 +1527,21 @@
 failed:
 	hci_dev_unlock_bh(hdev);
 	hci_dev_put(hdev);
-=======
-	put_unaligned_le16(count, &rp->conn_count);
-
-	read_lock(&hci_dev_list_lock);
-
-	i = 0;
-	list_for_each(p, &hdev->conn_hash.list) {
-		struct hci_conn *c = list_entry(p, struct hci_conn, list);
-
-		bacpy(&rp->conn[i++], &c->dst);
-	}
-
-	read_unlock(&hci_dev_list_lock);
-
-	err = cmd_complete(sk, index, MGMT_OP_GET_CONNECTIONS, rp, rp_len);
-
-unlock:
-	kfree(rp);
-	hci_dev_unlock_bh(hdev);
-	hci_dev_put(hdev);
-	return err;
-}
-
-static int pin_code_reply(struct sock *sk, u16 index, unsigned char *data,
-									u16 len)
-{
-	struct hci_dev *hdev;
-	struct mgmt_cp_pin_code_reply *cp;
-	struct hci_cp_pin_code_reply reply;
-	struct pending_cmd *cmd;
-	int err;
-
-	BT_DBG("");
-
-	cp = (void *) data;
-
-	if (len != sizeof(*cp))
-		return cmd_status(sk, index, MGMT_OP_PIN_CODE_REPLY, EINVAL);
-
-	hdev = hci_dev_get(index);
-	if (!hdev)
-		return cmd_status(sk, index, MGMT_OP_PIN_CODE_REPLY, ENODEV);
-
-	hci_dev_lock_bh(hdev);
-
-	if (!test_bit(HCI_UP, &hdev->flags)) {
-		err = cmd_status(sk, index, MGMT_OP_PIN_CODE_REPLY, ENETDOWN);
-		goto failed;
-	}
-
-	cmd = mgmt_pending_add(sk, MGMT_OP_PIN_CODE_REPLY, index, data, len);
-	if (!cmd) {
-		err = -ENOMEM;
-		goto failed;
-	}
-
-	bacpy(&reply.bdaddr, &cp->bdaddr);
-	reply.pin_len = cp->pin_len;
-	memcpy(reply.pin_code, cp->pin_code, 16);
-
-	err = hci_send_cmd(hdev, HCI_OP_PIN_CODE_REPLY, sizeof(reply), &reply);
-	if (err < 0)
-		mgmt_pending_remove(cmd);
->>>>>>> 59e29991
-
-failed:
-	hci_dev_unlock_bh(hdev);
-	hci_dev_put(hdev);
-
-	return err;
-}
-
-<<<<<<< HEAD
+
+	return err;
+}
+
 static int le_create_conn_white_list(struct sock *sk, u16 index)
 {
 	struct hci_dev *hdev;
 	struct hci_conn *conn;
 	u8 sec_level, auth_type;
-=======
-static int encrypt_link(struct sock *sk, u16 index, unsigned char *data,
-									u16 len)
-{
-	struct hci_dev *hdev;
-	struct mgmt_cp_encrypt_link *cp;
-	struct hci_cp_set_conn_encrypt enc;
-	struct hci_conn *conn;
-	int err = 0;
-
-	BT_DBG("");
-
-	cp = (void *) data;
-
-	if (len != sizeof(*cp))
-		return cmd_status(sk, index, MGMT_OP_ENCRYPT_LINK, EINVAL);
-
-	hdev = hci_dev_get(index);
-	if (!hdev)
-		return cmd_status(sk, index, MGMT_OP_ENCRYPT_LINK, ENODEV);
-
-	hci_dev_lock_bh(hdev);
-
-	if (!test_bit(HCI_UP, &hdev->flags)) {
-		err = cmd_status(sk, index, MGMT_OP_ENCRYPT_LINK, ENETDOWN);
-		goto done;
-	}
-
-	conn = hci_conn_hash_lookup_ba(hdev, ACL_LINK, &cp->bdaddr);
-	if (!conn) {
-		err = cmd_status(sk, index, MGMT_OP_ENCRYPT_LINK, ENOTCONN);
-		goto done;
-	}
-
-	if (test_and_set_bit(HCI_CONN_ENCRYPT_PEND, &conn->pend)) {
-		err = cmd_status(sk, index, MGMT_OP_ENCRYPT_LINK, EINPROGRESS);
-		goto done;
-	}
-
-	if (conn->link_mode & HCI_LM_AUTH) {
-		enc.handle = cpu_to_le16(conn->handle);
-		enc.encrypt = cp->enable;
-		err = hci_send_cmd(hdev,
-				HCI_OP_SET_CONN_ENCRYPT, sizeof(enc), &enc);
-	} else {
-		conn->auth_initiator = 1;
-		if (!test_and_set_bit(HCI_CONN_AUTH_PEND, &conn->pend)) {
-			struct hci_cp_auth_requested cp;
-			cp.handle = cpu_to_le16(conn->handle);
-			err = hci_send_cmd(conn->hdev,
-				HCI_OP_AUTH_REQUESTED, sizeof(cp), &cp);
-		}
-	}
-
-done:
-	hci_dev_unlock_bh(hdev);
-	hci_dev_put(hdev);
-
-	return err;
-}
-
-
-static int pin_code_neg_reply(struct sock *sk, u16 index, unsigned char *data,
-									u16 len)
-{
-	struct hci_dev *hdev;
-	struct mgmt_cp_pin_code_neg_reply *cp;
->>>>>>> 59e29991
 	struct pending_cmd *cmd;
 	bdaddr_t bdaddr;
 	int err = 0;
 
 	BT_DBG("");
 
-<<<<<<< HEAD
 	hdev = hci_dev_get(index);
 	if (!hdev)
 		return cmd_status(sk, index, MGMT_OP_LE_CREATE_CONN_WHITE_LIST,
@@ -1943,28 +1551,10 @@
 
 	if (!test_bit(HCI_UP, &hdev->flags)) {
 		err = cmd_status(sk, index, MGMT_OP_LE_CREATE_CONN_WHITE_LIST,
-=======
-	cp = (void *) data;
-
-	if (len != sizeof(*cp))
-		return cmd_status(sk, index, MGMT_OP_PIN_CODE_NEG_REPLY,
-									EINVAL);
-
-	hdev = hci_dev_get(index);
-	if (!hdev)
-		return cmd_status(sk, index, MGMT_OP_PIN_CODE_NEG_REPLY,
-									ENODEV);
-
-	hci_dev_lock_bh(hdev);
-
-	if (!test_bit(HCI_UP, &hdev->flags)) {
-		err = cmd_status(sk, index, MGMT_OP_PIN_CODE_NEG_REPLY,
->>>>>>> 59e29991
 								ENETDOWN);
 		goto failed;
 	}
 
-<<<<<<< HEAD
 	cmd = mgmt_pending_add(sk, MGMT_OP_LE_CREATE_CONN_WHITE_LIST, index,
 								NULL, 0);
 	if (!cmd) {
@@ -1995,155 +1585,6 @@
 
 	BT_DBG("");
 
-=======
-	cmd = mgmt_pending_add(sk, MGMT_OP_PIN_CODE_NEG_REPLY, index,
-								data, len);
-	if (!cmd) {
-		err = -ENOMEM;
-		goto failed;
-	}
-
-	err = hci_send_cmd(hdev, HCI_OP_PIN_CODE_NEG_REPLY, sizeof(cp->bdaddr),
-								&cp->bdaddr);
-	if (err < 0)
-		mgmt_pending_remove(cmd);
-
-failed:
-	hci_dev_unlock_bh(hdev);
-	hci_dev_put(hdev);
-
-	return err;
-}
-
-static int le_add_dev_white_list(struct sock *sk, u16 index,
-					unsigned char *data, u16 len)
-{
-	struct hci_dev *hdev;
-	struct mgmt_cp_le_add_dev_white_list *cp;
-	int err = 0;
-
-	BT_DBG("");
-
-	cp = (void *) data;
-
-	if (len != sizeof(*cp))
-		return cmd_status(sk, index, MGMT_OP_LE_ADD_DEV_WHITE_LIST,
-									EINVAL);
-
-	hdev = hci_dev_get(index);
-	if (!hdev)
-		return cmd_status(sk, index, MGMT_OP_LE_ADD_DEV_WHITE_LIST,
-									ENODEV);
-
-	hci_dev_lock_bh(hdev);
-
-	if (!test_bit(HCI_UP, &hdev->flags)) {
-		err = cmd_status(sk, index, MGMT_OP_LE_ADD_DEV_WHITE_LIST,
-								ENETDOWN);
-		goto failed;
-	}
-
-	hci_le_add_dev_white_list(hdev, &cp->bdaddr);
-
-failed:
-	hci_dev_unlock_bh(hdev);
-	hci_dev_put(hdev);
-
-	return err;
-}
-
-static int le_remove_dev_white_list(struct sock *sk, u16 index,
-					unsigned char *data, u16 len)
-{
-	struct hci_dev *hdev;
-	struct mgmt_cp_le_remove_dev_white_list *cp;
-	int err = 0;
-
-	BT_DBG("");
-
-	cp = (void *) data;
-
-	if (len != sizeof(*cp))
-		return cmd_status(sk, index, MGMT_OP_LE_REMOVE_DEV_WHITE_LIST,
-									EINVAL);
-
-	hdev = hci_dev_get(index);
-	if (!hdev)
-		return cmd_status(sk, index, MGMT_OP_LE_REMOVE_DEV_WHITE_LIST,
-									ENODEV);
-
-	hci_dev_lock_bh(hdev);
-
-	if (!test_bit(HCI_UP, &hdev->flags)) {
-		err = cmd_status(sk, index, MGMT_OP_LE_REMOVE_DEV_WHITE_LIST,
-								ENETDOWN);
-		goto failed;
-	}
-
-	hci_le_remove_dev_white_list(hdev, &cp->bdaddr);
-
-failed:
-	hci_dev_unlock_bh(hdev);
-	hci_dev_put(hdev);
-
-	return err;
-}
-
-static int le_create_conn_white_list(struct sock *sk, u16 index)
-{
-	struct hci_dev *hdev;
-	struct hci_conn *conn;
-	u8 sec_level, auth_type;
-	struct pending_cmd *cmd;
-	bdaddr_t bdaddr;
-	int err = 0;
-
-	BT_DBG("");
-
-	hdev = hci_dev_get(index);
-	if (!hdev)
-		return cmd_status(sk, index, MGMT_OP_LE_CREATE_CONN_WHITE_LIST,
-									ENODEV);
-
-	hci_dev_lock_bh(hdev);
-
-	if (!test_bit(HCI_UP, &hdev->flags)) {
-		err = cmd_status(sk, index, MGMT_OP_LE_CREATE_CONN_WHITE_LIST,
-								ENETDOWN);
-		goto failed;
-	}
-
-	cmd = mgmt_pending_add(sk, MGMT_OP_LE_CREATE_CONN_WHITE_LIST, index,
-								NULL, 0);
-	if (!cmd) {
-		err = -ENOMEM;
-		goto failed;
-	}
-
-	sec_level = BT_SECURITY_MEDIUM;
-	auth_type = HCI_AT_GENERAL_BONDING;
-	memset(&bdaddr, 0, sizeof(bdaddr));
-	conn = hci_le_connect(hdev, 0, BDADDR_ANY, sec_level, auth_type, NULL);
-	if (IS_ERR(conn)) {
-		err = PTR_ERR(conn);
-		mgmt_pending_remove(cmd);
-	}
-
-failed:
-	hci_dev_unlock_bh(hdev);
-	hci_dev_put(hdev);
-
-	return err;
-}
-
-static int le_cancel_create_conn_white_list(struct sock *sk, u16 index)
-{
-	struct hci_dev *hdev;
-	int err = 0;
-
-	BT_DBG("");
-
->>>>>>> 59e29991
 	hdev = hci_dev_get(index);
 	if (!hdev)
 		return cmd_status(sk, index,
@@ -2572,7 +2013,6 @@
 									ENODEV);
 
 	hci_dev_lock_bh(hdev);
-<<<<<<< HEAD
 
 	conn = hci_conn_hash_lookup_ba(hdev, LE_LINK, &cp->bdaddr);
 	if (!conn) {
@@ -2587,21 +2027,6 @@
 				le16_to_cpu(cp->timeout_multiplier));
 
 	err = cmd_status(sk, index, MGMT_OP_SET_CONNECTION_PARAMS, 0);
-=======
-
-	conn = hci_conn_hash_lookup_ba(hdev, LE_LINK, &cp->bdaddr);
-	if (!conn) {
-		err = cmd_status(sk, index, MGMT_OP_SET_CONNECTION_PARAMS,
-								ENOTCONN);
-		goto failed;
-	}
-
-	hci_le_conn_update(conn, le16_to_cpu(cp->interval_min),
-				le16_to_cpu(cp->interval_max),
-				le16_to_cpu(cp->slave_latency),
-				le16_to_cpu(cp->timeout_multiplier));
-
-	err = cmd_status(sk, index, MGMT_OP_SET_CONNECTION_PARAMS, 0);
 
 failed:
 	hci_dev_unlock_bh(hdev);
@@ -2640,7 +2065,6 @@
 	BT_DBG("updateOnThreshExceed %d ", cp->updateOnThreshExceed);
 	hci_conn_set_rssi_reporter(conn, cp->rssi_threshold,
 			__le16_to_cpu(cp->interval), cp->updateOnThreshExceed);
->>>>>>> 59e29991
 
 failed:
 	hci_dev_unlock_bh(hdev);
@@ -2649,38 +2073,6 @@
 	return err;
 }
 
-<<<<<<< HEAD
-static int set_rssi_reporter(struct sock *sk, u16 index,
-				unsigned char *data, u16 len)
-{
-	struct mgmt_cp_set_rssi_reporter *cp = (void *) data;
-	struct hci_dev *hdev;
-	struct hci_conn *conn;
-	int err = 0;
-
-	if (len != sizeof(*cp))
-		return cmd_status(sk, index, MGMT_OP_SET_RSSI_REPORTER,
-								EINVAL);
-
-	hdev = hci_dev_get(index);
-	if (!hdev)
-		return cmd_status(sk, index, MGMT_OP_SET_RSSI_REPORTER,
-							ENODEV);
-
-	hci_dev_lock_bh(hdev);
-
-	conn = hci_conn_hash_lookup_ba(hdev, LE_LINK, &cp->bdaddr);
-
-	if (!conn) {
-		err = cmd_status(sk, index, MGMT_OP_SET_RSSI_REPORTER,
-						ENOTCONN);
-		goto failed;
-	}
-
-	BT_DBG("updateOnThreshExceed %d ", cp->updateOnThreshExceed);
-	hci_conn_set_rssi_reporter(conn, cp->rssi_threshold,
-			__le16_to_cpu(cp->interval), cp->updateOnThreshExceed);
-=======
 static int unset_rssi_reporter(struct sock *sk, u16 index,
 			unsigned char *data, u16 len)
 {
@@ -2744,289 +2136,11 @@
 	}
 
 	hci_le_cancel_create_connect(hdev, &cp->bdaddr);
->>>>>>> 59e29991
 
 failed:
 	hci_dev_unlock_bh(hdev);
 	hci_dev_put(hdev);
 
-<<<<<<< HEAD
-	return err;
-}
-
-static int unset_rssi_reporter(struct sock *sk, u16 index,
-			unsigned char *data, u16 len)
-{
-	struct mgmt_cp_unset_rssi_reporter *cp = (void *) data;
-	struct hci_dev *hdev;
-	struct hci_conn *conn;
-	int err = 0;
-
-	if (len != sizeof(*cp))
-		return cmd_status(sk, index, MGMT_OP_UNSET_RSSI_REPORTER,
-					EINVAL);
-
-	hdev = hci_dev_get(index);
-
-	if (!hdev)
-		return cmd_status(sk, index, MGMT_OP_UNSET_RSSI_REPORTER,
-					ENODEV);
-
-	hci_dev_lock_bh(hdev);
-
-	conn = hci_conn_hash_lookup_ba(hdev, LE_LINK, &cp->bdaddr);
-
-	if (!conn) {
-		err = cmd_status(sk, index, MGMT_OP_UNSET_RSSI_REPORTER,
-					ENOTCONN);
-		goto failed;
-	}
-
-	hci_conn_unset_rssi_reporter(conn);
-
-failed:
-	hci_dev_unlock_bh(hdev);
-	hci_dev_put(hdev);
-
-	return err;
-}
-
-static int le_cancel_create_conn(struct sock *sk, u16 index,
-	unsigned char *data, u16 len)
-{
-	struct mgmt_cp_le_cancel_create_conn *cp = (void *) data;
-	struct hci_dev *hdev;
-	int err = 0;
-
-	if (len != sizeof(*cp))
-		return cmd_status(sk, index, MGMT_OP_LE_CANCEL_CREATE_CONN,
-							EINVAL);
-
-	hdev = hci_dev_get(index);
-
-	if (!hdev)
-		return cmd_status(sk, index, MGMT_OP_LE_CANCEL_CREATE_CONN,
-							ENODEV);
-
-	hci_dev_lock_bh(hdev);
-
-	if (!test_bit(HCI_UP, &hdev->flags)) {
-		err = cmd_status(sk, index, MGMT_OP_LE_CANCEL_CREATE_CONN,
-						ENETDOWN);
-		goto failed;
-	}
-
-	hci_le_cancel_create_connect(hdev, &cp->bdaddr);
-
-failed:
-	hci_dev_unlock_bh(hdev);
-	hci_dev_put(hdev);
-
-return err;
-}
-
-static int set_local_name(struct sock *sk, u16 index, unsigned char *data,
-								u16 len)
-{
-	struct mgmt_cp_set_local_name *mgmt_cp = (void *) data;
-	struct hci_cp_write_local_name hci_cp;
-	struct hci_dev *hdev;
-	struct pending_cmd *cmd;
-	int err;
-
-	BT_DBG("");
-
-	if (len != sizeof(*mgmt_cp))
-		return cmd_status(sk, index, MGMT_OP_SET_LOCAL_NAME, EINVAL);
-
-	hdev = hci_dev_get(index);
-	if (!hdev)
-		return cmd_status(sk, index, MGMT_OP_SET_LOCAL_NAME, ENODEV);
-
-	hci_dev_lock_bh(hdev);
-
-	cmd = mgmt_pending_add(sk, MGMT_OP_SET_LOCAL_NAME, index, data, len);
-	if (!cmd) {
-		err = -ENOMEM;
-		goto failed;
-	}
-
-	memcpy(hci_cp.name, mgmt_cp->name, sizeof(hci_cp.name));
-	err = hci_send_cmd(hdev, HCI_OP_WRITE_LOCAL_NAME, sizeof(hci_cp),
-								&hci_cp);
-	if (err < 0)
-		mgmt_pending_remove(cmd);
-
-failed:
-	hci_dev_unlock_bh(hdev);
-	hci_dev_put(hdev);
-
-	return err;
-}
-
-static void discovery_rsp(struct pending_cmd *cmd, void *data)
-{
-	struct mgmt_mode ev;
-
-	BT_DBG("");
-	if (cmd->opcode == MGMT_OP_START_DISCOVERY) {
-		ev.val = 1;
-		cmd_status(cmd->sk, cmd->index, MGMT_OP_START_DISCOVERY, 0);
-	} else {
-		ev.val = 0;
-		cmd_complete(cmd->sk, cmd->index, MGMT_OP_STOP_DISCOVERY,
-								NULL, 0);
-		if (cmd->opcode == MGMT_OP_STOP_DISCOVERY) {
-			struct hci_dev *hdev = hci_dev_get(cmd->index);
-			if (hdev) {
-				del_timer(&hdev->disco_le_timer);
-				del_timer(&hdev->disco_timer);
-				hci_dev_put(hdev);
-			}
-		}
-	}
-
-	mgmt_event(MGMT_EV_DISCOVERING, cmd->index, &ev, sizeof(ev), NULL);
-
-	list_del(&cmd->list);
-
-	mgmt_pending_free(cmd);
-}
-
-void mgmt_inquiry_started(u16 index)
-{
-	BT_DBG("");
-	mgmt_pending_foreach(MGMT_OP_START_DISCOVERY, index,
-						discovery_rsp, NULL);
-}
-
-void mgmt_inquiry_complete_evt(u16 index, u8 status)
-{
-	struct hci_dev *hdev;
-	struct hci_cp_le_set_scan_enable le_cp = {1, 0};
-	struct mgmt_mode cp = {0};
-	int err = -1;
-
-	hdev = hci_dev_get(index);
-
-	if (hdev)
-		BT_DBG("disco_state: %d", hdev->disco_state);
-
-	if (!hdev || !lmp_le_capable(hdev)) {
-
-		mgmt_pending_foreach(MGMT_OP_STOP_DISCOVERY, index,
-						discovery_terminated, NULL);
-
-		mgmt_event(MGMT_EV_DISCOVERING, index, &cp, sizeof(cp), NULL);
-
-		hdev->disco_state = SCAN_IDLE;
-
-		if (hdev)
-			goto done;
-		else
-			return;
-	}
-
-	if (hdev->disco_state != SCAN_IDLE) {
-		err = hci_send_cmd(hdev, HCI_OP_LE_SET_SCAN_ENABLE,
-						sizeof(le_cp), &le_cp);
-		if (err >= 0) {
-			mod_timer(&hdev->disco_le_timer, jiffies +
-				msecs_to_jiffies(hdev->disco_int_phase * 1000));
-			hdev->disco_state = SCAN_LE;
-		} else
-			hdev->disco_state = SCAN_IDLE;
-	}
-
-	if (hdev->disco_state == SCAN_IDLE)
-		mgmt_event(MGMT_EV_DISCOVERING, index, &cp, sizeof(cp), NULL);
-
-	if (err < 0)
-		mgmt_pending_foreach(MGMT_OP_STOP_DISCOVERY, index,
-						discovery_terminated, NULL);
-
-done:
-	hci_dev_put(hdev);
-}
-
-void mgmt_disco_timeout(unsigned long data)
-{
-	struct hci_dev *hdev = (void *) data;
-	struct pending_cmd *cmd;
-	struct mgmt_mode cp = {0};
-
-	BT_DBG("hci%d", hdev->id);
-
-	hdev = hci_dev_get(hdev->id);
-
-	if (!hdev)
-		return;
-
-	hci_dev_lock_bh(hdev);
-	del_timer(&hdev->disco_le_timer);
-
-	if (hdev->disco_state != SCAN_IDLE) {
-		struct hci_cp_le_set_scan_enable le_cp = {0, 0};
-
-		if (test_bit(HCI_UP, &hdev->flags)) {
-			if (hdev->disco_state == SCAN_LE)
-				hci_send_cmd(hdev, HCI_OP_LE_SET_SCAN_ENABLE,
-							sizeof(le_cp), &le_cp);
-			else
-				hci_send_cmd(hdev, HCI_OP_INQUIRY_CANCEL, 0,
-									 NULL);
-		}
-		hdev->disco_state = SCAN_IDLE;
-	}
-
-	mgmt_event(MGMT_EV_DISCOVERING, hdev->id, &cp, sizeof(cp), NULL);
-
-	cmd = mgmt_pending_find(MGMT_OP_STOP_DISCOVERY, hdev->id);
-	if (cmd)
-		mgmt_pending_remove(cmd);
-
-	hci_dev_unlock_bh(hdev);
-	hci_dev_put(hdev);
-}
-
-void mgmt_disco_le_timeout(unsigned long data)
-{
-	struct hci_dev *hdev = (void *)data;
-	struct hci_cp_le_set_scan_enable le_cp = {0, 0};
-
-	BT_DBG("hci%d", hdev->id);
-
-	hdev = hci_dev_get(hdev->id);
-
-	if (!hdev)
-		return;
-
-	hci_dev_lock_bh(hdev);
-
-	if (test_bit(HCI_UP, &hdev->flags)) {
-		if (hdev->disco_state == SCAN_LE)
-			hci_send_cmd(hdev, HCI_OP_LE_SET_SCAN_ENABLE,
-					sizeof(le_cp), &le_cp);
-
-	/* re-start BR scan */
-		if (hdev->disco_state != SCAN_IDLE) {
-			struct hci_cp_inquiry cp = {{0x33, 0x8b, 0x9e}, 4, 0};
-			hdev->disco_int_phase *= 2;
-			hdev->disco_int_count = 0;
-			cp.num_rsp = (u8) hdev->disco_int_phase;
-			hci_send_cmd(hdev, HCI_OP_INQUIRY, sizeof(cp), &cp);
-			hdev->disco_state = SCAN_BR;
-		}
-	}
-
-	hci_dev_unlock_bh(hdev);
-	hci_dev_put(hdev);
-}
-
-static int start_discovery(struct sock *sk, u16 index)
-{
-	struct hci_cp_inquiry cp = {{0x33, 0x8b, 0x9e}, 8, 0};
-=======
 return err;
 }
 
@@ -3361,180 +2475,6 @@
 
 static int read_local_oob_data(struct sock *sk, u16 index)
 {
->>>>>>> 59e29991
-	struct hci_dev *hdev;
-	struct pending_cmd *cmd;
-	int err;
-
-<<<<<<< HEAD
-	BT_DBG("");
-
-	hdev = hci_dev_get(index);
-	if (!hdev)
-		return cmd_status(sk, index, MGMT_OP_START_DISCOVERY, ENODEV);
-
-	BT_DBG("disco_state: %d", hdev->disco_state);
-	hci_dev_lock_bh(hdev);
-
-	if (hdev->disco_state && timer_pending(&hdev->disco_timer)) {
-		err = -EBUSY;
-		goto failed;
-	}
-
-	cmd = mgmt_pending_add(sk, MGMT_OP_START_DISCOVERY, index, NULL, 0);
-	if (!cmd) {
-		err = -ENOMEM;
-		goto failed;
-	}
-
-	/* If LE Capable, we will alternate between BR/EDR and LE */
-	if (lmp_le_capable(hdev)) {
-		struct hci_cp_le_set_scan_parameters le_cp;
-
-		/* Shorten BR scan params */
-		cp.num_rsp = 1;
-		cp.length /= 2;
-
-		/* Setup LE scan params */
-		memset(&le_cp, 0, sizeof(le_cp));
-		le_cp.type = 0x01;		/* Active scanning */
-		/* The recommended value for scan interval and window is
-		 * 11.25 msec. It is calculated by: time = n * 0.625 msec */
-		le_cp.interval = cpu_to_le16(0x0012);
-		le_cp.window = cpu_to_le16(0x0012);
-		le_cp.own_bdaddr_type = 0;	/* Public address */
-		le_cp.filter = 0;		/* Accept all adv packets */
-
-		hci_send_cmd(hdev, HCI_OP_LE_SET_SCAN_PARAMETERS,
-						sizeof(le_cp), &le_cp);
-	}
-
-	err = hci_send_cmd(hdev, HCI_OP_INQUIRY, sizeof(cp), &cp);
-
-	if (err < 0) {
-		mgmt_pending_remove(cmd);
-		hdev->disco_state = SCAN_IDLE;
-	} else if (lmp_le_capable(hdev)) {
-		cmd = mgmt_pending_find(MGMT_OP_STOP_DISCOVERY, index);
-		if (!cmd)
-			mgmt_pending_add(sk, MGMT_OP_STOP_DISCOVERY, index,
-								NULL, 0);
-		hdev->disco_int_phase = 1;
-		hdev->disco_int_count = 0;
-		hdev->disco_state = SCAN_BR;
-		del_timer(&hdev->disco_le_timer);
-		del_timer(&hdev->disco_timer);
-		mod_timer(&hdev->disco_timer,
-				jiffies + msecs_to_jiffies(20000));
-	} else
-		hdev->disco_state = SCAN_BR;
-
-failed:
-	hci_dev_unlock_bh(hdev);
-	hci_dev_put(hdev);
-
-	if (err < 0)
-		return cmd_status(sk, index, MGMT_OP_START_DISCOVERY, -err);
-
-	return err;
-}
-
-static int stop_discovery(struct sock *sk, u16 index)
-{
-	struct hci_cp_le_set_scan_enable le_cp = {0, 0};
-	struct mgmt_mode mode_cp = {0};
-	struct hci_dev *hdev;
-	struct pending_cmd *cmd = NULL;
-	int err = -EPERM;
-	u8 state;
-
-	BT_DBG("");
-
-	hdev = hci_dev_get(index);
-	if (!hdev)
-		return cmd_status(sk, index, MGMT_OP_STOP_DISCOVERY, ENODEV);
-
-	BT_DBG("disco_state: %d", hdev->disco_state);
-
-	hci_dev_lock_bh(hdev);
-
-	state = hdev->disco_state;
-	hdev->disco_state = SCAN_IDLE;
-	del_timer(&hdev->disco_le_timer);
-	del_timer(&hdev->disco_timer);
-=======
-	BT_DBG("hci%u", index);
-
-	hdev = hci_dev_get(index);
-	if (!hdev)
-		return cmd_status(sk, index, MGMT_OP_READ_LOCAL_OOB_DATA,
-									ENODEV);
-
-	hci_dev_lock_bh(hdev);
-
-	if (!test_bit(HCI_UP, &hdev->flags)) {
-		err = cmd_status(sk, index, MGMT_OP_READ_LOCAL_OOB_DATA,
-								ENETDOWN);
-		goto unlock;
-	}
-
-	if (!(hdev->features[6] & LMP_SIMPLE_PAIR)) {
-		err = cmd_status(sk, index, MGMT_OP_READ_LOCAL_OOB_DATA,
-								EOPNOTSUPP);
-		goto unlock;
-	}
-
-	if (mgmt_pending_find(MGMT_OP_READ_LOCAL_OOB_DATA, index)) {
-		err = cmd_status(sk, index, MGMT_OP_READ_LOCAL_OOB_DATA, EBUSY);
-		goto unlock;
-	}
-
-	cmd = mgmt_pending_add(sk, MGMT_OP_READ_LOCAL_OOB_DATA, index, NULL, 0);
-	if (!cmd) {
-		err = -ENOMEM;
-		goto unlock;
-	}
-
-	err = hci_send_cmd(hdev, HCI_OP_READ_LOCAL_OOB_DATA, 0, NULL);
-	if (err < 0)
-		mgmt_pending_remove(cmd);
-
-unlock:
-	hci_dev_unlock_bh(hdev);
-	hci_dev_put(hdev);
->>>>>>> 59e29991
-
-	if (state == SCAN_LE) {
-		err = hci_send_cmd(hdev, HCI_OP_LE_SET_SCAN_ENABLE,
-							sizeof(le_cp), &le_cp);
-		if (err >= 0) {
-			mgmt_pending_foreach(MGMT_OP_STOP_DISCOVERY, index,
-						discovery_terminated, NULL);
-
-<<<<<<< HEAD
-			err = cmd_complete(sk, index, MGMT_OP_STOP_DISCOVERY,
-								NULL, 0);
-		}
-	} else if (state == SCAN_BR)
-		err = hci_send_cmd(hdev, HCI_OP_INQUIRY_CANCEL, 0, NULL);
-
-	cmd = mgmt_pending_find(MGMT_OP_STOP_DISCOVERY, index);
-	if (err < 0 && cmd)
-		mgmt_pending_remove(cmd);
-
-	mgmt_event(MGMT_EV_DISCOVERING, index, &mode_cp, sizeof(mode_cp), NULL);
-
-	hci_dev_unlock_bh(hdev);
-	hci_dev_put(hdev);
-
-	if (err < 0)
-		return cmd_status(sk, index, MGMT_OP_STOP_DISCOVERY, -err);
-	else
-		return err;
-}
-
-static int read_local_oob_data(struct sock *sk, u16 index)
-{
 	struct hci_dev *hdev;
 	struct pending_cmd *cmd;
 	int err;
@@ -3650,76 +2590,6 @@
 	return err;
 }
 
-=======
-static int add_remote_oob_data(struct sock *sk, u16 index, unsigned char *data,
-									u16 len)
-{
-	struct hci_dev *hdev;
-	struct mgmt_cp_add_remote_oob_data *cp = (void *) data;
-	int err;
-
-	BT_DBG("hci%u ", index);
-
-	if (len != sizeof(*cp))
-		return cmd_status(sk, index, MGMT_OP_ADD_REMOTE_OOB_DATA,
-									EINVAL);
-
-	hdev = hci_dev_get(index);
-	if (!hdev)
-		return cmd_status(sk, index, MGMT_OP_ADD_REMOTE_OOB_DATA,
-									ENODEV);
-
-	hci_dev_lock_bh(hdev);
-
-	err = hci_add_remote_oob_data(hdev, &cp->bdaddr, cp->hash,
-								cp->randomizer);
-	if (err < 0)
-		err = cmd_status(sk, index, MGMT_OP_ADD_REMOTE_OOB_DATA, -err);
-	else
-		err = cmd_complete(sk, index, MGMT_OP_ADD_REMOTE_OOB_DATA, NULL,
-									0);
-
-	hci_dev_unlock_bh(hdev);
-	hci_dev_put(hdev);
-
-	return err;
-}
-
-static int remove_remote_oob_data(struct sock *sk, u16 index,
-						unsigned char *data, u16 len)
-{
-	struct hci_dev *hdev;
-	struct mgmt_cp_remove_remote_oob_data *cp = (void *) data;
-	int err;
-
-	BT_DBG("hci%u ", index);
-
-	if (len != sizeof(*cp))
-		return cmd_status(sk, index, MGMT_OP_REMOVE_REMOTE_OOB_DATA,
-									EINVAL);
-
-	hdev = hci_dev_get(index);
-	if (!hdev)
-		return cmd_status(sk, index, MGMT_OP_REMOVE_REMOTE_OOB_DATA,
-									ENODEV);
-
-	hci_dev_lock_bh(hdev);
-
-	err = hci_remove_remote_oob_data(hdev, &cp->bdaddr);
-	if (err < 0)
-		err = cmd_status(sk, index, MGMT_OP_REMOVE_REMOTE_OOB_DATA,
-									-err);
-	else
-		err = cmd_complete(sk, index, MGMT_OP_REMOVE_REMOTE_OOB_DATA,
-								NULL, 0);
-
-	hci_dev_unlock_bh(hdev);
-	hci_dev_put(hdev);
-
-	return err;
-}
-
->>>>>>> 59e29991
 int mgmt_control(struct sock *sk, struct msghdr *msg, size_t msglen)
 {
 	unsigned char *buf;
@@ -3930,7 +2800,6 @@
 
 	if (cp->val != match->val)
 		return;
-<<<<<<< HEAD
 
 	send_mode_rsp(cmd->sk, cmd->opcode, cmd->index, cp->val);
 
@@ -3958,56 +2827,6 @@
 		u8 status = ENETDOWN;
 		mgmt_pending_foreach(0, index, cmd_status_rsp, &status);
 	}
-
-	ev.val = powered;
-
-	ret = mgmt_event(MGMT_EV_POWERED, index, &ev, sizeof(ev), match.sk);
-=======
-
-	send_mode_rsp(cmd->sk, cmd->opcode, cmd->index, cp->val);
-
-	list_del(&cmd->list);
->>>>>>> 59e29991
-
-	if (match->sk == NULL) {
-		match->sk = cmd->sk;
-		sock_hold(match->sk);
-	}
-
-<<<<<<< HEAD
-	return ret;
-}
-
-int mgmt_set_powered_failed(u16 index, int err)
-=======
-	mgmt_pending_free(cmd);
-}
-
-int mgmt_powered(u16 index, u8 powered)
->>>>>>> 59e29991
-{
-	struct mgmt_mode ev;
-	struct cmd_lookup match = { powered, NULL };
-	int ret;
-
-<<<<<<< HEAD
-	cmd = mgmt_pending_find(MGMT_OP_SET_POWERED, index);
-	if (!cmd)
-		return -ENOENT;
-=======
-	BT_DBG("hci%u %d", index, powered);
->>>>>>> 59e29991
-
-	mgmt_pending_foreach(MGMT_OP_SET_POWERED, index, mode_rsp, &match);
-
-<<<<<<< HEAD
-	err = cmd_status(cmd->sk, index, MGMT_OP_SET_POWERED, status);
-=======
-	if (!powered) {
-		u8 status = ENETDOWN;
-		mgmt_pending_foreach(0, index, cmd_status_rsp, &status);
-	}
->>>>>>> 59e29991
 
 	ev.val = powered;
 
