/*
   BlueZ - Bluetooth protocol stack for Linux
   Copyright (c) 2000-2001, The Linux Foundation. All rights reserved.
   Copyright (c) 2010-2013, The Linux Foundation. All rights reserved.

   Written 2000,2001 by Maxim Krasnyansky <maxk@qualcomm.com>

   This program is free software; you can redistribute it and/or modify
   it under the terms of the GNU General Public License version 2 as
   published by the Free Software Foundation;

   THE SOFTWARE IS PROVIDED "AS IS", WITHOUT WARRANTY OF ANY KIND, EXPRESS
   OR IMPLIED, INCLUDING BUT NOT LIMITED TO THE WARRANTIES OF MERCHANTABILITY,
   FITNESS FOR A PARTICULAR PURPOSE AND NONINFRINGEMENT OF THIRD PARTY RIGHTS.
   IN NO EVENT SHALL THE COPYRIGHT HOLDER(S) AND AUTHOR(S) BE LIABLE FOR ANY
   CLAIM, OR ANY SPECIAL INDIRECT OR CONSEQUENTIAL DAMAGES, OR ANY DAMAGES
   WHATSOEVER RESULTING FROM LOSS OF USE, DATA OR PROFITS, WHETHER IN AN
   ACTION OF CONTRACT, NEGLIGENCE OR OTHER TORTIOUS ACTION, ARISING OUT OF
   OR IN CONNECTION WITH THE USE OR PERFORMANCE OF THIS SOFTWARE.

   ALL LIABILITY, INCLUDING LIABILITY FOR INFRINGEMENT OF ANY PATENTS,
   COPYRIGHTS, TRADEMARKS OR OTHER RIGHTS, RELATING TO USE OF THIS
   SOFTWARE IS DISCLAIMED.
*/

/* Bluetooth HCI connection handling. */

#include <linux/module.h>

#include <linux/types.h>
#include <linux/errno.h>
#include <linux/kernel.h>
#include <linux/slab.h>
#include <linux/poll.h>
#include <linux/fcntl.h>
#include <linux/init.h>
#include <linux/skbuff.h>
#include <linux/interrupt.h>
#include <linux/notifier.h>
#include <net/sock.h>

#include <asm/system.h>
#include <linux/uaccess.h>
#include <asm/unaligned.h>

#include <net/bluetooth/bluetooth.h>
#include <net/bluetooth/hci_core.h>
#include <net/bluetooth/l2cap.h>

struct hci_conn *hci_le_connect(struct hci_dev *hdev, __u16 pkt_type,
				bdaddr_t *dst, __u8 sec_level, __u8 auth_type,
				struct bt_le_params *le_params)
{
	struct hci_conn *le, *le_wlist_conn;
	struct hci_cp_le_create_conn cp;
	struct adv_entry *entry;
	struct link_key *key;

	BT_DBG("%p", hdev);

	le = hci_conn_hash_lookup_ba(hdev, LE_LINK, dst);
	if (le) {
		le_wlist_conn = hci_conn_hash_lookup_ba(hdev, LE_LINK,
								BDADDR_ANY);
		if (!le_wlist_conn) {
			hci_conn_hold(le);
			return le;
		} else {
			BT_DBG("remove wlist conn");
			le->out = 1;
			le->link_mode |= HCI_LM_MASTER;
			le->sec_level = BT_SECURITY_LOW;
			le->type = LE_LINK;
			hci_proto_connect_cfm(le, 0);
			hci_conn_del(le_wlist_conn);
			return le;
		}
	}

	key = hci_find_link_key_type(hdev, dst, KEY_TYPE_LTK);
	if (!key) {
		entry = hci_find_adv_entry(hdev, dst);
		if (entry)
			le = hci_le_conn_add(hdev, dst,
					entry->bdaddr_type);
		else
			le = hci_le_conn_add(hdev, dst, 0);
	} else {
		le = hci_le_conn_add(hdev, dst, key->addr_type);
	}

	if (!le)
		return ERR_PTR(-ENOMEM);

	hci_conn_hold(le);

	le->state = BT_CONNECT;
	le->out = 1;
	le->link_mode |= HCI_LM_MASTER;
	le->sec_level = BT_SECURITY_LOW;
	le->type = LE_LINK;

	memset(&cp, 0, sizeof(cp));
	if (l2cap_sock_le_params_valid(le_params)) {
		cp.supervision_timeout =
				cpu_to_le16(le_params->supervision_timeout);
		cp.scan_interval = cpu_to_le16(le_params->scan_interval);
		cp.scan_window = cpu_to_le16(le_params->scan_window);
		cp.conn_interval_min = cpu_to_le16(le_params->interval_min);
		cp.conn_interval_max = cpu_to_le16(le_params->interval_max);
		cp.conn_latency = cpu_to_le16(le_params->latency);
		cp.min_ce_len = cpu_to_le16(le_params->min_ce_len);
		cp.max_ce_len = cpu_to_le16(le_params->max_ce_len);
		le->conn_timeout = le_params->conn_timeout;
	} else {
		cp.supervision_timeout = cpu_to_le16(BT_LE_SUP_TO_DEFAULT);
		cp.scan_interval = cpu_to_le16(BT_LE_SCAN_INTERVAL_DEF);
		cp.scan_window = cpu_to_le16(BT_LE_SCAN_WINDOW_DEF);
		cp.conn_interval_min = cpu_to_le16(BT_LE_CONN_INTERVAL_MIN_DEF);
		cp.conn_interval_max = cpu_to_le16(BT_LE_CONN_INTERVAL_MAX_DEF);
		cp.conn_latency = cpu_to_le16(BT_LE_LATENCY_DEF);
		le->conn_timeout = 5;
	}
	if (!bacmp(&le->dst, BDADDR_ANY)) {
		cp.filter_policy = 0x01;
		le->conn_timeout = 0;
	} else {
		bacpy(&cp.peer_addr, &le->dst);
		cp.peer_addr_type = le->dst_type;
	}

	hci_send_cmd(hdev, HCI_OP_LE_CREATE_CONN, sizeof(cp), &cp);

	return le;
}
EXPORT_SYMBOL(hci_le_connect);

static void hci_le_connect_cancel(struct hci_conn *conn)
{
	hci_send_cmd(conn->hdev, HCI_OP_LE_CREATE_CONN_CANCEL, 0, NULL);
}

void hci_le_cancel_create_connect(struct hci_dev *hdev, bdaddr_t *dst)
{
	struct hci_conn *le;

	BT_DBG("%p", hdev);

	le = hci_conn_hash_lookup_ba(hdev, LE_LINK, dst);
	if (le) {
		BT_DBG("send hci connect cancel");
		hci_le_connect_cancel(le);
		hci_conn_del(le);
	}
}
EXPORT_SYMBOL(hci_le_cancel_create_connect);

void hci_le_add_dev_white_list(struct hci_dev *hdev, bdaddr_t *dst)
{
	struct hci_cp_le_add_dev_white_list cp;
	struct adv_entry *entry;
	struct link_key *key;

	BT_DBG("%p", hdev);

	memset(&cp, 0, sizeof(cp));
	bacpy(&cp.addr, dst);

	key = hci_find_link_key_type(hdev, dst, KEY_TYPE_LTK);
	if (!key) {
		entry = hci_find_adv_entry(hdev, dst);
		if (entry)
			cp.addr_type = entry->bdaddr_type;
		else
			cp.addr_type = 0x00;
	} else {
		cp.addr_type = key->addr_type;
	}

	hci_send_cmd(hdev, HCI_OP_LE_ADD_DEV_WHITE_LIST, sizeof(cp), &cp);
}
EXPORT_SYMBOL(hci_le_add_dev_white_list);

void hci_le_remove_dev_white_list(struct hci_dev *hdev, bdaddr_t *dst)
{
	struct hci_cp_le_remove_dev_white_list cp;
	struct adv_entry *entry;
	struct link_key *key;

	BT_DBG("%p", hdev);

	memset(&cp, 0, sizeof(cp));
	bacpy(&cp.addr, dst);

	key = hci_find_link_key_type(hdev, dst, KEY_TYPE_LTK);
	if (!key) {
		entry = hci_find_adv_entry(hdev, dst);
		if (entry)
			cp.addr_type = entry->bdaddr_type;
		else
			cp.addr_type = 0x00;
	} else {
		cp.addr_type = key->addr_type;
	}

	hci_send_cmd(hdev, HCI_OP_LE_REMOVE_DEV_WHITE_LIST, sizeof(cp), &cp);
}
EXPORT_SYMBOL(hci_le_remove_dev_white_list);

static inline bool is_role_switch_possible(struct hci_dev *hdev)
{
	if (hci_conn_hash_lookup_state(hdev, ACL_LINK, BT_CONNECTED))
		return false;
	return true;
}

void hci_acl_connect(struct hci_conn *conn)
{
	struct hci_dev *hdev = conn->hdev;
	struct inquiry_entry *ie;
	struct hci_cp_create_conn cp;

	BT_DBG("%p", conn);

	conn->state = BT_CONNECT;
	conn->out = 1;

	conn->link_mode = HCI_LM_MASTER;

	conn->attempt++;

	conn->link_policy = hdev->link_policy;

	memset(&cp, 0, sizeof(cp));
	bacpy(&cp.bdaddr, &conn->dst);
	cp.pscan_rep_mode = 0x02;

	ie = hci_inquiry_cache_lookup(hdev, &conn->dst);
	if (ie) {
		if (inquiry_entry_age(ie) <= INQUIRY_ENTRY_AGE_MAX) {
			cp.pscan_rep_mode = ie->data.pscan_rep_mode;
			cp.pscan_mode     = ie->data.pscan_mode;
			cp.clock_offset   = ie->data.clock_offset |
							cpu_to_le16(0x8000);
		}

		memcpy(conn->dev_class, ie->data.dev_class, 3);
		conn->ssp_mode = ie->data.ssp_mode;
	}

	cp.pkt_type = cpu_to_le16(conn->pkt_type);
	if (lmp_rswitch_capable(hdev) && !(hdev->link_mode & HCI_LM_MASTER)
		&& is_role_switch_possible(hdev))
		cp.role_switch = 0x01;
	else
		cp.role_switch = 0x00;

	hci_send_cmd(hdev, HCI_OP_CREATE_CONN, sizeof(cp), &cp);
}

static void hci_acl_connect_cancel(struct hci_conn *conn)
{
	struct hci_cp_create_conn_cancel cp;

	BT_DBG("%p", conn);

	if (conn->hdev->hci_ver < 2)
		return;

	bacpy(&cp.bdaddr, &conn->dst);
	hci_send_cmd(conn->hdev, HCI_OP_CREATE_CONN_CANCEL, sizeof(cp), &cp);
}

void hci_acl_disconn(struct hci_conn *conn, __u8 reason)
{
	BT_DBG("%p", conn);

	conn->state = BT_DISCONN;

	if (conn->hdev->dev_type == HCI_BREDR) {
		struct hci_cp_disconnect cp;
		cp.handle = cpu_to_le16(conn->handle);
		cp.reason = reason;
		hci_send_cmd(conn->hdev, HCI_OP_DISCONNECT, sizeof(cp), &cp);
	} else {
		struct hci_cp_disconn_phys_link cp;
		cp.phy_handle = (u8) conn->handle;
		cp.reason = reason;
		hci_send_cmd(conn->hdev, HCI_OP_DISCONN_PHYS_LINK,
				sizeof(cp), &cp);
	}
}

void hci_add_sco(struct hci_conn *conn, __u16 handle)
{
	struct hci_dev *hdev = conn->hdev;
	struct hci_cp_add_sco cp;

	BT_DBG("%p", conn);

	conn->state = BT_CONNECT;
	conn->out = 1;

	conn->attempt++;

	cp.handle   = cpu_to_le16(handle);
	cp.pkt_type = cpu_to_le16(conn->pkt_type);

	hci_send_cmd(hdev, HCI_OP_ADD_SCO, sizeof(cp), &cp);
}

void hci_setup_sync(struct hci_conn *conn, __u16 handle)
{
	struct hci_dev *hdev = conn->hdev;
	struct hci_cp_setup_sync_conn cp;

	BT_DBG("%p", conn);

	conn->state = BT_CONNECT;
	conn->out = 1;

	conn->attempt++;

	cp.handle   = cpu_to_le16(handle);

	cp.tx_bandwidth   = cpu_to_le32(0x00001f40);
	cp.rx_bandwidth   = cpu_to_le32(0x00001f40);
	if (conn->hdev->is_wbs) {
		/* Transparent Data */
		uint16_t voice_setting = hdev->voice_setting | ACF_TRANS;
		cp.max_latency    = cpu_to_le16(0x000D);
		cp.pkt_type = cpu_to_le16(ESCO_WBS);
		cp.voice_setting  = cpu_to_le16(voice_setting);
		/* Retransmission Effort */
		cp.retrans_effort = RE_LINK_QUALITY;
	} else {
		cp.max_latency    = cpu_to_le16(0x000A);
		cp.pkt_type = cpu_to_le16(conn->pkt_type);
		cp.voice_setting  = cpu_to_le16(hdev->voice_setting);
		cp.retrans_effort = RE_POWER_CONSUMP;
	}

	hci_send_cmd(hdev, HCI_OP_SETUP_SYNC_CONN, sizeof(cp), &cp);
}

void hci_le_conn_update(struct hci_conn *conn, u16 min, u16 max,
					u16 latency, u16 to_multiplier)
{
	struct hci_cp_le_conn_update cp;
	struct hci_dev *hdev = conn->hdev;

	memset(&cp, 0, sizeof(cp));

	cp.handle		= cpu_to_le16(conn->handle);
	cp.conn_interval_min	= cpu_to_le16(min);
	cp.conn_interval_max	= cpu_to_le16(max);
	cp.conn_latency		= cpu_to_le16(latency);
	cp.supervision_timeout	= cpu_to_le16(to_multiplier);
	cp.min_ce_len		= cpu_to_le16(0x0001);
	cp.max_ce_len		= cpu_to_le16(0x0001);

	hci_send_cmd(hdev, HCI_OP_LE_CONN_UPDATE, sizeof(cp), &cp);
}
EXPORT_SYMBOL(hci_le_conn_update);

void hci_read_rssi(struct hci_conn *conn)
{
	struct hci_cp_read_rssi cp;
	struct hci_dev *hdev = conn->hdev;

	memset(&cp, 0, sizeof(cp));
	cp.handle   = cpu_to_le16(conn->handle);

	hci_send_cmd(hdev, HCI_OP_READ_RSSI, sizeof(cp), &cp);
}
EXPORT_SYMBOL(hci_read_rssi);

void hci_le_start_enc(struct hci_conn *conn, __le16 ediv, __u8 rand[8],
							__u8 ltk[16])
{
	struct hci_dev *hdev = conn->hdev;
	struct hci_cp_le_start_enc cp;

	BT_DBG("%p", conn);

	memset(&cp, 0, sizeof(cp));

	cp.handle = cpu_to_le16(conn->handle);
	memcpy(cp.ltk, ltk, sizeof(cp.ltk));
	cp.ediv = ediv;
	memcpy(cp.rand, rand, sizeof(cp.rand));

	hci_send_cmd(hdev, HCI_OP_LE_START_ENC, sizeof(cp), &cp);
}
EXPORT_SYMBOL(hci_le_start_enc);

void hci_le_ltk_reply(struct hci_conn *conn, u8 ltk[16])
{
	struct hci_dev *hdev = conn->hdev;
	struct hci_cp_le_ltk_reply cp;

	BT_DBG("%p", conn);

	memset(&cp, 0, sizeof(cp));

	cp.handle = cpu_to_le16(conn->handle);
	memcpy(cp.ltk, ltk, sizeof(ltk));

	hci_send_cmd(hdev, HCI_OP_LE_LTK_REPLY, sizeof(cp), &cp);
}
EXPORT_SYMBOL(hci_le_ltk_reply);

void hci_le_ltk_neg_reply(struct hci_conn *conn)
{
	struct hci_dev *hdev = conn->hdev;
	struct hci_cp_le_ltk_neg_reply cp;

	BT_DBG("%p", conn);

	memset(&cp, 0, sizeof(cp));

	cp.handle = cpu_to_le16(conn->handle);

	hci_send_cmd(hdev, HCI_OP_LE_LTK_NEG_REPLY, sizeof(cp), &cp);
}

/* Device _must_ be locked */
void hci_sco_setup(struct hci_conn *conn, __u8 status)
{
	struct hci_conn *sco = conn->link;

	BT_DBG("%p", conn);

	if (!sco)
		return;

	if (!status) {
		if (lmp_esco_capable(conn->hdev))
			hci_setup_sync(sco, conn->handle);
		else
			hci_add_sco(sco, conn->handle);
	} else {
		hci_proto_connect_cfm(sco, status);
		hci_conn_del(sco);
	}
}

static void hci_conn_timeout(unsigned long arg)
{
	struct hci_conn *conn = (void *) arg;
	struct hci_dev *hdev = conn->hdev;
	__u8 reason;

	BT_DBG("conn %p state %d", conn, conn->state);

	hci_dev_lock(hdev);

	switch (conn->state) {
	case BT_CONNECT:
	case BT_CONNECT2:
		if (conn->out) {
			if (conn->type == ACL_LINK)
				hci_acl_connect_cancel(conn);
			else if (conn->type == LE_LINK)
				hci_le_connect_cancel(conn);
		}
		break;
	case BT_CONFIG:
	case BT_CONNECTED:
		if (!atomic_read(&conn->refcnt)) {
			reason = hci_proto_disconn_ind(conn);
			hci_acl_disconn(conn, reason);
		}
		break;
	default:
		if (!atomic_read(&conn->refcnt))
			conn->state = BT_CLOSED;
		break;
	}

	hci_dev_unlock(hdev);
}

static void hci_conn_idle(unsigned long arg)
{
	struct hci_conn *conn = (void *) arg;

	BT_DBG("conn %p mode %d", conn, conn->mode);

	hci_conn_enter_sniff_mode(conn);
}

static void hci_conn_rssi_update(struct work_struct *work)
{
	struct delayed_work *delayed =
		container_of(work, struct delayed_work, work);
	struct hci_conn *conn =
		container_of(delayed, struct hci_conn, rssi_update_work);

	BT_DBG("conn %p mode %d", conn, conn->mode);

	hci_read_rssi(conn);
}

static void encryption_disabled_timeout(unsigned long userdata)
{
	struct hci_conn *conn = (struct hci_conn *)userdata;
	BT_INFO("conn %p Grace Prd Exp ", conn);

	hci_encrypt_cfm(conn, 0, 0);

	if (test_bit(HCI_CONN_ENCRYPT_PEND, &conn->pend)) {
		struct hci_cp_set_conn_encrypt cp;
		BT_INFO("HCI_CONN_ENCRYPT_PEND is set");
		cp.handle  = cpu_to_le16(conn->handle);
		cp.encrypt = 1;
		hci_send_cmd(conn->hdev, HCI_OP_SET_CONN_ENCRYPT,
						sizeof(cp), &cp);
	}

}

struct hci_conn *hci_conn_add(struct hci_dev *hdev, int type,
					__u16 pkt_type, bdaddr_t *dst)
{
	struct hci_conn *conn;

	BT_DBG("%s dst %s", hdev->name, batostr(dst));

	conn = kzalloc(sizeof(struct hci_conn), GFP_ATOMIC);
	if (!conn)
		return NULL;

	bacpy(&conn->dst, dst);
	conn->hdev  = hdev;
	conn->type  = type;
	conn->mode  = HCI_CM_ACTIVE;
	conn->state = BT_OPEN;
	conn->auth_type = HCI_AT_GENERAL_BONDING;
	conn->io_capability = hdev->io_capability;
	conn->remote_auth = 0xff;

	conn->power_save = 1;
	conn->disc_timeout = HCI_DISCONN_TIMEOUT;
	conn->conn_valid = true;
	spin_lock_init(&conn->lock);
	wake_lock_init(&conn->idle_lock, WAKE_LOCK_SUSPEND, "bt_idle");

	switch (type) {
	case ACL_LINK:
		conn->pkt_type = hdev->pkt_type & ACL_PTYPE_MASK;
		conn->link_policy = hdev->link_policy;
		break;
	case SCO_LINK:
		if (!pkt_type)
			pkt_type = SCO_ESCO_MASK;
	case ESCO_LINK:
		if (!pkt_type)
			pkt_type = ALL_ESCO_MASK;
		if (lmp_esco_capable(hdev)) {
			/* HCI Setup Synchronous Connection Command uses
			   reverse logic on the EDR_ESCO_MASK bits */
			conn->pkt_type = (pkt_type ^ EDR_ESCO_MASK) &
					hdev->esco_type;
		} else {
			/* Legacy HCI Add Sco Connection Command uses a
			   shifted bitmask */
			conn->pkt_type = (pkt_type << 5) & hdev->pkt_type &
					SCO_PTYPE_MASK;
		}
		break;
	}

	skb_queue_head_init(&conn->data_q);

	setup_timer(&conn->disc_timer, hci_conn_timeout, (unsigned long)conn);
	setup_timer(&conn->idle_timer, hci_conn_idle, (unsigned long)conn);
	INIT_DELAYED_WORK(&conn->rssi_update_work, hci_conn_rssi_update);
	setup_timer(&conn->encrypt_pause_timer, encryption_disabled_timeout,
			(unsigned long)conn);

	atomic_set(&conn->refcnt, 0);

	hci_dev_hold(hdev);

	tasklet_disable(&hdev->tx_task);

	hci_conn_hash_add(hdev, conn);
	if (hdev->notify)
		hdev->notify(hdev, HCI_NOTIFY_CONN_ADD);

	atomic_set(&conn->devref, 0);

	hci_conn_init_sysfs(conn);

	tasklet_enable(&hdev->tx_task);

	return conn;
}

struct hci_conn *hci_le_conn_add(struct hci_dev *hdev, bdaddr_t *dst,
							__u8 addr_type)
{
	struct hci_conn *conn = hci_conn_add(hdev, LE_LINK, 0, dst);
	if (!conn)
		return NULL;

	conn->dst_type = addr_type;

	return conn;
}

int hci_conn_del(struct hci_conn *conn)
{
	struct hci_dev *hdev = conn->hdev;

	BT_DBG("%s conn %p handle %d", hdev->name, conn, conn->handle);

	spin_lock_bh(&conn->lock);
	conn->conn_valid = false; /* conn data is being released */
	spin_unlock_bh(&conn->lock);

	/* Make sure no timers are running */
	del_timer(&conn->idle_timer);
	wake_lock_destroy(&conn->idle_lock);
	del_timer(&conn->disc_timer);
	del_timer(&conn->smp_timer);
	__cancel_delayed_work(&conn->rssi_update_work);
	del_timer(&conn->encrypt_pause_timer);

	if (conn->type == ACL_LINK) {
		struct hci_conn *sco = conn->link;
		if (sco)
			sco->link = NULL;

		/* Unacked frames */
		hdev->acl_cnt += conn->sent;
	} else if (conn->type == LE_LINK) {
		if (hdev->le_pkts)
			hdev->le_cnt += conn->sent;
		else
			hdev->acl_cnt += conn->sent;
	} else {
		struct hci_conn *acl = conn->link;
		if (acl) {
			acl->link = NULL;
			hci_conn_put(acl);
		}
	}

	tasklet_disable(&hdev->tx_task);

	hci_conn_hash_del(hdev, conn);
	if (hdev->notify)
		hdev->notify(hdev, HCI_NOTIFY_CONN_DEL);

	tasklet_schedule(&hdev->tx_task);

	tasklet_enable(&hdev->tx_task);

	skb_queue_purge(&conn->data_q);

	hci_conn_put_device(conn);

	if (conn->hidp_session_valid)
		hci_conn_put_device(conn);

	hci_dev_put(hdev);

	return 0;
}

struct hci_chan *hci_chan_add(struct hci_dev *hdev)
{
	struct hci_chan *chan;

	BT_DBG("%s", hdev->name);

	chan = kzalloc(sizeof(struct hci_chan), GFP_ATOMIC);
	if (!chan)
		return NULL;

	atomic_set(&chan->refcnt, 0);

	hci_dev_hold(hdev);

	chan->hdev = hdev;

	list_add(&chan->list, &hdev->chan_list.list);

	return chan;
}
EXPORT_SYMBOL(hci_chan_add);

int hci_chan_del(struct hci_chan *chan)
{
	BT_DBG("%s chan %p", chan->hdev->name, chan);

	list_del(&chan->list);

	hci_conn_put(chan->conn);
	hci_dev_put(chan->hdev);

	kfree(chan);

	return 0;
}

int hci_chan_put(struct hci_chan *chan)
{
	struct hci_cp_disconn_logical_link cp;
	struct hci_conn *hcon;
	u16 ll_handle;

	BT_DBG("chan %p refcnt %d", chan, atomic_read(&chan->refcnt));
	if (!atomic_dec_and_test(&chan->refcnt))
		return 0;

	hcon = chan->conn;
	ll_handle = chan->ll_handle;

	hci_chan_del(chan);

	BT_DBG("chan->conn->state %d", hcon->state);
	if (hcon->state == BT_CONNECTED) {
		cp.log_handle = cpu_to_le16(ll_handle);
		hci_send_cmd(hcon->hdev, HCI_OP_DISCONN_LOGICAL_LINK,
				sizeof(cp), &cp);
	}

	return 1;
}
EXPORT_SYMBOL(hci_chan_put);

struct hci_dev *hci_get_route(bdaddr_t *dst, bdaddr_t *src)
{
	int use_src = bacmp(src, BDADDR_ANY);
	struct hci_dev *hdev = NULL;
	struct list_head *p;

	BT_DBG("%s -> %s", batostr(src), batostr(dst));

	read_lock_bh(&hci_dev_list_lock);

	list_for_each(p, &hci_dev_list) {
		struct hci_dev *d = list_entry(p, struct hci_dev, list);

		if (d->dev_type != HCI_BREDR)
			continue;
		if (!test_bit(HCI_UP, &d->flags) || test_bit(HCI_RAW, &d->flags))
			continue;

		/* Simple routing:
		 *   No source address - find interface with bdaddr != dst
		 *   Source address    - find interface with bdaddr == src
		 */

		if (use_src) {
			if (!bacmp(&d->bdaddr, src)) {
				hdev = d; break;
			}
		} else {
			if (bacmp(&d->bdaddr, dst)) {
				hdev = d; break;
			}
		}
	}

	if (hdev)
		hdev = hci_dev_hold(hdev);

	read_unlock_bh(&hci_dev_list_lock);
	return hdev;
}
EXPORT_SYMBOL(hci_get_route);

struct hci_dev *hci_dev_get_type(u8 amp_type)
{
	struct hci_dev *hdev = NULL;
	struct hci_dev *d;

	BT_DBG("amp_type %d", amp_type);

	read_lock_bh(&hci_dev_list_lock);

	list_for_each_entry(d, &hci_dev_list, list) {
		if ((d->amp_type == amp_type) && test_bit(HCI_UP, &d->flags)) {
			hdev = d;
			break;
		}
	}

	if (hdev)
		hdev = hci_dev_hold(hdev);

	read_unlock_bh(&hci_dev_list_lock);
	return hdev;
}
EXPORT_SYMBOL(hci_dev_get_type);

struct hci_dev *hci_dev_get_amp(bdaddr_t *dst)
{
	struct hci_dev *d;
	struct hci_dev *hdev = NULL;

	BT_DBG("%s dst %s", hdev->name, batostr(dst));

	read_lock_bh(&hci_dev_list_lock);

	list_for_each_entry(d, &hci_dev_list, list) {
		struct hci_conn *conn;
		if (d->dev_type == HCI_BREDR)
			continue;
		conn = hci_conn_hash_lookup_ba(d, ACL_LINK, dst);
		if (conn) {
			hdev = d;
			break;
		}
	}

	if (hdev)
		hdev = hci_dev_hold(hdev);

	read_unlock_bh(&hci_dev_list_lock);
	return hdev;
}
EXPORT_SYMBOL(hci_dev_get_amp);

/* Create SCO, ACL or LE connection.
 * Device _must_ be locked */
struct hci_conn *hci_connect(struct hci_dev *hdev, int type,
					__u16 pkt_type, bdaddr_t *dst,
					__u8 sec_level, __u8 auth_type)
{
	struct hci_conn *acl;
	struct hci_conn *sco;

	BT_DBG("%s dst %s", hdev->name, batostr(dst));

	if (type == LE_LINK)
		return hci_le_connect(hdev, pkt_type, dst, sec_level,
							auth_type, NULL);

	acl = hci_conn_hash_lookup_ba(hdev, ACL_LINK, dst);
	if (!acl) {
		acl = hci_conn_add(hdev, ACL_LINK, 0, dst);
		if (!acl)
			return NULL;
	}

	hci_conn_hold(acl);

	if (acl->state == BT_OPEN || acl->state == BT_CLOSED) {
		acl->sec_level = BT_SECURITY_LOW;
		acl->pending_sec_level = sec_level;
		acl->auth_type = auth_type;
		hci_acl_connect(acl);
	}

	if (type == ACL_LINK)
		return acl;

	/* type of connection already existing can be ESCO or SCO
	 * so check for both types before creating new */

	sco = hci_conn_hash_lookup_ba(hdev, type, dst);

	if (!sco && type == ESCO_LINK) {
		sco = hci_conn_hash_lookup_ba(hdev, SCO_LINK, dst);
	} else if (!sco && type == SCO_LINK) {
		/* this case can be practically not possible */
		sco = hci_conn_hash_lookup_ba(hdev, ESCO_LINK, dst);
	}

	if (!sco) {
		sco = hci_conn_add(hdev, type, pkt_type, dst);
		if (!sco) {
			hci_conn_put(acl);
			return NULL;
		}
	}

	acl->link = sco;
	sco->link = acl;

	hci_conn_hold(sco);

	if (acl->state == BT_CONNECTED &&
			(sco->state == BT_OPEN || sco->state == BT_CLOSED)) {
		acl->power_save = 1;
		hci_conn_enter_active_mode(acl, 1);

		if (test_bit(HCI_CONN_MODE_CHANGE_PEND, &acl->pend)) {
			/* defer SCO setup until mode change completed */
			set_bit(HCI_CONN_SCO_SETUP_PEND, &acl->pend);
			return sco;
		}

		hci_sco_setup(acl, 0x00);
	}

	return sco;
}
EXPORT_SYMBOL(hci_connect);

void hci_disconnect(struct hci_conn *conn, __u8 reason)
{
	BT_DBG("conn %p", conn);

	hci_proto_disconn_cfm(conn, reason, 0);
}
EXPORT_SYMBOL(hci_disconnect);

void hci_disconnect_amp(struct hci_conn *conn, __u8 reason)
{
	struct hci_dev *hdev = NULL;

	BT_DBG("conn %p", conn);

	read_lock_bh(&hci_dev_list_lock);

	list_for_each_entry(hdev, &hci_dev_list, list) {
		struct hci_conn *c;
		if (hdev == conn->hdev)
			continue;
		if (hdev->amp_type == HCI_BREDR)
			continue;
		c = hci_conn_hash_lookup_ba(hdev, ACL_LINK, &conn->dst);
		if (c)
			hci_disconnect(c, reason);
	}

	read_unlock_bh(&hci_dev_list_lock);
}

/* Check link security requirement */
int hci_conn_check_link_mode(struct hci_conn *conn)
{
	BT_DBG("conn %p", conn);

	if (conn->ssp_mode > 0 && conn->hdev->ssp_mode > 0 &&
					!(conn->link_mode & HCI_LM_ENCRYPT))
		return 0;

	return 1;
}
EXPORT_SYMBOL(hci_conn_check_link_mode);

/* Authenticate remote device */
static int hci_conn_auth(struct hci_conn *conn, __u8 sec_level, __u8 auth_type)
{
	BT_DBG("conn %p", conn);

	if (conn->pending_sec_level > sec_level)
		sec_level = conn->pending_sec_level;

	if (sec_level > conn->sec_level)
		conn->pending_sec_level = sec_level;
	else if (conn->link_mode & HCI_LM_AUTH)
		return 1;

	/* Make sure we preserve an existing MITM requirement*/
	auth_type |= (conn->auth_type & 0x01);
	conn->auth_type = auth_type;
	conn->auth_initiator = 1;

	if (!test_and_set_bit(HCI_CONN_AUTH_PEND, &conn->pend)) {
		struct hci_cp_auth_requested cp;

		/* encrypt must be pending if auth is also pending */
		set_bit(HCI_CONN_ENCRYPT_PEND, &conn->pend);

		cp.handle = cpu_to_le16(conn->handle);
		hci_send_cmd(conn->hdev, HCI_OP_AUTH_REQUESTED,
							sizeof(cp), &cp);
	}

	return 0;
}

/* Enable security */
int hci_conn_security(struct hci_conn *conn, __u8 sec_level, __u8 auth_type)
{
	BT_DBG("conn %p %d %d", conn, sec_level, auth_type);

	if (sec_level == BT_SECURITY_SDP)
		return 1;

	if (sec_level == BT_SECURITY_LOW &&
				(!conn->ssp_mode || !conn->hdev->ssp_mode))
		return 1;

	if (conn->type == LE_LINK) {
		if (conn->pending_sec_level > sec_level)
			sec_level = conn->pending_sec_level;

		if (sec_level > conn->sec_level)
			conn->pending_sec_level = sec_level;
		hci_proto_connect_cfm(conn, 0);
<<<<<<< HEAD
		return 0;
	} else if (conn->link_mode & HCI_LM_ENCRYPT) {
		return hci_conn_auth(conn, sec_level, auth_type);
	} else if (test_bit(HCI_CONN_ENCRYPT_PEND, &conn->pend)) {
		return 0;
=======
		return 0;
	} else if (conn->link_mode & HCI_LM_ENCRYPT) {
		return hci_conn_auth(conn, sec_level, auth_type);
	} else if (test_bit(HCI_CONN_ENCRYPT_PEND, &conn->pend)) {
		return 0;
>>>>>>> 59e29991
	}

	if (hci_conn_auth(conn, sec_level, auth_type)) {
		struct hci_cp_set_conn_encrypt cp;
		if (timer_pending(&conn->encrypt_pause_timer)) {
			BT_INFO("encrypt_pause_timer is pending");
			return 0;
		}
		cp.handle  = cpu_to_le16(conn->handle);
		cp.encrypt = 1;
		hci_send_cmd(conn->hdev, HCI_OP_SET_CONN_ENCRYPT,
							sizeof(cp), &cp);
	}

	return 0;
}
EXPORT_SYMBOL(hci_conn_security);

/* Change link key */
int hci_conn_change_link_key(struct hci_conn *conn)
{
	BT_DBG("conn %p", conn);

	if (!test_and_set_bit(HCI_CONN_AUTH_PEND, &conn->pend)) {
		struct hci_cp_change_conn_link_key cp;
		cp.handle = cpu_to_le16(conn->handle);
		hci_send_cmd(conn->hdev, HCI_OP_CHANGE_CONN_LINK_KEY,
							sizeof(cp), &cp);
	}

	return 0;
}
EXPORT_SYMBOL(hci_conn_change_link_key);

/* Switch role */
int hci_conn_switch_role(struct hci_conn *conn, __u8 role)
{
	BT_DBG("conn %p", conn);

	if (!role && conn->link_mode & HCI_LM_MASTER)
		return 1;

	if (!test_and_set_bit(HCI_CONN_RSWITCH_PEND, &conn->pend)) {
		struct hci_cp_switch_role cp;
		bacpy(&cp.bdaddr, &conn->dst);
		cp.role = role;
		hci_send_cmd(conn->hdev, HCI_OP_SWITCH_ROLE, sizeof(cp), &cp);
	}

	return 0;
}
EXPORT_SYMBOL(hci_conn_switch_role);

/* Enter active mode */
void hci_conn_enter_active_mode(struct hci_conn *conn, __u8 force_active)
{
	struct hci_dev *hdev = conn->hdev;

	BT_DBG("conn %p mode %d", conn, conn->mode);

	if (test_bit(HCI_RAW, &hdev->flags))
		return;

	if (conn->type == LE_LINK)
		return;

	if (conn->mode != HCI_CM_SNIFF)
		goto timer;

	if (!conn->power_save && !force_active)
		goto timer;

	if (!test_and_set_bit(HCI_CONN_MODE_CHANGE_PEND, &conn->pend)) {
		struct hci_cp_exit_sniff_mode cp;
		cp.handle = cpu_to_le16(conn->handle);
		hci_send_cmd(hdev, HCI_OP_EXIT_SNIFF_MODE, sizeof(cp), &cp);
	}

timer:
	if (hdev->idle_timeout > 0) {
		spin_lock_bh(&conn->lock);
		if (conn->conn_valid) {
			mod_timer(&conn->idle_timer,
				jiffies + msecs_to_jiffies(hdev->idle_timeout));
			wake_lock(&conn->idle_lock);
		}
		spin_unlock_bh(&conn->lock);
	}
<<<<<<< HEAD
=======
}

static inline void hci_conn_stop_rssi_timer(struct hci_conn *conn)
{
	BT_DBG("conn %p", conn);
	cancel_delayed_work(&conn->rssi_update_work);
}

static inline void hci_conn_start_rssi_timer(struct hci_conn *conn,
	u16 interval)
{
	struct hci_dev *hdev = conn->hdev;
	BT_DBG("conn %p, pending %d", conn,
			delayed_work_pending(&conn->rssi_update_work));
	if (!delayed_work_pending(&conn->rssi_update_work)) {
		queue_delayed_work(hdev->workqueue, &conn->rssi_update_work,
				msecs_to_jiffies(interval));
	}
}

void hci_conn_set_rssi_reporter(struct hci_conn *conn,
	s8 rssi_threshold, u16 interval, u8 updateOnThreshExceed)
{
	if (conn) {
		conn->rssi_threshold = rssi_threshold;
		conn->rssi_update_interval = interval;
		conn->rssi_update_thresh_exceed = updateOnThreshExceed;
		hci_conn_start_rssi_timer(conn, interval);
	}
}

void hci_conn_unset_rssi_reporter(struct hci_conn *conn)
{
	if (conn) {
		BT_DBG("Deleting the rssi_update_timer");
		hci_conn_stop_rssi_timer(conn);
	}
}

/* Enter sniff mode */
void hci_conn_enter_sniff_mode(struct hci_conn *conn)
{
	struct hci_dev *hdev = conn->hdev;

	BT_DBG("conn %p mode %d", conn, conn->mode);

	if (test_bit(HCI_RAW, &hdev->flags))
		return;

	if (conn->type == LE_LINK)
		return;

	if (!lmp_sniff_capable(hdev) || !lmp_sniff_capable(conn))
		return;

	if (conn->mode != HCI_CM_ACTIVE ||
		!(conn->link_policy & HCI_LP_SNIFF) ||
		(hci_find_link_key(hdev, &conn->dst) == NULL))
		return;

	if (lmp_sniffsubr_capable(hdev) && lmp_sniffsubr_capable(conn)) {
		struct hci_cp_sniff_subrate cp;
		cp.handle             = cpu_to_le16(conn->handle);
		cp.max_latency        = cpu_to_le16(0);
		cp.min_remote_timeout = cpu_to_le16(0);
		cp.min_local_timeout  = cpu_to_le16(0);
		hci_send_cmd(hdev, HCI_OP_SNIFF_SUBRATE, sizeof(cp), &cp);
	}

	if (!test_and_set_bit(HCI_CONN_MODE_CHANGE_PEND, &conn->pend)) {
		struct hci_cp_sniff_mode cp;
		cp.handle       = cpu_to_le16(conn->handle);
		cp.max_interval = cpu_to_le16(hdev->sniff_max_interval);
		cp.min_interval = cpu_to_le16(hdev->sniff_min_interval);
		cp.attempt      = cpu_to_le16(4);
		cp.timeout      = cpu_to_le16(1);
		hci_send_cmd(hdev, HCI_OP_SNIFF_MODE, sizeof(cp), &cp);
	}
}

struct hci_chan *hci_chan_create(struct hci_chan *chan,
			struct hci_ext_fs *tx_fs, struct hci_ext_fs *rx_fs)
{
	struct hci_cp_create_logical_link cp;

	chan->state = BT_CONNECT;
	chan->tx_fs = *tx_fs;
	chan->rx_fs = *rx_fs;
	cp.phy_handle = chan->conn->handle;
	cp.tx_fs.id = chan->tx_fs.id;
	cp.tx_fs.type = chan->tx_fs.type;
	cp.tx_fs.max_sdu = cpu_to_le16(chan->tx_fs.max_sdu);
	cp.tx_fs.sdu_arr_time = cpu_to_le32(chan->tx_fs.sdu_arr_time);
	cp.tx_fs.acc_latency = cpu_to_le32(chan->tx_fs.acc_latency);
	cp.tx_fs.flush_to = cpu_to_le32(chan->tx_fs.flush_to);
	cp.rx_fs.id = chan->rx_fs.id;
	cp.rx_fs.type = chan->rx_fs.type;
	cp.rx_fs.max_sdu = cpu_to_le16(chan->rx_fs.max_sdu);
	cp.rx_fs.sdu_arr_time = cpu_to_le32(chan->rx_fs.sdu_arr_time);
	cp.rx_fs.acc_latency = cpu_to_le32(chan->rx_fs.acc_latency);
	cp.rx_fs.flush_to = cpu_to_le32(chan->rx_fs.flush_to);
	hci_conn_hold(chan->conn);
	if (chan->conn->out)
		hci_send_cmd(chan->conn->hdev, HCI_OP_CREATE_LOGICAL_LINK,
							sizeof(cp), &cp);
	else
		hci_send_cmd(chan->conn->hdev, HCI_OP_ACCEPT_LOGICAL_LINK,
							sizeof(cp), &cp);
	return chan;
}
EXPORT_SYMBOL(hci_chan_create);

void hci_chan_modify(struct hci_chan *chan,
			struct hci_ext_fs *tx_fs, struct hci_ext_fs *rx_fs)
{
	struct hci_cp_flow_spec_modify cp;

	chan->tx_fs = *tx_fs;
	chan->rx_fs = *rx_fs;
	cp.log_handle = cpu_to_le16(chan->ll_handle);
	cp.tx_fs.id = tx_fs->id;
	cp.tx_fs.type = tx_fs->type;
	cp.tx_fs.max_sdu = cpu_to_le16(tx_fs->max_sdu);
	cp.tx_fs.sdu_arr_time = cpu_to_le32(tx_fs->sdu_arr_time);
	cp.tx_fs.acc_latency = cpu_to_le32(tx_fs->acc_latency);
	cp.tx_fs.flush_to = cpu_to_le32(tx_fs->flush_to);
	cp.rx_fs.id = rx_fs->id;
	cp.rx_fs.type = rx_fs->type;
	cp.rx_fs.max_sdu = cpu_to_le16(rx_fs->max_sdu);
	cp.rx_fs.sdu_arr_time = cpu_to_le32(rx_fs->sdu_arr_time);
	cp.rx_fs.acc_latency = cpu_to_le32(rx_fs->acc_latency);
	cp.rx_fs.flush_to = cpu_to_le32(rx_fs->flush_to);
	hci_conn_hold(chan->conn);
	hci_send_cmd(chan->conn->hdev, HCI_OP_FLOW_SPEC_MODIFY, sizeof(cp),
									&cp);
>>>>>>> 59e29991
}
EXPORT_SYMBOL(hci_chan_modify);

void hci_conn_update_sniff_lp(struct hci_conn *conn, bool enable)
{
	struct hci_dev *hdev = conn->hdev;
	struct hci_cp_write_link_policy cp;

	BT_DBG("conn %p enable %d", conn, enable);

	if (test_bit(HCI_RAW, &hdev->flags))
		return;

	if (conn->type == LE_LINK)
		return;

	cp.handle = cpu_to_le16(conn->handle);
	if (enable)
		cp.policy = conn->link_policy | HCI_LP_SNIFF ;
	else
		cp.policy = conn->link_policy & ~HCI_LP_SNIFF;
	hci_send_cmd(hdev, HCI_OP_WRITE_LINK_POLICY, sizeof(cp), &cp);
}

static inline void hci_conn_stop_rssi_timer(struct hci_conn *conn)
{
	BT_DBG("conn %p", conn);
	cancel_delayed_work(&conn->rssi_update_work);
}

static inline void hci_conn_start_rssi_timer(struct hci_conn *conn,
	u16 interval)
{
	struct hci_dev *hdev = conn->hdev;
	BT_DBG("conn %p, pending %d", conn,
			delayed_work_pending(&conn->rssi_update_work));
	if (!delayed_work_pending(&conn->rssi_update_work)) {
		queue_delayed_work(hdev->workqueue, &conn->rssi_update_work,
				msecs_to_jiffies(interval));
	}
}

void hci_conn_set_rssi_reporter(struct hci_conn *conn,
	s8 rssi_threshold, u16 interval, u8 updateOnThreshExceed)
{
	if (conn) {
		conn->rssi_threshold = rssi_threshold;
		conn->rssi_update_interval = interval;
		conn->rssi_update_thresh_exceed = updateOnThreshExceed;
		hci_conn_start_rssi_timer(conn, interval);
	}
}

void hci_conn_unset_rssi_reporter(struct hci_conn *conn)
{
	if (conn) {
		BT_DBG("Deleting the rssi_update_timer");
		hci_conn_stop_rssi_timer(conn);
	}
}

/* Enter sniff mode */
void hci_conn_enter_sniff_mode(struct hci_conn *conn)
{
	struct hci_dev *hdev = conn->hdev;

	BT_DBG("conn %p mode %d", conn, conn->mode);

	if (test_bit(HCI_RAW, &hdev->flags))
		return;

	if (conn->type == LE_LINK)
		return;

	if (!lmp_sniff_capable(hdev) || !lmp_sniff_capable(conn))
		return;

	if (conn->mode != HCI_CM_ACTIVE ||
		!(conn->link_policy & HCI_LP_SNIFF) ||
		(hci_find_link_key(hdev, &conn->dst) == NULL))
		return;

	if (lmp_sniffsubr_capable(hdev) && lmp_sniffsubr_capable(conn)) {
		struct hci_cp_sniff_subrate cp;
		cp.handle             = cpu_to_le16(conn->handle);
		cp.max_latency        = cpu_to_le16(0);
		cp.min_remote_timeout = cpu_to_le16(0);
		cp.min_local_timeout  = cpu_to_le16(0);
		hci_send_cmd(hdev, HCI_OP_SNIFF_SUBRATE, sizeof(cp), &cp);
	}

	if (!test_and_set_bit(HCI_CONN_MODE_CHANGE_PEND, &conn->pend)) {
		struct hci_cp_sniff_mode cp;
		cp.handle       = cpu_to_le16(conn->handle);
		cp.max_interval = cpu_to_le16(hdev->sniff_max_interval);
		cp.min_interval = cpu_to_le16(hdev->sniff_min_interval);
		cp.attempt      = cpu_to_le16(4);
		cp.timeout      = cpu_to_le16(1);
		hci_send_cmd(hdev, HCI_OP_SNIFF_MODE, sizeof(cp), &cp);
	}
}

struct hci_chan *hci_chan_create(struct hci_chan *chan,
			struct hci_ext_fs *tx_fs, struct hci_ext_fs *rx_fs)
{
	struct hci_cp_create_logical_link cp;

	chan->state = BT_CONNECT;
	chan->tx_fs = *tx_fs;
	chan->rx_fs = *rx_fs;
	cp.phy_handle = chan->conn->handle;
	cp.tx_fs.id = chan->tx_fs.id;
	cp.tx_fs.type = chan->tx_fs.type;
	cp.tx_fs.max_sdu = cpu_to_le16(chan->tx_fs.max_sdu);
	cp.tx_fs.sdu_arr_time = cpu_to_le32(chan->tx_fs.sdu_arr_time);
	cp.tx_fs.acc_latency = cpu_to_le32(chan->tx_fs.acc_latency);
	cp.tx_fs.flush_to = cpu_to_le32(chan->tx_fs.flush_to);
	cp.rx_fs.id = chan->rx_fs.id;
	cp.rx_fs.type = chan->rx_fs.type;
	cp.rx_fs.max_sdu = cpu_to_le16(chan->rx_fs.max_sdu);
	cp.rx_fs.sdu_arr_time = cpu_to_le32(chan->rx_fs.sdu_arr_time);
	cp.rx_fs.acc_latency = cpu_to_le32(chan->rx_fs.acc_latency);
	cp.rx_fs.flush_to = cpu_to_le32(chan->rx_fs.flush_to);
	hci_conn_hold(chan->conn);
	if (chan->conn->out)
		hci_send_cmd(chan->conn->hdev, HCI_OP_CREATE_LOGICAL_LINK,
							sizeof(cp), &cp);
	else
		hci_send_cmd(chan->conn->hdev, HCI_OP_ACCEPT_LOGICAL_LINK,
							sizeof(cp), &cp);
	return chan;
}
EXPORT_SYMBOL(hci_chan_create);

void hci_chan_modify(struct hci_chan *chan,
			struct hci_ext_fs *tx_fs, struct hci_ext_fs *rx_fs)
{
	struct hci_cp_flow_spec_modify cp;

	chan->tx_fs = *tx_fs;
	chan->rx_fs = *rx_fs;
	cp.log_handle = cpu_to_le16(chan->ll_handle);
	cp.tx_fs.id = tx_fs->id;
	cp.tx_fs.type = tx_fs->type;
	cp.tx_fs.max_sdu = cpu_to_le16(tx_fs->max_sdu);
	cp.tx_fs.sdu_arr_time = cpu_to_le32(tx_fs->sdu_arr_time);
	cp.tx_fs.acc_latency = cpu_to_le32(tx_fs->acc_latency);
	cp.tx_fs.flush_to = cpu_to_le32(tx_fs->flush_to);
	cp.rx_fs.id = rx_fs->id;
	cp.rx_fs.type = rx_fs->type;
	cp.rx_fs.max_sdu = cpu_to_le16(rx_fs->max_sdu);
	cp.rx_fs.sdu_arr_time = cpu_to_le32(rx_fs->sdu_arr_time);
	cp.rx_fs.acc_latency = cpu_to_le32(rx_fs->acc_latency);
	cp.rx_fs.flush_to = cpu_to_le32(rx_fs->flush_to);
	hci_conn_hold(chan->conn);
	hci_send_cmd(chan->conn->hdev, HCI_OP_FLOW_SPEC_MODIFY, sizeof(cp),
									&cp);
}
EXPORT_SYMBOL(hci_chan_modify);

/* Drop all connection on the device */
void hci_conn_hash_flush(struct hci_dev *hdev, u8 is_process)
{
	struct hci_conn_hash *h = &hdev->conn_hash;
	struct list_head *p;

	BT_DBG("hdev %s", hdev->name);

	p = h->list.next;
	while (p != &h->list) {
		struct hci_conn *c;

		c = list_entry(p, struct hci_conn, list);
		p = p->next;

		c->state = BT_CLOSED;

		hci_proto_disconn_cfm(c, 0x16, is_process);
		hci_conn_del(c);
	}
}

/* Check pending connect attempts */
void hci_conn_check_pending(struct hci_dev *hdev)
{
	struct hci_conn *conn;

	BT_DBG("hdev %s", hdev->name);

	hci_dev_lock(hdev);

	conn = hci_conn_hash_lookup_state(hdev, ACL_LINK, BT_CONNECT2);
	if (conn)
		hci_acl_connect(conn);

	hci_dev_unlock(hdev);
}

void hci_conn_hold_device(struct hci_conn *conn)
{
	atomic_inc(&conn->devref);
}
EXPORT_SYMBOL(hci_conn_hold_device);

void hci_conn_put_device(struct hci_conn *conn)
{
	if (atomic_dec_and_test(&conn->devref)) {
		conn->hidp_session_valid = false;
		hci_conn_del_sysfs(conn);
	}
}
EXPORT_SYMBOL(hci_conn_put_device);

int hci_get_conn_list(void __user *arg)
{
	struct hci_conn_list_req req, *cl;
	struct hci_conn_info *ci;
	struct hci_dev *hdev;
	struct list_head *p;
	int n = 0, size, err;

	if (copy_from_user(&req, arg, sizeof(req)))
		return -EFAULT;

	if (!req.conn_num || req.conn_num > (PAGE_SIZE * 2) / sizeof(*ci))
		return -EINVAL;

	size = sizeof(req) + req.conn_num * sizeof(*ci);

	cl = kmalloc(size, GFP_KERNEL);
	if (!cl)
		return -ENOMEM;

	hdev = hci_dev_get(req.dev_id);
	if (!hdev) {
		kfree(cl);
		return -ENODEV;
	}

	ci = cl->conn_info;

	hci_dev_lock_bh(hdev);
	list_for_each(p, &hdev->conn_hash.list) {
		register struct hci_conn *c;
		c = list_entry(p, struct hci_conn, list);

		bacpy(&(ci + n)->bdaddr, &c->dst);
		(ci + n)->handle = c->handle;
		(ci + n)->type  = c->type;
		(ci + n)->out   = c->out;
		(ci + n)->state = c->state;
		(ci + n)->link_mode = c->link_mode;
		if (c->type == SCO_LINK) {
			(ci + n)->mtu = hdev->sco_mtu;
			(ci + n)->cnt = hdev->sco_cnt;
			(ci + n)->pkts = hdev->sco_pkts;
		} else {
			(ci + n)->mtu = hdev->acl_mtu;
			(ci + n)->cnt = hdev->acl_cnt;
			(ci + n)->pkts = hdev->acl_pkts;
		}
		if (++n >= req.conn_num)
			break;
	}
	hci_dev_unlock_bh(hdev);

	cl->dev_id = hdev->id;
	cl->conn_num = n;
	size = sizeof(req) + n * sizeof(*ci);

	hci_dev_put(hdev);

	err = copy_to_user(arg, cl, size);
	kfree(cl);

	return err ? -EFAULT : 0;
}

int hci_get_conn_info(struct hci_dev *hdev, void __user *arg)
{
	struct hci_conn_info_req req;
	struct hci_conn_info ci;
	struct hci_conn *conn;
	char __user *ptr = arg + sizeof(req);

	if (copy_from_user(&req, arg, sizeof(req)))
		return -EFAULT;

	hci_dev_lock_bh(hdev);
	conn = hci_conn_hash_lookup_ba(hdev, req.type, &req.bdaddr);
	if (conn) {
		bacpy(&ci.bdaddr, &conn->dst);
		ci.handle = conn->handle;
		ci.type  = conn->type;
		ci.out   = conn->out;
		ci.state = conn->state;
		ci.link_mode = conn->link_mode;
		if (req.type == SCO_LINK) {
			ci.mtu = hdev->sco_mtu;
			ci.cnt = hdev->sco_cnt;
			ci.pkts = hdev->sco_pkts;
		} else {
			ci.mtu = hdev->acl_mtu;
			ci.cnt = hdev->acl_cnt;
			ci.pkts = hdev->acl_pkts;
		}
		ci.pending_sec_level = conn->pending_sec_level;
		ci.ssp_mode = conn->ssp_mode;
	}
	hci_dev_unlock_bh(hdev);

	if (!conn)
		return -ENOENT;

	return copy_to_user(ptr, &ci, sizeof(ci)) ? -EFAULT : 0;
}

int hci_get_auth_info(struct hci_dev *hdev, void __user *arg)
{
	struct hci_auth_info_req req;
	struct hci_conn *conn;

	if (copy_from_user(&req, arg, sizeof(req)))
		return -EFAULT;

	hci_dev_lock_bh(hdev);
	conn = hci_conn_hash_lookup_ba(hdev, ACL_LINK, &req.bdaddr);
	if (conn)
		req.type = conn->auth_type;
	hci_dev_unlock_bh(hdev);

	if (!conn)
		return -ENOENT;

	return copy_to_user(arg, &req, sizeof(req)) ? -EFAULT : 0;
}

int hci_set_auth_info(struct hci_dev *hdev, void __user *arg)
<<<<<<< HEAD
{
	struct hci_auth_info_req req;
	struct hci_conn *conn;

	if (copy_from_user(&req, arg, sizeof(req)))
		return -EFAULT;

	hci_dev_lock_bh(hdev);
	conn = hci_conn_hash_lookup_ba(hdev, ACL_LINK, &req.bdaddr);
	if (conn) {
		conn->auth_type = req.type;
		switch (conn->auth_type) {
		case HCI_AT_NO_BONDING:
			conn->pending_sec_level = BT_SECURITY_LOW;
			break;
		case HCI_AT_DEDICATED_BONDING:
		case HCI_AT_GENERAL_BONDING:
			conn->pending_sec_level = BT_SECURITY_MEDIUM;
			break;
		case HCI_AT_DEDICATED_BONDING_MITM:
		case HCI_AT_GENERAL_BONDING_MITM:
			conn->pending_sec_level = BT_SECURITY_HIGH;
			break;
		default:
			break;
		}
	}
	hci_dev_unlock_bh(hdev);

	if (!conn)
		return -ENOENT;

	return copy_to_user(arg, &req, sizeof(req)) ? -EFAULT : 0;
}

bool hci_get_sco_status(struct hci_conn *conn)
{
	if (!conn)
		return false;

	if (hci_conn_hash_lookup_state(conn->hdev, SCO_LINK, BT_CONNECTED) ||
			(hci_conn_hash_lookup_state(conn->hdev, ESCO_LINK,
						    BT_CONNECTED)))
		return true;
	return false;
}
=======
{
	struct hci_auth_info_req req;
	struct hci_conn *conn;

	if (copy_from_user(&req, arg, sizeof(req)))
		return -EFAULT;

	hci_dev_lock_bh(hdev);
	conn = hci_conn_hash_lookup_ba(hdev, ACL_LINK, &req.bdaddr);
	if (conn) {
		conn->auth_type = req.type;
		switch (conn->auth_type) {
		case HCI_AT_NO_BONDING:
			conn->pending_sec_level = BT_SECURITY_LOW;
			break;
		case HCI_AT_DEDICATED_BONDING:
		case HCI_AT_GENERAL_BONDING:
			conn->pending_sec_level = BT_SECURITY_MEDIUM;
			break;
		case HCI_AT_DEDICATED_BONDING_MITM:
		case HCI_AT_GENERAL_BONDING_MITM:
			conn->pending_sec_level = BT_SECURITY_HIGH;
			break;
		default:
			break;
		}
	}
	hci_dev_unlock_bh(hdev);

	if (!conn)
		return -ENOENT;

	return copy_to_user(arg, &req, sizeof(req)) ? -EFAULT : 0;
}
>>>>>>> 59e29991
<|MERGE_RESOLUTION|>--- conflicted
+++ resolved
@@ -997,19 +997,11 @@
 		if (sec_level > conn->sec_level)
 			conn->pending_sec_level = sec_level;
 		hci_proto_connect_cfm(conn, 0);
-<<<<<<< HEAD
 		return 0;
 	} else if (conn->link_mode & HCI_LM_ENCRYPT) {
 		return hci_conn_auth(conn, sec_level, auth_type);
 	} else if (test_bit(HCI_CONN_ENCRYPT_PEND, &conn->pend)) {
 		return 0;
-=======
-		return 0;
-	} else if (conn->link_mode & HCI_LM_ENCRYPT) {
-		return hci_conn_auth(conn, sec_level, auth_type);
-	} else if (test_bit(HCI_CONN_ENCRYPT_PEND, &conn->pend)) {
-		return 0;
->>>>>>> 59e29991
 	}
 
 	if (hci_conn_auth(conn, sec_level, auth_type)) {
@@ -1098,8 +1090,6 @@
 		}
 		spin_unlock_bh(&conn->lock);
 	}
-<<<<<<< HEAD
-=======
 }
 
 static inline void hci_conn_stop_rssi_timer(struct hci_conn *conn)
@@ -1235,164 +1225,6 @@
 	hci_conn_hold(chan->conn);
 	hci_send_cmd(chan->conn->hdev, HCI_OP_FLOW_SPEC_MODIFY, sizeof(cp),
 									&cp);
->>>>>>> 59e29991
-}
-EXPORT_SYMBOL(hci_chan_modify);
-
-void hci_conn_update_sniff_lp(struct hci_conn *conn, bool enable)
-{
-	struct hci_dev *hdev = conn->hdev;
-	struct hci_cp_write_link_policy cp;
-
-	BT_DBG("conn %p enable %d", conn, enable);
-
-	if (test_bit(HCI_RAW, &hdev->flags))
-		return;
-
-	if (conn->type == LE_LINK)
-		return;
-
-	cp.handle = cpu_to_le16(conn->handle);
-	if (enable)
-		cp.policy = conn->link_policy | HCI_LP_SNIFF ;
-	else
-		cp.policy = conn->link_policy & ~HCI_LP_SNIFF;
-	hci_send_cmd(hdev, HCI_OP_WRITE_LINK_POLICY, sizeof(cp), &cp);
-}
-
-static inline void hci_conn_stop_rssi_timer(struct hci_conn *conn)
-{
-	BT_DBG("conn %p", conn);
-	cancel_delayed_work(&conn->rssi_update_work);
-}
-
-static inline void hci_conn_start_rssi_timer(struct hci_conn *conn,
-	u16 interval)
-{
-	struct hci_dev *hdev = conn->hdev;
-	BT_DBG("conn %p, pending %d", conn,
-			delayed_work_pending(&conn->rssi_update_work));
-	if (!delayed_work_pending(&conn->rssi_update_work)) {
-		queue_delayed_work(hdev->workqueue, &conn->rssi_update_work,
-				msecs_to_jiffies(interval));
-	}
-}
-
-void hci_conn_set_rssi_reporter(struct hci_conn *conn,
-	s8 rssi_threshold, u16 interval, u8 updateOnThreshExceed)
-{
-	if (conn) {
-		conn->rssi_threshold = rssi_threshold;
-		conn->rssi_update_interval = interval;
-		conn->rssi_update_thresh_exceed = updateOnThreshExceed;
-		hci_conn_start_rssi_timer(conn, interval);
-	}
-}
-
-void hci_conn_unset_rssi_reporter(struct hci_conn *conn)
-{
-	if (conn) {
-		BT_DBG("Deleting the rssi_update_timer");
-		hci_conn_stop_rssi_timer(conn);
-	}
-}
-
-/* Enter sniff mode */
-void hci_conn_enter_sniff_mode(struct hci_conn *conn)
-{
-	struct hci_dev *hdev = conn->hdev;
-
-	BT_DBG("conn %p mode %d", conn, conn->mode);
-
-	if (test_bit(HCI_RAW, &hdev->flags))
-		return;
-
-	if (conn->type == LE_LINK)
-		return;
-
-	if (!lmp_sniff_capable(hdev) || !lmp_sniff_capable(conn))
-		return;
-
-	if (conn->mode != HCI_CM_ACTIVE ||
-		!(conn->link_policy & HCI_LP_SNIFF) ||
-		(hci_find_link_key(hdev, &conn->dst) == NULL))
-		return;
-
-	if (lmp_sniffsubr_capable(hdev) && lmp_sniffsubr_capable(conn)) {
-		struct hci_cp_sniff_subrate cp;
-		cp.handle             = cpu_to_le16(conn->handle);
-		cp.max_latency        = cpu_to_le16(0);
-		cp.min_remote_timeout = cpu_to_le16(0);
-		cp.min_local_timeout  = cpu_to_le16(0);
-		hci_send_cmd(hdev, HCI_OP_SNIFF_SUBRATE, sizeof(cp), &cp);
-	}
-
-	if (!test_and_set_bit(HCI_CONN_MODE_CHANGE_PEND, &conn->pend)) {
-		struct hci_cp_sniff_mode cp;
-		cp.handle       = cpu_to_le16(conn->handle);
-		cp.max_interval = cpu_to_le16(hdev->sniff_max_interval);
-		cp.min_interval = cpu_to_le16(hdev->sniff_min_interval);
-		cp.attempt      = cpu_to_le16(4);
-		cp.timeout      = cpu_to_le16(1);
-		hci_send_cmd(hdev, HCI_OP_SNIFF_MODE, sizeof(cp), &cp);
-	}
-}
-
-struct hci_chan *hci_chan_create(struct hci_chan *chan,
-			struct hci_ext_fs *tx_fs, struct hci_ext_fs *rx_fs)
-{
-	struct hci_cp_create_logical_link cp;
-
-	chan->state = BT_CONNECT;
-	chan->tx_fs = *tx_fs;
-	chan->rx_fs = *rx_fs;
-	cp.phy_handle = chan->conn->handle;
-	cp.tx_fs.id = chan->tx_fs.id;
-	cp.tx_fs.type = chan->tx_fs.type;
-	cp.tx_fs.max_sdu = cpu_to_le16(chan->tx_fs.max_sdu);
-	cp.tx_fs.sdu_arr_time = cpu_to_le32(chan->tx_fs.sdu_arr_time);
-	cp.tx_fs.acc_latency = cpu_to_le32(chan->tx_fs.acc_latency);
-	cp.tx_fs.flush_to = cpu_to_le32(chan->tx_fs.flush_to);
-	cp.rx_fs.id = chan->rx_fs.id;
-	cp.rx_fs.type = chan->rx_fs.type;
-	cp.rx_fs.max_sdu = cpu_to_le16(chan->rx_fs.max_sdu);
-	cp.rx_fs.sdu_arr_time = cpu_to_le32(chan->rx_fs.sdu_arr_time);
-	cp.rx_fs.acc_latency = cpu_to_le32(chan->rx_fs.acc_latency);
-	cp.rx_fs.flush_to = cpu_to_le32(chan->rx_fs.flush_to);
-	hci_conn_hold(chan->conn);
-	if (chan->conn->out)
-		hci_send_cmd(chan->conn->hdev, HCI_OP_CREATE_LOGICAL_LINK,
-							sizeof(cp), &cp);
-	else
-		hci_send_cmd(chan->conn->hdev, HCI_OP_ACCEPT_LOGICAL_LINK,
-							sizeof(cp), &cp);
-	return chan;
-}
-EXPORT_SYMBOL(hci_chan_create);
-
-void hci_chan_modify(struct hci_chan *chan,
-			struct hci_ext_fs *tx_fs, struct hci_ext_fs *rx_fs)
-{
-	struct hci_cp_flow_spec_modify cp;
-
-	chan->tx_fs = *tx_fs;
-	chan->rx_fs = *rx_fs;
-	cp.log_handle = cpu_to_le16(chan->ll_handle);
-	cp.tx_fs.id = tx_fs->id;
-	cp.tx_fs.type = tx_fs->type;
-	cp.tx_fs.max_sdu = cpu_to_le16(tx_fs->max_sdu);
-	cp.tx_fs.sdu_arr_time = cpu_to_le32(tx_fs->sdu_arr_time);
-	cp.tx_fs.acc_latency = cpu_to_le32(tx_fs->acc_latency);
-	cp.tx_fs.flush_to = cpu_to_le32(tx_fs->flush_to);
-	cp.rx_fs.id = rx_fs->id;
-	cp.rx_fs.type = rx_fs->type;
-	cp.rx_fs.max_sdu = cpu_to_le16(rx_fs->max_sdu);
-	cp.rx_fs.sdu_arr_time = cpu_to_le32(rx_fs->sdu_arr_time);
-	cp.rx_fs.acc_latency = cpu_to_le32(rx_fs->acc_latency);
-	cp.rx_fs.flush_to = cpu_to_le32(rx_fs->flush_to);
-	hci_conn_hold(chan->conn);
-	hci_send_cmd(chan->conn->hdev, HCI_OP_FLOW_SPEC_MODIFY, sizeof(cp),
-									&cp);
 }
 EXPORT_SYMBOL(hci_chan_modify);
 
@@ -1574,7 +1406,6 @@
 }
 
 int hci_set_auth_info(struct hci_dev *hdev, void __user *arg)
-<<<<<<< HEAD
 {
 	struct hci_auth_info_req req;
 	struct hci_conn *conn;
@@ -1608,52 +1439,4 @@
 		return -ENOENT;
 
 	return copy_to_user(arg, &req, sizeof(req)) ? -EFAULT : 0;
-}
-
-bool hci_get_sco_status(struct hci_conn *conn)
-{
-	if (!conn)
-		return false;
-
-	if (hci_conn_hash_lookup_state(conn->hdev, SCO_LINK, BT_CONNECTED) ||
-			(hci_conn_hash_lookup_state(conn->hdev, ESCO_LINK,
-						    BT_CONNECTED)))
-		return true;
-	return false;
-}
-=======
-{
-	struct hci_auth_info_req req;
-	struct hci_conn *conn;
-
-	if (copy_from_user(&req, arg, sizeof(req)))
-		return -EFAULT;
-
-	hci_dev_lock_bh(hdev);
-	conn = hci_conn_hash_lookup_ba(hdev, ACL_LINK, &req.bdaddr);
-	if (conn) {
-		conn->auth_type = req.type;
-		switch (conn->auth_type) {
-		case HCI_AT_NO_BONDING:
-			conn->pending_sec_level = BT_SECURITY_LOW;
-			break;
-		case HCI_AT_DEDICATED_BONDING:
-		case HCI_AT_GENERAL_BONDING:
-			conn->pending_sec_level = BT_SECURITY_MEDIUM;
-			break;
-		case HCI_AT_DEDICATED_BONDING_MITM:
-		case HCI_AT_GENERAL_BONDING_MITM:
-			conn->pending_sec_level = BT_SECURITY_HIGH;
-			break;
-		default:
-			break;
-		}
-	}
-	hci_dev_unlock_bh(hdev);
-
-	if (!conn)
-		return -ENOENT;
-
-	return copy_to_user(arg, &req, sizeof(req)) ? -EFAULT : 0;
-}
->>>>>>> 59e29991
+}