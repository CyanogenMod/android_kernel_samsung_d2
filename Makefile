VERSION = 3
PATCHLEVEL = 4
SUBLEVEL = 42
EXTRAVERSION =
NAME = Saber-toothed Squirrel

# *DOCUMENTATION*
# To see a list of typical targets execute "make help"
# More info can be located in ./README
# Comments in this file are targeted only to the developer, do not
# expect to learn how to build the kernel reading this file.

# Do not:
# o  use make's built-in rules and variables
#    (this increases performance and avoids hard-to-debug behaviour);
# o  print "Entering directory ...";
MAKEFLAGS += -rR --no-print-directory

# Avoid funny character set dependencies
unexport LC_ALL
LC_COLLATE=C
LC_NUMERIC=C
export LC_COLLATE LC_NUMERIC

# We are using a recursive build, so we need to do a little thinking
# to get the ordering right.
#
# Most importantly: sub-Makefiles should only ever modify files in
# their own directory. If in some directory we have a dependency on
# a file in another dir (which doesn't happen often, but it's often
# unavoidable when linking the built-in.o targets which finally
# turn into vmlinux), we will call a sub make in that other dir, and
# after that we are sure that everything which is in that other dir
# is now up to date.
#
# The only cases where we need to modify files which have global
# effects are thus separated out and done before the recursive
# descending is started. They are now explicitly listed as the
# prepare rule.

# To put more focus on warnings, be less verbose as default
# Use 'make V=1' to see the full commands

ifeq ("$(origin V)", "command line")
  KBUILD_VERBOSE = $(V)
endif
ifndef KBUILD_VERBOSE
  KBUILD_VERBOSE = 0
endif

# Call a source code checker (by default, "sparse") as part of the
# C compilation.
#
# Use 'make C=1' to enable checking of only re-compiled files.
# Use 'make C=2' to enable checking of *all* source files, regardless
# of whether they are re-compiled or not.
#
# See the file "Documentation/sparse.txt" for more details, including
# where to get the "sparse" utility.

ifeq ("$(origin C)", "command line")
  KBUILD_CHECKSRC = $(C)
endif
ifndef KBUILD_CHECKSRC
  KBUILD_CHECKSRC = 0
endif

# Use make M=dir to specify directory of external module to build
# Old syntax make ... SUBDIRS=$PWD is still supported
# Setting the environment variable KBUILD_EXTMOD take precedence
ifdef SUBDIRS
  KBUILD_EXTMOD ?= $(SUBDIRS)
endif

ifeq ("$(origin M)", "command line")
  KBUILD_EXTMOD := $(M)
endif

# kbuild supports saving output files in a separate directory.
# To locate output files in a separate directory two syntaxes are supported.
# In both cases the working directory must be the root of the kernel src.
# 1) O=
# Use "make O=dir/to/store/output/files/"
#
# 2) Set KBUILD_OUTPUT
# Set the environment variable KBUILD_OUTPUT to point to the directory
# where the output files shall be placed.
# export KBUILD_OUTPUT=dir/to/store/output/files/
# make
#
# The O= assignment takes precedence over the KBUILD_OUTPUT environment
# variable.


# KBUILD_SRC is set on invocation of make in OBJ directory
# KBUILD_SRC is not intended to be used by the regular user (for now)
ifeq ($(KBUILD_SRC),)

# OK, Make called in directory where kernel src resides
# Do we want to locate output files in a separate directory?
ifeq ("$(origin O)", "command line")
  KBUILD_OUTPUT := $(O)
endif

ifeq ("$(origin W)", "command line")
  export KBUILD_ENABLE_EXTRA_GCC_CHECKS := $(W)
endif

# That's our default target when none is given on the command line
PHONY := _all
_all:

# Cancel implicit rules on top Makefile
$(CURDIR)/Makefile Makefile: ;

ifneq ($(KBUILD_OUTPUT),)
# Invoke a second make in the output directory, passing relevant variables
# check that the output directory actually exists
saved-output := $(KBUILD_OUTPUT)
KBUILD_OUTPUT := $(shell cd $(KBUILD_OUTPUT) && /bin/pwd)
$(if $(KBUILD_OUTPUT),, \
     $(error output directory "$(saved-output)" does not exist))

PHONY += $(MAKECMDGOALS) sub-make

$(filter-out _all sub-make $(CURDIR)/Makefile, $(MAKECMDGOALS)) _all: sub-make
	$(Q)@:

sub-make: FORCE
	$(if $(KBUILD_VERBOSE:1=),@)$(MAKE) -C $(KBUILD_OUTPUT) \
	KBUILD_SRC=$(CURDIR) \
	KBUILD_EXTMOD="$(KBUILD_EXTMOD)" -f $(CURDIR)/Makefile \
	$(filter-out _all sub-make,$(MAKECMDGOALS))

# Leave processing to above invocation of make
skip-makefile := 1
endif # ifneq ($(KBUILD_OUTPUT),)
endif # ifeq ($(KBUILD_SRC),)

# We process the rest of the Makefile if this is the final invocation of make
ifeq ($(skip-makefile),)

# If building an external module we do not care about the all: rule
# but instead _all depend on modules
PHONY += all
ifeq ($(KBUILD_EXTMOD),)
_all: all
else
_all: modules
endif

srctree		:= $(if $(KBUILD_SRC),$(KBUILD_SRC),$(CURDIR))
objtree		:= $(CURDIR)
src		:= $(srctree)
obj		:= $(objtree)

VPATH		:= $(srctree)$(if $(KBUILD_EXTMOD),:$(KBUILD_EXTMOD))

export srctree objtree VPATH


# SUBARCH tells the usermode build what the underlying arch is.  That is set
# first, and if a usermode build is happening, the "ARCH=um" on the command
# line overrides the setting of ARCH below.  If a native build is happening,
# then ARCH is assigned, getting whatever value it gets normally, and 
# SUBARCH is subsequently ignored.

SUBARCH := $(shell uname -m | sed -e s/i.86/i386/ -e s/sun4u/sparc64/ \
				  -e s/arm.*/arm/ -e s/sa110/arm/ \
				  -e s/s390x/s390/ -e s/parisc64/parisc/ \
				  -e s/ppc.*/powerpc/ -e s/mips.*/mips/ \
				  -e s/sh[234].*/sh/ )

# Cross compiling and selecting different set of gcc/bin-utils
# ---------------------------------------------------------------------------
#
# When performing cross compilation for other architectures ARCH shall be set
# to the target architecture. (See arch/* for the possibilities).
# ARCH can be set during invocation of make:
# make ARCH=ia64
# Another way is to have ARCH set in the environment.
# The default ARCH is the host where make is executed.

# CROSS_COMPILE specify the prefix used for all executables used
# during compilation. Only gcc and related bin-utils executables
# are prefixed with $(CROSS_COMPILE).
# CROSS_COMPILE can be set on the command line
# make CROSS_COMPILE=ia64-linux-
# Alternatively CROSS_COMPILE can be set in the environment.
# A third alternative is to store a setting in .config so that plain
# "make" in the configured kernel build directory always uses that.
# Default value for CROSS_COMPILE is not to prefix executables
# Note: Some architectures assign CROSS_COMPILE in their arch/*/Makefile
export KBUILD_BUILDHOST := $(SUBARCH)
ARCH		?= arm
CROSS_COMPILE	?= /opt/toolchains/arm-eabi-4.4.3/bin/arm-eabi-

# Architecture as present in compile.h
UTS_MACHINE 	:= $(ARCH)
SRCARCH 	:= $(ARCH)

# Additional ARCH settings for x86
ifeq ($(ARCH),i386)
        SRCARCH := x86
endif
ifeq ($(ARCH),x86_64)
        SRCARCH := x86
endif

# Additional ARCH settings for sparc
ifeq ($(ARCH),sparc32)
       SRCARCH := sparc
endif
ifeq ($(ARCH),sparc64)
       SRCARCH := sparc
endif

# Additional ARCH settings for sh
ifeq ($(ARCH),sh64)
       SRCARCH := sh
endif

# Additional ARCH settings for tile
ifeq ($(ARCH),tilepro)
       SRCARCH := tile
endif
ifeq ($(ARCH),tilegx)
       SRCARCH := tile
endif

# Where to locate arch specific headers
hdr-arch  := $(SRCARCH)

ifeq ($(ARCH),m68knommu)
       hdr-arch  := m68k
endif

KCONFIG_CONFIG	?= .config
export KCONFIG_CONFIG

# SHELL used by kbuild
CONFIG_SHELL := $(shell if [ -x "$$BASH" ]; then echo $$BASH; \
	  else if [ -x /bin/bash ]; then echo /bin/bash; \
	  else echo sh; fi ; fi)

HOSTCC       = gcc
HOSTCXX      = g++
HOSTCFLAGS   = -Wall -Wmissing-prototypes -Wstrict-prototypes -O2 -fomit-frame-pointer
HOSTCXXFLAGS = -O2

# Decide whether to build built-in, modular, or both.
# Normally, just do built-in.

KBUILD_MODULES :=
KBUILD_BUILTIN := 1

#	If we have only "make modules", don't compile built-in objects.
#	When we're building modules with modversions, we need to consider
#	the built-in objects during the descend as well, in order to
#	make sure the checksums are up to date before we record them.

ifeq ($(MAKECMDGOALS),modules)
  KBUILD_BUILTIN := $(if $(CONFIG_MODVERSIONS),1)
endif

#	If we have "make <whatever> modules", compile modules
#	in addition to whatever we do anyway.
#	Just "make" or "make all" shall build modules as well

ifneq ($(filter all _all modules,$(MAKECMDGOALS)),)
  KBUILD_MODULES := 1
endif

ifeq ($(MAKECMDGOALS),)
  KBUILD_MODULES := 1
endif

export KBUILD_MODULES KBUILD_BUILTIN
export KBUILD_CHECKSRC KBUILD_SRC KBUILD_EXTMOD

# Beautify output
# ---------------------------------------------------------------------------
#
# Normally, we echo the whole command before executing it. By making
# that echo $($(quiet)$(cmd)), we now have the possibility to set
# $(quiet) to choose other forms of output instead, e.g.
#
#         quiet_cmd_cc_o_c = Compiling $(RELDIR)/$@
#         cmd_cc_o_c       = $(CC) $(c_flags) -c -o $@ $<
#
# If $(quiet) is empty, the whole command will be printed.
# If it is set to "quiet_", only the short version will be printed. 
# If it is set to "silent_", nothing will be printed at all, since
# the variable $(silent_cmd_cc_o_c) doesn't exist.
#
# A simple variant is to prefix commands with $(Q) - that's useful
# for commands that shall be hidden in non-verbose mode.
#
#	$(Q)ln $@ :<
#
# If KBUILD_VERBOSE equals 0 then the above command will be hidden.
# If KBUILD_VERBOSE equals 1 then the above command is displayed.

ifeq ($(KBUILD_VERBOSE),1)
  quiet =
  Q =
else
  quiet=quiet_
  Q = @
endif

# If the user is running make -s (silent mode), suppress echoing of
# commands

ifneq ($(filter s% -s%,$(MAKEFLAGS)),)
  quiet=silent_
endif

export quiet Q KBUILD_VERBOSE


# Look for make include files relative to root of kernel src
MAKEFLAGS += --include-dir=$(srctree)

# We need some generic definitions (do not try to remake the file).
$(srctree)/scripts/Kbuild.include: ;
include $(srctree)/scripts/Kbuild.include

# Make variables (CC, etc...)

AS		= $(CROSS_COMPILE)as
LD		= $(CROSS_COMPILE)ld
<<<<<<< HEAD
REAL_CC		= $(CROSS_COMPILE)gcc
=======
LDFINAL	= $(LD)
CC		= $(CROSS_COMPILE)gcc
>>>>>>> 05b186ca
CPP		= $(CC) -E
ifdef CONFIG_LTO_SLIM
AR		= $(CROSS_COMPILE)gcc-ar
else
AR		= $(CROSS_COMPILE)ar
endif
NM		= $(CROSS_COMPILE)nm
STRIP		= $(CROSS_COMPILE)strip
OBJCOPY		= $(CROSS_COMPILE)objcopy
OBJDUMP		= $(CROSS_COMPILE)objdump
AWK		= awk
GENKSYMS	= scripts/genksyms/genksyms
INSTALLKERNEL  := installkernel
DEPMOD		= /sbin/depmod
KALLSYMS	= scripts/kallsyms
PERL		= perl
CHECK		= sparse

# Use the wrapper for the compiler.  This wrapper scans for new
# warnings and causes the build to stop upon encountering them.
#CC		= $(srctree)/scripts/gcc-wrapper.py $(REAL_CC)
CC		= $(REAL_CC)

CHECKFLAGS     := -D__linux__ -Dlinux -D__STDC__ -Dunix -D__unix__ \
		  -Wbitwise -Wno-return-void $(CF)
CFLAGS_MODULE   =
AFLAGS_MODULE   =
LDFLAGS_MODULE  =
CFLAGS_KERNEL	=
AFLAGS_KERNEL	=
CFLAGS_GCOV	= -fprofile-arcs -ftest-coverage
CFLAGS_A15	= -marm -mtune=cortex-a15 -mfpu=neon -mfloat-abi=softfp -march=armv7-a \
		  -funsafe-math-optimizations -funroll-loops -mvectorize-with-neon-quad
CFLAGS_GR	= -fgraphite-identity -floop-block -ftree-loop-linear \
		  -floop-strip-mine -ftree-loop-distribution
CFLAGS_MOD	= -fmodulo-sched -fmodulo-sched-allow-regmoves


# Use LINUXINCLUDE when you must reference the include/ directory.
# Needed to be compatible with the O= option
LINUXINCLUDE    := -I$(srctree)/arch/$(hdr-arch)/include \
                   -Iarch/$(hdr-arch)/include/generated -Iinclude \
                   $(if $(KBUILD_SRC), -I$(srctree)/include) \
                   -include $(srctree)/include/linux/kconfig.h

KBUILD_CPPFLAGS := -D__KERNEL__

KBUILD_CFLAGS   := -Wall -Wundef -Wstrict-prototypes -Wno-trigraphs \
		   -fno-strict-aliasing -fno-common \
		   -Werror-implicit-function-declaration \
		   -Wno-format-security \
		   -Wno-sizeof-pointer-memaccess \
		   -fno-delete-null-pointer-checks \
		   $(CFLAGS_A15) $(CFLAGS_GR) $(CFLAGS_MOD)
KBUILD_AFLAGS_KERNEL :=
KBUILD_CFLAGS_KERNEL :=
KBUILD_AFLAGS   := -D__ASSEMBLY__
KBUILD_AFLAGS_MODULE  := -DMODULE
KBUILD_CFLAGS_MODULE  := -DMODULE
KBUILD_LDFLAGS_MODULE := -T $(srctree)/scripts/module-common.lds

# Read KERNELRELEASE from include/config/kernel.release (if it exists)
KERNELRELEASE = $(shell cat include/config/kernel.release 2> /dev/null)
KERNELVERSION = $(VERSION)$(if $(PATCHLEVEL),.$(PATCHLEVEL)$(if $(SUBLEVEL),.$(SUBLEVEL)))$(EXTRAVERSION)

export VERSION PATCHLEVEL SUBLEVEL KERNELRELEASE KERNELVERSION
export ARCH SRCARCH CONFIG_SHELL HOSTCC HOSTCFLAGS CROSS_COMPILE AS LD CC
export CPP AR NM STRIP OBJCOPY OBJDUMP LDFINAL
export MAKE AWK GENKSYMS INSTALLKERNEL PERL UTS_MACHINE
export HOSTCXX HOSTCXXFLAGS LDFLAGS_MODULE CHECK CHECKFLAGS

export KBUILD_CPPFLAGS NOSTDINC_FLAGS LINUXINCLUDE OBJCOPYFLAGS LDFLAGS
export KBUILD_CFLAGS CFLAGS_KERNEL CFLAGS_MODULE CFLAGS_GCOV
export KBUILD_AFLAGS AFLAGS_KERNEL AFLAGS_MODULE
export KBUILD_AFLAGS_MODULE KBUILD_CFLAGS_MODULE KBUILD_LDFLAGS_MODULE
export KBUILD_AFLAGS_KERNEL KBUILD_CFLAGS_KERNEL
export KBUILD_ARFLAGS

# When compiling out-of-tree modules, put MODVERDIR in the module
# tree rather than in the kernel tree. The kernel tree might
# even be read-only.
export MODVERDIR := $(if $(KBUILD_EXTMOD),$(firstword $(KBUILD_EXTMOD))/).tmp_versions

# Files to ignore in find ... statements

RCS_FIND_IGNORE := \( -name SCCS -o -name BitKeeper -o -name .svn -o -name CVS -o -name .pc -o -name .hg -o -name .git \) -prune -o
export RCS_TAR_IGNORE := --exclude SCCS --exclude BitKeeper --exclude .svn --exclude CVS --exclude .pc --exclude .hg --exclude .git

# ===========================================================================
# Rules shared between *config targets and build targets

# Basic helpers built in scripts/
PHONY += scripts_basic
scripts_basic:
	$(Q)$(MAKE) $(build)=scripts/basic
	$(Q)rm -f .tmp_quiet_recordmcount

# To avoid any implicit rule to kick in, define an empty command.
scripts/basic/%: scripts_basic ;

PHONY += outputmakefile
# outputmakefile generates a Makefile in the output directory, if using a
# separate output directory. This allows convenient use of make in the
# output directory.
outputmakefile:
ifneq ($(KBUILD_SRC),)
	$(Q)ln -fsn $(srctree) source
	$(Q)$(CONFIG_SHELL) $(srctree)/scripts/mkmakefile \
	    $(srctree) $(objtree) $(VERSION) $(PATCHLEVEL)
endif

# Support for using generic headers in asm-generic
PHONY += asm-generic
asm-generic:
	$(Q)$(MAKE) -f $(srctree)/scripts/Makefile.asm-generic \
	            obj=arch/$(SRCARCH)/include/generated/asm

# To make sure we do not include .config for any of the *config targets
# catch them early, and hand them over to scripts/kconfig/Makefile
# It is allowed to specify more targets when calling make, including
# mixing *config targets and build targets.
# For example 'make oldconfig all'.
# Detect when mixed targets is specified, and make a second invocation
# of make so .config is not included in this case either (for *config).

no-dot-config-targets := clean mrproper distclean \
			 cscope gtags TAGS tags help %docs check% coccicheck \
			 include/linux/version.h headers_% archheaders archscripts \
			 kernelversion %src-pkg

config-targets := 0
mixed-targets  := 0
dot-config     := 1

ifneq ($(filter $(no-dot-config-targets), $(MAKECMDGOALS)),)
	ifeq ($(filter-out $(no-dot-config-targets), $(MAKECMDGOALS)),)
		dot-config := 0
	endif
endif

ifeq ($(KBUILD_EXTMOD),)
        ifneq ($(filter config %config,$(MAKECMDGOALS)),)
                config-targets := 1
                ifneq ($(filter-out config %config,$(MAKECMDGOALS)),)
                        mixed-targets := 1
                endif
        endif
endif

ifeq ($(mixed-targets),1)
# ===========================================================================
# We're called with mixed targets (*config and build targets).
# Handle them one by one.

%:: FORCE
	$(Q)$(MAKE) -C $(srctree) KBUILD_SRC= $@

else
ifeq ($(config-targets),1)
# ===========================================================================
# *config targets only - make sure prerequisites are updated, and descend
# in scripts/kconfig to make the *config target

# Read arch specific Makefile to set KBUILD_DEFCONFIG as needed.
# KBUILD_DEFCONFIG may point out an alternative default configuration
# used for 'make defconfig'
include $(srctree)/arch/$(SRCARCH)/Makefile
export KBUILD_DEFCONFIG KBUILD_KCONFIG

config: scripts_basic outputmakefile FORCE
	$(Q)mkdir -p include/linux include/config
	$(Q)$(MAKE) $(build)=scripts/kconfig $@

%config: scripts_basic outputmakefile FORCE
	$(Q)mkdir -p include/linux include/config
	$(Q)$(MAKE) $(build)=scripts/kconfig $@

else
# ===========================================================================
# Build targets only - this includes vmlinux, arch specific targets, clean
# targets and others. In general all targets except *config targets.

ifeq ($(KBUILD_EXTMOD),)
# Additional helpers built in scripts/
# Carefully list dependencies so we do not try to build scripts twice
# in parallel
PHONY += scripts
scripts: scripts_basic include/config/auto.conf include/config/tristate.conf
	$(Q)$(MAKE) $(build)=$(@)

# Objects we will link into vmlinux / subdirs we need to visit
init-y		:= init/
drivers-y	:= drivers/ sound/ firmware/
net-y		:= net/
libs-y		:= lib/
core-y		:= usr/
endif # KBUILD_EXTMOD

ifeq ($(dot-config),1)
# Read in config
-include include/config/auto.conf

ifeq ($(KBUILD_EXTMOD),)
# Read in dependencies to all Kconfig* files, make sure to run
# oldconfig if changes are detected.
-include include/config/auto.conf.cmd

# To avoid any implicit rule to kick in, define an empty command
$(KCONFIG_CONFIG) include/config/auto.conf.cmd: ;

# If .config is newer than include/config/auto.conf, someone tinkered
# with it and forgot to run make oldconfig.
# if auto.conf.cmd is missing then we are probably in a cleaned tree so
# we execute the config step to be sure to catch updated Kconfig files
include/config/%.conf: $(KCONFIG_CONFIG) include/config/auto.conf.cmd
	$(Q)$(MAKE) -f $(srctree)/Makefile silentoldconfig
else
# external modules needs include/generated/autoconf.h and include/config/auto.conf
# but do not care if they are up-to-date. Use auto.conf to trigger the test
PHONY += include/config/auto.conf

include/config/auto.conf:
	$(Q)test -e include/generated/autoconf.h -a -e $@ || (		\
	echo;								\
	echo "  ERROR: Kernel configuration is invalid.";		\
	echo "         include/generated/autoconf.h or $@ are missing.";\
	echo "         Run 'make oldconfig && make prepare' on kernel src to fix it.";	\
	echo;								\
	/bin/false)

endif # KBUILD_EXTMOD

else
# Dummy target needed, because used as prerequisite
include/config/auto.conf: ;
endif # $(dot-config)

# The all: target is the default when no target is given on the
# command line.
# This allow a user to issue only 'make' to build a kernel including modules
# Defaults to vmlinux, but the arch makefile usually adds further targets
all: vmlinux

ifdef CONFIG_CC_OPTIMIZE_FOR_SIZE
KBUILD_CFLAGS	+= -Os
else
KBUILD_CFLAGS	+= -O3
endif

include $(srctree)/arch/$(SRCARCH)/Makefile

ifneq ($(CONFIG_FRAME_WARN),0)
KBUILD_CFLAGS += $(call cc-option,-Wframe-larger-than=${CONFIG_FRAME_WARN})
endif

# Force gcc to behave correct even for buggy distributions
ifndef CONFIG_CC_STACKPROTECTOR
KBUILD_CFLAGS += $(call cc-option, -fno-stack-protector)
endif

# This warning generated too much noise in a regular build.
# Use make W=1 to enable this warning (see scripts/Makefile.build)
KBUILD_CFLAGS += $(call cc-disable-warning, unused-but-set-variable)

ifdef CONFIG_FRAME_POINTER
KBUILD_CFLAGS	+= -fno-omit-frame-pointer -fno-optimize-sibling-calls
else
# Some targets (ARM with Thumb2, for example), can't be built with frame
# pointers.  For those, we don't have FUNCTION_TRACER automatically
# select FRAME_POINTER.  However, FUNCTION_TRACER adds -pg, and this is
# incompatible with -fomit-frame-pointer with current GCC, so we don't use
# -fomit-frame-pointer with FUNCTION_TRACER.
ifndef CONFIG_FUNCTION_TRACER
KBUILD_CFLAGS	+= -fomit-frame-pointer
endif
endif

ifdef CONFIG_DEBUG_INFO
KBUILD_CFLAGS	+= -g
KBUILD_AFLAGS	+= -gdwarf-2
endif

ifdef CONFIG_DEBUG_INFO_REDUCED
KBUILD_CFLAGS 	+= $(call cc-option, -femit-struct-debug-baseonly)
endif

ifdef CONFIG_FUNCTION_TRACER
KBUILD_CFLAGS	+= -pg
ifdef CONFIG_DYNAMIC_FTRACE
	ifdef CONFIG_HAVE_C_RECORDMCOUNT
		BUILD_C_RECORDMCOUNT := y
		export BUILD_C_RECORDMCOUNT
	endif
endif
endif

# We trigger additional mismatches with less inlining
ifdef CONFIG_DEBUG_SECTION_MISMATCH
KBUILD_CFLAGS += $(call cc-option, -fno-inline-functions-called-once)
endif

# arch Makefile may override CC so keep this after arch Makefile is included
NOSTDINC_FLAGS += -nostdinc -isystem $(shell $(CC) -print-file-name=include)
CHECKFLAGS     += $(NOSTDINC_FLAGS)

# warn about C99 declaration after statement
KBUILD_CFLAGS += $(call cc-option,-Wdeclaration-after-statement,)

# disable pointer signed / unsigned warnings in gcc 4.0
KBUILD_CFLAGS += $(call cc-disable-warning, pointer-sign)

# disable invalid "can't wrap" optimizations for signed / pointers
KBUILD_CFLAGS	+= $(call cc-option,-fno-strict-overflow)

# conserve stack if available
KBUILD_CFLAGS   += $(call cc-option,-fconserve-stack)

# use the deterministic mode of AR if available
KBUILD_ARFLAGS := $(call ar-option,D)

# check for 'asm goto'
ifeq ($(shell $(CONFIG_SHELL) $(srctree)/scripts/gcc-goto.sh $(CC)), y)
	KBUILD_CFLAGS += -DCC_HAVE_ASM_GOTO
endif

include ${srctree}/scripts/Makefile.lto

# Add user supplied CPPFLAGS, AFLAGS and CFLAGS as the last assignments
# But warn user when we do so
warn-assign = \
$(warning "WARNING: Appending $$K$(1) ($(K$(1))) from $(origin K$(1)) to kernel $$$(1)")

ifneq ($(KCPPFLAGS),)
        $(call warn-assign,CPPFLAGS)
        KBUILD_CPPFLAGS += $(KCPPFLAGS)
endif
ifneq ($(KAFLAGS),)
        $(call warn-assign,AFLAGS)
        KBUILD_AFLAGS += $(KAFLAGS)
endif
ifneq ($(KCFLAGS),)
        $(call warn-assign,CFLAGS)
        KBUILD_CFLAGS += $(KCFLAGS)
endif

# Use --build-id when available.
LDFLAGS_BUILD_ID = $(patsubst -Wl$(comma)%,%,\
			      $(call cc-ldoption, -Wl$(comma)--build-id,))
KBUILD_LDFLAGS_MODULE += $(LDFLAGS_BUILD_ID)
LDFLAGS_vmlinux += $(LDFLAGS_BUILD_ID)

ifeq ($(CONFIG_STRIP_ASM_SYMS),y)
LDFLAGS_vmlinux	+= $(call ld-option, -X,)
endif

# Default kernel image to build when no specific target is given.
# KBUILD_IMAGE may be overruled on the command line or
# set in the environment
# Also any assignments in arch/$(ARCH)/Makefile take precedence over
# this default value
export KBUILD_IMAGE ?= vmlinux

#
# INSTALL_PATH specifies where to place the updated kernel and system map
# images. Default is /boot, but you can set it to other values
export	INSTALL_PATH ?= /boot

#
# INSTALL_MOD_PATH specifies a prefix to MODLIB for module directory
# relocations required by build roots.  This is not defined in the
# makefile but the argument can be passed to make if needed.
#

MODLIB	= $(INSTALL_MOD_PATH)/lib/modules/$(KERNELRELEASE)
export MODLIB

#
#  INSTALL_MOD_STRIP, if defined, will cause modules to be
#  stripped after they are installed.  If INSTALL_MOD_STRIP is '1', then
#  the default option --strip-debug will be used.  Otherwise,
#  INSTALL_MOD_STRIP value will be used as the options to the strip command.

ifdef INSTALL_MOD_STRIP
ifeq ($(INSTALL_MOD_STRIP),1)
mod_strip_cmd = $(STRIP) --strip-debug
else
mod_strip_cmd = $(STRIP) $(INSTALL_MOD_STRIP)
endif # INSTALL_MOD_STRIP=1
else
mod_strip_cmd = true
endif # INSTALL_MOD_STRIP
export mod_strip_cmd


ifeq ($(KBUILD_EXTMOD),)
core-y		+= kernel/ mm/ fs/ ipc/ security/ crypto/ block/

vmlinux-dirs	:= $(patsubst %/,%,$(filter %/, $(init-y) $(init-m) \
		     $(core-y) $(core-m) $(drivers-y) $(drivers-m) \
		     $(net-y) $(net-m) $(libs-y) $(libs-m)))

vmlinux-alldirs	:= $(sort $(vmlinux-dirs) $(patsubst %/,%,$(filter %/, \
		     $(init-n) $(init-) \
		     $(core-n) $(core-) $(drivers-n) $(drivers-) \
		     $(net-n)  $(net-)  $(libs-n)    $(libs-))))

init-y		:= $(patsubst %/, %/built-in.o, $(init-y))
core-y		:= $(patsubst %/, %/built-in.o, $(core-y))
drivers-y	:= $(patsubst %/, %/built-in.o, $(drivers-y))
net-y		:= $(patsubst %/, %/built-in.o, $(net-y))
libs-y1		:= $(patsubst %/, %/lib.a, $(libs-y))
libs-y2		:= $(patsubst %/, %/built-in.o, $(libs-y))
libs-y		:= $(libs-y1) $(libs-y2)

# Build vmlinux
# ---------------------------------------------------------------------------
# vmlinux is built from the objects selected by $(vmlinux-init) and
# $(vmlinux-main). Most are built-in.o files from top-level directories
# in the kernel tree, others are specified in arch/$(ARCH)/Makefile.
# Ordering when linking is important, and $(vmlinux-init) must be first.
#
# vmlinux
#   ^
#   |
#   +-< $(vmlinux-init)
#   |   +--< init/version.o + more
#   |
#   +--< $(vmlinux-main)
#   |    +--< driver/built-in.o mm/built-in.o + more
#   |
#   +-< kallsyms.o (see description in CONFIG_KALLSYMS section)
#
# vmlinux version (uname -v) cannot be updated during normal
# descending-into-subdirs phase since we do not yet know if we need to
# update vmlinux.
# Therefore this step is delayed until just before final link of vmlinux -
# except in the kallsyms case where it is done just before adding the
# symbols to the kernel.
#
# System.map is generated to document addresses of all kernel symbols

vmlinux-init := $(head-y) $(init-y)
vmlinux-main := $(core-y) $(libs-y) $(drivers-y) $(net-y)
vmlinux-all  := $(vmlinux-init) $(vmlinux-main)
vmlinux-lds  := arch/$(SRCARCH)/kernel/vmlinux.lds
export KBUILD_VMLINUX_OBJS := $(vmlinux-all)

# Rule to link vmlinux - also used during CONFIG_KALLSYMS
# May be overridden by arch/$(ARCH)/Makefile
quiet_cmd_vmlinux__ ?= LDFINAL  $@
      cmd_vmlinux__ ?= $(LDFINAL) $(LDFLAGS) $(LDFLAGS_vmlinux) -o $@ \
      -T $(vmlinux-lds) $(vmlinux-init)                          \
      --start-group $(vmlinux-main) --end-group                  \
      $(filter-out $(vmlinux-lds) $(vmlinux-init) $(vmlinux-main) vmlinux.o FORCE ,$^)

# Generate new vmlinux version
quiet_cmd_vmlinux_version = GEN     .version
      cmd_vmlinux_version = set -e;                     \
	if [ ! -r .version ]; then			\
	  rm -f .version;				\
	  echo 1 >.version;				\
	else						\
	  mv .version .old_version;			\
	  expr 0$$(cat .old_version) + 1 >.version;	\
	fi;						\
	$(MAKE) $(build)=init

# Generate System.map
quiet_cmd_sysmap = SYSMAP
      cmd_sysmap = $(CONFIG_SHELL) $(srctree)/scripts/mksysmap

# Link of vmlinux
# If CONFIG_KALLSYMS is set .version is already updated
# Generate System.map and verify that the content is consistent
# Use + in front of the vmlinux_version rule to silent warning with make -j2
# First command is ':' to allow us to use + in front of the rule
define rule_vmlinux__
	:
	+$(if $(CONFIG_KALLSYMS),,+$(call cmd,vmlinux_version))

	+$(call cmd,vmlinux__)
	$(Q)echo 'cmd_$@ := $(cmd_vmlinux__)' > $(@D)/.$(@F).cmd

	$(Q)$(if $($(quiet)cmd_sysmap),                                      \
	  echo '  $($(quiet)cmd_sysmap)  System.map' &&)                     \
	$(cmd_sysmap) $@ System.map;                                         \
	if [ $$? -ne 0 ]; then                                               \
		rm -f $@;                                                    \
		/bin/false;                                                  \
	fi;
	$(verify_kallsyms)
endef


ifdef CONFIG_KALLSYMS
# Generate section listing all symbols and add it into vmlinux $(kallsyms.o)
# It's a three stage process:
# o .tmp_vmlinux1 has all symbols and sections, but __kallsyms is
#   empty
#   Running kallsyms on that gives us .tmp_kallsyms1.o with
#   the right size - vmlinux version (uname -v) is updated during this step
# o .tmp_vmlinux2 now has a __kallsyms section of the right size,
#   but due to the added section, some addresses have shifted.
#   From here, we generate a correct .tmp_kallsyms2.o
# o The correct .tmp_kallsyms2.o is linked into the final vmlinux.
# o Verify that the System.map from vmlinux matches the map from
#   .tmp_vmlinux2, just in case we did not generate kallsyms correctly.
# o If 'make KALLSYMS_EXTRA_PASS=1" was used, do an extra pass using
#   .tmp_vmlinux3 and .tmp_kallsyms3.o.  This is only meant as a
#   temporary bypass to allow the kernel to be built while the
#   maintainers work out what went wrong with kallsyms.

last_kallsyms := 2

ifdef KALLSYMS_EXTRA_PASS
ifneq ($(KALLSYMS_EXTRA_PASS),0)
last_kallsyms := 3
endif
endif

kallsyms.o := .tmp_kallsyms$(last_kallsyms).o

define verify_kallsyms
	$(Q)$(if $($(quiet)cmd_sysmap),                                      \
	  echo '  $($(quiet)cmd_sysmap)  .tmp_System.map' &&)                \
	  $(cmd_sysmap) .tmp_vmlinux$(last_kallsyms) .tmp_System.map
	$(Q)cmp -s System.map .tmp_System.map ||                             \
		(echo Inconsistent kallsyms data;                            \
		 echo This is a bug - please report about it;                \
		 echo Try "make KALLSYMS_EXTRA_PASS=1" as a workaround;      \
		 rm .tmp_kallsyms* ; /bin/false )
endef

# Update vmlinux version before link
# Use + in front of this rule to silent warning about make -j1
# First command is ':' to allow us to use + in front of this rule
cmd_ksym_ld = $(cmd_vmlinux__)
define rule_ksym_ld
	: 
	+$(call cmd,vmlinux_version)
	$(call cmd,vmlinux__)
	$(Q)echo 'cmd_$@ := $(cmd_vmlinux__)' > $(@D)/.$(@F).cmd
endef

# Generate .S file with all kernel symbols
quiet_cmd_kallsyms = KSYM    $@
      cmd_kallsyms = $(NM) -n $< | $(KALLSYMS) \
                     $(if $(CONFIG_KALLSYMS_ALL),--all-symbols) > $@

.tmp_kallsyms1.o .tmp_kallsyms2.o .tmp_kallsyms3.o: %.o: %.S scripts FORCE
	$(call if_changed_dep,as_o_S)

.tmp_kallsyms%.S: .tmp_vmlinux% $(KALLSYMS)
	$(call cmd,kallsyms)

# .tmp_vmlinux1 must be complete except kallsyms, so update vmlinux version
.tmp_vmlinux1: $(vmlinux-lds) $(vmlinux-all) FORCE
	$(call if_changed_rule,ksym_ld)

.tmp_vmlinux2: $(vmlinux-lds) $(vmlinux-all) .tmp_kallsyms1.o FORCE
	$(call if_changed,vmlinux__)

.tmp_vmlinux3: $(vmlinux-lds) $(vmlinux-all) .tmp_kallsyms2.o FORCE
	$(call if_changed,vmlinux__)

# Needs to visit scripts/ before $(KALLSYMS) can be used.
$(KALLSYMS): scripts ;

# Generate some data for debugging strange kallsyms problems
debug_kallsyms: .tmp_map$(last_kallsyms)

.tmp_map%: .tmp_vmlinux% FORCE
	($(OBJDUMP) -h $< | $(AWK) '/^ +[0-9]/{print $$4 " 0 " $$2}'; $(NM) $<) | sort > $@

.tmp_map3: .tmp_map2

.tmp_map2: .tmp_map1

endif # ifdef CONFIG_KALLSYMS

# Do modpost on a prelinked vmlinux. The finally linked vmlinux has
# relevant sections renamed as per the linker script.
quiet_cmd_vmlinux-modpost = LD      $@
      cmd_vmlinux-modpost = $(LD) $(LDFLAGS) -r -o $@                          \
	 $(vmlinux-init) --start-group $(vmlinux-main) --end-group             \
	 $(filter-out $(vmlinux-init) $(vmlinux-main) FORCE ,$^)
define rule_vmlinux-modpost
	:
	+$(call cmd,vmlinux-modpost)
	$(Q)$(MAKE) -f $(srctree)/scripts/Makefile.modpost $@
	$(Q)echo 'cmd_$@ := $(cmd_vmlinux-modpost)' > $(dot-target).cmd
endef

# vmlinux image - including updated kernel symbols
vmlinux: $(vmlinux-lds) $(vmlinux-init) $(vmlinux-main) vmlinux.o $(kallsyms.o) FORCE
ifdef CONFIG_HEADERS_CHECK
	$(Q)$(MAKE) -f $(srctree)/Makefile headers_check
endif
ifdef CONFIG_SAMPLES
	$(Q)$(MAKE) $(build)=samples
endif
ifdef CONFIG_BUILD_DOCSRC
	$(Q)$(MAKE) $(build)=Documentation
endif
	+$(call vmlinux-modpost)
	+$(call if_changed_rule,vmlinux__)
	$(Q)rm -f .old_version

# build vmlinux.o first to catch section mismatch errors early
ifdef CONFIG_KALLSYMS
.tmp_vmlinux1: vmlinux.o
endif

modpost-init := $(filter-out init/built-in.o, $(vmlinux-init))
vmlinux.o: $(modpost-init) $(vmlinux-main) FORCE
	$(call if_changed_rule,vmlinux-modpost)

# The actual objects are generated when descending, 
# make sure no implicit rule kicks in
$(sort $(vmlinux-init) $(vmlinux-main)) $(vmlinux-lds): $(vmlinux-dirs) ;

# Handle descending into subdirectories listed in $(vmlinux-dirs)
# Preset locale variables to speed up the build process. Limit locale
# tweaks to this spot to avoid wrong language settings when running
# make menuconfig etc.
# Error messages still appears in the original language

PHONY += $(vmlinux-dirs)
$(vmlinux-dirs): prepare scripts
	$(Q)$(MAKE) $(build)=$@

# Store (new) KERNELRELASE string in include/config/kernel.release
include/config/kernel.release: include/config/auto.conf FORCE
	$(Q)rm -f $@
	$(Q)echo "$(KERNELVERSION)$$($(CONFIG_SHELL) $(srctree)/scripts/setlocalversion $(srctree))" > $@


# Things we need to do before we recursively start building the kernel
# or the modules are listed in "prepare".
# A multi level approach is used. prepareN is processed before prepareN-1.
# archprepare is used in arch Makefiles and when processed asm symlink,
# version.h and scripts_basic is processed / created.

# Listed in dependency order
PHONY += prepare archprepare prepare0 prepare1 prepare2 prepare3

# prepare3 is used to check if we are building in a separate output directory,
# and if so do:
# 1) Check that make has not been executed in the kernel src $(srctree)
prepare3: include/config/kernel.release
ifneq ($(KBUILD_SRC),)
	@$(kecho) '  Using $(srctree) as source for kernel'
	$(Q)if [ -f $(srctree)/.config -o -d $(srctree)/include/config ]; then \
		echo "  $(srctree) is not clean, please run 'make mrproper'";\
		echo "  in the '$(srctree)' directory.";\
		/bin/false; \
	fi;
endif

# prepare2 creates a makefile if using a separate output directory
prepare2: prepare3 outputmakefile asm-generic

prepare1: prepare2 include/linux/version.h include/generated/utsrelease.h \
                   include/config/auto.conf
	$(cmd_crmodverdir)

archprepare: archheaders archscripts prepare1 scripts_basic

prepare0: archprepare FORCE
	$(Q)$(MAKE) $(build)=.

# All the preparing..
prepare: prepare0

# Generate some files
# ---------------------------------------------------------------------------

# KERNELRELEASE can change from a few different places, meaning version.h
# needs to be updated, so this check is forced on all builds

uts_len := 64
define filechk_utsrelease.h
	if [ `echo -n "$(KERNELRELEASE)" | wc -c ` -gt $(uts_len) ]; then \
	  echo '"$(KERNELRELEASE)" exceeds $(uts_len) characters' >&2;    \
	  exit 1;                                                         \
	fi;                                                               \
	(echo \#define UTS_RELEASE \"$(KERNELRELEASE)\";)
endef

define filechk_version.h
	(echo \#define LINUX_VERSION_CODE $(shell                             \
	expr $(VERSION) \* 65536 + 0$(PATCHLEVEL) \* 256 + 0$(SUBLEVEL));    \
	echo '#define KERNEL_VERSION(a,b,c) (((a) << 16) + ((b) << 8) + (c))';)
endef

include/linux/version.h: $(srctree)/Makefile FORCE
	$(call filechk,version.h)

include/generated/utsrelease.h: include/config/kernel.release FORCE
	$(call filechk,utsrelease.h)

PHONY += headerdep
headerdep:
	$(Q)find $(srctree)/include/ -name '*.h' | xargs --max-args 1 \
	$(srctree)/scripts/headerdep.pl -I$(srctree)/include

# ---------------------------------------------------------------------------

PHONY += depend dep
depend dep:
	@echo '*** Warning: make $@ is unnecessary now.'

# ---------------------------------------------------------------------------
# Firmware install
INSTALL_FW_PATH=$(INSTALL_MOD_PATH)/lib/firmware
export INSTALL_FW_PATH

PHONY += firmware_install
firmware_install: FORCE
	@mkdir -p $(objtree)/firmware
	$(Q)$(MAKE) -f $(srctree)/scripts/Makefile.fwinst obj=firmware __fw_install

# ---------------------------------------------------------------------------
# Kernel headers

#Default location for installed headers
export INSTALL_HDR_PATH = $(objtree)/usr

hdr-inst := -rR -f $(srctree)/scripts/Makefile.headersinst obj

# If we do an all arch process set dst to asm-$(hdr-arch)
hdr-dst = $(if $(KBUILD_HEADERS), dst=include/asm-$(hdr-arch), dst=include/asm)

PHONY += archheaders
archheaders:

PHONY += archscripts
archscripts:

PHONY += __headers
__headers: include/linux/version.h scripts_basic asm-generic archheaders archscripts FORCE
	$(Q)$(MAKE) $(build)=scripts build_unifdef

PHONY += headers_install_all
headers_install_all:
	$(Q)$(CONFIG_SHELL) $(srctree)/scripts/headers.sh install

PHONY += headers_install
headers_install: __headers
	$(if $(wildcard $(srctree)/arch/$(hdr-arch)/include/asm/Kbuild),, \
	$(error Headers not exportable for the $(SRCARCH) architecture))
	$(Q)$(MAKE) $(hdr-inst)=include
	$(Q)$(MAKE) $(hdr-inst)=arch/$(hdr-arch)/include/asm $(hdr-dst)

PHONY += headers_check_all
headers_check_all: headers_install_all
	$(Q)$(CONFIG_SHELL) $(srctree)/scripts/headers.sh check

PHONY += headers_check
headers_check: headers_install
	$(Q)$(MAKE) $(hdr-inst)=include HDRCHECK=1
	$(Q)$(MAKE) $(hdr-inst)=arch/$(hdr-arch)/include/asm $(hdr-dst) HDRCHECK=1

# ---------------------------------------------------------------------------
# Modules

ifdef CONFIG_MODULES

# By default, build modules as well

all: modules

#	Build modules
#
#	A module can be listed more than once in obj-m resulting in
#	duplicate lines in modules.order files.  Those are removed
#	using awk while concatenating to the final file.

PHONY += modules
modules: $(vmlinux-dirs) $(if $(KBUILD_BUILTIN),vmlinux) modules.builtin
	$(Q)$(AWK) '!x[$$0]++' $(vmlinux-dirs:%=$(objtree)/%/modules.order) > $(objtree)/modules.order
	@$(kecho) '  Building modules, stage 2.';
	$(Q)$(MAKE) -f $(srctree)/scripts/Makefile.modpost
	$(Q)$(MAKE) -f $(srctree)/scripts/Makefile.fwinst obj=firmware __fw_modbuild

modules.builtin: $(vmlinux-dirs:%=%/modules.builtin)
	$(Q)$(AWK) '!x[$$0]++' $^ > $(objtree)/modules.builtin

%/modules.builtin: include/config/auto.conf
	$(Q)$(MAKE) $(modbuiltin)=$*


# Target to prepare building external modules
PHONY += modules_prepare
modules_prepare: prepare scripts

# Target to install modules
PHONY += modules_install
modules_install: _modinst_ _modinst_post

PHONY += _modinst_
_modinst_:
	@rm -rf $(MODLIB)/kernel
	@rm -f $(MODLIB)/source
	@mkdir -p $(MODLIB)/kernel
	@ln -s $(srctree) $(MODLIB)/source
	@if [ ! $(objtree) -ef  $(MODLIB)/build ]; then \
		rm -f $(MODLIB)/build ; \
		ln -s $(objtree) $(MODLIB)/build ; \
	fi
	@cp -f $(objtree)/modules.order $(MODLIB)/
	@cp -f $(objtree)/modules.builtin $(MODLIB)/
	$(Q)$(MAKE) -f $(srctree)/scripts/Makefile.modinst

# This depmod is only for convenience to give the initial
# boot a modules.dep even before / is mounted read-write.  However the
# boot script depmod is the master version.
PHONY += _modinst_post
_modinst_post: _modinst_
	$(Q)$(MAKE) -f $(srctree)/scripts/Makefile.fwinst obj=firmware __fw_modinst
	$(call cmd,depmod)

else # CONFIG_MODULES

# Modules not configured
# ---------------------------------------------------------------------------

modules modules_install: FORCE
	@echo
	@echo "The present kernel configuration has modules disabled."
	@echo "Type 'make config' and enable loadable module support."
	@echo "Then build a kernel with module support enabled."
	@echo
	@exit 1

endif # CONFIG_MODULES

###
# Cleaning is done on three levels.
# make clean     Delete most generated files
#                Leave enough to build external modules
# make mrproper  Delete the current configuration, and all generated files
# make distclean Remove editor backup files, patch leftover files and the like

# Directories & files removed with 'make clean'
CLEAN_DIRS  += $(MODVERDIR)
CLEAN_FILES +=	vmlinux System.map \
                .tmp_kallsyms* .tmp_version .tmp_vmlinux* .tmp_System.map

# Directories & files removed with 'make mrproper'
MRPROPER_DIRS  += include/config usr/include include/generated          \
                  arch/*/include/generated
MRPROPER_FILES += .config .config.old .version .old_version             \
                  include/linux/version.h                               \
		  Module.symvers tags TAGS cscope* GPATH GTAGS GRTAGS GSYMS

# clean - Delete most, but leave enough to build external modules
#
clean: rm-dirs  := $(CLEAN_DIRS)
clean: rm-files := $(CLEAN_FILES)
clean-dirs      := $(addprefix _clean_, . $(vmlinux-alldirs) Documentation samples)

PHONY += $(clean-dirs) clean archclean
$(clean-dirs):
	$(Q)$(MAKE) $(clean)=$(patsubst _clean_%,%,$@)

clean: archclean

# mrproper - Delete all generated files, including .config
#
mrproper: rm-dirs  := $(wildcard $(MRPROPER_DIRS))
mrproper: rm-files := $(wildcard $(MRPROPER_FILES))
mrproper-dirs      := $(addprefix _mrproper_,Documentation/DocBook scripts)

PHONY += $(mrproper-dirs) mrproper archmrproper
$(mrproper-dirs):
	$(Q)$(MAKE) $(clean)=$(patsubst _mrproper_%,%,$@)

mrproper: clean archmrproper $(mrproper-dirs)
	$(call cmd,rmdirs)
	$(call cmd,rmfiles)

# distclean
#
PHONY += distclean

distclean: mrproper
	@find $(srctree) $(RCS_FIND_IGNORE) \
		\( -name '*.orig' -o -name '*.rej' -o -name '*~' \
		-o -name '*.bak' -o -name '#*#' -o -name '.*.orig' \
		-o -name '.*.rej' \
		-o -name '*%' -o -name '.*.cmd' -o -name 'core' \) \
		-type f -print | xargs rm -f


# Packaging of the kernel to various formats
# ---------------------------------------------------------------------------
# rpm target kept for backward compatibility
package-dir	:= $(srctree)/scripts/package

%src-pkg: FORCE
	$(Q)$(MAKE) $(build)=$(package-dir) $@
%pkg: include/config/kernel.release FORCE
	$(Q)$(MAKE) $(build)=$(package-dir) $@
rpm: include/config/kernel.release FORCE
	$(Q)$(MAKE) $(build)=$(package-dir) $@


# Brief documentation of the typical targets used
# ---------------------------------------------------------------------------

boards := $(wildcard $(srctree)/arch/$(SRCARCH)/configs/*_defconfig)
boards := $(notdir $(boards))
board-dirs := $(dir $(wildcard $(srctree)/arch/$(SRCARCH)/configs/*/*_defconfig))
board-dirs := $(sort $(notdir $(board-dirs:/=)))

help:
	@echo  'Cleaning targets:'
	@echo  '  clean		  - Remove most generated files but keep the config and'
	@echo  '                    enough build support to build external modules'
	@echo  '  mrproper	  - Remove all generated files + config + various backup files'
	@echo  '  distclean	  - mrproper + remove editor backup and patch files'
	@echo  ''
	@echo  'Configuration targets:'
	@$(MAKE) -f $(srctree)/scripts/kconfig/Makefile help
	@echo  ''
	@echo  'Other generic targets:'
	@echo  '  all		  - Build all targets marked with [*]'
	@echo  '* vmlinux	  - Build the bare kernel'
	@echo  '* modules	  - Build all modules'
	@echo  '  modules_install - Install all modules to INSTALL_MOD_PATH (default: /)'
	@echo  '  firmware_install- Install all firmware to INSTALL_FW_PATH'
	@echo  '                    (default: $$(INSTALL_MOD_PATH)/lib/firmware)'
	@echo  '  dir/            - Build all files in dir and below'
	@echo  '  dir/file.[oisS] - Build specified target only'
	@echo  '  dir/file.lst    - Build specified mixed source/assembly target only'
	@echo  '                    (requires a recent binutils and recent build (System.map))'
	@echo  '  dir/file.ko     - Build module including final link'
	@echo  '  modules_prepare - Set up for building external modules'
	@echo  '  tags/TAGS	  - Generate tags file for editors'
	@echo  '  cscope	  - Generate cscope index'
	@echo  '  gtags           - Generate GNU GLOBAL index'
	@echo  '  kernelrelease	  - Output the release version string'
	@echo  '  kernelversion	  - Output the version stored in Makefile'
	@echo  '  headers_install - Install sanitised kernel headers to INSTALL_HDR_PATH'; \
	 echo  '                    (default: $(INSTALL_HDR_PATH))'; \
	 echo  ''
	@echo  'Static analysers'
	@echo  '  checkstack      - Generate a list of stack hogs'
	@echo  '  namespacecheck  - Name space analysis on compiled kernel'
	@echo  '  versioncheck    - Sanity check on version.h usage'
	@echo  '  includecheck    - Check for duplicate included header files'
	@echo  '  export_report   - List the usages of all exported symbols'
	@echo  '  headers_check   - Sanity check on exported headers'
	@echo  '  headerdep       - Detect inclusion cycles in headers'
	@$(MAKE) -f $(srctree)/scripts/Makefile.help checker-help
	@echo  ''
	@echo  'Kernel packaging:'
	@$(MAKE) $(build)=$(package-dir) help
	@echo  ''
	@echo  'Documentation targets:'
	@$(MAKE) -f $(srctree)/Documentation/DocBook/Makefile dochelp
	@echo  ''
	@echo  'Architecture specific targets ($(SRCARCH)):'
	@$(if $(archhelp),$(archhelp),\
		echo '  No architecture specific help defined for $(SRCARCH)')
	@echo  ''
	@$(if $(boards), \
		$(foreach b, $(boards), \
		printf "  %-24s - Build for %s\\n" $(b) $(subst _defconfig,,$(b));) \
		echo '')
	@$(if $(board-dirs), \
		$(foreach b, $(board-dirs), \
		printf "  %-16s - Show %s-specific targets\\n" help-$(b) $(b);) \
		printf "  %-16s - Show all of the above\\n" help-boards; \
		echo '')

	@echo  '  make V=0|1 [targets] 0 => quiet build (default), 1 => verbose build'
	@echo  '  make V=2   [targets] 2 => give reason for rebuild of target'
	@echo  '  make O=dir [targets] Locate all output files in "dir", including .config'
	@echo  '  make C=1   [targets] Check all c source with $$CHECK (sparse by default)'
	@echo  '  make C=2   [targets] Force check of all c source with $$CHECK'
	@echo  '  make RECORDMCOUNT_WARN=1 [targets] Warn about ignored mcount sections'
	@echo  '  make W=n   [targets] Enable extra gcc checks, n=1,2,3 where'
	@echo  '		1: warnings which may be relevant and do not occur too often'
	@echo  '		2: warnings which occur quite often but may still be relevant'
	@echo  '		3: more obscure warnings, can most likely be ignored'
	@echo  '		Multiple levels can be combined with W=12 or W=123'
	@echo  ''
	@echo  'Execute "make" or "make all" to build all targets marked with [*] '
	@echo  'For further info see the ./README file'


help-board-dirs := $(addprefix help-,$(board-dirs))

help-boards: $(help-board-dirs)

boards-per-dir = $(notdir $(wildcard $(srctree)/arch/$(SRCARCH)/configs/$*/*_defconfig))

$(help-board-dirs): help-%:
	@echo  'Architecture specific targets ($(SRCARCH) $*):'
	@$(if $(boards-per-dir), \
		$(foreach b, $(boards-per-dir), \
		printf "  %-24s - Build for %s\\n" $*/$(b) $(subst _defconfig,,$(b));) \
		echo '')


# Documentation targets
# ---------------------------------------------------------------------------
%docs: scripts_basic FORCE
	$(Q)$(MAKE) $(build)=scripts build_docproc
	$(Q)$(MAKE) $(build)=Documentation/DocBook $@

else # KBUILD_EXTMOD

###
# External module support.
# When building external modules the kernel used as basis is considered
# read-only, and no consistency checks are made and the make
# system is not used on the basis kernel. If updates are required
# in the basis kernel ordinary make commands (without M=...) must
# be used.
#
# The following are the only valid targets when building external
# modules.
# make M=dir clean     Delete all automatically generated files
# make M=dir modules   Make all modules in specified dir
# make M=dir	       Same as 'make M=dir modules'
# make M=dir modules_install
#                      Install the modules built in the module directory
#                      Assumes install directory is already created

# We are always building modules
KBUILD_MODULES := 1
PHONY += crmodverdir
crmodverdir:
	$(cmd_crmodverdir)

PHONY += $(objtree)/Module.symvers
$(objtree)/Module.symvers:
	@test -e $(objtree)/Module.symvers || ( \
	echo; \
	echo "  WARNING: Symbol version dump $(objtree)/Module.symvers"; \
	echo "           is missing; modules will have no dependencies and modversions."; \
	echo )

module-dirs := $(addprefix _module_,$(KBUILD_EXTMOD))
PHONY += $(module-dirs) modules
$(module-dirs): crmodverdir $(objtree)/Module.symvers
	$(Q)$(MAKE) $(build)=$(patsubst _module_%,%,$@)

modules: $(module-dirs)
	@$(kecho) '  Building modules, stage 2.';
	$(Q)$(MAKE) -f $(srctree)/scripts/Makefile.modpost

PHONY += modules_install
modules_install: _emodinst_ _emodinst_post

install-dir := $(if $(INSTALL_MOD_DIR),$(INSTALL_MOD_DIR),extra)
PHONY += _emodinst_
_emodinst_:
	$(Q)mkdir -p $(MODLIB)/$(install-dir)
	$(Q)$(MAKE) -f $(srctree)/scripts/Makefile.modinst

PHONY += _emodinst_post
_emodinst_post: _emodinst_
	$(call cmd,depmod)

clean-dirs := $(addprefix _clean_,$(KBUILD_EXTMOD))

PHONY += $(clean-dirs) clean
$(clean-dirs):
	$(Q)$(MAKE) $(clean)=$(patsubst _clean_%,%,$@)

clean:	rm-dirs := $(MODVERDIR)
clean: rm-files := $(KBUILD_EXTMOD)/Module.symvers

help:
	@echo  '  Building external modules.'
	@echo  '  Syntax: make -C path/to/kernel/src M=$$PWD target'
	@echo  ''
	@echo  '  modules         - default target, build the module(s)'
	@echo  '  modules_install - install the module'
	@echo  '  clean           - remove generated files in module directory only'
	@echo  ''

# Dummies...
PHONY += prepare scripts
prepare: ;
scripts: ;
endif # KBUILD_EXTMOD

clean: $(clean-dirs)
	$(call cmd,rmdirs)
	$(call cmd,rmfiles)
	@find $(if $(KBUILD_EXTMOD), $(KBUILD_EXTMOD), .) $(RCS_FIND_IGNORE) \
		\( -name '*.[oas]' -o -name '*.ko' -o -name '.*.cmd' \
		-o -name '.*.d' -o -name '.*.tmp' -o -name '*.mod.c' \
		-o -name '*.symtypes' -o -name 'modules.order' \
		-o -name modules.builtin -o -name '.tmp_*.o.*' \
		-o -name '*.gcno' \) -type f -print | xargs rm -f

# Generate tags for editors
# ---------------------------------------------------------------------------
quiet_cmd_tags = GEN     $@
      cmd_tags = $(CONFIG_SHELL) $(srctree)/scripts/tags.sh $@

tags TAGS cscope gtags: FORCE
	$(call cmd,tags)

# Scripts to check various things for consistency
# ---------------------------------------------------------------------------

PHONY += includecheck versioncheck coccicheck namespacecheck export_report

includecheck:
	find $(srctree)/* $(RCS_FIND_IGNORE) \
		-name '*.[hcS]' -type f -print | sort \
		| xargs $(PERL) -w $(srctree)/scripts/checkincludes.pl

versioncheck:
	find $(srctree)/* $(RCS_FIND_IGNORE) \
		-name '*.[hcS]' -type f -print | sort \
		| xargs $(PERL) -w $(srctree)/scripts/checkversion.pl

coccicheck:
	$(Q)$(CONFIG_SHELL) $(srctree)/scripts/$@

namespacecheck:
	$(PERL) $(srctree)/scripts/namespace.pl

export_report:
	$(PERL) $(srctree)/scripts/export_report.pl

endif #ifeq ($(config-targets),1)
endif #ifeq ($(mixed-targets),1)

PHONY += checkstack kernelrelease kernelversion

# UML needs a little special treatment here.  It wants to use the host
# toolchain, so needs $(SUBARCH) passed to checkstack.pl.  Everyone
# else wants $(ARCH), including people doing cross-builds, which means
# that $(SUBARCH) doesn't work here.
ifeq ($(ARCH), um)
CHECKSTACK_ARCH := $(SUBARCH)
else
CHECKSTACK_ARCH := $(ARCH)
endif
checkstack:
	$(OBJDUMP) -d vmlinux $$(find . -name '*.ko') | \
	$(PERL) $(src)/scripts/checkstack.pl $(CHECKSTACK_ARCH)

kernelrelease:
	@echo "$(KERNELVERSION)$$($(CONFIG_SHELL) $(srctree)/scripts/setlocalversion $(srctree))"

kernelversion:
	@echo $(KERNELVERSION)

# Single targets
# ---------------------------------------------------------------------------
# Single targets are compatible with:
# - build with mixed source and output
# - build with separate output dir 'make O=...'
# - external modules
#
#  target-dir => where to store outputfile
#  build-dir  => directory in kernel source tree to use

ifeq ($(KBUILD_EXTMOD),)
        build-dir  = $(patsubst %/,%,$(dir $@))
        target-dir = $(dir $@)
else
        zap-slash=$(filter-out .,$(patsubst %/,%,$(dir $@)))
        build-dir  = $(KBUILD_EXTMOD)$(if $(zap-slash),/$(zap-slash))
        target-dir = $(if $(KBUILD_EXTMOD),$(dir $<),$(dir $@))
endif

%.s: %.c prepare scripts FORCE
	$(Q)$(MAKE) $(build)=$(build-dir) $(target-dir)$(notdir $@)
%.i: %.c prepare scripts FORCE
	$(Q)$(MAKE) $(build)=$(build-dir) $(target-dir)$(notdir $@)
%.o: %.c prepare scripts FORCE
	$(Q)$(MAKE) $(build)=$(build-dir) $(target-dir)$(notdir $@)
%.lst: %.c prepare scripts FORCE
	$(Q)$(MAKE) $(build)=$(build-dir) $(target-dir)$(notdir $@)
%.s: %.S prepare scripts FORCE
	$(Q)$(MAKE) $(build)=$(build-dir) $(target-dir)$(notdir $@)
%.o: %.S prepare scripts FORCE
	$(Q)$(MAKE) $(build)=$(build-dir) $(target-dir)$(notdir $@)
%.symtypes: %.c prepare scripts FORCE
	$(Q)$(MAKE) $(build)=$(build-dir) $(target-dir)$(notdir $@)

# Modules
/: prepare scripts FORCE
	$(cmd_crmodverdir)
	$(Q)$(MAKE) KBUILD_MODULES=$(if $(CONFIG_MODULES),1) \
	$(build)=$(build-dir)
%/: prepare scripts FORCE
	$(cmd_crmodverdir)
	$(Q)$(MAKE) KBUILD_MODULES=$(if $(CONFIG_MODULES),1) \
	$(build)=$(build-dir)
%.ko: prepare scripts FORCE
	$(cmd_crmodverdir)
	$(Q)$(MAKE) KBUILD_MODULES=$(if $(CONFIG_MODULES),1)   \
	$(build)=$(build-dir) $(@:.ko=.o)
	$(Q)$(MAKE) -f $(srctree)/scripts/Makefile.modpost

# FIXME Should go into a make.lib or something 
# ===========================================================================

quiet_cmd_rmdirs = $(if $(wildcard $(rm-dirs)),CLEAN   $(wildcard $(rm-dirs)))
      cmd_rmdirs = rm -rf $(rm-dirs)

quiet_cmd_rmfiles = $(if $(wildcard $(rm-files)),CLEAN   $(wildcard $(rm-files)))
      cmd_rmfiles = rm -f $(rm-files)

# Run depmod only if we have System.map and depmod is executable
quiet_cmd_depmod = DEPMOD  $(KERNELRELEASE)
      cmd_depmod = $(CONFIG_SHELL) $(srctree)/scripts/depmod.sh $(DEPMOD) \
                   $(KERNELRELEASE)

# Create temporary dir for module support files
# clean it up only when building all modules
cmd_crmodverdir = $(Q)mkdir -p $(MODVERDIR) \
                  $(if $(KBUILD_MODULES),; rm -f $(MODVERDIR)/*)

a_flags = -Wp,-MD,$(depfile) $(KBUILD_AFLAGS) $(AFLAGS_KERNEL) \
	  $(KBUILD_AFLAGS_KERNEL)                              \
	  $(NOSTDINC_FLAGS) $(LINUXINCLUDE) $(KBUILD_CPPFLAGS) \
	  $(modkern_aflags) $(EXTRA_AFLAGS) $(AFLAGS_$(basetarget).o)

quiet_cmd_as_o_S = AS      $@
cmd_as_o_S       = $(CC) $(a_flags) -c -o $@ $<

# read all saved command lines

targets := $(wildcard $(sort $(targets)))
cmd_files := $(wildcard .*.cmd $(foreach f,$(targets),$(dir $(f)).$(notdir $(f)).cmd))

ifneq ($(cmd_files),)
  $(cmd_files): ;	# Do not try to update included dependency files
  include $(cmd_files)
endif

# Shorthand for $(Q)$(MAKE) -f scripts/Makefile.clean obj=dir
# Usage:
# $(Q)$(MAKE) $(clean)=dir
clean := -f $(if $(KBUILD_SRC),$(srctree)/)scripts/Makefile.clean obj

endif	# skip-makefile

PHONY += FORCE
FORCE:

# Declare the contents of the .PHONY variable as phony.  We keep that
# information in a variable so we can use it in if_changed and friends.
.PHONY: $(PHONY)<|MERGE_RESOLUTION|>--- conflicted
+++ resolved
@@ -330,12 +330,8 @@
 
 AS		= $(CROSS_COMPILE)as
 LD		= $(CROSS_COMPILE)ld
-<<<<<<< HEAD
 REAL_CC		= $(CROSS_COMPILE)gcc
-=======
-LDFINAL	= $(LD)
-CC		= $(CROSS_COMPILE)gcc
->>>>>>> 05b186ca
+LDFINAL		= $(LD)
 CPP		= $(CC) -E
 ifdef CONFIG_LTO_SLIM
 AR		= $(CROSS_COMPILE)gcc-ar
