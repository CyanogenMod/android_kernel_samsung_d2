--- conflicted
+++ resolved
@@ -335,10 +335,7 @@
 AS		= $(CROSS_COMPILE)as
 LD		= $(CROSS_COMPILE)ld
 REAL_CC		= $(CROSS_COMPILE)gcc
-<<<<<<< HEAD
 LDFINAL		= $(LD)
-=======
->>>>>>> 59e29991
 CPP		= $(CC) -E
 ifdef CONFIG_LTO_SLIM
 AR		= $(CROSS_COMPILE)gcc-ar
@@ -359,12 +356,8 @@
 
 # Use the wrapper for the compiler.  This wrapper scans for new
 # warnings and causes the build to stop upon encountering them.
-<<<<<<< HEAD
 #CC		= $(srctree)/scripts/gcc-wrapper.py $(REAL_CC)
 CC		= $(REAL_CC)
-=======
-CC		= $(srctree)/scripts/gcc-wrapper.py $(REAL_CC)
->>>>>>> 59e29991
 
 CHECKFLAGS     := -D__linux__ -Dlinux -D__STDC__ -Dunix -D__unix__ \
 		  -Wbitwise -Wno-return-void $(CF)
