--- conflicted
+++ resolved
@@ -1,10 +1,6 @@
 VERSION = 3
 PATCHLEVEL = 4
-<<<<<<< HEAD
-SUBLEVEL = 37
-=======
 SUBLEVEL = 41
->>>>>>> 94402d16
 EXTRAVERSION =
 NAME = Saber-toothed Squirrel
 
