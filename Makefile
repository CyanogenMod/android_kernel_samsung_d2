--- conflicted
+++ resolved
@@ -1,10 +1,6 @@
 VERSION = 3
 PATCHLEVEL = 4
-<<<<<<< HEAD
-SUBLEVEL = 37
-=======
 SUBLEVEL = 40
->>>>>>> a7c079f9
 EXTRAVERSION =
 NAME = Saber-toothed Squirrel
 
