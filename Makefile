--- conflicted
+++ resolved
@@ -1,10 +1,6 @@
 VERSION = 3
 PATCHLEVEL = 4
-<<<<<<< HEAD
-SUBLEVEL = 40
-=======
 SUBLEVEL = 41
->>>>>>> a0a56529
 EXTRAVERSION =
 NAME = Saber-toothed Squirrel
 
