/**
 * eCryptfs: Linux filesystem encryption layer
 * In-kernel key management code.  Includes functions to parse and
 * write authentication token-related packets with the underlying
 * file.
 *
 * Copyright (C) 2004-2006 International Business Machines Corp.
 *   Author(s): Michael A. Halcrow <mhalcrow@us.ibm.com>
 *              Michael C. Thompson <mcthomps@us.ibm.com>
 *              Trevor S. Highland <trevor.highland@gmail.com>
 *
 * This program is free software; you can redistribute it and/or
 * modify it under the terms of the GNU General Public License as
 * published by the Free Software Foundation; either version 2 of the
 * License, or (at your option) any later version.
 *
 * This program is distributed in the hope that it will be useful, but
 * WITHOUT ANY WARRANTY; without even the implied warranty of
 * MERCHANTABILITY or FITNESS FOR A PARTICULAR PURPOSE.  See the GNU
 * General Public License for more details.
 *
 * You should have received a copy of the GNU General Public License
 * along with this program; if not, write to the Free Software
 * Foundation, Inc., 59 Temple Place - Suite 330, Boston, MA
 * 02111-1307, USA.
 */

#include <linux/string.h>
#include <linux/syscalls.h>
#include <linux/pagemap.h>
#include <linux/key.h>
#include <linux/random.h>
#include <linux/crypto.h>
#include <linux/scatterlist.h>
#include <linux/slab.h>
#include "ecryptfs_kernel.h"

/**
 * request_key returned an error instead of a valid key address;
 * determine the type of error, make appropriate log entries, and
 * return an error code.
 */
static int process_request_key_err(long err_code)
{
	int rc = 0;

	switch (err_code) {
	case -ENOKEY:
		ecryptfs_printk(KERN_WARNING, "No key\n");
		rc = -ENOENT;
		break;
	case -EKEYEXPIRED:
		ecryptfs_printk(KERN_WARNING, "Key expired\n");
		rc = -ETIME;
		break;
	case -EKEYREVOKED:
		ecryptfs_printk(KERN_WARNING, "Key revoked\n");
		rc = -EINVAL;
		break;
	default:
		ecryptfs_printk(KERN_WARNING, "Unknown error code: "
				"[0x%.16lx]\n", err_code);
		rc = -EINVAL;
	}
	return rc;
}

static int process_find_global_auth_tok_for_sig_err(int err_code)
{
	int rc = err_code;

	switch (err_code) {
	case -ENOENT:
		ecryptfs_printk(KERN_WARNING, "Missing auth tok\n");
		break;
	case -EINVAL:
		ecryptfs_printk(KERN_WARNING, "Invalid auth tok\n");
		break;
	default:
		rc = process_request_key_err(err_code);
		break;
	}
	return rc;
}

/**
 * ecryptfs_parse_packet_length
 * @data: Pointer to memory containing length at offset
 * @size: This function writes the decoded size to this memory
 *        address; zero on error
 * @length_size: The number of bytes occupied by the encoded length
 *
 * Returns zero on success; non-zero on error
 */
int ecryptfs_parse_packet_length(unsigned char *data, size_t *size,
				 size_t *length_size)
{
	int rc = 0;

	(*length_size) = 0;
	(*size) = 0;
	if (data[0] < 192) {
		/* One-byte length */
		(*size) = (unsigned char)data[0];
		(*length_size) = 1;
	} else if (data[0] < 224) {
		/* Two-byte length */
		(*size) = (((unsigned char)(data[0]) - 192) * 256);
		(*size) += ((unsigned char)(data[1]) + 192);
		(*length_size) = 2;
	} else if (data[0] == 255) {
		/* If support is added, adjust ECRYPTFS_MAX_PKT_LEN_SIZE */
		ecryptfs_printk(KERN_ERR, "Five-byte packet length not "
				"supported\n");
		rc = -EINVAL;
		goto out;
	} else {
		ecryptfs_printk(KERN_ERR, "Error parsing packet length\n");
		rc = -EINVAL;
		goto out;
	}
out:
	return rc;
}

/**
 * ecryptfs_write_packet_length
 * @dest: The byte array target into which to write the length. Must
 *        have at least ECRYPTFS_MAX_PKT_LEN_SIZE bytes allocated.
 * @size: The length to write.
 * @packet_size_length: The number of bytes used to encode the packet
 *                      length is written to this address.
 *
 * Returns zero on success; non-zero on error.
 */
int ecryptfs_write_packet_length(char *dest, size_t size,
				 size_t *packet_size_length)
{
	int rc = 0;

	if (size < 192) {
		dest[0] = size;
		(*packet_size_length) = 1;
	} else if (size < 65536) {
		dest[0] = (((size - 192) / 256) + 192);
		dest[1] = ((size - 192) % 256);
		(*packet_size_length) = 2;
	} else {
		/* If support is added, adjust ECRYPTFS_MAX_PKT_LEN_SIZE */
		rc = -EINVAL;
		ecryptfs_printk(KERN_WARNING,
				"Unsupported packet size: [%zd]\n", size);
	}
	return rc;
}

static int
write_tag_64_packet(char *signature, struct ecryptfs_session_key *session_key,
		    char **packet, size_t *packet_len)
{
	size_t i = 0;
	size_t data_len;
	size_t packet_size_len;
	char *message;
	int rc;

	/*
	 *              ***** TAG 64 Packet Format *****
	 *    | Content Type                       | 1 byte       |
	 *    | Key Identifier Size                | 1 or 2 bytes |
	 *    | Key Identifier                     | arbitrary    |
	 *    | Encrypted File Encryption Key Size | 1 or 2 bytes |
	 *    | Encrypted File Encryption Key      | arbitrary    |
	 */
	data_len = (5 + ECRYPTFS_SIG_SIZE_HEX
		    + session_key->encrypted_key_size);
	*packet = kmalloc(data_len, GFP_KERNEL);
	message = *packet;
	if (!message) {
		ecryptfs_printk(KERN_ERR, "Unable to allocate memory\n");
		rc = -ENOMEM;
		goto out;
	}
	message[i++] = ECRYPTFS_TAG_64_PACKET_TYPE;
	rc = ecryptfs_write_packet_length(&message[i], ECRYPTFS_SIG_SIZE_HEX,
					  &packet_size_len);
	if (rc) {
		ecryptfs_printk(KERN_ERR, "Error generating tag 64 packet "
				"header; cannot generate packet length\n");
		goto out;
	}
	i += packet_size_len;
	memcpy(&message[i], signature, ECRYPTFS_SIG_SIZE_HEX);
	i += ECRYPTFS_SIG_SIZE_HEX;
	rc = ecryptfs_write_packet_length(&message[i],
					  session_key->encrypted_key_size,
					  &packet_size_len);
	if (rc) {
		ecryptfs_printk(KERN_ERR, "Error generating tag 64 packet "
				"header; cannot generate packet length\n");
		goto out;
	}
	i += packet_size_len;
	memcpy(&message[i], session_key->encrypted_key,
	       session_key->encrypted_key_size);
	i += session_key->encrypted_key_size;
	*packet_len = i;
out:
	return rc;
}

static int
parse_tag_65_packet(struct ecryptfs_session_key *session_key, u8 *cipher_code,
		    struct ecryptfs_message *msg)
{
	size_t i = 0;
	char *data;
	size_t data_len;
	size_t m_size;
	size_t message_len;
	u16 checksum = 0;
	u16 expected_checksum = 0;
	int rc;

	/*
	 *              ***** TAG 65 Packet Format *****
	 *         | Content Type             | 1 byte       |
	 *         | Status Indicator         | 1 byte       |
	 *         | File Encryption Key Size | 1 or 2 bytes |
	 *         | File Encryption Key      | arbitrary    |
	 */
	message_len = msg->data_len;
	data = msg->data;
	if (message_len < 4) {
		rc = -EIO;
		goto out;
	}
	if (data[i++] != ECRYPTFS_TAG_65_PACKET_TYPE) {
		ecryptfs_printk(KERN_ERR, "Type should be ECRYPTFS_TAG_65\n");
		rc = -EIO;
		goto out;
	}
	if (data[i++]) {
		ecryptfs_printk(KERN_ERR, "Status indicator has non-zero value "
				"[%d]\n", data[i-1]);
		rc = -EIO;
		goto out;
	}
	rc = ecryptfs_parse_packet_length(&data[i], &m_size, &data_len);
	if (rc) {
		ecryptfs_printk(KERN_WARNING, "Error parsing packet length; "
				"rc = [%d]\n", rc);
		goto out;
	}
	i += data_len;
	if (message_len < (i + m_size)) {
		ecryptfs_printk(KERN_ERR, "The message received from ecryptfsd "
				"is shorter than expected\n");
		rc = -EIO;
		goto out;
	}
	if (m_size < 3) {
		ecryptfs_printk(KERN_ERR,
				"The decrypted key is not long enough to "
				"include a cipher code and checksum\n");
		rc = -EIO;
		goto out;
	}
	*cipher_code = data[i++];
	/* The decrypted key includes 1 byte cipher code and 2 byte checksum */
	session_key->decrypted_key_size = m_size - 3;
	if (session_key->decrypted_key_size > ECRYPTFS_MAX_KEY_BYTES) {
		ecryptfs_printk(KERN_ERR, "key_size [%d] larger than "
				"the maximum key size [%d]\n",
				session_key->decrypted_key_size,
				ECRYPTFS_MAX_ENCRYPTED_KEY_BYTES);
		rc = -EIO;
		goto out;
	}
	memcpy(session_key->decrypted_key, &data[i],
	       session_key->decrypted_key_size);
	i += session_key->decrypted_key_size;
	expected_checksum += (unsigned char)(data[i++]) << 8;
	expected_checksum += (unsigned char)(data[i++]);
	for (i = 0; i < session_key->decrypted_key_size; i++)
		checksum += session_key->decrypted_key[i];
	if (expected_checksum != checksum) {
		ecryptfs_printk(KERN_ERR, "Invalid checksum for file "
				"encryption  key; expected [%x]; calculated "
				"[%x]\n", expected_checksum, checksum);
		rc = -EIO;
	}
out:
	return rc;
}


static int
write_tag_66_packet(char *signature, u8 cipher_code,
		    struct ecryptfs_crypt_stat *crypt_stat, char **packet,
		    size_t *packet_len)
{
	size_t i = 0;
	size_t j;
	size_t data_len;
	size_t checksum = 0;
	size_t packet_size_len;
	char *message;
	int rc;

	/*
	 *              ***** TAG 66 Packet Format *****
	 *         | Content Type             | 1 byte       |
	 *         | Key Identifier Size      | 1 or 2 bytes |
	 *         | Key Identifier           | arbitrary    |
	 *         | File Encryption Key Size | 1 or 2 bytes |
	 *         | File Encryption Key      | arbitrary    |
	 */
	data_len = (5 + ECRYPTFS_SIG_SIZE_HEX + crypt_stat->key_size);
	*packet = kmalloc(data_len, GFP_KERNEL);
	message = *packet;
	if (!message) {
		ecryptfs_printk(KERN_ERR, "Unable to allocate memory\n");
		rc = -ENOMEM;
		goto out;
	}
	message[i++] = ECRYPTFS_TAG_66_PACKET_TYPE;
	rc = ecryptfs_write_packet_length(&message[i], ECRYPTFS_SIG_SIZE_HEX,
					  &packet_size_len);
	if (rc) {
		ecryptfs_printk(KERN_ERR, "Error generating tag 66 packet "
				"header; cannot generate packet length\n");
		goto out;
	}
	i += packet_size_len;
	memcpy(&message[i], signature, ECRYPTFS_SIG_SIZE_HEX);
	i += ECRYPTFS_SIG_SIZE_HEX;
	/* The encrypted key includes 1 byte cipher code and 2 byte checksum */
	rc = ecryptfs_write_packet_length(&message[i], crypt_stat->key_size + 3,
					  &packet_size_len);
	if (rc) {
		ecryptfs_printk(KERN_ERR, "Error generating tag 66 packet "
				"header; cannot generate packet length\n");
		goto out;
	}
	i += packet_size_len;
	message[i++] = cipher_code;
	memcpy(&message[i], crypt_stat->key, crypt_stat->key_size);
	i += crypt_stat->key_size;
	for (j = 0; j < crypt_stat->key_size; j++)
		checksum += crypt_stat->key[j];
	message[i++] = (checksum / 256) % 256;
	message[i++] = (checksum % 256);
	*packet_len = i;
out:
	return rc;
}

static int
parse_tag_67_packet(struct ecryptfs_key_record *key_rec,
		    struct ecryptfs_message *msg)
{
	size_t i = 0;
	char *data;
	size_t data_len;
	size_t message_len;
	int rc;

	/*
	 *              ***** TAG 65 Packet Format *****
	 *    | Content Type                       | 1 byte       |
	 *    | Status Indicator                   | 1 byte       |
	 *    | Encrypted File Encryption Key Size | 1 or 2 bytes |
	 *    | Encrypted File Encryption Key      | arbitrary    |
	 */
	message_len = msg->data_len;
	data = msg->data;
	/* verify that everything through the encrypted FEK size is present */
	if (message_len < 4) {
		rc = -EIO;
		printk(KERN_ERR "%s: message_len is [%zd]; minimum acceptable "
		       "message length is [%d]\n", __func__, message_len, 4);
		goto out;
	}
	if (data[i++] != ECRYPTFS_TAG_67_PACKET_TYPE) {
		rc = -EIO;
		printk(KERN_ERR "%s: Type should be ECRYPTFS_TAG_67\n",
		       __func__);
		goto out;
	}
	if (data[i++]) {
		rc = -EIO;
		printk(KERN_ERR "%s: Status indicator has non zero "
		       "value [%d]\n", __func__, data[i-1]);

		goto out;
	}
	rc = ecryptfs_parse_packet_length(&data[i], &key_rec->enc_key_size,
					  &data_len);
	if (rc) {
		ecryptfs_printk(KERN_WARNING, "Error parsing packet length; "
				"rc = [%d]\n", rc);
		goto out;
	}
	i += data_len;
	if (message_len < (i + key_rec->enc_key_size)) {
		rc = -EIO;
		printk(KERN_ERR "%s: message_len [%zd]; max len is [%zd]\n",
		       __func__, message_len, (i + key_rec->enc_key_size));
		goto out;
	}
	if (key_rec->enc_key_size > ECRYPTFS_MAX_ENCRYPTED_KEY_BYTES) {
		rc = -EIO;
		printk(KERN_ERR "%s: Encrypted key_size [%zd] larger than "
		       "the maximum key size [%d]\n", __func__,
		       key_rec->enc_key_size,
		       ECRYPTFS_MAX_ENCRYPTED_KEY_BYTES);
		goto out;
	}
	memcpy(key_rec->enc_key, &data[i], key_rec->enc_key_size);
out:
	return rc;
}

/**
 * ecryptfs_verify_version
 * @version: The version number to confirm
 *
 * Returns zero on good version; non-zero otherwise
 */
static int ecryptfs_verify_version(u16 version)
{
	int rc = 0;
	unsigned char major;
	unsigned char minor;

	major = ((version >> 8) & 0xFF);
	minor = (version & 0xFF);
	if (major != ECRYPTFS_VERSION_MAJOR) {
		ecryptfs_printk(KERN_ERR, "Major version number mismatch. "
				"Expected [%d]; got [%d]\n",
				ECRYPTFS_VERSION_MAJOR, major);
		rc = -EINVAL;
		goto out;
	}
	if (minor != ECRYPTFS_VERSION_MINOR) {
		ecryptfs_printk(KERN_ERR, "Minor version number mismatch. "
				"Expected [%d]; got [%d]\n",
				ECRYPTFS_VERSION_MINOR, minor);
		rc = -EINVAL;
		goto out;
	}
out:
	return rc;
}

/**
 * ecryptfs_verify_auth_tok_from_key
 * @auth_tok_key: key containing the authentication token
 * @auth_tok: authentication token
 *
 * Returns zero on valid auth tok; -EINVAL otherwise
 */
static int
ecryptfs_verify_auth_tok_from_key(struct key *auth_tok_key,
				  struct ecryptfs_auth_tok **auth_tok)
{
	int rc = 0;

	(*auth_tok) = ecryptfs_get_key_payload_data(auth_tok_key);
	if (ecryptfs_verify_version((*auth_tok)->version)) {
		printk(KERN_ERR "Data structure version mismatch. Userspace "
		       "tools must match eCryptfs kernel module with major "
		       "version [%d] and minor version [%d]\n",
		       ECRYPTFS_VERSION_MAJOR, ECRYPTFS_VERSION_MINOR);
		rc = -EINVAL;
		goto out;
	}
	if ((*auth_tok)->token_type != ECRYPTFS_PASSWORD
	    && (*auth_tok)->token_type != ECRYPTFS_PRIVATE_KEY) {
		printk(KERN_ERR "Invalid auth_tok structure "
		       "returned from key query\n");
		rc = -EINVAL;
		goto out;
	}
out:
	return rc;
}

static int
ecryptfs_find_global_auth_tok_for_sig(
	struct key **auth_tok_key,
	struct ecryptfs_auth_tok **auth_tok,
	struct ecryptfs_mount_crypt_stat *mount_crypt_stat, char *sig)
{
	struct ecryptfs_global_auth_tok *walker;
	int rc = 0;

	(*auth_tok_key) = NULL;
	(*auth_tok) = NULL;
	mutex_lock(&mount_crypt_stat->global_auth_tok_list_mutex);
	list_for_each_entry(walker,
			    &mount_crypt_stat->global_auth_tok_list,
			    mount_crypt_stat_list) {
		if (memcmp(walker->sig, sig, ECRYPTFS_SIG_SIZE_HEX))
			continue;

		if (walker->flags & ECRYPTFS_AUTH_TOK_INVALID) {
			rc = -EINVAL;
			goto out;
		}

		rc = key_validate(walker->global_auth_tok_key);
		if (rc) {
			if (rc == -EKEYEXPIRED)
				goto out;
			goto out_invalid_auth_tok;
		}

		down_write(&(walker->global_auth_tok_key->sem));
		rc = ecryptfs_verify_auth_tok_from_key(
				walker->global_auth_tok_key, auth_tok);
		if (rc)
			goto out_invalid_auth_tok_unlock;

		(*auth_tok_key) = walker->global_auth_tok_key;
		key_get(*auth_tok_key);
		goto out;
	}
	rc = -ENOENT;
	goto out;
out_invalid_auth_tok_unlock:
	up_write(&(walker->global_auth_tok_key->sem));
out_invalid_auth_tok:
	printk(KERN_WARNING "Invalidating auth tok with sig = [%s]\n", sig);
	walker->flags |= ECRYPTFS_AUTH_TOK_INVALID;
	key_put(walker->global_auth_tok_key);
	walker->global_auth_tok_key = NULL;
out:
	mutex_unlock(&mount_crypt_stat->global_auth_tok_list_mutex);
	return rc;
}

/**
 * ecryptfs_find_auth_tok_for_sig
 * @auth_tok: Set to the matching auth_tok; NULL if not found
 * @crypt_stat: inode crypt_stat crypto context
 * @sig: Sig of auth_tok to find
 *
 * For now, this function simply looks at the registered auth_tok's
 * linked off the mount_crypt_stat, so all the auth_toks that can be
 * used must be registered at mount time. This function could
 * potentially try a lot harder to find auth_tok's (e.g., by calling
 * out to ecryptfsd to dynamically retrieve an auth_tok object) so
 * that static registration of auth_tok's will no longer be necessary.
 *
 * Returns zero on no error; non-zero on error
 */
static int
ecryptfs_find_auth_tok_for_sig(
	struct key **auth_tok_key,
	struct ecryptfs_auth_tok **auth_tok,
	struct ecryptfs_mount_crypt_stat *mount_crypt_stat,
	char *sig)
{
	int rc = 0;

	rc = ecryptfs_find_global_auth_tok_for_sig(auth_tok_key, auth_tok,
						   mount_crypt_stat, sig);
	if (rc == -ENOENT) {
		/* if the flag ECRYPTFS_GLOBAL_MOUNT_AUTH_TOK_ONLY is set in the
		 * mount_crypt_stat structure, we prevent to use auth toks that
		 * are not inserted through the ecryptfs_add_global_auth_tok
		 * function.
		 */
		if (mount_crypt_stat->flags
				& ECRYPTFS_GLOBAL_MOUNT_AUTH_TOK_ONLY)
			return -EINVAL;

		rc = ecryptfs_keyring_auth_tok_for_sig(auth_tok_key, auth_tok,
						       sig);
	}
	return rc;
}

/**
 * write_tag_70_packet can gobble a lot of stack space. We stuff most
 * of the function's parameters in a kmalloc'd struct to help reduce
 * eCryptfs' overall stack usage.
 */
struct ecryptfs_write_tag_70_packet_silly_stack {
	u8 cipher_code;
	size_t max_packet_size;
	size_t packet_size_len;
	size_t block_aligned_filename_size;
	size_t block_size;
	size_t i;
	size_t j;
	size_t num_rand_bytes;
	struct mutex *tfm_mutex;
	char *block_aligned_filename;
	struct ecryptfs_auth_tok *auth_tok;
	struct scatterlist src_sg[2];
	struct scatterlist dst_sg[2];
	struct blkcipher_desc desc;
	char iv[ECRYPTFS_MAX_IV_BYTES];
	char hash[ECRYPTFS_TAG_70_DIGEST_SIZE];
	char tmp_hash[ECRYPTFS_TAG_70_DIGEST_SIZE];
	struct hash_desc hash_desc;
	struct scatterlist hash_sg;
};

/**
 * write_tag_70_packet - Write encrypted filename (EFN) packet against FNEK
 * @filename: NULL-terminated filename string
 *
 * This is the simplest mechanism for achieving filename encryption in
 * eCryptfs. It encrypts the given filename with the mount-wide
 * filename encryption key (FNEK) and stores it in a packet to @dest,
 * which the callee will encode and write directly into the dentry
 * name.
 */
int
ecryptfs_write_tag_70_packet(char *dest, size_t *remaining_bytes,
			     size_t *packet_size,
			     struct ecryptfs_mount_crypt_stat *mount_crypt_stat,
			     char *filename, size_t filename_size)
{
	struct ecryptfs_write_tag_70_packet_silly_stack *s;
	struct key *auth_tok_key = NULL;
	int rc = 0;

	s = kmalloc(sizeof(*s), GFP_KERNEL);
	if (!s) {
		printk(KERN_ERR "%s: Out of memory whilst trying to kmalloc "
		       "[%zd] bytes of kernel memory\n", __func__, sizeof(*s));
		rc = -ENOMEM;
		goto out;
	}
	s->desc.flags = CRYPTO_TFM_REQ_MAY_SLEEP;
	(*packet_size) = 0;
	rc = ecryptfs_find_auth_tok_for_sig(
		&auth_tok_key,
		&s->auth_tok, mount_crypt_stat,
		mount_crypt_stat->global_default_fnek_sig);
	if (rc) {
		printk(KERN_ERR "%s: Error attempting to find auth tok for "
		       "fnek sig [%s]; rc = [%d]\n", __func__,
		       mount_crypt_stat->global_default_fnek_sig, rc);
		goto out;
	}
	rc = ecryptfs_get_tfm_and_mutex_for_cipher_name(
		&s->desc.tfm,
		&s->tfm_mutex, mount_crypt_stat->global_default_fn_cipher_name);
	if (unlikely(rc)) {
		printk(KERN_ERR "Internal error whilst attempting to get "
		       "tfm and mutex for cipher name [%s]; rc = [%d]\n",
		       mount_crypt_stat->global_default_fn_cipher_name, rc);
		goto out;
	}
	mutex_lock(s->tfm_mutex);
	s->block_size = crypto_blkcipher_blocksize(s->desc.tfm);
	/* Plus one for the \0 separator between the random prefix
	 * and the plaintext filename */
	s->num_rand_bytes = (ECRYPTFS_FILENAME_MIN_RANDOM_PREPEND_BYTES + 1);
	s->block_aligned_filename_size = (s->num_rand_bytes + filename_size);
	if ((s->block_aligned_filename_size % s->block_size) != 0) {
		s->num_rand_bytes += (s->block_size
				      - (s->block_aligned_filename_size
					 % s->block_size));
		s->block_aligned_filename_size = (s->num_rand_bytes
						  + filename_size);
	}
	/* Octet 0: Tag 70 identifier
	 * Octets 1-N1: Tag 70 packet size (includes cipher identifier
	 *              and block-aligned encrypted filename size)
	 * Octets N1-N2: FNEK sig (ECRYPTFS_SIG_SIZE)
	 * Octet N2-N3: Cipher identifier (1 octet)
	 * Octets N3-N4: Block-aligned encrypted filename
	 *  - Consists of a minimum number of random characters, a \0
	 *    separator, and then the filename */
	s->max_packet_size = (ECRYPTFS_TAG_70_MAX_METADATA_SIZE
			      + s->block_aligned_filename_size);
	if (dest == NULL) {
		(*packet_size) = s->max_packet_size;
		goto out_unlock;
	}
	if (s->max_packet_size > (*remaining_bytes)) {
		printk(KERN_WARNING "%s: Require [%zd] bytes to write; only "
		       "[%zd] available\n", __func__, s->max_packet_size,
		       (*remaining_bytes));
		rc = -EINVAL;
		goto out_unlock;
	}
	s->block_aligned_filename = kzalloc(s->block_aligned_filename_size,
					    GFP_KERNEL);
	if (!s->block_aligned_filename) {
		printk(KERN_ERR "%s: Out of kernel memory whilst attempting to "
		       "kzalloc [%zd] bytes\n", __func__,
		       s->block_aligned_filename_size);
		rc = -ENOMEM;
		goto out_unlock;
	}
	s->i = 0;
	dest[s->i++] = ECRYPTFS_TAG_70_PACKET_TYPE;
	rc = ecryptfs_write_packet_length(&dest[s->i],
					  (ECRYPTFS_SIG_SIZE
					   + 1 /* Cipher code */
					   + s->block_aligned_filename_size),
					  &s->packet_size_len);
	if (rc) {
		printk(KERN_ERR "%s: Error generating tag 70 packet "
		       "header; cannot generate packet length; rc = [%d]\n",
		       __func__, rc);
		goto out_free_unlock;
	}
	s->i += s->packet_size_len;
	ecryptfs_from_hex(&dest[s->i],
			  mount_crypt_stat->global_default_fnek_sig,
			  ECRYPTFS_SIG_SIZE);
	s->i += ECRYPTFS_SIG_SIZE;
	s->cipher_code = ecryptfs_code_for_cipher_string(
		mount_crypt_stat->global_default_fn_cipher_name,
		mount_crypt_stat->global_default_fn_cipher_key_bytes);
	if (s->cipher_code == 0) {
		printk(KERN_WARNING "%s: Unable to generate code for "
		       "cipher [%s] with key bytes [%zd]\n", __func__,
		       mount_crypt_stat->global_default_fn_cipher_name,
		       mount_crypt_stat->global_default_fn_cipher_key_bytes);
		rc = -EINVAL;
		goto out_free_unlock;
	}
	dest[s->i++] = s->cipher_code;
	/* TODO: Support other key modules than passphrase for
	 * filename encryption */
	if (s->auth_tok->token_type != ECRYPTFS_PASSWORD) {
		rc = -EOPNOTSUPP;
		printk(KERN_INFO "%s: Filename encryption only supports "
		       "password tokens\n", __func__);
		goto out_free_unlock;
	}
	sg_init_one(
		&s->hash_sg,
		(u8 *)s->auth_tok->token.password.session_key_encryption_key,
		s->auth_tok->token.password.session_key_encryption_key_bytes);
	s->hash_desc.flags = CRYPTO_TFM_REQ_MAY_SLEEP;
	s->hash_desc.tfm = crypto_alloc_hash(ECRYPTFS_TAG_70_DIGEST, 0,
					     CRYPTO_ALG_ASYNC);
	if (IS_ERR(s->hash_desc.tfm)) {
			rc = PTR_ERR(s->hash_desc.tfm);
			printk(KERN_ERR "%s: Error attempting to "
			       "allocate hash crypto context; rc = [%d]\n",
			       __func__, rc);
			goto out_free_unlock;
	}
	rc = crypto_hash_init(&s->hash_desc);
	if (rc) {
		printk(KERN_ERR
		       "%s: Error initializing crypto hash; rc = [%d]\n",
		       __func__, rc);
		goto out_release_free_unlock;
	}
	rc = crypto_hash_update(
		&s->hash_desc, &s->hash_sg,
		s->auth_tok->token.password.session_key_encryption_key_bytes);
	if (rc) {
		printk(KERN_ERR
		       "%s: Error updating crypto hash; rc = [%d]\n",
		       __func__, rc);
		goto out_release_free_unlock;
	}
	rc = crypto_hash_final(&s->hash_desc, s->hash);
	if (rc) {
		printk(KERN_ERR
		       "%s: Error finalizing crypto hash; rc = [%d]\n",
		       __func__, rc);
		goto out_release_free_unlock;
	}
	for (s->j = 0; s->j < (s->num_rand_bytes - 1); s->j++) {
		s->block_aligned_filename[s->j] =
			s->hash[(s->j % ECRYPTFS_TAG_70_DIGEST_SIZE)];
		if ((s->j % ECRYPTFS_TAG_70_DIGEST_SIZE)
		    == (ECRYPTFS_TAG_70_DIGEST_SIZE - 1)) {
			sg_init_one(&s->hash_sg, (u8 *)s->hash,
				    ECRYPTFS_TAG_70_DIGEST_SIZE);
			rc = crypto_hash_init(&s->hash_desc);
			if (rc) {
				printk(KERN_ERR
				       "%s: Error initializing crypto hash; "
				       "rc = [%d]\n", __func__, rc);
				goto out_release_free_unlock;
			}
			rc = crypto_hash_update(&s->hash_desc, &s->hash_sg,
						ECRYPTFS_TAG_70_DIGEST_SIZE);
			if (rc) {
				printk(KERN_ERR
				       "%s: Error updating crypto hash; "
				       "rc = [%d]\n", __func__, rc);
				goto out_release_free_unlock;
			}
			rc = crypto_hash_final(&s->hash_desc, s->tmp_hash);
			if (rc) {
				printk(KERN_ERR
				       "%s: Error finalizing crypto hash; "
				       "rc = [%d]\n", __func__, rc);
				goto out_release_free_unlock;
			}
			memcpy(s->hash, s->tmp_hash,
			       ECRYPTFS_TAG_70_DIGEST_SIZE);
		}
		if (s->block_aligned_filename[s->j] == '\0')
			s->block_aligned_filename[s->j] = ECRYPTFS_NON_NULL;
	}
	memcpy(&s->block_aligned_filename[s->num_rand_bytes], filename,
	       filename_size);
	rc = virt_to_scatterlist(s->block_aligned_filename,
				 s->block_aligned_filename_size, s->src_sg, 2);
	if (rc < 1) {
		printk(KERN_ERR "%s: Internal error whilst attempting to "
		       "convert filename memory to scatterlist; rc = [%d]. "
		       "block_aligned_filename_size = [%zd]\n", __func__, rc,
		       s->block_aligned_filename_size);
		goto out_release_free_unlock;
	}
	rc = virt_to_scatterlist(&dest[s->i], s->block_aligned_filename_size,
				 s->dst_sg, 2);
	if (rc < 1) {
		printk(KERN_ERR "%s: Internal error whilst attempting to "
		       "convert encrypted filename memory to scatterlist; "
		       "rc = [%d]. block_aligned_filename_size = [%zd]\n",
		       __func__, rc, s->block_aligned_filename_size);
		goto out_release_free_unlock;
	}
	/* The characters in the first block effectively do the job
	 * of the IV here, so we just use 0's for the IV. Note the
	 * constraint that ECRYPTFS_FILENAME_MIN_RANDOM_PREPEND_BYTES
	 * >= ECRYPTFS_MAX_IV_BYTES. */
	memset(s->iv, 0, ECRYPTFS_MAX_IV_BYTES);
	s->desc.info = s->iv;
	rc = crypto_blkcipher_setkey(
		s->desc.tfm,
		s->auth_tok->token.password.session_key_encryption_key,
		mount_crypt_stat->global_default_fn_cipher_key_bytes);
	if (rc < 0) {
		printk(KERN_ERR "%s: Error setting key for crypto context; "
		       "rc = [%d]. s->auth_tok->token.password.session_key_"
		       "encryption_key = [0x%p]; mount_crypt_stat->"
		       "global_default_fn_cipher_key_bytes = [%zd]\n", __func__,
		       rc,
		       s->auth_tok->token.password.session_key_encryption_key,
		       mount_crypt_stat->global_default_fn_cipher_key_bytes);
		goto out_release_free_unlock;
	}
	rc = crypto_blkcipher_encrypt_iv(&s->desc, s->dst_sg, s->src_sg,
					 s->block_aligned_filename_size);
	if (rc) {
		printk(KERN_ERR "%s: Error attempting to encrypt filename; "
		       "rc = [%d]\n", __func__, rc);
		goto out_release_free_unlock;
	}
	s->i += s->block_aligned_filename_size;
	(*packet_size) = s->i;
	(*remaining_bytes) -= (*packet_size);
out_release_free_unlock:
	crypto_free_hash(s->hash_desc.tfm);
out_free_unlock:
	kzfree(s->block_aligned_filename);
out_unlock:
	mutex_unlock(s->tfm_mutex);
out:
	if (auth_tok_key) {
		up_write(&(auth_tok_key->sem));
		key_put(auth_tok_key);
	}
	kfree(s);
	return rc;
}

struct ecryptfs_parse_tag_70_packet_silly_stack {
	u8 cipher_code;
	size_t max_packet_size;
	size_t packet_size_len;
	size_t parsed_tag_70_packet_size;
	size_t block_aligned_filename_size;
	size_t block_size;
	size_t i;
	struct mutex *tfm_mutex;
	char *decrypted_filename;
	struct ecryptfs_auth_tok *auth_tok;
	struct scatterlist src_sg[2];
	struct scatterlist dst_sg[2];
	struct blkcipher_desc desc;
	char fnek_sig_hex[ECRYPTFS_SIG_SIZE_HEX + 1];
	char iv[ECRYPTFS_MAX_IV_BYTES];
	char cipher_string[ECRYPTFS_MAX_CIPHER_NAME_SIZE];
};

/**
 * parse_tag_70_packet - Parse and process FNEK-encrypted passphrase packet
 * @filename: This function kmalloc's the memory for the filename
 * @filename_size: This function sets this to the amount of memory
 *                 kmalloc'd for the filename
 * @packet_size: This function sets this to the the number of octets
 *               in the packet parsed
 * @mount_crypt_stat: The mount-wide cryptographic context
 * @data: The memory location containing the start of the tag 70
 *        packet
 * @max_packet_size: The maximum legal size of the packet to be parsed
 *                   from @data
 *
 * Returns zero on success; non-zero otherwise
 */
int
ecryptfs_parse_tag_70_packet(char **filename, size_t *filename_size,
			     size_t *packet_size,
			     struct ecryptfs_mount_crypt_stat *mount_crypt_stat,
			     char *data, size_t max_packet_size)
{
	struct ecryptfs_parse_tag_70_packet_silly_stack *s;
	struct key *auth_tok_key = NULL;
	int rc = 0;

	(*packet_size) = 0;
	(*filename_size) = 0;
	(*filename) = NULL;
	s = kmalloc(sizeof(*s), GFP_KERNEL);
	if (!s) {
		printk(KERN_ERR "%s: Out of memory whilst trying to kmalloc "
		       "[%zd] bytes of kernel memory\n", __func__, sizeof(*s));
		rc = -ENOMEM;
		goto out;
	}
	s->desc.flags = CRYPTO_TFM_REQ_MAY_SLEEP;
	if (max_packet_size < ECRYPTFS_TAG_70_MIN_METADATA_SIZE) {
		printk(KERN_WARNING "%s: max_packet_size is [%zd]; it must be "
		       "at least [%d]\n", __func__, max_packet_size,
		       ECRYPTFS_TAG_70_MIN_METADATA_SIZE);
		rc = -EINVAL;
		goto out;
	}
	/* Octet 0: Tag 70 identifier
	 * Octets 1-N1: Tag 70 packet size (includes cipher identifier
	 *              and block-aligned encrypted filename size)
	 * Octets N1-N2: FNEK sig (ECRYPTFS_SIG_SIZE)
	 * Octet N2-N3: Cipher identifier (1 octet)
	 * Octets N3-N4: Block-aligned encrypted filename
	 *  - Consists of a minimum number of random numbers, a \0
	 *    separator, and then the filename */
	if (data[(*packet_size)++] != ECRYPTFS_TAG_70_PACKET_TYPE) {
		printk(KERN_WARNING "%s: Invalid packet tag [0x%.2x]; must be "
		       "tag [0x%.2x]\n", __func__,
		       data[((*packet_size) - 1)], ECRYPTFS_TAG_70_PACKET_TYPE);
		rc = -EINVAL;
		goto out;
	}
	rc = ecryptfs_parse_packet_length(&data[(*packet_size)],
					  &s->parsed_tag_70_packet_size,
					  &s->packet_size_len);
	if (rc) {
		printk(KERN_WARNING "%s: Error parsing packet length; "
		       "rc = [%d]\n", __func__, rc);
		goto out;
	}
	s->block_aligned_filename_size = (s->parsed_tag_70_packet_size
					  - ECRYPTFS_SIG_SIZE - 1);
	if ((1 + s->packet_size_len + s->parsed_tag_70_packet_size)
	    > max_packet_size) {
		printk(KERN_WARNING "%s: max_packet_size is [%zd]; real packet "
		       "size is [%zd]\n", __func__, max_packet_size,
		       (1 + s->packet_size_len + 1
			+ s->block_aligned_filename_size));
		rc = -EINVAL;
		goto out;
	}
	(*packet_size) += s->packet_size_len;
	ecryptfs_to_hex(s->fnek_sig_hex, &data[(*packet_size)],
			ECRYPTFS_SIG_SIZE);
	s->fnek_sig_hex[ECRYPTFS_SIG_SIZE_HEX] = '\0';
	(*packet_size) += ECRYPTFS_SIG_SIZE;
	s->cipher_code = data[(*packet_size)++];
	rc = ecryptfs_cipher_code_to_string(s->cipher_string, s->cipher_code);
	if (rc) {
		printk(KERN_WARNING "%s: Cipher code [%d] is invalid\n",
		       __func__, s->cipher_code);
		goto out;
	}
	rc = ecryptfs_find_auth_tok_for_sig(&auth_tok_key,
					    &s->auth_tok, mount_crypt_stat,
					    s->fnek_sig_hex);
	if (rc) {
		printk(KERN_ERR "%s: Error attempting to find auth tok for "
		       "fnek sig [%s]; rc = [%d]\n", __func__, s->fnek_sig_hex,
		       rc);
		goto out;
	}
	rc = ecryptfs_get_tfm_and_mutex_for_cipher_name(&s->desc.tfm,
							&s->tfm_mutex,
							s->cipher_string);
	if (unlikely(rc)) {
		printk(KERN_ERR "Internal error whilst attempting to get "
		       "tfm and mutex for cipher name [%s]; rc = [%d]\n",
		       s->cipher_string, rc);
		goto out;
	}
	mutex_lock(s->tfm_mutex);
	rc = virt_to_scatterlist(&data[(*packet_size)],
				 s->block_aligned_filename_size, s->src_sg, 2);
	if (rc < 1) {
		printk(KERN_ERR "%s: Internal error whilst attempting to "
		       "convert encrypted filename memory to scatterlist; "
		       "rc = [%d]. block_aligned_filename_size = [%zd]\n",
		       __func__, rc, s->block_aligned_filename_size);
		goto out_unlock;
	}
	(*packet_size) += s->block_aligned_filename_size;
	s->decrypted_filename = kmalloc(s->block_aligned_filename_size,
					GFP_KERNEL);
	if (!s->decrypted_filename) {
		printk(KERN_ERR "%s: Out of memory whilst attempting to "
		       "kmalloc [%zd] bytes\n", __func__,
		       s->block_aligned_filename_size);
		rc = -ENOMEM;
		goto out_unlock;
	}
	rc = virt_to_scatterlist(s->decrypted_filename,
				 s->block_aligned_filename_size, s->dst_sg, 2);
	if (rc < 1) {
		printk(KERN_ERR "%s: Internal error whilst attempting to "
		       "convert decrypted filename memory to scatterlist; "
		       "rc = [%d]. block_aligned_filename_size = [%zd]\n",
		       __func__, rc, s->block_aligned_filename_size);
		goto out_free_unlock;
	}
	/* The characters in the first block effectively do the job of
	 * the IV here, so we just use 0's for the IV. Note the
	 * constraint that ECRYPTFS_FILENAME_MIN_RANDOM_PREPEND_BYTES
	 * >= ECRYPTFS_MAX_IV_BYTES. */
	memset(s->iv, 0, ECRYPTFS_MAX_IV_BYTES);
	s->desc.info = s->iv;
	/* TODO: Support other key modules than passphrase for
	 * filename encryption */
	if (s->auth_tok->token_type != ECRYPTFS_PASSWORD) {
		rc = -EOPNOTSUPP;
		printk(KERN_INFO "%s: Filename encryption only supports "
		       "password tokens\n", __func__);
		goto out_free_unlock;
	}
	rc = crypto_blkcipher_setkey(
		s->desc.tfm,
		s->auth_tok->token.password.session_key_encryption_key,
		mount_crypt_stat->global_default_fn_cipher_key_bytes);
	if (rc < 0) {
		printk(KERN_ERR "%s: Error setting key for crypto context; "
		       "rc = [%d]. s->auth_tok->token.password.session_key_"
		       "encryption_key = [0x%p]; mount_crypt_stat->"
		       "global_default_fn_cipher_key_bytes = [%zd]\n", __func__,
		       rc,
		       s->auth_tok->token.password.session_key_encryption_key,
		       mount_crypt_stat->global_default_fn_cipher_key_bytes);
		goto out_free_unlock;
	}
	rc = crypto_blkcipher_decrypt_iv(&s->desc, s->dst_sg, s->src_sg,
					 s->block_aligned_filename_size);
	if (rc) {
		printk(KERN_ERR "%s: Error attempting to decrypt filename; "
		       "rc = [%d]\n", __func__, rc);
		goto out_free_unlock;
	}
	s->i = 0;
	while (s->decrypted_filename[s->i] != '\0'
	       && s->i < s->block_aligned_filename_size)
		s->i++;
	if (s->i == s->block_aligned_filename_size) {
		printk(KERN_WARNING "%s: Invalid tag 70 packet; could not "
		       "find valid separator between random characters and "
		       "the filename\n", __func__);
		rc = -EINVAL;
		goto out_free_unlock;
	}
	s->i++;
	(*filename_size) = (s->block_aligned_filename_size - s->i);
	if (!((*filename_size) > 0 && (*filename_size < PATH_MAX))) {
		printk(KERN_WARNING "%s: Filename size is [%zd], which is "
		       "invalid\n", __func__, (*filename_size));
		rc = -EINVAL;
		goto out_free_unlock;
	}
	(*filename) = kmalloc(((*filename_size) + 1), GFP_KERNEL);
	if (!(*filename)) {
		printk(KERN_ERR "%s: Out of memory whilst attempting to "
		       "kmalloc [%zd] bytes\n", __func__,
		       ((*filename_size) + 1));
		rc = -ENOMEM;
		goto out_free_unlock;
	}
	memcpy((*filename), &s->decrypted_filename[s->i], (*filename_size));
	(*filename)[(*filename_size)] = '\0';
out_free_unlock:
	kfree(s->decrypted_filename);
out_unlock:
	mutex_unlock(s->tfm_mutex);
out:
	if (rc) {
		(*packet_size) = 0;
		(*filename_size) = 0;
		(*filename) = NULL;
	}
	if (auth_tok_key) {
		up_write(&(auth_tok_key->sem));
		key_put(auth_tok_key);
	}
	kfree(s);
	return rc;
}

static int
ecryptfs_get_auth_tok_sig(char **sig, struct ecryptfs_auth_tok *auth_tok)
{
	int rc = 0;

	(*sig) = NULL;
	switch (auth_tok->token_type) {
	case ECRYPTFS_PASSWORD:
		(*sig) = auth_tok->token.password.signature;
		break;
	case ECRYPTFS_PRIVATE_KEY:
		(*sig) = auth_tok->token.private_key.signature;
		break;
	default:
		printk(KERN_ERR "Cannot get sig for auth_tok of type [%d]\n",
		       auth_tok->token_type);
		rc = -EINVAL;
	}
	return rc;
}

/**
 * decrypt_pki_encrypted_session_key - Decrypt the session key with the given auth_tok.
 * @auth_tok: The key authentication token used to decrypt the session key
 * @crypt_stat: The cryptographic context
 *
 * Returns zero on success; non-zero error otherwise.
 */
static int
decrypt_pki_encrypted_session_key(struct ecryptfs_auth_tok *auth_tok,
				  struct ecryptfs_crypt_stat *crypt_stat)
{
	u8 cipher_code = 0;
	struct ecryptfs_msg_ctx *msg_ctx;
	struct ecryptfs_message *msg = NULL;
<<<<<<< HEAD
	char *auth_tok_sig = NULL;
	char *payload = NULL;
	size_t payload_len = 0;
=======
	char *auth_tok_sig;
	char *payload = NULL;
	size_t payload_len;
>>>>>>> 22feaed1
	int rc;

	rc = ecryptfs_get_auth_tok_sig(&auth_tok_sig, auth_tok);
	if (rc) {
		printk(KERN_ERR "Unrecognized auth tok type: [%d]\n",
		       auth_tok->token_type);
		goto out;
	}
	rc = write_tag_64_packet(auth_tok_sig, &(auth_tok->session_key),
				 &payload, &payload_len);
	if (rc) {
		ecryptfs_printk(KERN_ERR, "Failed to write tag 64 packet\n");
		goto out;
	}
	rc = ecryptfs_send_message(payload, payload_len, &msg_ctx);
	if (rc) {
		ecryptfs_printk(KERN_ERR, "Error sending message to "
				"ecryptfsd\n");
		goto out;
	}
	rc = ecryptfs_wait_for_response(msg_ctx, &msg);
	if (rc) {
		ecryptfs_printk(KERN_ERR, "Failed to receive tag 65 packet "
				"from the user space daemon\n");
		rc = -EIO;
		goto out;
	}
	rc = parse_tag_65_packet(&(auth_tok->session_key),
				 &cipher_code, msg);
	if (rc) {
		printk(KERN_ERR "Failed to parse tag 65 packet; rc = [%d]\n",
		       rc);
		goto out;
	}
	auth_tok->session_key.flags |= ECRYPTFS_CONTAINS_DECRYPTED_KEY;
	memcpy(crypt_stat->key, auth_tok->session_key.decrypted_key,
	       auth_tok->session_key.decrypted_key_size);
	crypt_stat->key_size = auth_tok->session_key.decrypted_key_size;
	rc = ecryptfs_cipher_code_to_string(crypt_stat->cipher, cipher_code);
	if (rc) {
		ecryptfs_printk(KERN_ERR, "Cipher code [%d] is invalid\n",
				cipher_code)
		goto out;
	}
	crypt_stat->flags |= ECRYPTFS_KEY_VALID;
	if (ecryptfs_verbosity > 0) {
		ecryptfs_printk(KERN_DEBUG, "Decrypted session key:\n");
		ecryptfs_dump_hex(crypt_stat->key,
				  crypt_stat->key_size);
	}
out:
	if (msg)
		kfree(msg);
	kfree(payload);
	return rc;
}

static void wipe_auth_tok_list(struct list_head *auth_tok_list_head)
{
	struct ecryptfs_auth_tok_list_item *auth_tok_list_item;
	struct ecryptfs_auth_tok_list_item *auth_tok_list_item_tmp;

	list_for_each_entry_safe(auth_tok_list_item, auth_tok_list_item_tmp,
				 auth_tok_list_head, list) {
		list_del(&auth_tok_list_item->list);
		kmem_cache_free(ecryptfs_auth_tok_list_item_cache,
				auth_tok_list_item);
	}
}

struct kmem_cache *ecryptfs_auth_tok_list_item_cache;

/**
 * parse_tag_1_packet
 * @crypt_stat: The cryptographic context to modify based on packet contents
 * @data: The raw bytes of the packet.
 * @auth_tok_list: eCryptfs parses packets into authentication tokens;
 *                 a new authentication token will be placed at the
 *                 end of this list for this packet.
 * @new_auth_tok: Pointer to a pointer to memory that this function
 *                allocates; sets the memory address of the pointer to
 *                NULL on error. This object is added to the
 *                auth_tok_list.
 * @packet_size: This function writes the size of the parsed packet
 *               into this memory location; zero on error.
 * @max_packet_size: The maximum allowable packet size
 *
 * Returns zero on success; non-zero on error.
 */
static int
parse_tag_1_packet(struct ecryptfs_crypt_stat *crypt_stat,
		   unsigned char *data, struct list_head *auth_tok_list,
		   struct ecryptfs_auth_tok **new_auth_tok,
		   size_t *packet_size, size_t max_packet_size)
{
	size_t body_size;
	struct ecryptfs_auth_tok_list_item *auth_tok_list_item;
	size_t length_size;
	int rc = 0;

	(*packet_size) = 0;
	(*new_auth_tok) = NULL;
	/**
	 * This format is inspired by OpenPGP; see RFC 2440
	 * packet tag 1
	 *
	 * Tag 1 identifier (1 byte)
	 * Max Tag 1 packet size (max 3 bytes)
	 * Version (1 byte)
	 * Key identifier (8 bytes; ECRYPTFS_SIG_SIZE)
	 * Cipher identifier (1 byte)
	 * Encrypted key size (arbitrary)
	 *
	 * 12 bytes minimum packet size
	 */
	if (unlikely(max_packet_size < 12)) {
		printk(KERN_ERR "Invalid max packet size; must be >=12\n");
		rc = -EINVAL;
		goto out;
	}
	if (data[(*packet_size)++] != ECRYPTFS_TAG_1_PACKET_TYPE) {
		printk(KERN_ERR "Enter w/ first byte != 0x%.2x\n",
		       ECRYPTFS_TAG_1_PACKET_TYPE);
		rc = -EINVAL;
		goto out;
	}
	/* Released: wipe_auth_tok_list called in ecryptfs_parse_packet_set or
	 * at end of function upon failure */
	auth_tok_list_item =
		kmem_cache_zalloc(ecryptfs_auth_tok_list_item_cache,
				  GFP_KERNEL);
	if (!auth_tok_list_item) {
		printk(KERN_ERR "Unable to allocate memory\n");
		rc = -ENOMEM;
		goto out;
	}
	(*new_auth_tok) = &auth_tok_list_item->auth_tok;
	rc = ecryptfs_parse_packet_length(&data[(*packet_size)], &body_size,
					  &length_size);
	if (rc) {
		printk(KERN_WARNING "Error parsing packet length; "
		       "rc = [%d]\n", rc);
		goto out_free;
	}
	if (unlikely(body_size < (ECRYPTFS_SIG_SIZE + 2))) {
		printk(KERN_WARNING "Invalid body size ([%td])\n", body_size);
		rc = -EINVAL;
		goto out_free;
	}
	(*packet_size) += length_size;
	if (unlikely((*packet_size) + body_size > max_packet_size)) {
		printk(KERN_WARNING "Packet size exceeds max\n");
		rc = -EINVAL;
		goto out_free;
	}
	if (unlikely(data[(*packet_size)++] != 0x03)) {
		printk(KERN_WARNING "Unknown version number [%d]\n",
		       data[(*packet_size) - 1]);
		rc = -EINVAL;
		goto out_free;
	}
	ecryptfs_to_hex((*new_auth_tok)->token.private_key.signature,
			&data[(*packet_size)], ECRYPTFS_SIG_SIZE);
	*packet_size += ECRYPTFS_SIG_SIZE;
	/* This byte is skipped because the kernel does not need to
	 * know which public key encryption algorithm was used */
	(*packet_size)++;
	(*new_auth_tok)->session_key.encrypted_key_size =
		body_size - (ECRYPTFS_SIG_SIZE + 2);
	if ((*new_auth_tok)->session_key.encrypted_key_size
	    > ECRYPTFS_MAX_ENCRYPTED_KEY_BYTES) {
		printk(KERN_WARNING "Tag 1 packet contains key larger "
		       "than ECRYPTFS_MAX_ENCRYPTED_KEY_BYTES");
		rc = -EINVAL;
		goto out;
	}
	memcpy((*new_auth_tok)->session_key.encrypted_key,
	       &data[(*packet_size)], (body_size - (ECRYPTFS_SIG_SIZE + 2)));
	(*packet_size) += (*new_auth_tok)->session_key.encrypted_key_size;
	(*new_auth_tok)->session_key.flags &=
		~ECRYPTFS_CONTAINS_DECRYPTED_KEY;
	(*new_auth_tok)->session_key.flags |=
		ECRYPTFS_CONTAINS_ENCRYPTED_KEY;
	(*new_auth_tok)->token_type = ECRYPTFS_PRIVATE_KEY;
	(*new_auth_tok)->flags = 0;
	(*new_auth_tok)->session_key.flags &=
		~(ECRYPTFS_USERSPACE_SHOULD_TRY_TO_DECRYPT);
	(*new_auth_tok)->session_key.flags &=
		~(ECRYPTFS_USERSPACE_SHOULD_TRY_TO_ENCRYPT);
	list_add(&auth_tok_list_item->list, auth_tok_list);
	goto out;
out_free:
	(*new_auth_tok) = NULL;
	memset(auth_tok_list_item, 0,
	       sizeof(struct ecryptfs_auth_tok_list_item));
	kmem_cache_free(ecryptfs_auth_tok_list_item_cache,
			auth_tok_list_item);
out:
	if (rc)
		(*packet_size) = 0;
	return rc;
}

/**
 * parse_tag_3_packet
 * @crypt_stat: The cryptographic context to modify based on packet
 *              contents.
 * @data: The raw bytes of the packet.
 * @auth_tok_list: eCryptfs parses packets into authentication tokens;
 *                 a new authentication token will be placed at the end
 *                 of this list for this packet.
 * @new_auth_tok: Pointer to a pointer to memory that this function
 *                allocates; sets the memory address of the pointer to
 *                NULL on error. This object is added to the
 *                auth_tok_list.
 * @packet_size: This function writes the size of the parsed packet
 *               into this memory location; zero on error.
 * @max_packet_size: maximum number of bytes to parse
 *
 * Returns zero on success; non-zero on error.
 */
static int
parse_tag_3_packet(struct ecryptfs_crypt_stat *crypt_stat,
		   unsigned char *data, struct list_head *auth_tok_list,
		   struct ecryptfs_auth_tok **new_auth_tok,
		   size_t *packet_size, size_t max_packet_size)
{
	size_t body_size;
	struct ecryptfs_auth_tok_list_item *auth_tok_list_item;
	size_t length_size;
	int rc = 0;

	(*packet_size) = 0;
	(*new_auth_tok) = NULL;
	/**
	 *This format is inspired by OpenPGP; see RFC 2440
	 * packet tag 3
	 *
	 * Tag 3 identifier (1 byte)
	 * Max Tag 3 packet size (max 3 bytes)
	 * Version (1 byte)
	 * Cipher code (1 byte)
	 * S2K specifier (1 byte)
	 * Hash identifier (1 byte)
	 * Salt (ECRYPTFS_SALT_SIZE)
	 * Hash iterations (1 byte)
	 * Encrypted key (arbitrary)
	 *
	 * (ECRYPTFS_SALT_SIZE + 7) minimum packet size
	 */
	if (max_packet_size < (ECRYPTFS_SALT_SIZE + 7)) {
		printk(KERN_ERR "Max packet size too large\n");
		rc = -EINVAL;
		goto out;
	}
	if (data[(*packet_size)++] != ECRYPTFS_TAG_3_PACKET_TYPE) {
		printk(KERN_ERR "First byte != 0x%.2x; invalid packet\n",
		       ECRYPTFS_TAG_3_PACKET_TYPE);
		rc = -EINVAL;
		goto out;
	}
	/* Released: wipe_auth_tok_list called in ecryptfs_parse_packet_set or
	 * at end of function upon failure */
	auth_tok_list_item =
	    kmem_cache_zalloc(ecryptfs_auth_tok_list_item_cache, GFP_KERNEL);
	if (!auth_tok_list_item) {
		printk(KERN_ERR "Unable to allocate memory\n");
		rc = -ENOMEM;
		goto out;
	}
	(*new_auth_tok) = &auth_tok_list_item->auth_tok;
	rc = ecryptfs_parse_packet_length(&data[(*packet_size)], &body_size,
					  &length_size);
	if (rc) {
		printk(KERN_WARNING "Error parsing packet length; rc = [%d]\n",
		       rc);
		goto out_free;
	}
	if (unlikely(body_size < (ECRYPTFS_SALT_SIZE + 5))) {
		printk(KERN_WARNING "Invalid body size ([%td])\n", body_size);
		rc = -EINVAL;
		goto out_free;
	}
	(*packet_size) += length_size;
	if (unlikely((*packet_size) + body_size > max_packet_size)) {
		printk(KERN_ERR "Packet size exceeds max\n");
		rc = -EINVAL;
		goto out_free;
	}
	(*new_auth_tok)->session_key.encrypted_key_size =
		(body_size - (ECRYPTFS_SALT_SIZE + 5));
	if ((*new_auth_tok)->session_key.encrypted_key_size
	    > ECRYPTFS_MAX_ENCRYPTED_KEY_BYTES) {
		printk(KERN_WARNING "Tag 3 packet contains key larger "
		       "than ECRYPTFS_MAX_ENCRYPTED_KEY_BYTES\n");
		rc = -EINVAL;
		goto out_free;
	}
	if (unlikely(data[(*packet_size)++] != 0x04)) {
		printk(KERN_WARNING "Unknown version number [%d]\n",
		       data[(*packet_size) - 1]);
		rc = -EINVAL;
		goto out_free;
	}
	rc = ecryptfs_cipher_code_to_string(crypt_stat->cipher,
					    (u16)data[(*packet_size)]);
	if (rc)
		goto out_free;
	/* A little extra work to differentiate among the AES key
	 * sizes; see RFC2440 */
	switch(data[(*packet_size)++]) {
	case RFC2440_CIPHER_AES_192:
		crypt_stat->key_size = 24;
		break;
	default:
		crypt_stat->key_size =
			(*new_auth_tok)->session_key.encrypted_key_size;
	}
	rc = ecryptfs_init_crypt_ctx(crypt_stat);
	if (rc)
		goto out_free;
	if (unlikely(data[(*packet_size)++] != 0x03)) {
		printk(KERN_WARNING "Only S2K ID 3 is currently supported\n");
		rc = -ENOSYS;
		goto out_free;
	}
	/* TODO: finish the hash mapping */
	switch (data[(*packet_size)++]) {
	case 0x01: /* See RFC2440 for these numbers and their mappings */
		/* Choose MD5 */
		memcpy((*new_auth_tok)->token.password.salt,
		       &data[(*packet_size)], ECRYPTFS_SALT_SIZE);
		(*packet_size) += ECRYPTFS_SALT_SIZE;
		/* This conversion was taken straight from RFC2440 */
		(*new_auth_tok)->token.password.hash_iterations =
			((u32) 16 + (data[(*packet_size)] & 15))
				<< ((data[(*packet_size)] >> 4) + 6);
		(*packet_size)++;
		/* Friendly reminder:
		 * (*new_auth_tok)->session_key.encrypted_key_size =
		 *         (body_size - (ECRYPTFS_SALT_SIZE + 5)); */
		memcpy((*new_auth_tok)->session_key.encrypted_key,
		       &data[(*packet_size)],
		       (*new_auth_tok)->session_key.encrypted_key_size);
		(*packet_size) +=
			(*new_auth_tok)->session_key.encrypted_key_size;
		(*new_auth_tok)->session_key.flags &=
			~ECRYPTFS_CONTAINS_DECRYPTED_KEY;
		(*new_auth_tok)->session_key.flags |=
			ECRYPTFS_CONTAINS_ENCRYPTED_KEY;
		(*new_auth_tok)->token.password.hash_algo = 0x01; /* MD5 */
		break;
	default:
		ecryptfs_printk(KERN_ERR, "Unsupported hash algorithm: "
				"[%d]\n", data[(*packet_size) - 1]);
		rc = -ENOSYS;
		goto out_free;
	}
	(*new_auth_tok)->token_type = ECRYPTFS_PASSWORD;
	/* TODO: Parametarize; we might actually want userspace to
	 * decrypt the session key. */
	(*new_auth_tok)->session_key.flags &=
			    ~(ECRYPTFS_USERSPACE_SHOULD_TRY_TO_DECRYPT);
	(*new_auth_tok)->session_key.flags &=
			    ~(ECRYPTFS_USERSPACE_SHOULD_TRY_TO_ENCRYPT);
	list_add(&auth_tok_list_item->list, auth_tok_list);
	goto out;
out_free:
	(*new_auth_tok) = NULL;
	memset(auth_tok_list_item, 0,
	       sizeof(struct ecryptfs_auth_tok_list_item));
	kmem_cache_free(ecryptfs_auth_tok_list_item_cache,
			auth_tok_list_item);
out:
	if (rc)
		(*packet_size) = 0;
	return rc;
}

/**
 * parse_tag_11_packet
 * @data: The raw bytes of the packet
 * @contents: This function writes the data contents of the literal
 *            packet into this memory location
 * @max_contents_bytes: The maximum number of bytes that this function
 *                      is allowed to write into contents
 * @tag_11_contents_size: This function writes the size of the parsed
 *                        contents into this memory location; zero on
 *                        error
 * @packet_size: This function writes the size of the parsed packet
 *               into this memory location; zero on error
 * @max_packet_size: maximum number of bytes to parse
 *
 * Returns zero on success; non-zero on error.
 */
static int
parse_tag_11_packet(unsigned char *data, unsigned char *contents,
		    size_t max_contents_bytes, size_t *tag_11_contents_size,
		    size_t *packet_size, size_t max_packet_size)
{
	size_t body_size;
	size_t length_size;
	int rc = 0;

	(*packet_size) = 0;
	(*tag_11_contents_size) = 0;
	/* This format is inspired by OpenPGP; see RFC 2440
	 * packet tag 11
	 *
	 * Tag 11 identifier (1 byte)
	 * Max Tag 11 packet size (max 3 bytes)
	 * Binary format specifier (1 byte)
	 * Filename length (1 byte)
	 * Filename ("_CONSOLE") (8 bytes)
	 * Modification date (4 bytes)
	 * Literal data (arbitrary)
	 *
	 * We need at least 16 bytes of data for the packet to even be
	 * valid.
	 */
	if (max_packet_size < 16) {
		printk(KERN_ERR "Maximum packet size too small\n");
		rc = -EINVAL;
		goto out;
	}
	if (data[(*packet_size)++] != ECRYPTFS_TAG_11_PACKET_TYPE) {
		printk(KERN_WARNING "Invalid tag 11 packet format\n");
		rc = -EINVAL;
		goto out;
	}
	rc = ecryptfs_parse_packet_length(&data[(*packet_size)], &body_size,
					  &length_size);
	if (rc) {
		printk(KERN_WARNING "Invalid tag 11 packet format\n");
		goto out;
	}
	if (body_size < 14) {
		printk(KERN_WARNING "Invalid body size ([%td])\n", body_size);
		rc = -EINVAL;
		goto out;
	}
	(*packet_size) += length_size;
	(*tag_11_contents_size) = (body_size - 14);
	if (unlikely((*packet_size) + body_size + 1 > max_packet_size)) {
		printk(KERN_ERR "Packet size exceeds max\n");
		rc = -EINVAL;
		goto out;
	}
	if (unlikely((*tag_11_contents_size) > max_contents_bytes)) {
		printk(KERN_ERR "Literal data section in tag 11 packet exceeds "
		       "expected size\n");
		rc = -EINVAL;
		goto out;
	}
	if (data[(*packet_size)++] != 0x62) {
		printk(KERN_WARNING "Unrecognizable packet\n");
		rc = -EINVAL;
		goto out;
	}
	if (data[(*packet_size)++] != 0x08) {
		printk(KERN_WARNING "Unrecognizable packet\n");
		rc = -EINVAL;
		goto out;
	}
	(*packet_size) += 12; /* Ignore filename and modification date */
	memcpy(contents, &data[(*packet_size)], (*tag_11_contents_size));
	(*packet_size) += (*tag_11_contents_size);
out:
	if (rc) {
		(*packet_size) = 0;
		(*tag_11_contents_size) = 0;
	}
	return rc;
}

int ecryptfs_keyring_auth_tok_for_sig(struct key **auth_tok_key,
				      struct ecryptfs_auth_tok **auth_tok,
				      char *sig)
{
	int rc = 0;

	(*auth_tok_key) = request_key(&key_type_user, sig, NULL);
	if (!(*auth_tok_key) || IS_ERR(*auth_tok_key)) {
		(*auth_tok_key) = ecryptfs_get_encrypted_key(sig);
		if (!(*auth_tok_key) || IS_ERR(*auth_tok_key)) {
			printk(KERN_ERR "Could not find key with description: [%s]\n",
			      sig);
			rc = process_request_key_err(PTR_ERR(*auth_tok_key));
			(*auth_tok_key) = NULL;
			goto out;
		}
	}
	down_write(&(*auth_tok_key)->sem);
	rc = ecryptfs_verify_auth_tok_from_key(*auth_tok_key, auth_tok);
	if (rc) {
		up_write(&(*auth_tok_key)->sem);
		key_put(*auth_tok_key);
		(*auth_tok_key) = NULL;
		goto out;
	}
out:
	return rc;
}

/**
 * decrypt_passphrase_encrypted_session_key - Decrypt the session key with the given auth_tok.
 * @auth_tok: The passphrase authentication token to use to encrypt the FEK
 * @crypt_stat: The cryptographic context
 *
 * Returns zero on success; non-zero error otherwise
 */
static int
decrypt_passphrase_encrypted_session_key(struct ecryptfs_auth_tok *auth_tok,
					 struct ecryptfs_crypt_stat *crypt_stat)
{
	struct scatterlist dst_sg[2];
	struct scatterlist src_sg[2];
	struct mutex *tfm_mutex;
	struct blkcipher_desc desc = {
		.flags = CRYPTO_TFM_REQ_MAY_SLEEP
	};
	int rc = 0;

	if (unlikely(ecryptfs_verbosity > 0)) {
		ecryptfs_printk(
			KERN_DEBUG, "Session key encryption key (size [%d]):\n",
			auth_tok->token.password.session_key_encryption_key_bytes);
		ecryptfs_dump_hex(
			auth_tok->token.password.session_key_encryption_key,
			auth_tok->token.password.session_key_encryption_key_bytes);
	}
	rc = ecryptfs_get_tfm_and_mutex_for_cipher_name(&desc.tfm, &tfm_mutex,
							crypt_stat->cipher);
	if (unlikely(rc)) {
		printk(KERN_ERR "Internal error whilst attempting to get "
		       "tfm and mutex for cipher name [%s]; rc = [%d]\n",
		       crypt_stat->cipher, rc);
		goto out;
	}
	rc = virt_to_scatterlist(auth_tok->session_key.encrypted_key,
				 auth_tok->session_key.encrypted_key_size,
				 src_sg, 2);
	if (rc < 1 || rc > 2) {
		printk(KERN_ERR "Internal error whilst attempting to convert "
			"auth_tok->session_key.encrypted_key to scatterlist; "
			"expected rc = 1; got rc = [%d]. "
		       "auth_tok->session_key.encrypted_key_size = [%d]\n", rc,
			auth_tok->session_key.encrypted_key_size);
		goto out;
	}
	auth_tok->session_key.decrypted_key_size =
		auth_tok->session_key.encrypted_key_size;
	rc = virt_to_scatterlist(auth_tok->session_key.decrypted_key,
				 auth_tok->session_key.decrypted_key_size,
				 dst_sg, 2);
	if (rc < 1 || rc > 2) {
		printk(KERN_ERR "Internal error whilst attempting to convert "
			"auth_tok->session_key.decrypted_key to scatterlist; "
			"expected rc = 1; got rc = [%d]\n", rc);
		goto out;
	}
	mutex_lock(tfm_mutex);
	rc = crypto_blkcipher_setkey(
		desc.tfm, auth_tok->token.password.session_key_encryption_key,
		crypt_stat->key_size);
	if (unlikely(rc < 0)) {
		mutex_unlock(tfm_mutex);
		printk(KERN_ERR "Error setting key for crypto context\n");
		rc = -EINVAL;
		goto out;
	}
	rc = crypto_blkcipher_decrypt(&desc, dst_sg, src_sg,
				      auth_tok->session_key.encrypted_key_size);
	mutex_unlock(tfm_mutex);
	if (unlikely(rc)) {
		printk(KERN_ERR "Error decrypting; rc = [%d]\n", rc);
		goto out;
	}
	auth_tok->session_key.flags |= ECRYPTFS_CONTAINS_DECRYPTED_KEY;
	memcpy(crypt_stat->key, auth_tok->session_key.decrypted_key,
	       auth_tok->session_key.decrypted_key_size);
	crypt_stat->flags |= ECRYPTFS_KEY_VALID;
	if (unlikely(ecryptfs_verbosity > 0)) {
		ecryptfs_printk(KERN_DEBUG, "FEK of size [%zd]:\n",
				crypt_stat->key_size);
		ecryptfs_dump_hex(crypt_stat->key,
				  crypt_stat->key_size);
	}
out:
	return rc;
}

/**
 * ecryptfs_parse_packet_set
 * @crypt_stat: The cryptographic context
 * @src: Virtual address of region of memory containing the packets
 * @ecryptfs_dentry: The eCryptfs dentry associated with the packet set
 *
 * Get crypt_stat to have the file's session key if the requisite key
 * is available to decrypt the session key.
 *
 * Returns Zero if a valid authentication token was retrieved and
 * processed; negative value for file not encrypted or for error
 * conditions.
 */
int ecryptfs_parse_packet_set(struct ecryptfs_crypt_stat *crypt_stat,
			      unsigned char *src,
			      struct dentry *ecryptfs_dentry)
{
	size_t i = 0;
	size_t found_auth_tok;
	size_t next_packet_is_auth_tok_packet;
	struct list_head auth_tok_list;
	struct ecryptfs_auth_tok *matching_auth_tok;
	struct ecryptfs_auth_tok *candidate_auth_tok;
	char *candidate_auth_tok_sig;
	size_t packet_size;
	struct ecryptfs_auth_tok *new_auth_tok;
	unsigned char sig_tmp_space[ECRYPTFS_SIG_SIZE];
	struct ecryptfs_auth_tok_list_item *auth_tok_list_item;
	size_t tag_11_contents_size;
	size_t tag_11_packet_size;
	struct key *auth_tok_key = NULL;
	int rc = 0;

	INIT_LIST_HEAD(&auth_tok_list);
	/* Parse the header to find as many packets as we can; these will be
	 * added the our &auth_tok_list */
	next_packet_is_auth_tok_packet = 1;
	while (next_packet_is_auth_tok_packet) {
		size_t max_packet_size = ((PAGE_CACHE_SIZE - 8) - i);

		switch (src[i]) {
		case ECRYPTFS_TAG_3_PACKET_TYPE:
			rc = parse_tag_3_packet(crypt_stat,
						(unsigned char *)&src[i],
						&auth_tok_list, &new_auth_tok,
						&packet_size, max_packet_size);
			if (rc) {
				ecryptfs_printk(KERN_ERR, "Error parsing "
						"tag 3 packet\n");
				rc = -EIO;
				goto out_wipe_list;
			}
			i += packet_size;
			rc = parse_tag_11_packet((unsigned char *)&src[i],
						 sig_tmp_space,
						 ECRYPTFS_SIG_SIZE,
						 &tag_11_contents_size,
						 &tag_11_packet_size,
						 max_packet_size);
			if (rc) {
				ecryptfs_printk(KERN_ERR, "No valid "
						"(ecryptfs-specific) literal "
						"packet containing "
						"authentication token "
						"signature found after "
						"tag 3 packet\n");
				rc = -EIO;
				goto out_wipe_list;
			}
			i += tag_11_packet_size;
			if (ECRYPTFS_SIG_SIZE != tag_11_contents_size) {
				ecryptfs_printk(KERN_ERR, "Expected "
						"signature of size [%d]; "
						"read size [%zd]\n",
						ECRYPTFS_SIG_SIZE,
						tag_11_contents_size);
				rc = -EIO;
				goto out_wipe_list;
			}
			ecryptfs_to_hex(new_auth_tok->token.password.signature,
					sig_tmp_space, tag_11_contents_size);
			new_auth_tok->token.password.signature[
				ECRYPTFS_PASSWORD_SIG_SIZE] = '\0';
			crypt_stat->flags |= ECRYPTFS_ENCRYPTED;
			break;
		case ECRYPTFS_TAG_1_PACKET_TYPE:
			rc = parse_tag_1_packet(crypt_stat,
						(unsigned char *)&src[i],
						&auth_tok_list, &new_auth_tok,
						&packet_size, max_packet_size);
			if (rc) {
				ecryptfs_printk(KERN_ERR, "Error parsing "
						"tag 1 packet\n");
				rc = -EIO;
				goto out_wipe_list;
			}
			i += packet_size;
			crypt_stat->flags |= ECRYPTFS_ENCRYPTED;
			break;
		case ECRYPTFS_TAG_11_PACKET_TYPE:
			ecryptfs_printk(KERN_WARNING, "Invalid packet set "
					"(Tag 11 not allowed by itself)\n");
			rc = -EIO;
			goto out_wipe_list;
			break;
		default:
			ecryptfs_printk(KERN_DEBUG, "No packet at offset [%zd] "
					"of the file header; hex value of "
					"character is [0x%.2x]\n", i, src[i]);
			next_packet_is_auth_tok_packet = 0;
		}
	}
	if (list_empty(&auth_tok_list)) {
		printk(KERN_ERR "The lower file appears to be a non-encrypted "
		       "eCryptfs file; this is not supported in this version "
		       "of the eCryptfs kernel module\n");
		rc = -EINVAL;
		goto out;
	}
	/* auth_tok_list contains the set of authentication tokens
	 * parsed from the metadata. We need to find a matching
	 * authentication token that has the secret component(s)
	 * necessary to decrypt the EFEK in the auth_tok parsed from
	 * the metadata. There may be several potential matches, but
	 * just one will be sufficient to decrypt to get the FEK. */
find_next_matching_auth_tok:
	found_auth_tok = 0;
	list_for_each_entry(auth_tok_list_item, &auth_tok_list, list) {
		candidate_auth_tok = &auth_tok_list_item->auth_tok;
		if (unlikely(ecryptfs_verbosity > 0)) {
			ecryptfs_printk(KERN_DEBUG,
					"Considering cadidate auth tok:\n");
			ecryptfs_dump_auth_tok(candidate_auth_tok);
		}
		rc = ecryptfs_get_auth_tok_sig(&candidate_auth_tok_sig,
					       candidate_auth_tok);
		if (rc) {
			printk(KERN_ERR
			       "Unrecognized candidate auth tok type: [%d]\n",
			       candidate_auth_tok->token_type);
			rc = -EINVAL;
			goto out_wipe_list;
		}
		rc = ecryptfs_find_auth_tok_for_sig(&auth_tok_key,
					       &matching_auth_tok,
					       crypt_stat->mount_crypt_stat,
					       candidate_auth_tok_sig);
		if (!rc) {
			found_auth_tok = 1;
			goto found_matching_auth_tok;
		}
	}
	if (!found_auth_tok) {
		ecryptfs_printk(KERN_ERR, "Could not find a usable "
				"authentication token\n");
		rc = -EIO;
		goto out_wipe_list;
	}
found_matching_auth_tok:
	if (candidate_auth_tok->token_type == ECRYPTFS_PRIVATE_KEY) {
		memcpy(&(candidate_auth_tok->token.private_key),
		       &(matching_auth_tok->token.private_key),
		       sizeof(struct ecryptfs_private_key));
		up_write(&(auth_tok_key->sem));
		key_put(auth_tok_key);
		rc = decrypt_pki_encrypted_session_key(candidate_auth_tok,
						       crypt_stat);
	} else if (candidate_auth_tok->token_type == ECRYPTFS_PASSWORD) {
		memcpy(&(candidate_auth_tok->token.password),
		       &(matching_auth_tok->token.password),
		       sizeof(struct ecryptfs_password));
		up_write(&(auth_tok_key->sem));
		key_put(auth_tok_key);
		rc = decrypt_passphrase_encrypted_session_key(
			candidate_auth_tok, crypt_stat);
	} else {
		up_write(&(auth_tok_key->sem));
		key_put(auth_tok_key);
		rc = -EINVAL;
	}
	if (rc) {
		struct ecryptfs_auth_tok_list_item *auth_tok_list_item_tmp;

		ecryptfs_printk(KERN_WARNING, "Error decrypting the "
				"session key for authentication token with sig "
				"[%.*s]; rc = [%d]. Removing auth tok "
				"candidate from the list and searching for "
				"the next match.\n", ECRYPTFS_SIG_SIZE_HEX,
				candidate_auth_tok_sig,	rc);
		list_for_each_entry_safe(auth_tok_list_item,
					 auth_tok_list_item_tmp,
					 &auth_tok_list, list) {
			if (candidate_auth_tok
			    == &auth_tok_list_item->auth_tok) {
				list_del(&auth_tok_list_item->list);
				kmem_cache_free(
					ecryptfs_auth_tok_list_item_cache,
					auth_tok_list_item);
				goto find_next_matching_auth_tok;
			}
		}
		BUG();
	}
	rc = ecryptfs_compute_root_iv(crypt_stat);
	if (rc) {
		ecryptfs_printk(KERN_ERR, "Error computing "
				"the root IV\n");
		goto out_wipe_list;
	}
	rc = ecryptfs_init_crypt_ctx(crypt_stat);
	if (rc) {
		ecryptfs_printk(KERN_ERR, "Error initializing crypto "
				"context for cipher [%s]; rc = [%d]\n",
				crypt_stat->cipher, rc);
	}
out_wipe_list:
	wipe_auth_tok_list(&auth_tok_list);
out:
	return rc;
}

static int
pki_encrypt_session_key(struct key *auth_tok_key,
			struct ecryptfs_auth_tok *auth_tok,
			struct ecryptfs_crypt_stat *crypt_stat,
			struct ecryptfs_key_record *key_rec)
{
	struct ecryptfs_msg_ctx *msg_ctx = NULL;
	char *payload = NULL;
	size_t payload_len = 0;
	struct ecryptfs_message *msg;
	int rc;

	rc = write_tag_66_packet(auth_tok->token.private_key.signature,
				 ecryptfs_code_for_cipher_string(
					 crypt_stat->cipher,
					 crypt_stat->key_size),
				 crypt_stat, &payload, &payload_len);
	up_write(&(auth_tok_key->sem));
	key_put(auth_tok_key);
	if (rc) {
		ecryptfs_printk(KERN_ERR, "Error generating tag 66 packet\n");
		goto out;
	}
	rc = ecryptfs_send_message(payload, payload_len, &msg_ctx);
	if (rc) {
		ecryptfs_printk(KERN_ERR, "Error sending message to "
				"ecryptfsd\n");
		goto out;
	}
	rc = ecryptfs_wait_for_response(msg_ctx, &msg);
	if (rc) {
		ecryptfs_printk(KERN_ERR, "Failed to receive tag 67 packet "
				"from the user space daemon\n");
		rc = -EIO;
		goto out;
	}
	rc = parse_tag_67_packet(key_rec, msg);
	if (rc)
		ecryptfs_printk(KERN_ERR, "Error parsing tag 67 packet\n");
	kfree(msg);
out:
	kfree(payload);
	return rc;
}
/**
 * write_tag_1_packet - Write an RFC2440-compatible tag 1 (public key) packet
 * @dest: Buffer into which to write the packet
 * @remaining_bytes: Maximum number of bytes that can be writtn
 * @auth_tok_key: The authentication token key to unlock and put when done with
 *                @auth_tok
 * @auth_tok: The authentication token used for generating the tag 1 packet
 * @crypt_stat: The cryptographic context
 * @key_rec: The key record struct for the tag 1 packet
 * @packet_size: This function will write the number of bytes that end
 *               up constituting the packet; set to zero on error
 *
 * Returns zero on success; non-zero on error.
 */
static int
write_tag_1_packet(char *dest, size_t *remaining_bytes,
		   struct key *auth_tok_key, struct ecryptfs_auth_tok *auth_tok,
		   struct ecryptfs_crypt_stat *crypt_stat,
		   struct ecryptfs_key_record *key_rec, size_t *packet_size)
{
	size_t i;
	size_t encrypted_session_key_valid = 0;
	size_t packet_size_length;
	size_t max_packet_size;
	int rc = 0;

	(*packet_size) = 0;
	ecryptfs_from_hex(key_rec->sig, auth_tok->token.private_key.signature,
			  ECRYPTFS_SIG_SIZE);
	encrypted_session_key_valid = 0;
	for (i = 0; i < crypt_stat->key_size; i++)
		encrypted_session_key_valid |=
			auth_tok->session_key.encrypted_key[i];
	if (encrypted_session_key_valid) {
		memcpy(key_rec->enc_key,
		       auth_tok->session_key.encrypted_key,
		       auth_tok->session_key.encrypted_key_size);
		up_write(&(auth_tok_key->sem));
		key_put(auth_tok_key);
		goto encrypted_session_key_set;
	}
	if (auth_tok->session_key.encrypted_key_size == 0)
		auth_tok->session_key.encrypted_key_size =
			auth_tok->token.private_key.key_size;
	rc = pki_encrypt_session_key(auth_tok_key, auth_tok, crypt_stat,
				     key_rec);
	if (rc) {
		printk(KERN_ERR "Failed to encrypt session key via a key "
		       "module; rc = [%d]\n", rc);
		goto out;
	}
	if (ecryptfs_verbosity > 0) {
		ecryptfs_printk(KERN_DEBUG, "Encrypted key:\n");
		ecryptfs_dump_hex(key_rec->enc_key, key_rec->enc_key_size);
	}
encrypted_session_key_set:
	/* This format is inspired by OpenPGP; see RFC 2440
	 * packet tag 1 */
	max_packet_size = (1                         /* Tag 1 identifier */
			   + 3                       /* Max Tag 1 packet size */
			   + 1                       /* Version */
			   + ECRYPTFS_SIG_SIZE       /* Key identifier */
			   + 1                       /* Cipher identifier */
			   + key_rec->enc_key_size); /* Encrypted key size */
	if (max_packet_size > (*remaining_bytes)) {
		printk(KERN_ERR "Packet length larger than maximum allowable; "
		       "need up to [%td] bytes, but there are only [%td] "
		       "available\n", max_packet_size, (*remaining_bytes));
		rc = -EINVAL;
		goto out;
	}
	dest[(*packet_size)++] = ECRYPTFS_TAG_1_PACKET_TYPE;
	rc = ecryptfs_write_packet_length(&dest[(*packet_size)],
					  (max_packet_size - 4),
					  &packet_size_length);
	if (rc) {
		ecryptfs_printk(KERN_ERR, "Error generating tag 1 packet "
				"header; cannot generate packet length\n");
		goto out;
	}
	(*packet_size) += packet_size_length;
	dest[(*packet_size)++] = 0x03; /* version 3 */
	memcpy(&dest[(*packet_size)], key_rec->sig, ECRYPTFS_SIG_SIZE);
	(*packet_size) += ECRYPTFS_SIG_SIZE;
	dest[(*packet_size)++] = RFC2440_CIPHER_RSA;
	memcpy(&dest[(*packet_size)], key_rec->enc_key,
	       key_rec->enc_key_size);
	(*packet_size) += key_rec->enc_key_size;
out:
	if (rc)
		(*packet_size) = 0;
	else
		(*remaining_bytes) -= (*packet_size);
	return rc;
}

/**
 * write_tag_11_packet
 * @dest: Target into which Tag 11 packet is to be written
 * @remaining_bytes: Maximum packet length
 * @contents: Byte array of contents to copy in
 * @contents_length: Number of bytes in contents
 * @packet_length: Length of the Tag 11 packet written; zero on error
 *
 * Returns zero on success; non-zero on error.
 */
static int
write_tag_11_packet(char *dest, size_t *remaining_bytes, char *contents,
		    size_t contents_length, size_t *packet_length)
{
	size_t packet_size_length;
	size_t max_packet_size;
	int rc = 0;

	(*packet_length) = 0;
	/* This format is inspired by OpenPGP; see RFC 2440
	 * packet tag 11 */
	max_packet_size = (1                   /* Tag 11 identifier */
			   + 3                 /* Max Tag 11 packet size */
			   + 1                 /* Binary format specifier */
			   + 1                 /* Filename length */
			   + 8                 /* Filename ("_CONSOLE") */
			   + 4                 /* Modification date */
			   + contents_length); /* Literal data */
	if (max_packet_size > (*remaining_bytes)) {
		printk(KERN_ERR "Packet length larger than maximum allowable; "
		       "need up to [%td] bytes, but there are only [%td] "
		       "available\n", max_packet_size, (*remaining_bytes));
		rc = -EINVAL;
		goto out;
	}
	dest[(*packet_length)++] = ECRYPTFS_TAG_11_PACKET_TYPE;
	rc = ecryptfs_write_packet_length(&dest[(*packet_length)],
					  (max_packet_size - 4),
					  &packet_size_length);
	if (rc) {
		printk(KERN_ERR "Error generating tag 11 packet header; cannot "
		       "generate packet length. rc = [%d]\n", rc);
		goto out;
	}
	(*packet_length) += packet_size_length;
	dest[(*packet_length)++] = 0x62; /* binary data format specifier */
	dest[(*packet_length)++] = 8;
	memcpy(&dest[(*packet_length)], "_CONSOLE", 8);
	(*packet_length) += 8;
	memset(&dest[(*packet_length)], 0x00, 4);
	(*packet_length) += 4;
	memcpy(&dest[(*packet_length)], contents, contents_length);
	(*packet_length) += contents_length;
 out:
	if (rc)
		(*packet_length) = 0;
	else
		(*remaining_bytes) -= (*packet_length);
	return rc;
}

/**
 * write_tag_3_packet
 * @dest: Buffer into which to write the packet
 * @remaining_bytes: Maximum number of bytes that can be written
 * @auth_tok: Authentication token
 * @crypt_stat: The cryptographic context
 * @key_rec: encrypted key
 * @packet_size: This function will write the number of bytes that end
 *               up constituting the packet; set to zero on error
 *
 * Returns zero on success; non-zero on error.
 */
static int
write_tag_3_packet(char *dest, size_t *remaining_bytes,
		   struct ecryptfs_auth_tok *auth_tok,
		   struct ecryptfs_crypt_stat *crypt_stat,
		   struct ecryptfs_key_record *key_rec, size_t *packet_size)
{
	size_t i;
	size_t encrypted_session_key_valid = 0;
	char session_key_encryption_key[ECRYPTFS_MAX_KEY_BYTES];
	struct scatterlist dst_sg[2];
	struct scatterlist src_sg[2];
	struct mutex *tfm_mutex = NULL;
	u8 cipher_code;
	size_t packet_size_length;
	size_t max_packet_size;
	struct ecryptfs_mount_crypt_stat *mount_crypt_stat =
		crypt_stat->mount_crypt_stat;
	struct blkcipher_desc desc = {
		.tfm = NULL,
		.flags = CRYPTO_TFM_REQ_MAY_SLEEP
	};
	int rc = 0;

	(*packet_size) = 0;
	ecryptfs_from_hex(key_rec->sig, auth_tok->token.password.signature,
			  ECRYPTFS_SIG_SIZE);
	rc = ecryptfs_get_tfm_and_mutex_for_cipher_name(&desc.tfm, &tfm_mutex,
							crypt_stat->cipher);
	if (unlikely(rc)) {
		printk(KERN_ERR "Internal error whilst attempting to get "
		       "tfm and mutex for cipher name [%s]; rc = [%d]\n",
		       crypt_stat->cipher, rc);
		goto out;
	}
	if (mount_crypt_stat->global_default_cipher_key_size == 0) {
		struct blkcipher_alg *alg = crypto_blkcipher_alg(desc.tfm);

		printk(KERN_WARNING "No key size specified at mount; "
		       "defaulting to [%d]\n", alg->max_keysize);
		mount_crypt_stat->global_default_cipher_key_size =
			alg->max_keysize;
	}
	if (crypt_stat->key_size == 0)
		crypt_stat->key_size =
			mount_crypt_stat->global_default_cipher_key_size;
	if (auth_tok->session_key.encrypted_key_size == 0)
		auth_tok->session_key.encrypted_key_size =
			crypt_stat->key_size;
	if (crypt_stat->key_size == 24
	    && strcmp("aes", crypt_stat->cipher) == 0) {
		memset((crypt_stat->key + 24), 0, 8);
		auth_tok->session_key.encrypted_key_size = 32;
	} else
		auth_tok->session_key.encrypted_key_size = crypt_stat->key_size;
	key_rec->enc_key_size =
		auth_tok->session_key.encrypted_key_size;
	encrypted_session_key_valid = 0;
	for (i = 0; i < auth_tok->session_key.encrypted_key_size; i++)
		encrypted_session_key_valid |=
			auth_tok->session_key.encrypted_key[i];
	if (encrypted_session_key_valid) {
		ecryptfs_printk(KERN_DEBUG, "encrypted_session_key_valid != 0; "
				"using auth_tok->session_key.encrypted_key, "
				"where key_rec->enc_key_size = [%zd]\n",
				key_rec->enc_key_size);
		memcpy(key_rec->enc_key,
		       auth_tok->session_key.encrypted_key,
		       key_rec->enc_key_size);
		goto encrypted_session_key_set;
	}
	if (auth_tok->token.password.flags &
	    ECRYPTFS_SESSION_KEY_ENCRYPTION_KEY_SET) {
		ecryptfs_printk(KERN_DEBUG, "Using previously generated "
				"session key encryption key of size [%d]\n",
				auth_tok->token.password.
				session_key_encryption_key_bytes);
		memcpy(session_key_encryption_key,
		       auth_tok->token.password.session_key_encryption_key,
		       crypt_stat->key_size);
		ecryptfs_printk(KERN_DEBUG,
				"Cached session key encryption key:\n");
		if (ecryptfs_verbosity > 0)
			ecryptfs_dump_hex(session_key_encryption_key, 16);
	}
	if (unlikely(ecryptfs_verbosity > 0)) {
		ecryptfs_printk(KERN_DEBUG, "Session key encryption key:\n");
		ecryptfs_dump_hex(session_key_encryption_key, 16);
	}
	rc = virt_to_scatterlist(crypt_stat->key, key_rec->enc_key_size,
				 src_sg, 2);
	if (rc < 1 || rc > 2) {
		ecryptfs_printk(KERN_ERR, "Error generating scatterlist "
				"for crypt_stat session key; expected rc = 1; "
				"got rc = [%d]. key_rec->enc_key_size = [%zd]\n",
				rc, key_rec->enc_key_size);
		rc = -ENOMEM;
		goto out;
	}
	rc = virt_to_scatterlist(key_rec->enc_key, key_rec->enc_key_size,
				 dst_sg, 2);
	if (rc < 1 || rc > 2) {
		ecryptfs_printk(KERN_ERR, "Error generating scatterlist "
				"for crypt_stat encrypted session key; "
				"expected rc = 1; got rc = [%d]. "
				"key_rec->enc_key_size = [%zd]\n", rc,
				key_rec->enc_key_size);
		rc = -ENOMEM;
		goto out;
	}
	mutex_lock(tfm_mutex);
	rc = crypto_blkcipher_setkey(desc.tfm, session_key_encryption_key,
				     crypt_stat->key_size);
	if (rc < 0) {
		mutex_unlock(tfm_mutex);
		ecryptfs_printk(KERN_ERR, "Error setting key for crypto "
				"context; rc = [%d]\n", rc);
		goto out;
	}
	rc = 0;
	ecryptfs_printk(KERN_DEBUG, "Encrypting [%zd] bytes of the key\n",
			crypt_stat->key_size);
	rc = crypto_blkcipher_encrypt(&desc, dst_sg, src_sg,
				      (*key_rec).enc_key_size);
	mutex_unlock(tfm_mutex);
	if (rc) {
		printk(KERN_ERR "Error encrypting; rc = [%d]\n", rc);
		goto out;
	}
	ecryptfs_printk(KERN_DEBUG, "This should be the encrypted key:\n");
	if (ecryptfs_verbosity > 0) {
		ecryptfs_printk(KERN_DEBUG, "EFEK of size [%zd]:\n",
				key_rec->enc_key_size);
		ecryptfs_dump_hex(key_rec->enc_key,
				  key_rec->enc_key_size);
	}
encrypted_session_key_set:
	/* This format is inspired by OpenPGP; see RFC 2440
	 * packet tag 3 */
	max_packet_size = (1                         /* Tag 3 identifier */
			   + 3                       /* Max Tag 3 packet size */
			   + 1                       /* Version */
			   + 1                       /* Cipher code */
			   + 1                       /* S2K specifier */
			   + 1                       /* Hash identifier */
			   + ECRYPTFS_SALT_SIZE      /* Salt */
			   + 1                       /* Hash iterations */
			   + key_rec->enc_key_size); /* Encrypted key size */
	if (max_packet_size > (*remaining_bytes)) {
		printk(KERN_ERR "Packet too large; need up to [%td] bytes, but "
		       "there are only [%td] available\n", max_packet_size,
		       (*remaining_bytes));
		rc = -EINVAL;
		goto out;
	}
	dest[(*packet_size)++] = ECRYPTFS_TAG_3_PACKET_TYPE;
	/* Chop off the Tag 3 identifier(1) and Tag 3 packet size(3)
	 * to get the number of octets in the actual Tag 3 packet */
	rc = ecryptfs_write_packet_length(&dest[(*packet_size)],
					  (max_packet_size - 4),
					  &packet_size_length);
	if (rc) {
		printk(KERN_ERR "Error generating tag 3 packet header; cannot "
		       "generate packet length. rc = [%d]\n", rc);
		goto out;
	}
	(*packet_size) += packet_size_length;
	dest[(*packet_size)++] = 0x04; /* version 4 */
	/* TODO: Break from RFC2440 so that arbitrary ciphers can be
	 * specified with strings */
	cipher_code = ecryptfs_code_for_cipher_string(crypt_stat->cipher,
						      crypt_stat->key_size);
	if (cipher_code == 0) {
		ecryptfs_printk(KERN_WARNING, "Unable to generate code for "
				"cipher [%s]\n", crypt_stat->cipher);
		rc = -EINVAL;
		goto out;
	}
	dest[(*packet_size)++] = cipher_code;
	dest[(*packet_size)++] = 0x03;	/* S2K */
	dest[(*packet_size)++] = 0x01;	/* MD5 (TODO: parameterize) */
	memcpy(&dest[(*packet_size)], auth_tok->token.password.salt,
	       ECRYPTFS_SALT_SIZE);
	(*packet_size) += ECRYPTFS_SALT_SIZE;	/* salt */
	dest[(*packet_size)++] = 0x60;	/* hash iterations (65536) */
	memcpy(&dest[(*packet_size)], key_rec->enc_key,
	       key_rec->enc_key_size);
	(*packet_size) += key_rec->enc_key_size;
out:
	if (rc)
		(*packet_size) = 0;
	else
		(*remaining_bytes) -= (*packet_size);
	return rc;
}

struct kmem_cache *ecryptfs_key_record_cache;

/**
 * ecryptfs_generate_key_packet_set
 * @dest_base: Virtual address from which to write the key record set
 * @crypt_stat: The cryptographic context from which the
 *              authentication tokens will be retrieved
 * @ecryptfs_dentry: The dentry, used to retrieve the mount crypt stat
 *                   for the global parameters
 * @len: The amount written
 * @max: The maximum amount of data allowed to be written
 *
 * Generates a key packet set and writes it to the virtual address
 * passed in.
 *
 * Returns zero on success; non-zero on error.
 */
int
ecryptfs_generate_key_packet_set(char *dest_base,
				 struct ecryptfs_crypt_stat *crypt_stat,
				 struct dentry *ecryptfs_dentry, size_t *len,
				 size_t max)
{
	struct ecryptfs_auth_tok *auth_tok;
	struct key *auth_tok_key = NULL;
	struct ecryptfs_mount_crypt_stat *mount_crypt_stat =
		&ecryptfs_superblock_to_private(
			ecryptfs_dentry->d_sb)->mount_crypt_stat;
	size_t written;
	struct ecryptfs_key_record *key_rec;
	struct ecryptfs_key_sig *key_sig;
	int rc = 0;

	(*len) = 0;
	mutex_lock(&crypt_stat->keysig_list_mutex);
	key_rec = kmem_cache_alloc(ecryptfs_key_record_cache, GFP_KERNEL);
	if (!key_rec) {
		rc = -ENOMEM;
		goto out;
	}
	list_for_each_entry(key_sig, &crypt_stat->keysig_list,
			    crypt_stat_list) {
		memset(key_rec, 0, sizeof(*key_rec));
		rc = ecryptfs_find_global_auth_tok_for_sig(&auth_tok_key,
							   &auth_tok,
							   mount_crypt_stat,
							   key_sig->keysig);
		if (rc) {
			printk(KERN_WARNING "Unable to retrieve auth tok with "
			       "sig = [%s]\n", key_sig->keysig);
			rc = process_find_global_auth_tok_for_sig_err(rc);
			goto out_free;
		}
		if (auth_tok->token_type == ECRYPTFS_PASSWORD) {
			rc = write_tag_3_packet((dest_base + (*len)),
						&max, auth_tok,
						crypt_stat, key_rec,
						&written);
			up_write(&(auth_tok_key->sem));
			key_put(auth_tok_key);
			if (rc) {
				ecryptfs_printk(KERN_WARNING, "Error "
						"writing tag 3 packet\n");
				goto out_free;
			}
			(*len) += written;
			/* Write auth tok signature packet */
			rc = write_tag_11_packet((dest_base + (*len)), &max,
						 key_rec->sig,
						 ECRYPTFS_SIG_SIZE, &written);
			if (rc) {
				ecryptfs_printk(KERN_ERR, "Error writing "
						"auth tok signature packet\n");
				goto out_free;
			}
			(*len) += written;
		} else if (auth_tok->token_type == ECRYPTFS_PRIVATE_KEY) {
			rc = write_tag_1_packet(dest_base + (*len), &max,
						auth_tok_key, auth_tok,
						crypt_stat, key_rec, &written);
			if (rc) {
				ecryptfs_printk(KERN_WARNING, "Error "
						"writing tag 1 packet\n");
				goto out_free;
			}
			(*len) += written;
		} else {
			up_write(&(auth_tok_key->sem));
			key_put(auth_tok_key);
			ecryptfs_printk(KERN_WARNING, "Unsupported "
					"authentication token type\n");
			rc = -EINVAL;
			goto out_free;
		}
	}
	if (likely(max > 0)) {
		dest_base[(*len)] = 0x00;
	} else {
		ecryptfs_printk(KERN_ERR, "Error writing boundary byte\n");
		rc = -EIO;
	}
out_free:
	kmem_cache_free(ecryptfs_key_record_cache, key_rec);
out:
	if (rc)
		(*len) = 0;
	mutex_unlock(&crypt_stat->keysig_list_mutex);
	return rc;
}

struct kmem_cache *ecryptfs_key_sig_cache;

int ecryptfs_add_keysig(struct ecryptfs_crypt_stat *crypt_stat, char *sig)
{
	struct ecryptfs_key_sig *new_key_sig;

	new_key_sig = kmem_cache_alloc(ecryptfs_key_sig_cache, GFP_KERNEL);
	if (!new_key_sig) {
		printk(KERN_ERR
		       "Error allocating from ecryptfs_key_sig_cache\n");
		return -ENOMEM;
	}
	memcpy(new_key_sig->keysig, sig, ECRYPTFS_SIG_SIZE_HEX);
	new_key_sig->keysig[ECRYPTFS_SIG_SIZE_HEX] = '\0';
	/* Caller must hold keysig_list_mutex */
	list_add(&new_key_sig->crypt_stat_list, &crypt_stat->keysig_list);

	return 0;
}

struct kmem_cache *ecryptfs_global_auth_tok_cache;

int
ecryptfs_add_global_auth_tok(struct ecryptfs_mount_crypt_stat *mount_crypt_stat,
			     char *sig, u32 global_auth_tok_flags)
{
	struct ecryptfs_global_auth_tok *new_auth_tok;
	int rc = 0;

	new_auth_tok = kmem_cache_zalloc(ecryptfs_global_auth_tok_cache,
					GFP_KERNEL);
	if (!new_auth_tok) {
		rc = -ENOMEM;
		printk(KERN_ERR "Error allocating from "
		       "ecryptfs_global_auth_tok_cache\n");
		goto out;
	}
	memcpy(new_auth_tok->sig, sig, ECRYPTFS_SIG_SIZE_HEX);
	new_auth_tok->flags = global_auth_tok_flags;
	new_auth_tok->sig[ECRYPTFS_SIG_SIZE_HEX] = '\0';
	mutex_lock(&mount_crypt_stat->global_auth_tok_list_mutex);
	list_add(&new_auth_tok->mount_crypt_stat_list,
		 &mount_crypt_stat->global_auth_tok_list);
	mutex_unlock(&mount_crypt_stat->global_auth_tok_list_mutex);
out:
	return rc;
}
<|MERGE_RESOLUTION|>--- conflicted
+++ resolved
@@ -1148,15 +1148,9 @@
 	u8 cipher_code = 0;
 	struct ecryptfs_msg_ctx *msg_ctx;
 	struct ecryptfs_message *msg = NULL;
-<<<<<<< HEAD
 	char *auth_tok_sig = NULL;
 	char *payload = NULL;
 	size_t payload_len = 0;
-=======
-	char *auth_tok_sig;
-	char *payload = NULL;
-	size_t payload_len;
->>>>>>> 22feaed1
 	int rc;
 
 	rc = ecryptfs_get_auth_tok_sig(&auth_tok_sig, auth_tok);
