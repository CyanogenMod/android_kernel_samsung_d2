<<<<<<< HEAD
obj-$(CONFIG_EXFAT_FS) += exfat_core.o exfat_fs.o
=======
obj-y += exfat_core.o exfat_fs.o
>>>>>>> 7539e842

exfat_fs-y	:= exfat_super.o

exfat_core-y	:= exfat.o exfat_api.o exfat_blkdev.o exfat_cache.o \
<<<<<<< HEAD
			   exfat_data.o exfat_global.o exfat_nls.o exfat_oal.o exfat_upcase.o
=======
			   exfat_data.o exfat_global.o exfat_nls.o exfat_oal.o exfat_upcase.o

all:
	make -C /lib/modules/$(shell uname -r)/build M=$(PWD) modules

clean:
	make -C /lib/modules/$(shell uname -r)/build M=$(PWD) clean
	
>>>>>>> 7539e842
<|MERGE_RESOLUTION|>--- conflicted
+++ resolved
@@ -1,21 +1,6 @@
-<<<<<<< HEAD
 obj-$(CONFIG_EXFAT_FS) += exfat_core.o exfat_fs.o
-=======
-obj-y += exfat_core.o exfat_fs.o
->>>>>>> 7539e842
 
 exfat_fs-y	:= exfat_super.o
 
 exfat_core-y	:= exfat.o exfat_api.o exfat_blkdev.o exfat_cache.o \
-<<<<<<< HEAD
-			   exfat_data.o exfat_global.o exfat_nls.o exfat_oal.o exfat_upcase.o
-=======
-			   exfat_data.o exfat_global.o exfat_nls.o exfat_oal.o exfat_upcase.o
-
-all:
-	make -C /lib/modules/$(shell uname -r)/build M=$(PWD) modules
-
-clean:
-	make -C /lib/modules/$(shell uname -r)/build M=$(PWD) clean
-	
->>>>>>> 7539e842
+			   exfat_data.o exfat_global.o exfat_nls.o exfat_oal.o exfat_upcase.o