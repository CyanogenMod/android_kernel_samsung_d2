--- conflicted
+++ resolved
@@ -1,5 +1 @@
-<<<<<<< HEAD
-#define EXFAT_VERSION	"1.2.4"
-=======
-#define EXFAT_VERSION	"1.2.7"
->>>>>>> 7539e842
+#define EXFAT_VERSION	"1.2.7"