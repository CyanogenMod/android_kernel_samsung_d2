config EXFAT_FS
<<<<<<< HEAD
	tristate "exFAT file system support"
	select NLS
	select NLS_UTF8
=======
	tristate
	default y
	select NLS
	select NLS_UTF8
	help
	  If you want to use the exFAT file systems, then you must say Y or M here
	  to inlucde exFAT support. 
>>>>>>> 7539e842
<|MERGE_RESOLUTION|>--- conflicted
+++ resolved
@@ -1,14 +1,7 @@
 config EXFAT_FS
-<<<<<<< HEAD
 	tristate "exFAT file system support"
-	select NLS
-	select NLS_UTF8
-=======
-	tristate
-	default y
 	select NLS
 	select NLS_UTF8
 	help
 	  If you want to use the exFAT file systems, then you must say Y or M here
-	  to inlucde exFAT support. 
->>>>>>> 7539e842
+	  to inlucde exFAT support. 