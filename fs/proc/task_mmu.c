--- conflicted
+++ resolved
@@ -82,15 +82,6 @@
 	return mm->total_vm;
 }
 
-<<<<<<< HEAD
-static void pad_len_spaces(struct seq_file *m, int len)
-{
-	len = 25 + sizeof(void*) * 6 - len;
-	if (len < 1)
-		len = 1;
-	seq_printf(m, "%*c", len, ' ');
-}
-
 static void seq_print_vma_name(struct seq_file *m, struct vm_area_struct *vma)
 {
 	const char __user *name = vma_get_anon_name(vma);
@@ -141,8 +132,6 @@
 	seq_putc(m, ']');
 }
 
-=======
->>>>>>> ac58acb1
 static void vma_stop(struct proc_maps_private *priv, struct vm_area_struct *vma)
 {
 	if (vma && vma != priv->tail_vma) {
