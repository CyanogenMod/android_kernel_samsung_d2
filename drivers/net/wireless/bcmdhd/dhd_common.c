<<<<<<< HEAD
/*
 * Broadcom Dongle Host Driver (DHD), common DHD core.
 *
 * Copyright (C) 1999-2012, Broadcom Corporation
 * 
 *      Unless you and Broadcom execute a separate written software license
 * agreement governing use of this software, this software is licensed to you
 * under the terms of the GNU General Public License version 2 (the "GPL"),
 * available at http://www.broadcom.com/licenses/GPLv2.php, with the
 * following added to such license:
 * 
 *      As a special exception, the copyright holders of this software give you
 * permission to link this software with independent modules, and to copy and
 * distribute the resulting executable under terms of your choice, provided that
 * you also meet, for each linked independent module, the terms and conditions of
 * the license of that module.  An independent module is a module which is not
 * derived from this software.  The special exception does not apply to any
 * modifications of the software.
 * 
 *      Notwithstanding the above, under no circumstances may you combine this
 * software in any way with any other Broadcom software provided under a license
 * other than the GPL, without Broadcom's express prior written consent.
 *
 * $Id: dhd_common.c 408026 2013-06-17 08:48:21Z $
 */
#include <typedefs.h>
#include <osl.h>

#include <epivers.h>
#include <bcmutils.h>

#include <bcmendian.h>
#include <dngl_stats.h>
#include <wlioctl.h>
#include <dhd.h>

#include <proto/bcmevent.h>

#include <dhd_bus.h>
#include <dhd_proto.h>
#include <dhd_dbg.h>
#include <msgtrace.h>

#ifdef WL_CFG80211
#include <wl_cfg80211.h>
#endif
#ifdef WLBTAMP
#include <proto/bt_amp_hci.h>
#include <dhd_bta.h>
#endif
#ifdef SET_RANDOM_MAC_SOFTAP
#include <linux/random.h>
#include <linux/jiffies.h>
#endif

#define htod32(i) i
#define htod16(i) i
#define dtoh32(i) i
#define dtoh16(i) i
#define htodchanspec(i) i
#define dtohchanspec(i) i

#ifdef PROP_TXSTATUS
#include <wlfc_proto.h>
#include <dhd_wlfc.h>
#endif


#ifdef WLMEDIA_HTSF
extern void htsf_update(struct dhd_info *dhd, void *data);
#endif
#ifdef DHD_DEBUG
int dhd_msg_level = DHD_ERROR_VAL;
#endif


#include <wl_iw.h>

char fw_path[MOD_PARAM_PATHLEN];
char nv_path[MOD_PARAM_PATHLEN];

#ifdef SOFTAP
char fw_path2[MOD_PARAM_PATHLEN];
extern bool softap_enabled;
#endif

/* Last connection success/failure status */
uint32 dhd_conn_event;
uint32 dhd_conn_status;
uint32 dhd_conn_reason;

extern int dhd_iscan_request(void * dhdp, uint16 action);
extern void dhd_ind_scan_confirm(void *h, bool status);
extern int dhd_iscan_in_progress(void *h);
void dhd_iscan_lock(void);
void dhd_iscan_unlock(void);
extern int dhd_change_mtu(dhd_pub_t *dhd, int new_mtu, int ifidx);
#if !defined(AP) && defined(WLP2P)
extern int dhd_get_concurrent_capabilites(dhd_pub_t *dhd);
#endif
bool ap_cfg_running = FALSE;
bool ap_fw_loaded = FALSE;


#ifdef DHD_DEBUG
const char dhd_version[] = "Dongle Host Driver, version " EPI_VERSION_STR "\nCompiled on "
	__DATE__ " at " __TIME__;
#else
const char dhd_version[] = "Dongle Host Driver, version " EPI_VERSION_STR;
#endif

void dhd_set_timer(void *bus, uint wdtick);

/* IOVar table */
enum {
	IOV_VERSION = 1,
	IOV_MSGLEVEL,
	IOV_BCMERRORSTR,
	IOV_BCMERROR,
	IOV_WDTICK,
	IOV_DUMP,
	IOV_CLEARCOUNTS,
	IOV_LOGDUMP,
	IOV_LOGCAL,
	IOV_LOGSTAMP,
	IOV_GPIOOB,
	IOV_IOCTLTIMEOUT,
#ifdef WLBTAMP
	IOV_HCI_CMD,		/* HCI command */
	IOV_HCI_ACL_DATA,	/* HCI data packet */
#endif
#if defined(DHD_DEBUG)
	IOV_CONS,
	IOV_DCONSOLE_POLL,
#endif /* defined(DHD_DEBUG) */
#ifdef PROP_TXSTATUS
	IOV_PROPTXSTATUS_ENABLE,
	IOV_PROPTXSTATUS_MODE,
#endif
	IOV_BUS_TYPE,
#ifdef WLMEDIA_HTSF
	IOV_WLPKTDLYSTAT_SZ,
#endif
	IOV_CHANGEMTU,
	IOV_HOSTREORDER_FLOWS,
	IOV_LAST
};

const bcm_iovar_t dhd_iovars[] = {
	{"version", 	IOV_VERSION,	0,	IOVT_BUFFER,	sizeof(dhd_version) },
#ifdef DHD_DEBUG
	{"msglevel",	IOV_MSGLEVEL,	0,	IOVT_UINT32,	0 },
#endif /* DHD_DEBUG */
	{"bcmerrorstr", IOV_BCMERRORSTR, 0, IOVT_BUFFER,	BCME_STRLEN },
	{"bcmerror",	IOV_BCMERROR,	0,	IOVT_INT8,	0 },
	{"wdtick",	IOV_WDTICK, 0,	IOVT_UINT32,	0 },
	{"dump",	IOV_DUMP,	0,	IOVT_BUFFER,	DHD_IOCTL_MAXLEN },
#ifdef DHD_DEBUG
	{"cons",	IOV_CONS,	0,	IOVT_BUFFER,	0 },
	{"dconpoll",	IOV_DCONSOLE_POLL, 0,	IOVT_UINT32,	0 },
#endif
	{"clearcounts", IOV_CLEARCOUNTS, 0, IOVT_VOID,	0 },
	{"gpioob",	IOV_GPIOOB,	0,	IOVT_UINT32,	0 },
	{"ioctl_timeout",	IOV_IOCTLTIMEOUT,	0,	IOVT_UINT32,	0 },
#ifdef WLBTAMP
	{"HCI_cmd",	IOV_HCI_CMD,	0,	IOVT_BUFFER,	0},
	{"HCI_ACL_data", IOV_HCI_ACL_DATA, 0,	IOVT_BUFFER,	0},
#endif
#ifdef PROP_TXSTATUS
	{"proptx",	IOV_PROPTXSTATUS_ENABLE,	0,	IOVT_UINT32,	0 },
	/*
	set the proptxtstatus operation mode:
	0 - Do not do any proptxtstatus flow control
	1 - Use implied credit from a packet status
	2 - Use explicit credit
	*/
	{"ptxmode",	IOV_PROPTXSTATUS_MODE,	0,	IOVT_UINT32,	0 },
#endif
	{"bustype", IOV_BUS_TYPE, 0, IOVT_UINT32, 0},
#ifdef WLMEDIA_HTSF
	{"pktdlystatsz", IOV_WLPKTDLYSTAT_SZ, 0, IOVT_UINT8, 0 },
#endif
	{"changemtu", IOV_CHANGEMTU, 0, IOVT_UINT32, 0 },
	{"host_reorder_flows", IOV_HOSTREORDER_FLOWS, 0, IOVT_BUFFER,
	(WLHOST_REORDERDATA_MAXFLOWS + 1) },
	{NULL, 0, 0, 0, 0 }
};

void
dhd_common_init(osl_t *osh)
{
#ifdef CONFIG_BCMDHD_FW_PATH
	bcm_strncpy_s(fw_path, sizeof(fw_path), CONFIG_BCMDHD_FW_PATH, MOD_PARAM_PATHLEN-1);
#else /* CONFIG_BCMDHD_FW_PATH */
	fw_path[0] = '\0';
#endif /* CONFIG_BCMDHD_FW_PATH */
#ifdef CONFIG_BCMDHD_NVRAM_PATH
	bcm_strncpy_s(nv_path, sizeof(nv_path), CONFIG_BCMDHD_NVRAM_PATH, MOD_PARAM_PATHLEN-1);
#else /* CONFIG_BCMDHD_NVRAM_PATH */
	nv_path[0] = '\0';
#endif /* CONFIG_BCMDHD_NVRAM_PATH */
#ifdef SOFTAP
	fw_path2[0] = '\0';
#endif
}

static int
dhd_dump(dhd_pub_t *dhdp, char *buf, int buflen)
{
	char eabuf[ETHER_ADDR_STR_LEN];

	struct bcmstrbuf b;
	struct bcmstrbuf *strbuf = &b;

	bcm_binit(strbuf, buf, buflen);

	/* Base DHD info */
	bcm_bprintf(strbuf, "%s\n", dhd_version);
	bcm_bprintf(strbuf, "\n");
	bcm_bprintf(strbuf, "pub.up %d pub.txoff %d pub.busstate %d\n",
	            dhdp->up, dhdp->txoff, dhdp->busstate);
	bcm_bprintf(strbuf, "pub.hdrlen %d pub.maxctl %d pub.rxsz %d\n",
	            dhdp->hdrlen, dhdp->maxctl, dhdp->rxsz);
	bcm_bprintf(strbuf, "pub.iswl %d pub.drv_version %ld pub.mac %s\n",
	            dhdp->iswl, dhdp->drv_version, bcm_ether_ntoa(&dhdp->mac, eabuf));
	bcm_bprintf(strbuf, "pub.bcmerror %d tickcnt %d\n", dhdp->bcmerror, dhdp->tickcnt);

	bcm_bprintf(strbuf, "dongle stats:\n");
	bcm_bprintf(strbuf, "tx_packets %ld tx_bytes %ld tx_errors %ld tx_dropped %ld\n",
	            dhdp->dstats.tx_packets, dhdp->dstats.tx_bytes,
	            dhdp->dstats.tx_errors, dhdp->dstats.tx_dropped);
	bcm_bprintf(strbuf, "rx_packets %ld rx_bytes %ld rx_errors %ld rx_dropped %ld\n",
	            dhdp->dstats.rx_packets, dhdp->dstats.rx_bytes,
	            dhdp->dstats.rx_errors, dhdp->dstats.rx_dropped);
	bcm_bprintf(strbuf, "multicast %ld\n", dhdp->dstats.multicast);

	bcm_bprintf(strbuf, "bus stats:\n");
	bcm_bprintf(strbuf, "tx_packets %ld tx_multicast %ld tx_errors %ld\n",
	            dhdp->tx_packets, dhdp->tx_multicast, dhdp->tx_errors);
	bcm_bprintf(strbuf, "tx_ctlpkts %ld tx_ctlerrs %ld\n",
	            dhdp->tx_ctlpkts, dhdp->tx_ctlerrs);
	bcm_bprintf(strbuf, "rx_packets %ld rx_multicast %ld rx_errors %ld \n",
	            dhdp->rx_packets, dhdp->rx_multicast, dhdp->rx_errors);
	bcm_bprintf(strbuf, "rx_ctlpkts %ld rx_ctlerrs %ld rx_dropped %ld\n",
	            dhdp->rx_ctlpkts, dhdp->rx_ctlerrs, dhdp->rx_dropped);
	bcm_bprintf(strbuf, "rx_readahead_cnt %ld tx_realloc %ld\n",
	            dhdp->rx_readahead_cnt, dhdp->tx_realloc);
	bcm_bprintf(strbuf, "\n");

	/* Add any prot info */
	dhd_prot_dump(dhdp, strbuf);
	bcm_bprintf(strbuf, "\n");

	/* Add any bus info */
	dhd_bus_dump(dhdp, strbuf);

	return (!strbuf->size ? BCME_BUFTOOSHORT : 0);
}

int
dhd_wl_ioctl_cmd(dhd_pub_t *dhd_pub, int cmd, void *arg, int len, uint8 set, int ifindex)
{
	wl_ioctl_t ioc;

	ioc.cmd = cmd;
	ioc.buf = arg;
	ioc.len = len;
	ioc.set = set;

	return dhd_wl_ioctl(dhd_pub, ifindex, &ioc, arg, len);
}


int
dhd_wl_ioctl(dhd_pub_t *dhd_pub, int ifindex, wl_ioctl_t *ioc, void *buf, int len)
{
	int ret;

	dhd_os_proto_block(dhd_pub);

	ret = dhd_prot_ioctl(dhd_pub, ifindex, ioc, buf, len);
#if defined(CUSTOMER_HW4)
		if ((ret || ret == -ETIMEDOUT) && (dhd_pub->up))
#else
		if ((ret) && (dhd_pub->up))
#endif /* CUSTOMER_HW4 */
			/* Send hang event only if dhd_open() was success */
			dhd_os_check_hang(dhd_pub, ifindex, ret);

	dhd_os_proto_unblock(dhd_pub);

#if defined(CUSTOMER_HW4)
	if (ret < 0) {
		if (ioc->cmd == WLC_GET_VAR)
			DHD_ERROR(("%s: WLC_GET_VAR: %s, ret = %d\n",
				__FUNCTION__, (char *)ioc->buf, ret));
		else if (ioc->cmd == WLC_SET_VAR)
			DHD_ERROR(("%s: WLC_SET_VAR: %s, ret = %d\n",
				__FUNCTION__, (char *)ioc->buf, ret));
		else
			DHD_ERROR(("%s: WLC_IOCTL: cmd: %d, ret = %d\n",
				__FUNCTION__, ioc->cmd, ret));
	}
#endif /* OEM_ANDROID && CUSTOMER_HW4 */

	return ret;
}

static int
dhd_doiovar(dhd_pub_t *dhd_pub, const bcm_iovar_t *vi, uint32 actionid, const char *name,
            void *params, int plen, void *arg, int len, int val_size)
{
	int bcmerror = 0;
	int32 int_val = 0;

	DHD_TRACE(("%s: Enter\n", __FUNCTION__));
	DHD_TRACE(("%s: actionid = %d; name %s\n", __FUNCTION__, actionid, name));

	if ((bcmerror = bcm_iovar_lencheck(vi, arg, len, IOV_ISSET(actionid))) != 0)
		goto exit;

	if (plen >= (int)sizeof(int_val))
		bcopy(params, &int_val, sizeof(int_val));

	switch (actionid) {
	case IOV_GVAL(IOV_VERSION):
		/* Need to have checked buffer length */
		bcm_strncpy_s((char*)arg, len, dhd_version, len);
		break;

	case IOV_GVAL(IOV_MSGLEVEL):
		int_val = (int32)dhd_msg_level;
		bcopy(&int_val, arg, val_size);
		break;

	case IOV_SVAL(IOV_MSGLEVEL):
#ifdef WL_CFG80211
		/* Enable DHD and WL logs in oneshot */
		if (int_val & DHD_WL_VAL2)
			wl_cfg80211_enable_trace(TRUE, int_val & (~DHD_WL_VAL2));
		else if (int_val & DHD_WL_VAL)
			wl_cfg80211_enable_trace(FALSE, WL_DBG_DBG);
		if (!(int_val & DHD_WL_VAL2))
#endif /* WL_CFG80211 */
#ifdef DHD_DEBUG
		dhd_msg_level = int_val;
#endif
		break;
	case IOV_GVAL(IOV_BCMERRORSTR):
		bcm_strncpy_s((char *)arg, len, bcmerrorstr(dhd_pub->bcmerror), BCME_STRLEN);
		((char *)arg)[BCME_STRLEN - 1] = 0x00;
		break;

	case IOV_GVAL(IOV_BCMERROR):
		int_val = (int32)dhd_pub->bcmerror;
		bcopy(&int_val, arg, val_size);
		break;

	case IOV_GVAL(IOV_WDTICK):
		int_val = (int32)dhd_watchdog_ms;
		bcopy(&int_val, arg, val_size);
		break;

	case IOV_SVAL(IOV_WDTICK):
		if (!dhd_pub->up) {
			bcmerror = BCME_NOTUP;
			break;
		}
		dhd_os_wd_timer(dhd_pub, (uint)int_val);
		break;

	case IOV_GVAL(IOV_DUMP):
		bcmerror = dhd_dump(dhd_pub, arg, len);
		break;

#ifdef DHD_DEBUG
	case IOV_GVAL(IOV_DCONSOLE_POLL):
		int_val = (int32)dhd_console_ms;
		bcopy(&int_val, arg, val_size);
		break;

	case IOV_SVAL(IOV_DCONSOLE_POLL):
		dhd_console_ms = (uint)int_val;
		break;

	case IOV_SVAL(IOV_CONS):
		if (len > 0)
			bcmerror = dhd_bus_console_in(dhd_pub, arg, len - 1);
		break;
#endif /* DHD_DEBUG */

	case IOV_SVAL(IOV_CLEARCOUNTS):
		dhd_pub->tx_packets = dhd_pub->rx_packets = 0;
		dhd_pub->tx_errors = dhd_pub->rx_errors = 0;
		dhd_pub->tx_ctlpkts = dhd_pub->rx_ctlpkts = 0;
		dhd_pub->tx_ctlerrs = dhd_pub->rx_ctlerrs = 0;
		dhd_pub->rx_dropped = 0;
		dhd_pub->rx_readahead_cnt = 0;
		dhd_pub->tx_realloc = 0;
		dhd_pub->wd_dpc_sched = 0;
		memset(&dhd_pub->dstats, 0, sizeof(dhd_pub->dstats));
		dhd_bus_clearcounts(dhd_pub);
#ifdef PROP_TXSTATUS
		/* clear proptxstatus related counters */
		if (dhd_pub->wlfc_state) {
			athost_wl_status_info_t *wlfc =
			        (athost_wl_status_info_t*)dhd_pub->wlfc_state;
			wlfc_hanger_t* hanger;

			memset(&wlfc->stats, 0, sizeof(athost_wl_stat_counters_t));

			hanger = (wlfc_hanger_t*)wlfc->hanger;
			hanger->pushed = 0;
			hanger->popped = 0;
			hanger->failed_slotfind = 0;
			hanger->failed_to_pop = 0;
			hanger->failed_to_push = 0;
		}
#endif /* PROP_TXSTATUS */
		break;


	case IOV_GVAL(IOV_IOCTLTIMEOUT): {
		int_val = (int32)dhd_os_get_ioctl_resp_timeout();
		bcopy(&int_val, arg, sizeof(int_val));
		break;
	}

	case IOV_SVAL(IOV_IOCTLTIMEOUT): {
		if (int_val <= 0)
			bcmerror = BCME_BADARG;
		else
			dhd_os_set_ioctl_resp_timeout((unsigned int)int_val);
		break;
	}

#ifdef WLBTAMP
	case IOV_SVAL(IOV_HCI_CMD): {
		amp_hci_cmd_t *cmd = (amp_hci_cmd_t *)arg;

		/* sanity check: command preamble present */
		if (len < HCI_CMD_PREAMBLE_SIZE)
			return BCME_BUFTOOSHORT;

		/* sanity check: command parameters are present */
		if (len < (int)(HCI_CMD_PREAMBLE_SIZE + cmd->plen))
			return BCME_BUFTOOSHORT;

		dhd_bta_docmd(dhd_pub, cmd, len);
		break;
	}

	case IOV_SVAL(IOV_HCI_ACL_DATA): {
		amp_hci_ACL_data_t *ACL_data = (amp_hci_ACL_data_t *)arg;

		/* sanity check: HCI header present */
		if (len < HCI_ACL_DATA_PREAMBLE_SIZE)
			return BCME_BUFTOOSHORT;

		/* sanity check: ACL data is present */
		if (len < (int)(HCI_ACL_DATA_PREAMBLE_SIZE + ACL_data->dlen))
			return BCME_BUFTOOSHORT;

		dhd_bta_tx_hcidata(dhd_pub, ACL_data, len);
		break;
	}
#endif /* WLBTAMP */

#ifdef PROP_TXSTATUS
	case IOV_GVAL(IOV_PROPTXSTATUS_ENABLE):
		int_val = dhd_pub->wlfc_enabled? 1 : 0;
		bcopy(&int_val, arg, val_size);
		break;

	case IOV_SVAL(IOV_PROPTXSTATUS_ENABLE):
		dhd_pub->wlfc_enabled = int_val? 1 : 0;
		break;

	case IOV_GVAL(IOV_PROPTXSTATUS_MODE): {
		athost_wl_status_info_t *wlfc =
		        (athost_wl_status_info_t*)dhd_pub->wlfc_state;
		int_val = dhd_pub->wlfc_state ? (int32)wlfc->proptxstatus_mode : 0;
		bcopy(&int_val, arg, val_size);
		break;
	}

	case IOV_SVAL(IOV_PROPTXSTATUS_MODE):
		if (dhd_pub->wlfc_state) {
			athost_wl_status_info_t *wlfc =
			        (athost_wl_status_info_t*)dhd_pub->wlfc_state;
			wlfc->proptxstatus_mode = int_val & 0xff;
		}
		break;
#endif /* PROP_TXSTATUS */

	case IOV_GVAL(IOV_BUS_TYPE):
		/* The dhd application queries the driver to check if its usb or sdio.  */
#ifdef BCMDHDUSB
		int_val = BUS_TYPE_USB;
#endif
		int_val = BUS_TYPE_SDIO;
		bcopy(&int_val, arg, val_size);
		break;


#ifdef WLMEDIA_HTSF
	case IOV_GVAL(IOV_WLPKTDLYSTAT_SZ):
		int_val = dhd_pub->htsfdlystat_sz;
		bcopy(&int_val, arg, val_size);
		break;

	case IOV_SVAL(IOV_WLPKTDLYSTAT_SZ):
		dhd_pub->htsfdlystat_sz = int_val & 0xff;
		printf("Setting tsfdlystat_sz:%d\n", dhd_pub->htsfdlystat_sz);
		break;
#endif
	case IOV_SVAL(IOV_CHANGEMTU):
		int_val &= 0xffff;
		bcmerror = dhd_change_mtu(dhd_pub, int_val, 0);
		break;

	case IOV_GVAL(IOV_HOSTREORDER_FLOWS):
	{
		uint i = 0;
		uint8 *ptr = (uint8 *)arg;
		uint8 count = 0;

		ptr++;
		for (i = 0; i < WLHOST_REORDERDATA_MAXFLOWS; i++) {
			if (dhd_pub->reorder_bufs[i] != NULL) {
				*ptr = dhd_pub->reorder_bufs[i]->flow_id;
				ptr++;
				count++;
			}
		}
		ptr = (uint8 *)arg;
		*ptr = count;
		break;
	}

	default:
		bcmerror = BCME_UNSUPPORTED;
		break;
	}

exit:
	DHD_TRACE(("%s: actionid %d, bcmerror %d\n", __FUNCTION__, actionid, bcmerror));
	return bcmerror;
}

/* Store the status of a connection attempt for later retrieval by an iovar */
void
dhd_store_conn_status(uint32 event, uint32 status, uint32 reason)
{
	/* Do not overwrite a WLC_E_PRUNE with a WLC_E_SET_SSID
	 * because an encryption/rsn mismatch results in both events, and
	 * the important information is in the WLC_E_PRUNE.
	 */
	if (!(event == WLC_E_SET_SSID && status == WLC_E_STATUS_FAIL &&
	      dhd_conn_event == WLC_E_PRUNE)) {
		dhd_conn_event = event;
		dhd_conn_status = status;
		dhd_conn_reason = reason;
	}
}

bool
dhd_prec_enq(dhd_pub_t *dhdp, struct pktq *q, void *pkt, int prec)
{
	void *p;
	int eprec = -1;		/* precedence to evict from */
	bool discard_oldest;

	/* Fast case, precedence queue is not full and we are also not
	 * exceeding total queue length
	 */
	if (!pktq_pfull(q, prec) && !pktq_full(q)) {
		pktq_penq(q, prec, pkt);
		return TRUE;
	}

	/* Determine precedence from which to evict packet, if any */
	if (pktq_pfull(q, prec))
		eprec = prec;
	else if (pktq_full(q)) {
		p = pktq_peek_tail(q, &eprec);
		ASSERT(p);
		if (eprec > prec || eprec < 0)
			return FALSE;
	}

	/* Evict if needed */
	if (eprec >= 0) {
		/* Detect queueing to unconfigured precedence */
		ASSERT(!pktq_pempty(q, eprec));
		discard_oldest = AC_BITMAP_TST(dhdp->wme_dp, eprec);
		if (eprec == prec && !discard_oldest)
			return FALSE;		/* refuse newer (incoming) packet */
		/* Evict packet according to discard policy */
		p = discard_oldest ? pktq_pdeq(q, eprec) : pktq_pdeq_tail(q, eprec);
		ASSERT(p);

		PKTFREE(dhdp->osh, p, TRUE);
	}

	/* Enqueue */
	p = pktq_penq(q, prec, pkt);
	ASSERT(p);

	return TRUE;
}

static int
dhd_iovar_op(dhd_pub_t *dhd_pub, const char *name,
	void *params, int plen, void *arg, int len, bool set)
{
	int bcmerror = 0;
	int val_size;
	const bcm_iovar_t *vi = NULL;
	uint32 actionid;

	DHD_TRACE(("%s: Enter\n", __FUNCTION__));

	ASSERT(name);
	ASSERT(len >= 0);

	/* Get MUST have return space */
	ASSERT(set || (arg && len));

	/* Set does NOT take qualifiers */
	ASSERT(!set || (!params && !plen));

	if ((vi = bcm_iovar_lookup(dhd_iovars, name)) == NULL) {
		bcmerror = BCME_UNSUPPORTED;
		goto exit;
	}

	DHD_CTL(("%s: %s %s, len %d plen %d\n", __FUNCTION__,
		name, (set ? "set" : "get"), len, plen));

	/* set up 'params' pointer in case this is a set command so that
	 * the convenience int and bool code can be common to set and get
	 */
	if (params == NULL) {
		params = arg;
		plen = len;
	}

	if (vi->type == IOVT_VOID)
		val_size = 0;
	else if (vi->type == IOVT_BUFFER)
		val_size = len;
	else
		/* all other types are integer sized */
		val_size = sizeof(int);

	actionid = set ? IOV_SVAL(vi->varid) : IOV_GVAL(vi->varid);

	bcmerror = dhd_doiovar(dhd_pub, vi, actionid, name, params, plen, arg, len, val_size);

exit:
	return bcmerror;
}

int
dhd_ioctl(dhd_pub_t * dhd_pub, dhd_ioctl_t *ioc, void * buf, uint buflen)
{
	int bcmerror = 0;

	DHD_TRACE(("%s: Enter\n", __FUNCTION__));

	if (!buf) {
		return BCME_BADARG;
	}

	switch (ioc->cmd) {
	case DHD_GET_MAGIC:
		if (buflen < sizeof(int))
			bcmerror = BCME_BUFTOOSHORT;
		else
			*(int*)buf = DHD_IOCTL_MAGIC;
		break;

	case DHD_GET_VERSION:
		if (buflen < sizeof(int))
			bcmerror = BCME_BUFTOOSHORT;
		else
			*(int*)buf = DHD_IOCTL_VERSION;
		break;

	case DHD_GET_VAR:
	case DHD_SET_VAR: {
		char *arg;
		uint arglen;

		/* scan past the name to any arguments */
		for (arg = buf, arglen = buflen; *arg && arglen; arg++, arglen--)
			;

		if (*arg) {
			bcmerror = BCME_BUFTOOSHORT;
			break;
		}

		/* account for the NUL terminator */
		arg++, arglen--;

		/* call with the appropriate arguments */
		if (ioc->cmd == DHD_GET_VAR)
			bcmerror = dhd_iovar_op(dhd_pub, buf, arg, arglen,
			buf, buflen, IOV_GET);
		else
			bcmerror = dhd_iovar_op(dhd_pub, buf, NULL, 0, arg, arglen, IOV_SET);
		if (bcmerror != BCME_UNSUPPORTED)
			break;

		/* not in generic table, try protocol module */
		if (ioc->cmd == DHD_GET_VAR)
			bcmerror = dhd_prot_iovar_op(dhd_pub, buf, arg,
				arglen, buf, buflen, IOV_GET);
		else
			bcmerror = dhd_prot_iovar_op(dhd_pub, buf,
				NULL, 0, arg, arglen, IOV_SET);
		if (bcmerror != BCME_UNSUPPORTED)
			break;

		/* if still not found, try bus module */
		if (ioc->cmd == DHD_GET_VAR) {
			bcmerror = dhd_bus_iovar_op(dhd_pub, buf,
				arg, arglen, buf, buflen, IOV_GET);
		} else {
			bcmerror = dhd_bus_iovar_op(dhd_pub, buf,
				NULL, 0, arg, arglen, IOV_SET);
		}

		break;
	}

	default:
		bcmerror = BCME_UNSUPPORTED;
	}

	return bcmerror;
}

#ifdef SHOW_EVENTS
static void
wl_show_host_event(wl_event_msg_t *event, void *event_data)
{
	uint i, status, reason;
	bool group = FALSE, flush_txq = FALSE, link = FALSE;
	const char *auth_str;
	const char *event_name;
	uchar *buf;
	char err_msg[256], eabuf[ETHER_ADDR_STR_LEN];
	uint event_type, flags, auth_type, datalen;

	event_type = ntoh32(event->event_type);
	flags = ntoh16(event->flags);
	status = ntoh32(event->status);
	reason = ntoh32(event->reason);
	BCM_REFERENCE(reason);
	auth_type = ntoh32(event->auth_type);
	datalen = ntoh32(event->datalen);

	/* debug dump of event messages */
	snprintf(eabuf, sizeof(eabuf), "%02x:%02x:%02x:%02x:%02x:%02x",
	        (uchar)event->addr.octet[0]&0xff,
	        (uchar)event->addr.octet[1]&0xff,
	        (uchar)event->addr.octet[2]&0xff,
	        (uchar)event->addr.octet[3]&0xff,
	        (uchar)event->addr.octet[4]&0xff,
	        (uchar)event->addr.octet[5]&0xff);

	event_name = "UNKNOWN";
	for (i = 0; i < (uint)bcmevent_names_size; i++)
		if (bcmevent_names[i].event == event_type)
			event_name = bcmevent_names[i].name;

	if (flags & WLC_EVENT_MSG_LINK)
		link = TRUE;
	if (flags & WLC_EVENT_MSG_GROUP)
		group = TRUE;
	if (flags & WLC_EVENT_MSG_FLUSHTXQ)
		flush_txq = TRUE;

	switch (event_type) {
	case WLC_E_START:
	case WLC_E_DEAUTH:
	case WLC_E_DISASSOC:
		DHD_EVENT(("MACEVENT: %s, MAC %s\n", event_name, eabuf));
		break;

	case WLC_E_ASSOC_IND:
	case WLC_E_REASSOC_IND:

		DHD_EVENT(("MACEVENT: %s, MAC %s\n", event_name, eabuf));
		break;

	case WLC_E_ASSOC:
	case WLC_E_REASSOC:
		if (status == WLC_E_STATUS_SUCCESS) {
			DHD_EVENT(("MACEVENT: %s, MAC %s, SUCCESS\n", event_name, eabuf));
		} else if (status == WLC_E_STATUS_TIMEOUT) {
			DHD_EVENT(("MACEVENT: %s, MAC %s, TIMEOUT\n", event_name, eabuf));
		} else if (status == WLC_E_STATUS_FAIL) {
			DHD_EVENT(("MACEVENT: %s, MAC %s, FAILURE, reason %d\n",
			       event_name, eabuf, (int)reason));
		} else {
			DHD_EVENT(("MACEVENT: %s, MAC %s, unexpected status %d\n",
			       event_name, eabuf, (int)status));
		}
		break;

	case WLC_E_DEAUTH_IND:
	case WLC_E_DISASSOC_IND:
		DHD_EVENT(("MACEVENT: %s, MAC %s, reason %d\n", event_name, eabuf, (int)reason));
		break;

	case WLC_E_AUTH:
	case WLC_E_AUTH_IND:
		if (auth_type == DOT11_OPEN_SYSTEM)
			auth_str = "Open System";
		else if (auth_type == DOT11_SHARED_KEY)
			auth_str = "Shared Key";
		else {
			snprintf(err_msg, sizeof(err_msg), "AUTH unknown: %d", (int)auth_type);
			auth_str = err_msg;
		}
		if (event_type == WLC_E_AUTH_IND) {
			DHD_EVENT(("MACEVENT: %s, MAC %s, %s\n", event_name, eabuf, auth_str));
		} else if (status == WLC_E_STATUS_SUCCESS) {
			DHD_EVENT(("MACEVENT: %s, MAC %s, %s, SUCCESS\n",
				event_name, eabuf, auth_str));
		} else if (status == WLC_E_STATUS_TIMEOUT) {
			DHD_EVENT(("MACEVENT: %s, MAC %s, %s, TIMEOUT\n",
				event_name, eabuf, auth_str));
		} else if (status == WLC_E_STATUS_FAIL) {
			DHD_EVENT(("MACEVENT: %s, MAC %s, %s, FAILURE, reason %d\n",
			       event_name, eabuf, auth_str, (int)reason));
		}
		BCM_REFERENCE(auth_str);

		break;

	case WLC_E_JOIN:
	case WLC_E_ROAM:
	case WLC_E_SET_SSID:
		if (status == WLC_E_STATUS_SUCCESS) {
			DHD_EVENT(("MACEVENT: %s, MAC %s\n", event_name, eabuf));
		} else if (status == WLC_E_STATUS_FAIL) {
			DHD_EVENT(("MACEVENT: %s, failed\n", event_name));
		} else if (status == WLC_E_STATUS_NO_NETWORKS) {
			DHD_EVENT(("MACEVENT: %s, no networks found\n", event_name));
		} else {
			DHD_EVENT(("MACEVENT: %s, unexpected status %d\n",
				event_name, (int)status));
		}
		break;

	case WLC_E_BEACON_RX:
		if (status == WLC_E_STATUS_SUCCESS) {
			DHD_EVENT(("MACEVENT: %s, SUCCESS\n", event_name));
		} else if (status == WLC_E_STATUS_FAIL) {
			DHD_EVENT(("MACEVENT: %s, FAIL\n", event_name));
		} else {
			DHD_EVENT(("MACEVENT: %s, status %d\n", event_name, status));
		}
		break;

	case WLC_E_LINK:
		DHD_EVENT(("MACEVENT: %s %s\n", event_name, link?"UP":"DOWN"));
		BCM_REFERENCE(link);
		break;

	case WLC_E_MIC_ERROR:
		DHD_EVENT(("MACEVENT: %s, MAC %s, Group %d, Flush %d\n",
		       event_name, eabuf, group, flush_txq));
		BCM_REFERENCE(group);
		BCM_REFERENCE(flush_txq);
		break;

	case WLC_E_ICV_ERROR:
	case WLC_E_UNICAST_DECODE_ERROR:
	case WLC_E_MULTICAST_DECODE_ERROR:
		DHD_EVENT(("MACEVENT: %s, MAC %s\n",
		       event_name, eabuf));
		break;

	case WLC_E_TXFAIL:
		DHD_EVENT(("MACEVENT: %s, RA %s\n", event_name, eabuf));
		break;

	case WLC_E_SCAN_COMPLETE:
	case WLC_E_ASSOC_REQ_IE:
	case WLC_E_ASSOC_RESP_IE:
	case WLC_E_PMKID_CACHE:
		DHD_EVENT(("MACEVENT: %s\n", event_name));
		break;

	case WLC_E_PFN_NET_FOUND:
	case WLC_E_PFN_NET_LOST:
	case WLC_E_PFN_SCAN_COMPLETE:
	case WLC_E_PFN_SCAN_NONE:
	case WLC_E_PFN_SCAN_ALLGONE:
		DHD_EVENT(("PNOEVENT: %s\n", event_name));
		break;

	case WLC_E_PSK_SUP:
	case WLC_E_PRUNE:
		DHD_EVENT(("MACEVENT: %s, status %d, reason %d\n",
		           event_name, (int)status, (int)reason));
		break;

#ifdef WIFI_ACT_FRAME
	case WLC_E_ACTION_FRAME:
		DHD_TRACE(("MACEVENT: %s Bssid %s\n", event_name, eabuf));
		break;
#endif /* WIFI_ACT_FRAME */

	case WLC_E_TRACE: {
		static uint32 seqnum_prev = 0;
		msgtrace_hdr_t hdr;
		uint32 nblost;
		char *s, *p;

		buf = (uchar *) event_data;
		memcpy(&hdr, buf, MSGTRACE_HDRLEN);

		if (hdr.version != MSGTRACE_VERSION) {
			printf("\nMACEVENT: %s [unsupported version --> "
			       "dhd version:%d dongle version:%d]\n",
			       event_name, MSGTRACE_VERSION, hdr.version);
			/* Reset datalen to avoid display below */
			datalen = 0;
			break;
		}

		/* There are 2 bytes available at the end of data */
		buf[MSGTRACE_HDRLEN + ntoh16(hdr.len)] = '\0';

		if (ntoh32(hdr.discarded_bytes) || ntoh32(hdr.discarded_printf)) {
			printf("\nWLC_E_TRACE: [Discarded traces in dongle -->"
			       "discarded_bytes %d discarded_printf %d]\n",
			       ntoh32(hdr.discarded_bytes), ntoh32(hdr.discarded_printf));
		}

		nblost = ntoh32(hdr.seqnum) - seqnum_prev - 1;
		if (nblost > 0) {
			printf("\nWLC_E_TRACE: [Event lost --> seqnum %d nblost %d\n",
			       ntoh32(hdr.seqnum), nblost);
		}
		seqnum_prev = ntoh32(hdr.seqnum);

		/* Display the trace buffer. Advance from \n to \n to avoid display big
		 * printf (issue with Linux printk )
		 */
		p = (char *)&buf[MSGTRACE_HDRLEN];
		while ((s = strstr(p, "\n")) != NULL) {
			*s = '\0';
			printf("%s\n", p);
			p = s+1;
		}
		printf("%s\n", p);

		/* Reset datalen to avoid display below */
		datalen = 0;
		break;
	}


	case WLC_E_RSSI:
		DHD_EVENT(("MACEVENT: %s %d\n", event_name, ntoh32(*((int *)event_data))));
		break;

	case WLC_E_SERVICE_FOUND:
	case WLC_E_P2PO_ADD_DEVICE:
	case WLC_E_P2PO_DEL_DEVICE:
		DHD_EVENT(("MACEVENT: %s, MAC %s\n", event_name, eabuf));
		break;

	default:
		DHD_EVENT(("MACEVENT: %s %d, MAC %s, status %d, reason %d, auth %d\n",
		       event_name, event_type, eabuf, (int)status, (int)reason,
		       (int)auth_type));
		break;
	}

	/* show any appended data */
	if (datalen) {
		buf = (uchar *) event_data;
		DHD_EVENT((" data (%d) : ", datalen));
		for (i = 0; i < datalen; i++)
			DHD_EVENT((" 0x%02x ", *buf++));
		DHD_EVENT(("\n"));
	}
}
#endif /* SHOW_EVENTS */

int
wl_host_event(dhd_pub_t *dhd_pub, int *ifidx, void *pktdata,
              wl_event_msg_t *event, void **data_ptr)
{
	/* check whether packet is a BRCM event pkt */
	bcm_event_t *pvt_data = (bcm_event_t *)pktdata;
	uint8 *event_data;
	uint32 type, status, datalen;
	uint16 flags;
	int evlen;

	if (bcmp(BRCM_OUI, &pvt_data->bcm_hdr.oui[0], DOT11_OUI_LEN)) {
		DHD_ERROR(("%s: mismatched OUI, bailing\n", __FUNCTION__));
		return (BCME_ERROR);
	}

	/* BRCM event pkt may be unaligned - use xxx_ua to load user_subtype. */
	if (ntoh16_ua((void *)&pvt_data->bcm_hdr.usr_subtype) != BCMILCP_BCM_SUBTYPE_EVENT) {
		DHD_ERROR(("%s: mismatched subtype, bailing\n", __FUNCTION__));
		return (BCME_ERROR);
	}

	*data_ptr = &pvt_data[1];
	event_data = *data_ptr;

	/* memcpy since BRCM event pkt may be unaligned. */
	memcpy(event, &pvt_data->event, sizeof(wl_event_msg_t));

	type = ntoh32_ua((void *)&event->event_type);
	flags = ntoh16_ua((void *)&event->flags);
	status = ntoh32_ua((void *)&event->status);
	datalen = ntoh32_ua((void *)&event->datalen);
	evlen = datalen + sizeof(bcm_event_t);

	switch (type) {
#ifdef PROP_TXSTATUS
	case WLC_E_FIFO_CREDIT_MAP:
		dhd_wlfc_event(dhd_pub->info);
		dhd_wlfc_FIFOcreditmap_event(dhd_pub->info, event_data);
		WLFC_DBGMESG(("WLC_E_FIFO_CREDIT_MAP:(AC0,AC1,AC2,AC3),(BC_MC),(OTHER): "
			"(%d,%d,%d,%d),(%d),(%d)\n", event_data[0], event_data[1],
			event_data[2],
			event_data[3], event_data[4], event_data[5]));
		break;
#endif

	case WLC_E_IF:
		{
		dhd_if_event_t *ifevent = (dhd_if_event_t *)event_data;
		/* Ignore the event if NOIF is set */
		if (ifevent->flags & WLC_E_IF_FLAGS_BSSCFG_NOIF) {
			DHD_ERROR(("WLC_E_IF: NO_IF set, event Ignored\r\n"));
			return (BCME_OK);
		}
#ifdef PROP_TXSTATUS
			{
		uint8* ea = pvt_data->eth.ether_dhost;
		WLFC_DBGMESG(("WLC_E_IF: idx:%d, action:%s, iftype:%s, "
		              "[%02x:%02x:%02x:%02x:%02x:%02x]\n",
		              ifevent->ifidx,
		              ((ifevent->action == WLC_E_IF_ADD) ? "ADD":"DEL"),
		              ((ifevent->is_AP == 0) ? "STA":"AP "),
		              ea[0], ea[1], ea[2], ea[3], ea[4], ea[5]));
		(void)ea;
		if (ifevent->action == WLC_E_IF_CHANGE)
			dhd_wlfc_interface_event(dhd_pub->info,
				eWLFC_MAC_ENTRY_ACTION_UPDATE,
				ifevent->ifidx, ifevent->is_AP, ea);
		else
			dhd_wlfc_interface_event(dhd_pub->info,
				((ifevent->action == WLC_E_IF_ADD) ?
				eWLFC_MAC_ENTRY_ACTION_ADD : eWLFC_MAC_ENTRY_ACTION_DEL),
				ifevent->ifidx, ifevent->is_AP, ea);


		/* dhd already has created an interface by default, for 0 */
		if (ifevent->ifidx == 0)
			break;
			}
#endif /* PROP_TXSTATUS */

#ifdef WL_CFG80211
			if (wl_cfg80211_is_progress_ifchange()) {
				DHD_ERROR(("%s:  ifidx %d for %s action %d\n",
					__FUNCTION__, ifevent->ifidx,
					event->ifname, ifevent->action));
				if (ifevent->action == WLC_E_IF_ADD ||
					ifevent->action == WLC_E_IF_CHANGE)
					wl_cfg80211_notify_ifchange();
				return (BCME_OK);
			}
#endif /* WL_CFG80211 */
		if (ifevent->ifidx > 0 && ifevent->ifidx < DHD_MAX_IFS) {
					if (ifevent->action == WLC_E_IF_ADD) {
						if (dhd_add_if(dhd_pub->info, ifevent->ifidx,
							NULL, event->ifname,
							event->addr.octet,
							ifevent->flags, ifevent->bssidx)) {
							DHD_ERROR(("%s: dhd_add_if failed!!"
									" ifidx: %d for %s\n",
									__FUNCTION__,
									ifevent->ifidx,
									event->ifname));
							return (BCME_ERROR);
						}
					}
					else if (ifevent->action == WLC_E_IF_DEL)
						dhd_del_if(dhd_pub->info, ifevent->ifidx);
		} else {
#ifndef PROP_TXSTATUS
			DHD_ERROR(("%s: Invalid ifidx %d for %s\n",
			           __FUNCTION__, ifevent->ifidx, event->ifname));
#endif /* !PROP_TXSTATUS */
		}
			}
			/* send up the if event: btamp user needs it */
			*ifidx = dhd_ifname2idx(dhd_pub->info, event->ifname);
			/* push up to external supp/auth */
			dhd_event(dhd_pub->info, (char *)pvt_data, evlen, *ifidx);
		break;


#ifdef WLMEDIA_HTSF
	case WLC_E_HTSFSYNC:
		htsf_update(dhd_pub->info, event_data);
		break;
#endif /* WLMEDIA_HTSF */
#if defined(NDIS630)
	case WLC_E_NDIS_LINK:
		break;
#else /* defined(NDIS630) && defined(BCMDONGLEHOST) */
	case WLC_E_NDIS_LINK: {
		uint32 temp = hton32(WLC_E_LINK);

		memcpy((void *)(&pvt_data->event.event_type), &temp,
		       sizeof(pvt_data->event.event_type));
	}
#endif 
		/* These are what external supplicant/authenticator wants */
		/* fall through */
	case WLC_E_LINK:
	case WLC_E_DEAUTH:
	case WLC_E_DEAUTH_IND:
	case WLC_E_DISASSOC:
	case WLC_E_DISASSOC_IND:
		DHD_EVENT(("%s: Link event %d, flags %x, status %x\n",
		           __FUNCTION__, type, flags, status));
		/* fall through */
	default:
		*ifidx = dhd_ifname2idx(dhd_pub->info, event->ifname);
		/* push up to external supp/auth */
		dhd_event(dhd_pub->info, (char *)pvt_data, evlen, *ifidx);
		DHD_TRACE(("%s: MAC event %d, flags %x, status %x\n",
		           __FUNCTION__, type, flags, status));
		BCM_REFERENCE(flags);
		BCM_REFERENCE(status);

		/* put it back to WLC_E_NDIS_LINK */
		if (type == WLC_E_NDIS_LINK) {
			uint32 temp;

			temp = ntoh32_ua((void *)&event->event_type);
			DHD_TRACE(("Converted to WLC_E_LINK type %d\n", temp));

			temp = ntoh32(WLC_E_NDIS_LINK);
			memcpy((void *)(&pvt_data->event.event_type), &temp,
			       sizeof(pvt_data->event.event_type));
		}
		break;
	}

#ifdef SHOW_EVENTS
	wl_show_host_event(event, (void *)event_data);
#endif /* SHOW_EVENTS */

	return (BCME_OK);
}

void
wl_event_to_host_order(wl_event_msg_t * evt)
{
	/* Event struct members passed from dongle to host are stored in network
	 * byte order. Convert all members to host-order.
	 */
	evt->event_type = ntoh32(evt->event_type);
	evt->flags = ntoh16(evt->flags);
	evt->status = ntoh32(evt->status);
	evt->reason = ntoh32(evt->reason);
	evt->auth_type = ntoh32(evt->auth_type);
	evt->datalen = ntoh32(evt->datalen);
	evt->version = ntoh16(evt->version);
}

void
dhd_print_buf(void *pbuf, int len, int bytes_per_line)
{
#ifdef DHD_DEBUG
	int i, j = 0;
	unsigned char *buf = pbuf;

	if (bytes_per_line == 0) {
		bytes_per_line = len;
	}

	for (i = 0; i < len; i++) {
		printf("%2.2x", *buf++);
		j++;
		if (j == bytes_per_line) {
			printf("\n");
			j = 0;
		} else {
			printf(":");
		}
	}
	printf("\n");
#endif /* DHD_DEBUG */
}
#ifndef strtoul
#define strtoul(nptr, endptr, base) bcm_strtoul((nptr), (endptr), (base))
#endif

#ifdef PKT_FILTER_SUPPORT
/* Convert user's input in hex pattern to byte-size mask */
static int
wl_pattern_atoh(char *src, char *dst)
{
	int i;
	if (strncmp(src, "0x", 2) != 0 &&
	    strncmp(src, "0X", 2) != 0) {
		DHD_ERROR(("Mask invalid format. Needs to start with 0x\n"));
		return -1;
	}
	src = src + 2; /* Skip past 0x */
	if (strlen(src) % 2 != 0) {
		DHD_ERROR(("Mask invalid format. Needs to be of even length\n"));
		return -1;
	}
	for (i = 0; *src != '\0'; i++) {
		char num[3];
		bcm_strncpy_s(num, sizeof(num), src, 2);
		num[2] = '\0';
		dst[i] = (uint8)strtoul(num, NULL, 16);
		src += 2;
	}
	return i;
}

void
dhd_pktfilter_offload_enable(dhd_pub_t * dhd, char *arg, int enable, int master_mode)
{
	char				*argv[8];
	int					i = 0;
	const char 			*str;
	int					buf_len;
	int					str_len;
	char				*arg_save = 0, *arg_org = 0;
	int					rc;
	char				buf[128];
	wl_pkt_filter_enable_t	enable_parm;
	wl_pkt_filter_enable_t	* pkt_filterp;

	if (!arg)
		return;

	if (!(arg_save = MALLOC(dhd->osh, strlen(arg) + 1))) {
		DHD_ERROR(("%s: kmalloc failed\n", __FUNCTION__));
		goto fail;
	}
	arg_org = arg_save;
	memcpy(arg_save, arg, strlen(arg) + 1);

	argv[i] = bcmstrtok(&arg_save, " ", 0);

	i = 0;
	if (argv[i] == NULL) {
		DHD_ERROR(("No args provided\n"));
		goto fail;
	}

	str = "pkt_filter_enable";
	str_len = strlen(str);
	bcm_strncpy_s(buf, sizeof(buf), str, str_len);
	buf[str_len] = '\0';
	buf_len = str_len + 1;

	pkt_filterp = (wl_pkt_filter_enable_t *)(buf + str_len + 1);

	/* Parse packet filter id. */
	enable_parm.id = htod32(strtoul(argv[i], NULL, 0));

	/* Parse enable/disable value. */
	enable_parm.enable = htod32(enable);

	buf_len += sizeof(enable_parm);
	memcpy((char *)pkt_filterp,
	       &enable_parm,
	       sizeof(enable_parm));

	/* Enable/disable the specified filter. */
	rc = dhd_wl_ioctl_cmd(dhd, WLC_SET_VAR, buf, buf_len, TRUE, 0);
	rc = rc >= 0 ? 0 : rc;
	if (rc)
		DHD_TRACE(("%s: failed to add pktfilter %s, retcode = %d\n",
		__FUNCTION__, arg, rc));
	else
		DHD_TRACE(("%s: successfully added pktfilter %s\n",
		__FUNCTION__, arg));

	/* Contorl the master mode */
	bcm_mkiovar("pkt_filter_mode", (char *)&master_mode, 4, buf, sizeof(buf));
	rc = dhd_wl_ioctl_cmd(dhd, WLC_SET_VAR, buf, sizeof(buf), TRUE, 0);
	rc = rc >= 0 ? 0 : rc;
	if (rc)
		DHD_TRACE(("%s: failed to add pktfilter %s, retcode = %d\n",
		__FUNCTION__, arg, rc));

fail:
	if (arg_org)
		MFREE(dhd->osh, arg_org, strlen(arg) + 1);
}

void
dhd_pktfilter_offload_set(dhd_pub_t * dhd, char *arg)
{
	const char 			*str;
	wl_pkt_filter_t		pkt_filter;
	wl_pkt_filter_t		*pkt_filterp;
	int					buf_len;
	int					str_len;
	int 				rc;
	uint32				mask_size;
	uint32				pattern_size;
	char				*argv[8], * buf = 0;
	int					i = 0;
	char				*arg_save = 0, *arg_org = 0;
#define BUF_SIZE		2048

	if (!arg)
		return;

	if (!(arg_save = MALLOC(dhd->osh, strlen(arg) + 1))) {
		DHD_ERROR(("%s: kmalloc failed\n", __FUNCTION__));
		goto fail;
	}

	arg_org = arg_save;

	if (!(buf = MALLOC(dhd->osh, BUF_SIZE))) {
		DHD_ERROR(("%s: kmalloc failed\n", __FUNCTION__));
		goto fail;
	}

	memcpy(arg_save, arg, strlen(arg) + 1);

	if (strlen(arg) > BUF_SIZE) {
		DHD_ERROR(("Not enough buffer %d < %d\n", (int)strlen(arg), (int)sizeof(buf)));
		goto fail;
	}

	argv[i] = bcmstrtok(&arg_save, " ", 0);
	while (argv[i++])
		argv[i] = bcmstrtok(&arg_save, " ", 0);

	i = 0;
	if (argv[i] == NULL) {
		DHD_ERROR(("No args provided\n"));
		goto fail;
	}

	str = "pkt_filter_add";
	str_len = strlen(str);
	bcm_strncpy_s(buf, BUF_SIZE, str, str_len);
	buf[ str_len ] = '\0';
	buf_len = str_len + 1;

	pkt_filterp = (wl_pkt_filter_t *) (buf + str_len + 1);

	/* Parse packet filter id. */
	pkt_filter.id = htod32(strtoul(argv[i], NULL, 0));

	if (argv[++i] == NULL) {
		DHD_ERROR(("Polarity not provided\n"));
		goto fail;
	}

	/* Parse filter polarity. */
	pkt_filter.negate_match = htod32(strtoul(argv[i], NULL, 0));

	if (argv[++i] == NULL) {
		DHD_ERROR(("Filter type not provided\n"));
		goto fail;
	}

	/* Parse filter type. */
	pkt_filter.type = htod32(strtoul(argv[i], NULL, 0));

	if (argv[++i] == NULL) {
		DHD_ERROR(("Offset not provided\n"));
		goto fail;
	}

	/* Parse pattern filter offset. */
	pkt_filter.u.pattern.offset = htod32(strtoul(argv[i], NULL, 0));

	if (argv[++i] == NULL) {
		DHD_ERROR(("Bitmask not provided\n"));
		goto fail;
	}

	/* Parse pattern filter mask. */
	mask_size =
		htod32(wl_pattern_atoh(argv[i], (char *) pkt_filterp->u.pattern.mask_and_pattern));

	if (argv[++i] == NULL) {
		DHD_ERROR(("Pattern not provided\n"));
		goto fail;
	}

	/* Parse pattern filter pattern. */
	pattern_size =
		htod32(wl_pattern_atoh(argv[i],
	         (char *) &pkt_filterp->u.pattern.mask_and_pattern[mask_size]));

	if (mask_size != pattern_size) {
		DHD_ERROR(("Mask and pattern not the same size\n"));
		goto fail;
	}

	pkt_filter.u.pattern.size_bytes = mask_size;
	buf_len += WL_PKT_FILTER_FIXED_LEN;
	buf_len += (WL_PKT_FILTER_PATTERN_FIXED_LEN + 2 * mask_size);

	/* Keep-alive attributes are set in local	variable (keep_alive_pkt), and
	** then memcpy'ed into buffer (keep_alive_pktp) since there is no
	** guarantee that the buffer is properly aligned.
	*/
	memcpy((char *)pkt_filterp,
	       &pkt_filter,
	       WL_PKT_FILTER_FIXED_LEN + WL_PKT_FILTER_PATTERN_FIXED_LEN);

	rc = dhd_wl_ioctl_cmd(dhd, WLC_SET_VAR, buf, buf_len, TRUE, 0);
	rc = rc >= 0 ? 0 : rc;

	if (rc)
		DHD_TRACE(("%s: failed to add pktfilter %s, retcode = %d\n",
		__FUNCTION__, arg, rc));
	else
		DHD_TRACE(("%s: successfully added pktfilter %s\n",
		__FUNCTION__, arg));

fail:
	if (arg_org)
		MFREE(dhd->osh, arg_org, strlen(arg) + 1);

	if (buf)
		MFREE(dhd->osh, buf, BUF_SIZE);
}

void dhd_pktfilter_offload_delete(dhd_pub_t *dhd, int id)
{
	char iovbuf[32];
	int ret;

	bcm_mkiovar("pkt_filter_delete", (char *)&id, 4, iovbuf, sizeof(iovbuf));
	ret = dhd_wl_ioctl_cmd(dhd, WLC_SET_VAR, iovbuf, sizeof(iovbuf), TRUE, 0);
	if (ret < 0) {
		DHD_ERROR(("%s: Failed to delete filter ID:%d, ret=%d\n",
			__FUNCTION__, id, ret));
	}
}
#endif /* PKT_FILTER_SUPPORT */

/* ========================== */
/* ==== ARP OFFLOAD SUPPORT = */
/* ========================== */
#ifdef ARP_OFFLOAD_SUPPORT
void
dhd_arp_offload_set(dhd_pub_t * dhd, int arp_mode)
{
	char iovbuf[32];
	int retcode;

	bcm_mkiovar("arp_ol", (char *)&arp_mode, 4, iovbuf, sizeof(iovbuf));
	retcode = dhd_wl_ioctl_cmd(dhd, WLC_SET_VAR, iovbuf, sizeof(iovbuf), TRUE, 0);
	retcode = retcode >= 0 ? 0 : retcode;
	if (retcode)
		DHD_TRACE(("%s: failed to set ARP offload mode to 0x%x, retcode = %d\n",
			__FUNCTION__, arp_mode, retcode));
	else
		DHD_TRACE(("%s: successfully set ARP offload mode to 0x%x\n",
			__FUNCTION__, arp_mode));
}

void
dhd_arp_offload_enable(dhd_pub_t * dhd, int arp_enable)
{
	char iovbuf[32];
	int retcode;

	bcm_mkiovar("arpoe", (char *)&arp_enable, 4, iovbuf, sizeof(iovbuf));
	retcode = dhd_wl_ioctl_cmd(dhd, WLC_SET_VAR, iovbuf, sizeof(iovbuf), TRUE, 0);
	retcode = retcode >= 0 ? 0 : retcode;
	if (retcode)
		DHD_TRACE(("%s: failed to enabe ARP offload to %d, retcode = %d\n",
			__FUNCTION__, arp_enable, retcode));
	else
		DHD_TRACE(("%s: successfully enabed ARP offload to %d\n",
			__FUNCTION__, arp_enable));
	if (arp_enable) {
		uint32 version;
		bcm_mkiovar("arp_version", 0, 0, iovbuf, sizeof(iovbuf));
		retcode = dhd_wl_ioctl_cmd(dhd, WLC_GET_VAR, iovbuf, sizeof(iovbuf), FALSE, 0);
		if (retcode) {
			DHD_INFO(("%s: fail to get version (maybe version 1:retcode = %d\n",
				__FUNCTION__, retcode));
			dhd->arp_version = 1;
		}
		else {
			memcpy(&version, iovbuf, sizeof(version));
			DHD_INFO(("%s: ARP Version= %x\n", __FUNCTION__, version));
			dhd->arp_version = version;
		}
	}
}

void
dhd_aoe_arp_clr(dhd_pub_t *dhd, int idx)
{
	int ret = 0;
	int iov_len = 0;
	char iovbuf[128];

	if (dhd == NULL) return;
	if (dhd->arp_version == 1)
		idx = 0;

	iov_len = bcm_mkiovar("arp_table_clear", 0, 0, iovbuf, sizeof(iovbuf));
	if ((ret  = dhd_wl_ioctl_cmd(dhd, WLC_SET_VAR, iovbuf, iov_len, TRUE, idx)) < 0)
		DHD_ERROR(("%s failed code %d\n", __FUNCTION__, ret));
}

void
dhd_aoe_hostip_clr(dhd_pub_t *dhd, int idx)
{
	int ret = 0;
	int iov_len = 0;
	char iovbuf[128];

	if (dhd == NULL) return;
	if (dhd->arp_version == 1)
		idx = 0;

	iov_len = bcm_mkiovar("arp_hostip_clear", 0, 0, iovbuf, sizeof(iovbuf));
	if ((ret  = dhd_wl_ioctl_cmd(dhd, WLC_SET_VAR, iovbuf, iov_len, TRUE, idx)) < 0)
		DHD_ERROR(("%s failed code %d\n", __FUNCTION__, ret));
}

void
dhd_arp_offload_add_ip(dhd_pub_t *dhd, uint32 ipaddr, int idx)
{
	int iov_len = 0;
	char iovbuf[32];
	int retcode;


	if (dhd == NULL) return;
	if (dhd->arp_version == 1)
		idx = 0;
	iov_len = bcm_mkiovar("arp_hostip", (char *)&ipaddr,
		sizeof(ipaddr), iovbuf, sizeof(iovbuf));
	retcode = dhd_wl_ioctl_cmd(dhd, WLC_SET_VAR, iovbuf, iov_len, TRUE, idx);

	if (retcode)
		DHD_TRACE(("%s: ARP ip addr add failed, retcode = %d\n",
		__FUNCTION__, retcode));
	else
		DHD_TRACE(("%s: sARP H ipaddr entry added \n",
		__FUNCTION__));
}

int
dhd_arp_get_arp_hostip_table(dhd_pub_t *dhd, void *buf, int buflen, int idx)
{
	int retcode, i;
	int iov_len;
	uint32 *ptr32 = buf;
	bool clr_bottom = FALSE;

	if (!buf)
		return -1;
	if (dhd == NULL) return -1;
	if (dhd->arp_version == 1)
		idx = 0;

	iov_len = bcm_mkiovar("arp_hostip", 0, 0, buf, buflen);
	BCM_REFERENCE(iov_len);
	retcode = dhd_wl_ioctl_cmd(dhd, WLC_GET_VAR, buf, buflen, FALSE, idx);

	if (retcode) {
		DHD_TRACE(("%s: ioctl WLC_GET_VAR error %d\n",
		__FUNCTION__, retcode));

		return -1;
	}

	/* clean up the buf, ascii reminder */
	for (i = 0; i < MAX_IPV4_ENTRIES; i++) {
		if (!clr_bottom) {
			if (*ptr32 == 0)
				clr_bottom = TRUE;
		} else {
			*ptr32 = 0;
		}
		ptr32++;
	}

	return 0;
}
#endif /* ARP_OFFLOAD_SUPPORT  */

/* send up locally generated event */
void
dhd_sendup_event_common(dhd_pub_t *dhdp, wl_event_msg_t *event, void *data)
{
	switch (ntoh32(event->event_type)) {
#ifdef WLBTAMP
	case WLC_E_BTA_HCI_EVENT:
		break;
#endif /* WLBTAMP */
	default:
		break;
	}

	/* Call per-port handler. */
	dhd_sendup_event(dhdp, event, data);
}

#ifdef SIMPLE_ISCAN

uint iscan_thread_id = 0;
iscan_buf_t * iscan_chain = 0;

iscan_buf_t *
dhd_iscan_allocate_buf(dhd_pub_t *dhd, iscan_buf_t **iscanbuf)
{
	iscan_buf_t *iscanbuf_alloc = 0;
	iscan_buf_t *iscanbuf_head;

	DHD_ISCAN(("%s: Entered\n", __FUNCTION__));
	dhd_iscan_lock();

	iscanbuf_alloc = (iscan_buf_t*)MALLOC(dhd->osh, sizeof(iscan_buf_t));
	if (iscanbuf_alloc == NULL)
		goto fail;

	iscanbuf_alloc->next = NULL;
	iscanbuf_head = *iscanbuf;

	DHD_ISCAN(("%s: addr of allocated node = 0x%X"
		   "addr of iscanbuf_head = 0x%X dhd = 0x%X\n",
		   __FUNCTION__, iscanbuf_alloc, iscanbuf_head, dhd));

	if (iscanbuf_head == NULL) {
		*iscanbuf = iscanbuf_alloc;
		DHD_ISCAN(("%s: Head is allocated\n", __FUNCTION__));
		goto fail;
	}

	while (iscanbuf_head->next)
		iscanbuf_head = iscanbuf_head->next;

	iscanbuf_head->next = iscanbuf_alloc;

fail:
	dhd_iscan_unlock();
	return iscanbuf_alloc;
}

void
dhd_iscan_free_buf(void *dhdp, iscan_buf_t *iscan_delete)
{
	iscan_buf_t *iscanbuf_free = 0;
	iscan_buf_t *iscanbuf_prv = 0;
	iscan_buf_t *iscanbuf_cur;
	dhd_pub_t *dhd = dhd_bus_pub(dhdp);
	DHD_ISCAN(("%s: Entered\n", __FUNCTION__));

	dhd_iscan_lock();

	iscanbuf_cur = iscan_chain;

	/* If iscan_delete is null then delete the entire
	 * chain or else delete specific one provided
	 */
	if (!iscan_delete) {
		while (iscanbuf_cur) {
			iscanbuf_free = iscanbuf_cur;
			iscanbuf_cur = iscanbuf_cur->next;
			iscanbuf_free->next = 0;
			MFREE(dhd->osh, iscanbuf_free, sizeof(iscan_buf_t));
		}
		iscan_chain = 0;
	} else {
		while (iscanbuf_cur) {
			if (iscanbuf_cur == iscan_delete)
				break;
			iscanbuf_prv = iscanbuf_cur;
			iscanbuf_cur = iscanbuf_cur->next;
		}
		if (iscanbuf_prv)
			iscanbuf_prv->next = iscan_delete->next;

		iscan_delete->next = 0;
		MFREE(dhd->osh, iscan_delete, sizeof(iscan_buf_t));

		if (!iscanbuf_prv)
			iscan_chain = 0;
	}
	dhd_iscan_unlock();
}

iscan_buf_t *
dhd_iscan_result_buf(void)
{
	return iscan_chain;
}

int
dhd_iscan_issue_request(void * dhdp, wl_iscan_params_t *pParams, uint32 size)
{
	int rc = -1;
	dhd_pub_t *dhd = dhd_bus_pub(dhdp);
	char *buf;
	char iovar[] = "iscan";
	uint32 allocSize = 0;
	wl_ioctl_t ioctl;

	if (pParams) {
		allocSize = (size + strlen(iovar) + 1);
		if ((allocSize < size) || (allocSize < strlen(iovar)))
		{
			DHD_ERROR(("%s: overflow - allocation size too large %d < %d + %d!\n",
				__FUNCTION__, allocSize, size, strlen(iovar)));
			goto cleanUp;
		}
		buf = MALLOC(dhd->osh, allocSize);

		if (buf == NULL)
			{
			DHD_ERROR(("%s: malloc of size %d failed!\n", __FUNCTION__, allocSize));
			goto cleanUp;
			}
		ioctl.cmd = WLC_SET_VAR;
		bcm_mkiovar(iovar, (char *)pParams, size, buf, allocSize);
		rc = dhd_wl_ioctl(dhd, 0, &ioctl, buf, allocSize);
	}

cleanUp:
	if (buf) {
		MFREE(dhd->osh, buf, allocSize);
	}

	return rc;
}

static int
dhd_iscan_get_partial_result(void *dhdp, uint *scan_count)
{
	wl_iscan_results_t *list_buf;
	wl_iscan_results_t list;
	wl_scan_results_t *results;
	iscan_buf_t *iscan_cur;
	int status = -1;
	dhd_pub_t *dhd = dhd_bus_pub(dhdp);
	int rc;
	wl_ioctl_t ioctl;

	DHD_ISCAN(("%s: Enter\n", __FUNCTION__));

	iscan_cur = dhd_iscan_allocate_buf(dhd, &iscan_chain);
	if (!iscan_cur) {
		DHD_ERROR(("%s: Failed to allocate node\n", __FUNCTION__));
		dhd_iscan_free_buf(dhdp, 0);
		dhd_iscan_request(dhdp, WL_SCAN_ACTION_ABORT);
		dhd_ind_scan_confirm(dhdp, FALSE);
		goto fail;
	}

	dhd_iscan_lock();

	memset(iscan_cur->iscan_buf, 0, WLC_IW_ISCAN_MAXLEN);
	list_buf = (wl_iscan_results_t*)iscan_cur->iscan_buf;
	results = &list_buf->results;
	results->buflen = WL_ISCAN_RESULTS_FIXED_SIZE;
	results->version = 0;
	results->count = 0;

	memset(&list, 0, sizeof(list));
	list.results.buflen = htod32(WLC_IW_ISCAN_MAXLEN);
	bcm_mkiovar("iscanresults", (char *)&list, WL_ISCAN_RESULTS_FIXED_SIZE,
		iscan_cur->iscan_buf, WLC_IW_ISCAN_MAXLEN);
	ioctl.cmd = WLC_GET_VAR;
	ioctl.set = FALSE;
	rc = dhd_wl_ioctl(dhd, 0, &ioctl, iscan_cur->iscan_buf, WLC_IW_ISCAN_MAXLEN);

	results->buflen = dtoh32(results->buflen);
	results->version = dtoh32(results->version);
	*scan_count = results->count = dtoh32(results->count);
	status = dtoh32(list_buf->status);
	DHD_ISCAN(("%s: Got %d resuls status = (%x)\n", __FUNCTION__, results->count, status));

	dhd_iscan_unlock();

	if (!(*scan_count)) {
		 /* TODO: race condition when FLUSH already called */
		dhd_iscan_free_buf(dhdp, 0);
	}
fail:
	return status;
}

#endif /* SIMPLE_ISCAN */

/*
 * returns = TRUE if associated, FALSE if not associated
 */
bool dhd_is_associated(dhd_pub_t *dhd, void *bss_buf, int *retval)
{
	char bssid[6], zbuf[6];
	int ret = -1;

	bzero(bssid, 6);
	bzero(zbuf, 6);

	ret  = dhd_wl_ioctl_cmd(dhd, WLC_GET_BSSID, (char *)&bssid, ETHER_ADDR_LEN, FALSE, 0);
	DHD_TRACE((" %s WLC_GET_BSSID ioctl res = %d\n", __FUNCTION__, ret));

	if (ret == BCME_NOTASSOCIATED) {
		DHD_TRACE(("%s: not associated! res:%d\n", __FUNCTION__, ret));
	}

	if (retval)
		*retval = ret;

	if (ret < 0)
		return FALSE;

	if ((memcmp(bssid, zbuf, ETHER_ADDR_LEN) != 0)) {
		/*  STA is assocoated BSSID is non zero */

		if (bss_buf) {
			/* return bss if caller provided buf */
			memcpy(bss_buf, bssid, ETHER_ADDR_LEN);
		}
		return TRUE;
	} else {
		DHD_TRACE(("%s: WLC_GET_BSSID ioctl returned zero bssid\n", __FUNCTION__));
		return FALSE;
	}
}


/* Function to estimate possible DTIM_SKIP value */
int
dhd_get_suspend_bcn_li_dtim(dhd_pub_t *dhd)
{
	int bcn_li_dtim = 1; /* deafult no dtim skip setting */
	int ret = -1;
	int dtim_assoc = 0;
	int ap_beacon = 0;

	/* Check if associated */
	if (dhd_is_associated(dhd, NULL, NULL) == FALSE) {
		DHD_TRACE(("%s NOT assoc ret %d\n", __FUNCTION__, ret));
		goto exit;
	}

	/* read associated AP beacon interval */
	if ((ret = dhd_wl_ioctl_cmd(dhd, WLC_GET_BCNPRD,
		&ap_beacon, sizeof(ap_beacon), FALSE, 0)) < 0) {
		DHD_ERROR(("%s get beacon failed code %d\n", __FUNCTION__, ret));
		goto exit;
	}

	/* if associated APs Beacon more  that 100msec do no dtim skip */
	if (ap_beacon > MAX_DTIM_SKIP_BEACON_ITERVAL) {
		DHD_ERROR(("%s NO dtim skip for AP with beacon %d ms\n", __FUNCTION__, ap_beacon));
		goto exit;
	}

	/* read associated ap's dtim setup */
	if ((ret = dhd_wl_ioctl_cmd(dhd, WLC_GET_DTIMPRD,
		&dtim_assoc, sizeof(dtim_assoc), FALSE, 0)) < 0) {
		DHD_ERROR(("%s failed code %d\n", __FUNCTION__, ret));
		goto exit;
	}

	/* if not assocated just eixt */
	if (dtim_assoc == 0) {
		goto exit;
	}

	/* attemp to use platform defined dtim skip interval */
	bcn_li_dtim = dhd->suspend_bcn_li_dtim;

	/* check if sta listen interval fits into AP dtim */
	if (dtim_assoc > LISTEN_INTERVAL) {
		/* AP DTIM to big for our Listen Interval : no dtim skiping */
		bcn_li_dtim = 1;
		DHD_ERROR(("%s DTIM=%d > Listen=%d : too big ...\n",
			__FUNCTION__, dtim_assoc, LISTEN_INTERVAL));
		goto exit;
	}

	if ((bcn_li_dtim * dtim_assoc) > LISTEN_INTERVAL) {
		/* Round up dtim_skip to fit into STAs Listen Interval */
		bcn_li_dtim = (int)(LISTEN_INTERVAL / dtim_assoc);
		DHD_TRACE(("%s agjust dtim_skip as %d\n", __FUNCTION__, bcn_li_dtim));
	}

	DHD_ERROR(("%s beacon=%d bcn_li_dtim=%d DTIM=%d Listen=%d\n",
		__FUNCTION__, ap_beacon, bcn_li_dtim, dtim_assoc, LISTEN_INTERVAL));

exit:
	return bcn_li_dtim;
}

/* Check if the mode supports STA MODE */
bool dhd_support_sta_mode(dhd_pub_t *dhd)
{

#ifdef  WL_CFG80211
	if (!(dhd->op_mode & DHD_FLAG_STA_MODE))
		return FALSE;
	else
#endif /* WL_CFG80211 */
		return TRUE;
}

#if defined(PNO_SUPPORT)
int
dhd_pno_clean(dhd_pub_t *dhd)
{
	char iovbuf[128];
	int pfn_enabled = 0;
	int iov_len = 0;
	int ret;

	/* Disable pfn */
	iov_len = bcm_mkiovar("pfn", (char *)&pfn_enabled, 4, iovbuf, sizeof(iovbuf));
	if ((ret = dhd_wl_ioctl_cmd(dhd, WLC_SET_VAR, iovbuf, sizeof(iovbuf), TRUE, 0)) >= 0) {
		/* clear pfn */
		iov_len = bcm_mkiovar("pfnclear", 0, 0, iovbuf, sizeof(iovbuf));
		if (iov_len) {
			if ((ret = dhd_wl_ioctl_cmd(dhd, WLC_SET_VAR, iovbuf,
			                            iov_len, TRUE, 0)) < 0) {
				DHD_ERROR(("%s failed code %d\n", __FUNCTION__, ret));
			}
		}
		else {
			ret = -1;
			DHD_ERROR(("%s failed code %d\n", __FUNCTION__, iov_len));
		}
	}
	else
		DHD_ERROR(("%s failed code %d\n", __FUNCTION__, ret));

	return ret;
}

int
dhd_pno_enable(dhd_pub_t *dhd, int pfn_enabled)
{
	char iovbuf[128];
	int ret = -1;

	if ((!dhd) && ((pfn_enabled != 0) || (pfn_enabled != 1))) {
		DHD_ERROR(("%s error exit\n", __FUNCTION__));
		return ret;
	}

#ifndef WL_SCHED_SCAN
	if (!dhd_support_sta_mode(dhd))
		return (ret);

	memset(iovbuf, 0, sizeof(iovbuf));

	if ((pfn_enabled) && (dhd_is_associated(dhd, NULL, NULL) == TRUE)) {
		DHD_ERROR(("%s pno is NOT enable : called in assoc mode , ignore\n", __FUNCTION__));
		return ret;
	}
#endif /* !WL_SCHED_SCAN */

	/* Enable/disable PNO */
	if ((ret = bcm_mkiovar("pfn", (char *)&pfn_enabled, 4, iovbuf, sizeof(iovbuf))) > 0) {
		if ((ret = dhd_wl_ioctl_cmd(dhd, WLC_SET_VAR,
			iovbuf, sizeof(iovbuf), TRUE, 0)) < 0) {
			DHD_ERROR(("%s failed for error=%d\n", __FUNCTION__, ret));
			return ret;
		}
		else {
			dhd->pno_enable = pfn_enabled;
			DHD_TRACE(("%s set pno as %s\n",
				__FUNCTION__, dhd->pno_enable ? "Enable" : "Disable"));
		}
	}
	else DHD_ERROR(("%s failed err=%d\n", __FUNCTION__, ret));

	return ret;
}

/* Function to execute combined scan */
int
dhd_pno_set(dhd_pub_t *dhd, wlc_ssid_t* ssids_local, int nssid, ushort scan_fr,
	int pno_repeat, int pno_freq_expo_max)
{
	int err = -1;
	char iovbuf[128];
	int k, i;
	wl_pfn_param_t pfn_param;
	wl_pfn_t	pfn_element;
	uint len = 0;

	DHD_TRACE(("%s nssid=%d nchan=%d\n", __FUNCTION__, nssid, scan_fr));

	if ((!dhd) || (!ssids_local)) {
		DHD_ERROR(("%s error exit(%s %s)\n", __FUNCTION__,
		(!dhd)?"dhd is null":"", (!ssids_local)?"ssid is null":""));
		err = -1;
		return err;
	}
#ifndef WL_SCHED_SCAN
	if (!dhd_support_sta_mode(dhd))
		return err;
#endif /* !WL_SCHED_SCAN */

	/* Check for broadcast ssid */
	for (k = 0; k < nssid; k++) {
		if (!ssids_local[k].SSID_len) {
			DHD_ERROR(("%d: Broadcast SSID is ilegal for PNO setting\n", k));
			return err;
		}
	}
/* #define  PNO_DUMP 1 */
#ifdef PNO_DUMP
	{
		int j;
		for (j = 0; j < nssid; j++) {
			DHD_ERROR(("%d: scan  for  %s size =%d\n", j,
				ssids_local[j].SSID, ssids_local[j].SSID_len));
		}
	}
#endif /* PNO_DUMP */

	/* clean up everything */
	if  ((err = dhd_pno_clean(dhd)) < 0) {
		DHD_ERROR(("%s failed error=%d\n", __FUNCTION__, err));
		return err;
	}
	memset(iovbuf, 0, sizeof(iovbuf));
	memset(&pfn_param, 0, sizeof(pfn_param));
	memset(&pfn_element, 0, sizeof(pfn_element));

	/* set pfn parameters */
	pfn_param.version = htod32(PFN_VERSION);
	pfn_param.flags = htod16((PFN_LIST_ORDER << SORT_CRITERIA_BIT));

	/* check and set extra pno params */
	if ((pno_repeat != 0) || (pno_freq_expo_max != 0)) {
		pfn_param.flags |= htod16(ENABLE << ENABLE_ADAPTSCAN_BIT);
		pfn_param.repeat = (uchar) (pno_repeat);
		pfn_param.exp = (uchar) (pno_freq_expo_max);
	}
	/* set up pno scan fr */
	if (scan_fr  != 0)
		pfn_param.scan_freq = htod32(scan_fr);

	if (pfn_param.scan_freq > PNO_SCAN_MAX_FW_SEC) {
		DHD_ERROR(("%s pno freq above %d sec\n", __FUNCTION__, PNO_SCAN_MAX_FW_SEC));
		return err;
	}
	if (pfn_param.scan_freq < PNO_SCAN_MIN_FW_SEC) {
		DHD_ERROR(("%s pno freq less %d sec\n", __FUNCTION__, PNO_SCAN_MIN_FW_SEC));
		return err;
	}

	len = bcm_mkiovar("pfn_set", (char *)&pfn_param, sizeof(pfn_param), iovbuf, sizeof(iovbuf));
	if ((err = dhd_wl_ioctl_cmd(dhd, WLC_SET_VAR, iovbuf, len, TRUE, 0)) < 0) {
				DHD_ERROR(("%s pfn_set failed for error=%d\n",
					__FUNCTION__, err));
				return err;
	}

	/* set all pfn ssid */
	for (i = 0; i < nssid; i++) {

		pfn_element.infra = htod32(DOT11_BSSTYPE_INFRASTRUCTURE);
		pfn_element.auth = (DOT11_OPEN_SYSTEM);
		pfn_element.wpa_auth = htod32(WPA_AUTH_PFN_ANY);
		pfn_element.wsec = htod32(0);
		pfn_element.infra = htod32(1);
		pfn_element.flags = htod32(ENABLE << WL_PFN_HIDDEN_BIT);
		memcpy((char *)pfn_element.ssid.SSID, ssids_local[i].SSID, ssids_local[i].SSID_len);
		pfn_element.ssid.SSID_len = ssids_local[i].SSID_len;

		if ((len =
		bcm_mkiovar("pfn_add", (char *)&pfn_element,
			sizeof(pfn_element), iovbuf, sizeof(iovbuf))) > 0) {
			if ((err =
			dhd_wl_ioctl_cmd(dhd, WLC_SET_VAR, iovbuf, len, TRUE, 0)) < 0) {
				DHD_ERROR(("%s failed for i=%d error=%d\n",
					__FUNCTION__, i, err));
				return err;
			}
			else
				DHD_TRACE(("%s set OK with PNO time=%d repeat=%d max_adjust=%d\n",
					__FUNCTION__, pfn_param.scan_freq,
					pfn_param.repeat, pfn_param.exp));
		}
		else DHD_ERROR(("%s failed err=%d\n", __FUNCTION__, err));
	}

	/* Enable PNO */
	/* dhd_pno_enable(dhd, 1); */
	return err;
}

int
dhd_pno_get_status(dhd_pub_t *dhd)
{
	int ret = -1;

	if (!dhd)
		return ret;
	else
		return (dhd->pno_enable);
}

#endif /* OEM_ANDROID && PNO_SUPPORT */

#if defined(KEEP_ALIVE)
int dhd_keep_alive_onoff(dhd_pub_t *dhd)
{
	char 				buf[256];
	const char 			*str;
	wl_mkeep_alive_pkt_t	mkeep_alive_pkt = {0};
	wl_mkeep_alive_pkt_t	*mkeep_alive_pktp;
	int					buf_len;
	int					str_len;
	int res 				= -1;

	if (!dhd_support_sta_mode(dhd))
		return res;

	DHD_TRACE(("%s execution\n", __FUNCTION__));

	str = "mkeep_alive";
	str_len = strlen(str);
	strncpy(buf, str, str_len);
	buf[ str_len ] = '\0';
	mkeep_alive_pktp = (wl_mkeep_alive_pkt_t *) (buf + str_len + 1);
	mkeep_alive_pkt.period_msec = CUSTOM_KEEP_ALIVE_SETTING;
	buf_len = str_len + 1;
	mkeep_alive_pkt.version = htod16(WL_MKEEP_ALIVE_VERSION);
	mkeep_alive_pkt.length = htod16(WL_MKEEP_ALIVE_FIXED_LEN);
	/* Setup keep alive zero for null packet generation */
	mkeep_alive_pkt.keep_alive_id = 0;
	mkeep_alive_pkt.len_bytes = 0;
	buf_len += WL_MKEEP_ALIVE_FIXED_LEN;
	bzero(mkeep_alive_pkt.data, sizeof(mkeep_alive_pkt.data));
	/* Keep-alive attributes are set in local	variable (mkeep_alive_pkt), and
	 * then memcpy'ed into buffer (mkeep_alive_pktp) since there is no
	 * guarantee that the buffer is properly aligned.
	 */
	memcpy((char *)mkeep_alive_pktp, &mkeep_alive_pkt, WL_MKEEP_ALIVE_FIXED_LEN);

	res = dhd_wl_ioctl_cmd(dhd, WLC_SET_VAR, buf, buf_len, TRUE, 0);

	return res;
}
#endif /* defined(KEEP_ALIVE) */
/* Android ComboSCAN support */

/*
 *  data parsing from ComboScan tlv list
*/
int
wl_iw_parse_data_tlv(char** list_str, void *dst, int dst_size, const char token,
                     int input_size, int *bytes_left)
{
	char* str;
	uint16 short_temp;
	uint32 int_temp;

	if ((list_str == NULL) || (*list_str == NULL) ||(bytes_left == NULL) || (*bytes_left < 0)) {
		DHD_ERROR(("%s error paramters\n", __FUNCTION__));
		return -1;
	}
	str = *list_str;

	/* Clean all dest bytes */
	memset(dst, 0, dst_size);
	while (*bytes_left > 0) {

		if (str[0] != token) {
			DHD_TRACE(("%s NOT Type=%d get=%d left_parse=%d \n",
				__FUNCTION__, token, str[0], *bytes_left));
			return -1;
		}

		*bytes_left -= 1;
		str += 1;

		if (input_size == 1) {
			memcpy(dst, str, input_size);
		}
		else if (input_size == 2) {
			memcpy(dst, (char *)htod16(memcpy(&short_temp, str, input_size)),
				input_size);
		}
		else if (input_size == 4) {
			memcpy(dst, (char *)htod32(memcpy(&int_temp, str, input_size)),
				input_size);
		}

		*bytes_left -= input_size;
		str += input_size;
		*list_str = str;
		return 1;
	}
	return 1;
}

/*
 *  channel list parsing from cscan tlv list
*/
int
wl_iw_parse_channel_list_tlv(char** list_str, uint16* channel_list,
                             int channel_num, int *bytes_left)
{
	char* str;
	int idx = 0;

	if ((list_str == NULL) || (*list_str == NULL) ||(bytes_left == NULL) || (*bytes_left < 0)) {
		DHD_ERROR(("%s error paramters\n", __FUNCTION__));
		return -1;
	}
	str = *list_str;

	while (*bytes_left > 0) {

		if (str[0] != CSCAN_TLV_TYPE_CHANNEL_IE) {
			*list_str = str;
			DHD_TRACE(("End channel=%d left_parse=%d %d\n", idx, *bytes_left, str[0]));
			return idx;
		}
		/* Get proper CSCAN_TLV_TYPE_CHANNEL_IE */
		*bytes_left -= 1;
		str += 1;

		if (str[0] == 0) {
			/* All channels */
			channel_list[idx] = 0x0;
		}
		else {
			channel_list[idx] = (uint16)str[0];
			DHD_TRACE(("%s channel=%d \n", __FUNCTION__,  channel_list[idx]));
		}
		*bytes_left -= 1;
		str += 1;

		if (idx++ > 255) {
			DHD_ERROR(("%s Too many channels \n", __FUNCTION__));
			return -1;
		}
	}

	*list_str = str;
	return idx;
}

/*
 *  SSIDs list parsing from cscan tlv list
 */
int
wl_iw_parse_ssid_list_tlv(char** list_str, wlc_ssid_t* ssid, int max, int *bytes_left)
{
	char* str;
	int idx = 0;

	if ((list_str == NULL) || (*list_str == NULL) || (*bytes_left < 0)) {
		DHD_ERROR(("%s error paramters\n", __FUNCTION__));
		return -1;
	}
	str = *list_str;
	while (*bytes_left > 0) {

		if (str[0] != CSCAN_TLV_TYPE_SSID_IE) {
			*list_str = str;
			DHD_TRACE(("nssid=%d left_parse=%d %d\n", idx, *bytes_left, str[0]));
			return idx;
		}

		/* Get proper CSCAN_TLV_TYPE_SSID_IE */
		*bytes_left -= 1;
		str += 1;

		if (str[0] == 0) {
			/* Broadcast SSID */
			ssid[idx].SSID_len = 0;
			memset((char*)ssid[idx].SSID, 0x0, DOT11_MAX_SSID_LEN);
			*bytes_left -= 1;
			str += 1;

			DHD_TRACE(("BROADCAST SCAN  left=%d\n", *bytes_left));
		}
		else if (str[0] <= DOT11_MAX_SSID_LEN) {
			/* Get proper SSID size */
			ssid[idx].SSID_len = str[0];
			*bytes_left -= 1;
			str += 1;

			/* Get SSID */
			if (ssid[idx].SSID_len > *bytes_left) {
				DHD_ERROR(("%s out of memory range len=%d but left=%d\n",
				__FUNCTION__, ssid[idx].SSID_len, *bytes_left));
				return -1;
			}

			memcpy((char*)ssid[idx].SSID, str, ssid[idx].SSID_len);

			*bytes_left -= ssid[idx].SSID_len;
			str += ssid[idx].SSID_len;

			DHD_TRACE(("%s :size=%d left=%d\n",
				(char*)ssid[idx].SSID, ssid[idx].SSID_len, *bytes_left));
		}
		else {
			DHD_ERROR(("### SSID size more that %d\n", str[0]));
			return -1;
		}

		if (idx++ >  max) {
			DHD_ERROR(("%s number of SSIDs more that %d\n", __FUNCTION__, idx));
			return -1;
		}
	}

	*list_str = str;
	return idx;
}

/* Parse a comma-separated list from list_str into ssid array, starting
 * at index idx.  Max specifies size of the ssid array.  Parses ssids
 * and returns updated idx; if idx >= max not all fit, the excess have
 * not been copied.  Returns -1 on empty string, or on ssid too long.
 */
int
wl_iw_parse_ssid_list(char** list_str, wlc_ssid_t* ssid, int idx, int max)
{
	char* str, *ptr;

	if ((list_str == NULL) || (*list_str == NULL))
		return -1;

	for (str = *list_str; str != NULL; str = ptr) {

		/* check for next TAG */
		if (!strncmp(str, GET_CHANNEL, strlen(GET_CHANNEL))) {
			*list_str	 = str + strlen(GET_CHANNEL);
			return idx;
		}

		if ((ptr = strchr(str, ',')) != NULL) {
			*ptr++ = '\0';
		}

		if (strlen(str) > DOT11_MAX_SSID_LEN) {
			DHD_ERROR(("ssid <%s> exceeds %d\n", str, DOT11_MAX_SSID_LEN));
			return -1;
		}

		if (strlen(str) == 0)
			ssid[idx].SSID_len = 0;

		if (idx < max) {
			bzero(ssid[idx].SSID, sizeof(ssid[idx].SSID));
			strncpy((char*)ssid[idx].SSID, str, sizeof(ssid[idx].SSID) - 1);
			ssid[idx].SSID_len = strlen(str);
		}
		idx++;
	}
	return idx;
}

/*
 * Parse channel list from iwpriv CSCAN
 */
int
wl_iw_parse_channel_list(char** list_str, uint16* channel_list, int channel_num)
{
	int num;
	int val;
	char* str;
	char* endptr = NULL;

	if ((list_str == NULL)||(*list_str == NULL))
		return -1;

	str = *list_str;
	num = 0;
	while (strncmp(str, GET_NPROBE, strlen(GET_NPROBE))) {
		val = (int)strtoul(str, &endptr, 0);
		if (endptr == str) {
			printf("could not parse channel number starting at"
				" substring \"%s\" in list:\n%s\n",
				str, *list_str);
			return -1;
		}
		str = endptr + strspn(endptr, " ,");

		if (num == channel_num) {
			DHD_ERROR(("too many channels (more than %d) in channel list:\n%s\n",
				channel_num, *list_str));
			return -1;
		}

		channel_list[num++] = (uint16)val;
	}
	*list_str = str;
	return num;
}
=======
/*
 * Broadcom Dongle Host Driver (DHD), common DHD core.
 *
 * Copyright (C) 1999-2012, Broadcom Corporation
 * 
 *      Unless you and Broadcom execute a separate written software license
 * agreement governing use of this software, this software is licensed to you
 * under the terms of the GNU General Public License version 2 (the "GPL"),
 * available at http://www.broadcom.com/licenses/GPLv2.php, with the
 * following added to such license:
 * 
 *      As a special exception, the copyright holders of this software give you
 * permission to link this software with independent modules, and to copy and
 * distribute the resulting executable under terms of your choice, provided that
 * you also meet, for each linked independent module, the terms and conditions of
 * the license of that module.  An independent module is a module which is not
 * derived from this software.  The special exception does not apply to any
 * modifications of the software.
 * 
 *      Notwithstanding the above, under no circumstances may you combine this
 * software in any way with any other Broadcom software provided under a license
 * other than the GPL, without Broadcom's express prior written consent.
 *
 * $Id: dhd_common.c 413249 2013-07-18 08:36:24Z $
 */
#include <typedefs.h>
#include <osl.h>

#include <epivers.h>
#include <bcmutils.h>

#include <bcmendian.h>
#include <dngl_stats.h>
#include <wlioctl.h>
#include <dhd.h>

#include <proto/bcmevent.h>

#include <dhd_bus.h>
#include <dhd_proto.h>
#include <dhd_dbg.h>
#include <msgtrace.h>

#ifdef WL_CFG80211
#include <wl_cfg80211.h>
#endif
#ifdef WLBTAMP
#include <proto/bt_amp_hci.h>
#include <dhd_bta.h>
#endif
#ifdef SET_RANDOM_MAC_SOFTAP
#include <linux/random.h>
#include <linux/jiffies.h>
#endif

#define htod32(i) i
#define htod16(i) i
#define dtoh32(i) i
#define dtoh16(i) i
#define htodchanspec(i) i
#define dtohchanspec(i) i

#ifdef PROP_TXSTATUS
#include <wlfc_proto.h>
#include <dhd_wlfc.h>
#endif


#ifdef WLMEDIA_HTSF
extern void htsf_update(struct dhd_info *dhd, void *data);
#endif
int dhd_msg_level = DHD_ERROR_VAL;


#include <wl_iw.h>

char fw_path[MOD_PARAM_PATHLEN];
char nv_path[MOD_PARAM_PATHLEN];

#ifdef SOFTAP
char fw_path2[MOD_PARAM_PATHLEN];
extern bool softap_enabled;
#endif

/* Last connection success/failure status */
uint32 dhd_conn_event;
uint32 dhd_conn_status;
uint32 dhd_conn_reason;

extern int dhd_iscan_request(void * dhdp, uint16 action);
extern void dhd_ind_scan_confirm(void *h, bool status);
extern int dhd_iscan_in_progress(void *h);
void dhd_iscan_lock(void);
void dhd_iscan_unlock(void);
extern int dhd_change_mtu(dhd_pub_t *dhd, int new_mtu, int ifidx);
#if !defined(AP) && defined(WLP2P)
extern int dhd_get_concurrent_capabilites(dhd_pub_t *dhd);
#endif
bool ap_cfg_running = FALSE;
bool ap_fw_loaded = FALSE;


#ifdef DHD_DEBUG
const char dhd_version[] = "Dongle Host Driver, version " EPI_VERSION_STR "\nCompiled on "
	__DATE__ " at " __TIME__;
#else
const char dhd_version[] = "Dongle Host Driver, version " EPI_VERSION_STR;
#endif

void dhd_set_timer(void *bus, uint wdtick);

/* IOVar table */
enum {
	IOV_VERSION = 1,
	IOV_MSGLEVEL,
	IOV_BCMERRORSTR,
	IOV_BCMERROR,
	IOV_WDTICK,
	IOV_DUMP,
	IOV_CLEARCOUNTS,
	IOV_LOGDUMP,
	IOV_LOGCAL,
	IOV_LOGSTAMP,
	IOV_GPIOOB,
	IOV_IOCTLTIMEOUT,
#ifdef WLBTAMP
	IOV_HCI_CMD,		/* HCI command */
	IOV_HCI_ACL_DATA,	/* HCI data packet */
#endif
#if defined(DHD_DEBUG)
	IOV_CONS,
	IOV_DCONSOLE_POLL,
#endif /* defined(DHD_DEBUG) */
#ifdef PROP_TXSTATUS
	IOV_PROPTXSTATUS_ENABLE,
	IOV_PROPTXSTATUS_MODE,
#endif
	IOV_BUS_TYPE,
#ifdef WLMEDIA_HTSF
	IOV_WLPKTDLYSTAT_SZ,
#endif
	IOV_CHANGEMTU,
	IOV_HOSTREORDER_FLOWS,
	IOV_LAST
};

const bcm_iovar_t dhd_iovars[] = {
	{"version", 	IOV_VERSION,	0,	IOVT_BUFFER,	sizeof(dhd_version) },
#ifdef DHD_DEBUG
	{"msglevel",	IOV_MSGLEVEL,	0,	IOVT_UINT32,	0 },
#endif /* DHD_DEBUG */
	{"bcmerrorstr", IOV_BCMERRORSTR, 0, IOVT_BUFFER,	BCME_STRLEN },
	{"bcmerror",	IOV_BCMERROR,	0,	IOVT_INT8,	0 },
	{"wdtick",	IOV_WDTICK, 0,	IOVT_UINT32,	0 },
	{"dump",	IOV_DUMP,	0,	IOVT_BUFFER,	DHD_IOCTL_MAXLEN },
#ifdef DHD_DEBUG
	{"cons",	IOV_CONS,	0,	IOVT_BUFFER,	0 },
	{"dconpoll",	IOV_DCONSOLE_POLL, 0,	IOVT_UINT32,	0 },
#endif
	{"clearcounts", IOV_CLEARCOUNTS, 0, IOVT_VOID,	0 },
	{"gpioob",	IOV_GPIOOB,	0,	IOVT_UINT32,	0 },
	{"ioctl_timeout",	IOV_IOCTLTIMEOUT,	0,	IOVT_UINT32,	0 },
#ifdef WLBTAMP
	{"HCI_cmd",	IOV_HCI_CMD,	0,	IOVT_BUFFER,	0},
	{"HCI_ACL_data", IOV_HCI_ACL_DATA, 0,	IOVT_BUFFER,	0},
#endif
#ifdef PROP_TXSTATUS
	{"proptx",	IOV_PROPTXSTATUS_ENABLE,	0,	IOVT_UINT32,	0 },
	/*
	set the proptxtstatus operation mode:
	0 - Do not do any proptxtstatus flow control
	1 - Use implied credit from a packet status
	2 - Use explicit credit
	*/
	{"ptxmode",	IOV_PROPTXSTATUS_MODE,	0,	IOVT_UINT32,	0 },
#endif
	{"bustype", IOV_BUS_TYPE, 0, IOVT_UINT32, 0},
#ifdef WLMEDIA_HTSF
	{"pktdlystatsz", IOV_WLPKTDLYSTAT_SZ, 0, IOVT_UINT8, 0 },
#endif
	{"changemtu", IOV_CHANGEMTU, 0, IOVT_UINT32, 0 },
	{"host_reorder_flows", IOV_HOSTREORDER_FLOWS, 0, IOVT_BUFFER,
	(WLHOST_REORDERDATA_MAXFLOWS + 1) },
	{NULL, 0, 0, 0, 0 }
};

void
dhd_common_init(osl_t *osh)
{
#ifdef CONFIG_BCMDHD_FW_PATH
	bcm_strncpy_s(fw_path, sizeof(fw_path), CONFIG_BCMDHD_FW_PATH, MOD_PARAM_PATHLEN-1);
#else /* CONFIG_BCMDHD_FW_PATH */
	fw_path[0] = '\0';
#endif /* CONFIG_BCMDHD_FW_PATH */
#ifdef CONFIG_BCMDHD_NVRAM_PATH
	bcm_strncpy_s(nv_path, sizeof(nv_path), CONFIG_BCMDHD_NVRAM_PATH, MOD_PARAM_PATHLEN-1);
#else /* CONFIG_BCMDHD_NVRAM_PATH */
	nv_path[0] = '\0';
#endif /* CONFIG_BCMDHD_NVRAM_PATH */
#ifdef SOFTAP
	fw_path2[0] = '\0';
#endif
}

static int
dhd_dump(dhd_pub_t *dhdp, char *buf, int buflen)
{
	char eabuf[ETHER_ADDR_STR_LEN];

	struct bcmstrbuf b;
	struct bcmstrbuf *strbuf = &b;

	bcm_binit(strbuf, buf, buflen);

	/* Base DHD info */
	bcm_bprintf(strbuf, "%s\n", dhd_version);
	bcm_bprintf(strbuf, "\n");
	bcm_bprintf(strbuf, "pub.up %d pub.txoff %d pub.busstate %d\n",
	            dhdp->up, dhdp->txoff, dhdp->busstate);
	bcm_bprintf(strbuf, "pub.hdrlen %d pub.maxctl %d pub.rxsz %d\n",
	            dhdp->hdrlen, dhdp->maxctl, dhdp->rxsz);
	bcm_bprintf(strbuf, "pub.iswl %d pub.drv_version %ld pub.mac %s\n",
	            dhdp->iswl, dhdp->drv_version, bcm_ether_ntoa(&dhdp->mac, eabuf));
	bcm_bprintf(strbuf, "pub.bcmerror %d tickcnt %d\n", dhdp->bcmerror, dhdp->tickcnt);

	bcm_bprintf(strbuf, "dongle stats:\n");
	bcm_bprintf(strbuf, "tx_packets %ld tx_bytes %ld tx_errors %ld tx_dropped %ld\n",
	            dhdp->dstats.tx_packets, dhdp->dstats.tx_bytes,
	            dhdp->dstats.tx_errors, dhdp->dstats.tx_dropped);
	bcm_bprintf(strbuf, "rx_packets %ld rx_bytes %ld rx_errors %ld rx_dropped %ld\n",
	            dhdp->dstats.rx_packets, dhdp->dstats.rx_bytes,
	            dhdp->dstats.rx_errors, dhdp->dstats.rx_dropped);
	bcm_bprintf(strbuf, "multicast %ld\n", dhdp->dstats.multicast);

	bcm_bprintf(strbuf, "bus stats:\n");
	bcm_bprintf(strbuf, "tx_packets %ld tx_multicast %ld tx_errors %ld\n",
	            dhdp->tx_packets, dhdp->tx_multicast, dhdp->tx_errors);
	bcm_bprintf(strbuf, "tx_ctlpkts %ld tx_ctlerrs %ld\n",
	            dhdp->tx_ctlpkts, dhdp->tx_ctlerrs);
	bcm_bprintf(strbuf, "rx_packets %ld rx_multicast %ld rx_errors %ld \n",
	            dhdp->rx_packets, dhdp->rx_multicast, dhdp->rx_errors);
	bcm_bprintf(strbuf, "rx_ctlpkts %ld rx_ctlerrs %ld rx_dropped %ld\n",
	            dhdp->rx_ctlpkts, dhdp->rx_ctlerrs, dhdp->rx_dropped);
	bcm_bprintf(strbuf, "rx_readahead_cnt %ld tx_realloc %ld\n",
	            dhdp->rx_readahead_cnt, dhdp->tx_realloc);
	bcm_bprintf(strbuf, "\n");

	/* Add any prot info */
	dhd_prot_dump(dhdp, strbuf);
	bcm_bprintf(strbuf, "\n");

	/* Add any bus info */
	dhd_bus_dump(dhdp, strbuf);

	return (!strbuf->size ? BCME_BUFTOOSHORT : 0);
}

int
dhd_wl_ioctl_cmd(dhd_pub_t *dhd_pub, int cmd, void *arg, int len, uint8 set, int ifindex)
{
	wl_ioctl_t ioc;

	ioc.cmd = cmd;
	ioc.buf = arg;
	ioc.len = len;
	ioc.set = set;

	return dhd_wl_ioctl(dhd_pub, ifindex, &ioc, arg, len);
}


int
dhd_wl_ioctl(dhd_pub_t *dhd_pub, int ifindex, wl_ioctl_t *ioc, void *buf, int len)
{
	int ret;

	dhd_os_proto_block(dhd_pub);

	ret = dhd_prot_ioctl(dhd_pub, ifindex, ioc, buf, len);
#if defined(CUSTOMER_HW4)
	if ((ret || ret == -ETIMEDOUT) && (dhd_pub->up))
#else
	if ((ret) && (dhd_pub->up))
#endif /* CUSTOMER_HW4 */
		/* Send hang event only if dhd_open() was success */
		dhd_os_check_hang(dhd_pub, ifindex, ret);

		if (ret == -ETIMEDOUT && !dhd_pub->up) {
			DHD_ERROR(("%s: 'resumed on timeout' error is "
				"occurred before the interface does not"
				" bring up\n", __FUNCTION__));
			dhd_pub->busstate = DHD_BUS_DOWN;
		}

	dhd_os_proto_unblock(dhd_pub);

#if defined(CUSTOMER_HW4)
	if (ret < 0) {
		if (ioc->cmd == WLC_GET_VAR)
			DHD_ERROR(("%s: WLC_GET_VAR: %s, ret = %d\n",
				__FUNCTION__, (char *)ioc->buf, ret));
		else if (ioc->cmd == WLC_SET_VAR)
			DHD_ERROR(("%s: WLC_SET_VAR: %s, ret = %d\n",
				__FUNCTION__, (char *)ioc->buf, ret));
		else
			DHD_ERROR(("%s: WLC_IOCTL: cmd: %d, ret = %d\n",
				__FUNCTION__, ioc->cmd, ret));
	}
#endif 

	return ret;
}

static int
dhd_doiovar(dhd_pub_t *dhd_pub, const bcm_iovar_t *vi, uint32 actionid, const char *name,
            void *params, int plen, void *arg, int len, int val_size)
{
	int bcmerror = 0;
	int32 int_val = 0;

	DHD_TRACE(("%s: Enter\n", __FUNCTION__));
	DHD_TRACE(("%s: actionid = %d; name %s\n", __FUNCTION__, actionid, name));

	if ((bcmerror = bcm_iovar_lencheck(vi, arg, len, IOV_ISSET(actionid))) != 0)
		goto exit;

	if (plen >= (int)sizeof(int_val))
		bcopy(params, &int_val, sizeof(int_val));

	switch (actionid) {
	case IOV_GVAL(IOV_VERSION):
		/* Need to have checked buffer length */
		bcm_strncpy_s((char*)arg, len, dhd_version, len);
		break;

	case IOV_GVAL(IOV_MSGLEVEL):
		int_val = (int32)dhd_msg_level;
		bcopy(&int_val, arg, val_size);
		break;

	case IOV_SVAL(IOV_MSGLEVEL):
#ifdef WL_CFG80211
		/* Enable DHD and WL logs in oneshot */
		if (int_val & DHD_WL_VAL2)
			wl_cfg80211_enable_trace(TRUE, int_val & (~DHD_WL_VAL2));
		else if (int_val & DHD_WL_VAL)
			wl_cfg80211_enable_trace(FALSE, WL_DBG_DBG);
		if (!(int_val & DHD_WL_VAL2))
#endif /* WL_CFG80211 */
		dhd_msg_level = int_val;
		break;
	case IOV_GVAL(IOV_BCMERRORSTR):
		bcm_strncpy_s((char *)arg, len, bcmerrorstr(dhd_pub->bcmerror), BCME_STRLEN);
		((char *)arg)[BCME_STRLEN - 1] = 0x00;
		break;

	case IOV_GVAL(IOV_BCMERROR):
		int_val = (int32)dhd_pub->bcmerror;
		bcopy(&int_val, arg, val_size);
		break;

	case IOV_GVAL(IOV_WDTICK):
		int_val = (int32)dhd_watchdog_ms;
		bcopy(&int_val, arg, val_size);
		break;

	case IOV_SVAL(IOV_WDTICK):
		if (!dhd_pub->up) {
			bcmerror = BCME_NOTUP;
			break;
		}
		dhd_os_wd_timer(dhd_pub, (uint)int_val);
		break;

	case IOV_GVAL(IOV_DUMP):
		bcmerror = dhd_dump(dhd_pub, arg, len);
		break;

#ifdef DHD_DEBUG
	case IOV_GVAL(IOV_DCONSOLE_POLL):
		int_val = (int32)dhd_console_ms;
		bcopy(&int_val, arg, val_size);
		break;

	case IOV_SVAL(IOV_DCONSOLE_POLL):
		dhd_console_ms = (uint)int_val;
		break;

	case IOV_SVAL(IOV_CONS):
		if (len > 0)
			bcmerror = dhd_bus_console_in(dhd_pub, arg, len - 1);
		break;
#endif /* DHD_DEBUG */

	case IOV_SVAL(IOV_CLEARCOUNTS):
		dhd_pub->tx_packets = dhd_pub->rx_packets = 0;
		dhd_pub->tx_errors = dhd_pub->rx_errors = 0;
		dhd_pub->tx_ctlpkts = dhd_pub->rx_ctlpkts = 0;
		dhd_pub->tx_ctlerrs = dhd_pub->rx_ctlerrs = 0;
		dhd_pub->rx_dropped = 0;
		dhd_pub->rx_readahead_cnt = 0;
		dhd_pub->tx_realloc = 0;
		dhd_pub->wd_dpc_sched = 0;
		memset(&dhd_pub->dstats, 0, sizeof(dhd_pub->dstats));
		dhd_bus_clearcounts(dhd_pub);
#ifdef PROP_TXSTATUS
		/* clear proptxstatus related counters */
		if (dhd_pub->wlfc_state) {
			athost_wl_status_info_t *wlfc =
			        (athost_wl_status_info_t*)dhd_pub->wlfc_state;
			wlfc_hanger_t* hanger;

			memset(&wlfc->stats, 0, sizeof(athost_wl_stat_counters_t));

			hanger = (wlfc_hanger_t*)wlfc->hanger;
			hanger->pushed = 0;
			hanger->popped = 0;
			hanger->failed_slotfind = 0;
			hanger->failed_to_pop = 0;
			hanger->failed_to_push = 0;
		}
#endif /* PROP_TXSTATUS */
		break;


	case IOV_GVAL(IOV_IOCTLTIMEOUT): {
		int_val = (int32)dhd_os_get_ioctl_resp_timeout();
		bcopy(&int_val, arg, sizeof(int_val));
		break;
	}

	case IOV_SVAL(IOV_IOCTLTIMEOUT): {
		if (int_val <= 0)
			bcmerror = BCME_BADARG;
		else
			dhd_os_set_ioctl_resp_timeout((unsigned int)int_val);
		break;
	}

#ifdef WLBTAMP
	case IOV_SVAL(IOV_HCI_CMD): {
		amp_hci_cmd_t *cmd = (amp_hci_cmd_t *)arg;

		/* sanity check: command preamble present */
		if (len < HCI_CMD_PREAMBLE_SIZE)
			return BCME_BUFTOOSHORT;

		/* sanity check: command parameters are present */
		if (len < (int)(HCI_CMD_PREAMBLE_SIZE + cmd->plen))
			return BCME_BUFTOOSHORT;

		dhd_bta_docmd(dhd_pub, cmd, len);
		break;
	}

	case IOV_SVAL(IOV_HCI_ACL_DATA): {
		amp_hci_ACL_data_t *ACL_data = (amp_hci_ACL_data_t *)arg;

		/* sanity check: HCI header present */
		if (len < HCI_ACL_DATA_PREAMBLE_SIZE)
			return BCME_BUFTOOSHORT;

		/* sanity check: ACL data is present */
		if (len < (int)(HCI_ACL_DATA_PREAMBLE_SIZE + ACL_data->dlen))
			return BCME_BUFTOOSHORT;

		dhd_bta_tx_hcidata(dhd_pub, ACL_data, len);
		break;
	}
#endif /* WLBTAMP */

#ifdef PROP_TXSTATUS
	case IOV_GVAL(IOV_PROPTXSTATUS_ENABLE):
		int_val = dhd_pub->wlfc_enabled? 1 : 0;
		bcopy(&int_val, arg, val_size);
		break;

	case IOV_SVAL(IOV_PROPTXSTATUS_ENABLE):
		dhd_pub->wlfc_enabled = int_val? 1 : 0;
		break;

	case IOV_GVAL(IOV_PROPTXSTATUS_MODE): {
		athost_wl_status_info_t *wlfc =
		        (athost_wl_status_info_t*)dhd_pub->wlfc_state;
		int_val = dhd_pub->wlfc_state ? (int32)wlfc->proptxstatus_mode : 0;
		bcopy(&int_val, arg, val_size);
		break;
	}

	case IOV_SVAL(IOV_PROPTXSTATUS_MODE):
		if (dhd_pub->wlfc_state) {
			athost_wl_status_info_t *wlfc =
			        (athost_wl_status_info_t*)dhd_pub->wlfc_state;
			wlfc->proptxstatus_mode = int_val & 0xff;
		}
		break;
#endif /* PROP_TXSTATUS */

	case IOV_GVAL(IOV_BUS_TYPE):
		/* The dhd application queries the driver to check if its usb or sdio.  */
#ifdef BCMDHDUSB
		int_val = BUS_TYPE_USB;
#endif
		int_val = BUS_TYPE_SDIO;
		bcopy(&int_val, arg, val_size);
		break;


#ifdef WLMEDIA_HTSF
	case IOV_GVAL(IOV_WLPKTDLYSTAT_SZ):
		int_val = dhd_pub->htsfdlystat_sz;
		bcopy(&int_val, arg, val_size);
		break;

	case IOV_SVAL(IOV_WLPKTDLYSTAT_SZ):
		dhd_pub->htsfdlystat_sz = int_val & 0xff;
		printf("Setting tsfdlystat_sz:%d\n", dhd_pub->htsfdlystat_sz);
		break;
#endif
	case IOV_SVAL(IOV_CHANGEMTU):
		int_val &= 0xffff;
		bcmerror = dhd_change_mtu(dhd_pub, int_val, 0);
		break;

	case IOV_GVAL(IOV_HOSTREORDER_FLOWS):
	{
		uint i = 0;
		uint8 *ptr = (uint8 *)arg;
		uint8 count = 0;

		ptr++;
		for (i = 0; i < WLHOST_REORDERDATA_MAXFLOWS; i++) {
			if (dhd_pub->reorder_bufs[i] != NULL) {
				*ptr = dhd_pub->reorder_bufs[i]->flow_id;
				ptr++;
				count++;
			}
		}
		ptr = (uint8 *)arg;
		*ptr = count;
		break;
	}

	default:
		bcmerror = BCME_UNSUPPORTED;
		break;
	}

exit:
	DHD_TRACE(("%s: actionid %d, bcmerror %d\n", __FUNCTION__, actionid, bcmerror));
	return bcmerror;
}

/* Store the status of a connection attempt for later retrieval by an iovar */
void
dhd_store_conn_status(uint32 event, uint32 status, uint32 reason)
{
	/* Do not overwrite a WLC_E_PRUNE with a WLC_E_SET_SSID
	 * because an encryption/rsn mismatch results in both events, and
	 * the important information is in the WLC_E_PRUNE.
	 */
	if (!(event == WLC_E_SET_SSID && status == WLC_E_STATUS_FAIL &&
	      dhd_conn_event == WLC_E_PRUNE)) {
		dhd_conn_event = event;
		dhd_conn_status = status;
		dhd_conn_reason = reason;
	}
}

bool
dhd_prec_enq(dhd_pub_t *dhdp, struct pktq *q, void *pkt, int prec)
{
	void *p;
	int eprec = -1;		/* precedence to evict from */
	bool discard_oldest;

	/* Fast case, precedence queue is not full and we are also not
	 * exceeding total queue length
	 */
	if (!pktq_pfull(q, prec) && !pktq_full(q)) {
		pktq_penq(q, prec, pkt);
		return TRUE;
	}

	/* Determine precedence from which to evict packet, if any */
	if (pktq_pfull(q, prec))
		eprec = prec;
	else if (pktq_full(q)) {
		pktq_peek_tail(q, &eprec);
		if (eprec > prec || eprec < 0)
			return FALSE;
	}

	/* Evict if needed */
	if (eprec >= 0) {
		/* Detect queueing to unconfigured precedence */
		ASSERT(!pktq_pempty(q, eprec));
		discard_oldest = AC_BITMAP_TST(dhdp->wme_dp, eprec);
		if (eprec == prec && !discard_oldest)
			return FALSE;		/* refuse newer (incoming) packet */
		/* Evict packet according to discard policy */
		p = discard_oldest ? pktq_pdeq(q, eprec) : pktq_pdeq_tail(q, eprec);
		ASSERT(p);

		PKTFREE(dhdp->osh, p, TRUE);
	}

	/* Enqueue */
	pktq_penq(q, prec, pkt);

	return TRUE;
}

static int
dhd_iovar_op(dhd_pub_t *dhd_pub, const char *name,
	void *params, int plen, void *arg, int len, bool set)
{
	int bcmerror = 0;
	int val_size;
	const bcm_iovar_t *vi = NULL;
	uint32 actionid;

	DHD_TRACE(("%s: Enter\n", __FUNCTION__));

	ASSERT(name);
	ASSERT(len >= 0);

	/* Get MUST have return space */
	ASSERT(set || (arg && len));

	/* Set does NOT take qualifiers */
	ASSERT(!set || (!params && !plen));

	if ((vi = bcm_iovar_lookup(dhd_iovars, name)) == NULL) {
		bcmerror = BCME_UNSUPPORTED;
		goto exit;
	}

	DHD_CTL(("%s: %s %s, len %d plen %d\n", __FUNCTION__,
		name, (set ? "set" : "get"), len, plen));

	/* set up 'params' pointer in case this is a set command so that
	 * the convenience int and bool code can be common to set and get
	 */
	if (params == NULL) {
		params = arg;
		plen = len;
	}

	if (vi->type == IOVT_VOID)
		val_size = 0;
	else if (vi->type == IOVT_BUFFER)
		val_size = len;
	else
		/* all other types are integer sized */
		val_size = sizeof(int);

	actionid = set ? IOV_SVAL(vi->varid) : IOV_GVAL(vi->varid);

	bcmerror = dhd_doiovar(dhd_pub, vi, actionid, name, params, plen, arg, len, val_size);

exit:
	return bcmerror;
}

int
dhd_ioctl(dhd_pub_t * dhd_pub, dhd_ioctl_t *ioc, void * buf, uint buflen)
{
	int bcmerror = 0;

	DHD_TRACE(("%s: Enter\n", __FUNCTION__));

	if (!buf) {
		return BCME_BADARG;
	}

	switch (ioc->cmd) {
	case DHD_GET_MAGIC:
		if (buflen < sizeof(int))
			bcmerror = BCME_BUFTOOSHORT;
		else
			*(int*)buf = DHD_IOCTL_MAGIC;
		break;

	case DHD_GET_VERSION:
		if (buflen < sizeof(int))
			bcmerror = BCME_BUFTOOSHORT;
		else
			*(int*)buf = DHD_IOCTL_VERSION;
		break;

	case DHD_GET_VAR:
	case DHD_SET_VAR: {
		char *arg;
		uint arglen;

		/* scan past the name to any arguments */
		for (arg = buf, arglen = buflen; *arg && arglen; arg++, arglen--)
			;

		if (*arg) {
			bcmerror = BCME_BUFTOOSHORT;
			break;
		}

		/* account for the NUL terminator */
		arg++, arglen--;

		/* call with the appropriate arguments */
		if (ioc->cmd == DHD_GET_VAR)
			bcmerror = dhd_iovar_op(dhd_pub, buf, arg, arglen,
			buf, buflen, IOV_GET);
		else
			bcmerror = dhd_iovar_op(dhd_pub, buf, NULL, 0, arg, arglen, IOV_SET);
		if (bcmerror != BCME_UNSUPPORTED)
			break;

		/* not in generic table, try protocol module */
		if (ioc->cmd == DHD_GET_VAR)
			bcmerror = dhd_prot_iovar_op(dhd_pub, buf, arg,
				arglen, buf, buflen, IOV_GET);
		else
			bcmerror = dhd_prot_iovar_op(dhd_pub, buf,
				NULL, 0, arg, arglen, IOV_SET);
		if (bcmerror != BCME_UNSUPPORTED)
			break;

		/* if still not found, try bus module */
		if (ioc->cmd == DHD_GET_VAR) {
			bcmerror = dhd_bus_iovar_op(dhd_pub, buf,
				arg, arglen, buf, buflen, IOV_GET);
		} else {
			bcmerror = dhd_bus_iovar_op(dhd_pub, buf,
				NULL, 0, arg, arglen, IOV_SET);
		}

		break;
	}

	default:
		bcmerror = BCME_UNSUPPORTED;
	}

	return bcmerror;
}

#ifdef SHOW_EVENTS
static void
wl_show_host_event(wl_event_msg_t *event, void *event_data)
{
	uint i, status, reason;
	bool group = FALSE, flush_txq = FALSE, link = FALSE;
	const char *auth_str;
	const char *event_name;
	uchar *buf;
	char err_msg[256], eabuf[ETHER_ADDR_STR_LEN];
	uint event_type, flags, auth_type, datalen;

	event_type = ntoh32(event->event_type);
	flags = ntoh16(event->flags);
	status = ntoh32(event->status);
	reason = ntoh32(event->reason);
	BCM_REFERENCE(reason);
	auth_type = ntoh32(event->auth_type);
	datalen = ntoh32(event->datalen);

	/* debug dump of event messages */
	snprintf(eabuf, sizeof(eabuf), "%02x:%02x:%02x:%02x:%02x:%02x",
	        (uchar)event->addr.octet[0]&0xff,
	        (uchar)event->addr.octet[1]&0xff,
	        (uchar)event->addr.octet[2]&0xff,
	        (uchar)event->addr.octet[3]&0xff,
	        (uchar)event->addr.octet[4]&0xff,
	        (uchar)event->addr.octet[5]&0xff);

	event_name = "UNKNOWN";
	for (i = 0; i < (uint)bcmevent_names_size; i++)
		if (bcmevent_names[i].event == event_type)
			event_name = bcmevent_names[i].name;

	if (flags & WLC_EVENT_MSG_LINK)
		link = TRUE;
	if (flags & WLC_EVENT_MSG_GROUP)
		group = TRUE;
	if (flags & WLC_EVENT_MSG_FLUSHTXQ)
		flush_txq = TRUE;

	switch (event_type) {
	case WLC_E_START:
	case WLC_E_DEAUTH:
	case WLC_E_DISASSOC:
		DHD_EVENT(("MACEVENT: %s, MAC %s\n", event_name, eabuf));
		break;

	case WLC_E_ASSOC_IND:
	case WLC_E_REASSOC_IND:

		DHD_EVENT(("MACEVENT: %s, MAC %s\n", event_name, eabuf));
		break;

	case WLC_E_ASSOC:
	case WLC_E_REASSOC:
		if (status == WLC_E_STATUS_SUCCESS) {
			DHD_EVENT(("MACEVENT: %s, MAC %s, SUCCESS\n", event_name, eabuf));
		} else if (status == WLC_E_STATUS_TIMEOUT) {
			DHD_EVENT(("MACEVENT: %s, MAC %s, TIMEOUT\n", event_name, eabuf));
		} else if (status == WLC_E_STATUS_FAIL) {
			DHD_EVENT(("MACEVENT: %s, MAC %s, FAILURE, reason %d\n",
			       event_name, eabuf, (int)reason));
		} else {
			DHD_EVENT(("MACEVENT: %s, MAC %s, unexpected status %d\n",
			       event_name, eabuf, (int)status));
		}
		break;

	case WLC_E_DEAUTH_IND:
	case WLC_E_DISASSOC_IND:
		DHD_EVENT(("MACEVENT: %s, MAC %s, reason %d\n", event_name, eabuf, (int)reason));
		break;

	case WLC_E_AUTH:
	case WLC_E_AUTH_IND:
		if (auth_type == DOT11_OPEN_SYSTEM)
			auth_str = "Open System";
		else if (auth_type == DOT11_SHARED_KEY)
			auth_str = "Shared Key";
		else {
			snprintf(err_msg, sizeof(err_msg), "AUTH unknown: %d", (int)auth_type);
			auth_str = err_msg;
		}
		if (event_type == WLC_E_AUTH_IND) {
			DHD_EVENT(("MACEVENT: %s, MAC %s, %s\n", event_name, eabuf, auth_str));
		} else if (status == WLC_E_STATUS_SUCCESS) {
			DHD_EVENT(("MACEVENT: %s, MAC %s, %s, SUCCESS\n",
				event_name, eabuf, auth_str));
		} else if (status == WLC_E_STATUS_TIMEOUT) {
			DHD_EVENT(("MACEVENT: %s, MAC %s, %s, TIMEOUT\n",
				event_name, eabuf, auth_str));
		} else if (status == WLC_E_STATUS_FAIL) {
			DHD_EVENT(("MACEVENT: %s, MAC %s, %s, FAILURE, reason %d\n",
			       event_name, eabuf, auth_str, (int)reason));
		}
		BCM_REFERENCE(auth_str);

		break;

	case WLC_E_JOIN:
	case WLC_E_ROAM:
	case WLC_E_SET_SSID:
		if (status == WLC_E_STATUS_SUCCESS) {
			DHD_EVENT(("MACEVENT: %s, MAC %s\n", event_name, eabuf));
		} else if (status == WLC_E_STATUS_FAIL) {
			DHD_EVENT(("MACEVENT: %s, failed\n", event_name));
		} else if (status == WLC_E_STATUS_NO_NETWORKS) {
			DHD_EVENT(("MACEVENT: %s, no networks found\n", event_name));
		} else {
			DHD_EVENT(("MACEVENT: %s, unexpected status %d\n",
				event_name, (int)status));
		}
		break;

	case WLC_E_BEACON_RX:
		if (status == WLC_E_STATUS_SUCCESS) {
			DHD_EVENT(("MACEVENT: %s, SUCCESS\n", event_name));
		} else if (status == WLC_E_STATUS_FAIL) {
			DHD_EVENT(("MACEVENT: %s, FAIL\n", event_name));
		} else {
			DHD_EVENT(("MACEVENT: %s, status %d\n", event_name, status));
		}
		break;

	case WLC_E_LINK:
		DHD_EVENT(("MACEVENT: %s %s\n", event_name, link?"UP":"DOWN"));
		BCM_REFERENCE(link);
		break;

	case WLC_E_MIC_ERROR:
		DHD_EVENT(("MACEVENT: %s, MAC %s, Group %d, Flush %d\n",
		       event_name, eabuf, group, flush_txq));
		BCM_REFERENCE(group);
		BCM_REFERENCE(flush_txq);
		break;

	case WLC_E_ICV_ERROR:
	case WLC_E_UNICAST_DECODE_ERROR:
	case WLC_E_MULTICAST_DECODE_ERROR:
		DHD_EVENT(("MACEVENT: %s, MAC %s\n",
		       event_name, eabuf));
		break;

	case WLC_E_TXFAIL:
		DHD_EVENT(("MACEVENT: %s, RA %s\n", event_name, eabuf));
		break;

	case WLC_E_SCAN_COMPLETE:
	case WLC_E_ASSOC_REQ_IE:
	case WLC_E_ASSOC_RESP_IE:
	case WLC_E_PMKID_CACHE:
		DHD_EVENT(("MACEVENT: %s\n", event_name));
		break;

	case WLC_E_PFN_NET_FOUND:
	case WLC_E_PFN_NET_LOST:
	case WLC_E_PFN_SCAN_COMPLETE:
	case WLC_E_PFN_SCAN_NONE:
	case WLC_E_PFN_SCAN_ALLGONE:
		DHD_EVENT(("PNOEVENT: %s\n", event_name));
		break;

	case WLC_E_PSK_SUP:
	case WLC_E_PRUNE:
		DHD_EVENT(("MACEVENT: %s, status %d, reason %d\n",
		           event_name, (int)status, (int)reason));
		break;

#ifdef WIFI_ACT_FRAME
	case WLC_E_ACTION_FRAME:
		DHD_TRACE(("MACEVENT: %s Bssid %s\n", event_name, eabuf));
		break;
#endif /* WIFI_ACT_FRAME */

	case WLC_E_TRACE: {
		static uint32 seqnum_prev = 0;
		msgtrace_hdr_t hdr;
		uint32 nblost;
		char *s, *p;

		buf = (uchar *) event_data;
		memcpy(&hdr, buf, MSGTRACE_HDRLEN);

		if (hdr.version != MSGTRACE_VERSION) {
			printf("\nMACEVENT: %s [unsupported version --> "
			       "dhd version:%d dongle version:%d]\n",
			       event_name, MSGTRACE_VERSION, hdr.version);
			/* Reset datalen to avoid display below */
			datalen = 0;
			break;
		}

		/* There are 2 bytes available at the end of data */
		buf[MSGTRACE_HDRLEN + ntoh16(hdr.len)] = '\0';

		if (ntoh32(hdr.discarded_bytes) || ntoh32(hdr.discarded_printf)) {
			printf("\nWLC_E_TRACE: [Discarded traces in dongle -->"
			       "discarded_bytes %d discarded_printf %d]\n",
			       ntoh32(hdr.discarded_bytes), ntoh32(hdr.discarded_printf));
		}

		nblost = ntoh32(hdr.seqnum) - seqnum_prev - 1;
		if (nblost > 0) {
			printf("\nWLC_E_TRACE: [Event lost --> seqnum %d nblost %d\n",
			       ntoh32(hdr.seqnum), nblost);
		}
		seqnum_prev = ntoh32(hdr.seqnum);

		/* Display the trace buffer. Advance from \n to \n to avoid display big
		 * printf (issue with Linux printk )
		 */
		p = (char *)&buf[MSGTRACE_HDRLEN];
		while ((s = strstr(p, "\n")) != NULL) {
			*s = '\0';
			printf("%s\n", p);
			p = s+1;
		}
		printf("%s\n", p);

		/* Reset datalen to avoid display below */
		datalen = 0;
		break;
	}


	case WLC_E_RSSI:
		DHD_EVENT(("MACEVENT: %s %d\n", event_name, ntoh32(*((int *)event_data))));
		break;

	default:
		DHD_EVENT(("MACEVENT: %s %d, MAC %s, status %d, reason %d, auth %d\n",
		       event_name, event_type, eabuf, (int)status, (int)reason,
		       (int)auth_type));
		break;
	}

	/* show any appended data */
	if (datalen) {
		buf = (uchar *) event_data;
		DHD_EVENT((" data (%d) : ", datalen));
		for (i = 0; i < datalen; i++)
			DHD_EVENT((" 0x%02x ", *buf++));
		DHD_EVENT(("\n"));
	}
}
#endif /* SHOW_EVENTS */

int
wl_host_event(dhd_pub_t *dhd_pub, int *ifidx, void *pktdata,
              wl_event_msg_t *event, void **data_ptr)
{
	/* check whether packet is a BRCM event pkt */
	bcm_event_t *pvt_data = (bcm_event_t *)pktdata;
	uint8 *event_data;
	uint32 type, status, datalen;
	uint16 flags;
	int evlen;

	if (bcmp(BRCM_OUI, &pvt_data->bcm_hdr.oui[0], DOT11_OUI_LEN)) {
		DHD_ERROR(("%s: mismatched OUI, bailing\n", __FUNCTION__));
		return (BCME_ERROR);
	}

	/* BRCM event pkt may be unaligned - use xxx_ua to load user_subtype. */
	if (ntoh16_ua((void *)&pvt_data->bcm_hdr.usr_subtype) != BCMILCP_BCM_SUBTYPE_EVENT) {
		DHD_ERROR(("%s: mismatched subtype, bailing\n", __FUNCTION__));
		return (BCME_ERROR);
	}

	*data_ptr = &pvt_data[1];
	event_data = *data_ptr;

	/* memcpy since BRCM event pkt may be unaligned. */
	memcpy(event, &pvt_data->event, sizeof(wl_event_msg_t));

	type = ntoh32_ua((void *)&event->event_type);
	flags = ntoh16_ua((void *)&event->flags);
	status = ntoh32_ua((void *)&event->status);
	datalen = ntoh32_ua((void *)&event->datalen);
	evlen = datalen + sizeof(bcm_event_t);

	switch (type) {
#ifdef PROP_TXSTATUS
	case WLC_E_FIFO_CREDIT_MAP:
		dhd_wlfc_event(dhd_pub->info);
		dhd_wlfc_FIFOcreditmap_event(dhd_pub->info, event_data);
		WLFC_DBGMESG(("WLC_E_FIFO_CREDIT_MAP:(AC0,AC1,AC2,AC3),(BC_MC),(OTHER): "
			"(%d,%d,%d,%d),(%d),(%d)\n", event_data[0], event_data[1],
			event_data[2],
			event_data[3], event_data[4], event_data[5]));
		break;
#endif

	case WLC_E_IF:
		{
		dhd_if_event_t *ifevent = (dhd_if_event_t *)event_data;
#ifdef PROP_TXSTATUS
			{
		uint8* ea = pvt_data->eth.ether_dhost;
		WLFC_DBGMESG(("WLC_E_IF: idx:%d, action:%s, iftype:%s, "
		              "[%02x:%02x:%02x:%02x:%02x:%02x]\n",
		              ifevent->ifidx,
		              ((ifevent->action == WLC_E_IF_ADD) ? "ADD":"DEL"),
		              ((ifevent->is_AP == 0) ? "STA":"AP "),
		              ea[0], ea[1], ea[2], ea[3], ea[4], ea[5]));
		(void)ea;
		if (ifevent->action == WLC_E_IF_CHANGE)
			dhd_wlfc_interface_event(dhd_pub->info,
				eWLFC_MAC_ENTRY_ACTION_UPDATE,
				ifevent->ifidx, ifevent->is_AP, ea);
		else
			dhd_wlfc_interface_event(dhd_pub->info,
				((ifevent->action == WLC_E_IF_ADD) ?
				eWLFC_MAC_ENTRY_ACTION_ADD : eWLFC_MAC_ENTRY_ACTION_DEL),
				ifevent->ifidx, ifevent->is_AP, ea);


		/* dhd already has created an interface by default, for 0 */
		if (ifevent->ifidx == 0)
			break;
			}
#endif /* PROP_TXSTATUS */

#ifdef WL_CFG80211
			if (wl_cfg80211_is_progress_ifchange()) {
				DHD_ERROR(("%s:  ifidx %d for %s action %d\n",
					__FUNCTION__, ifevent->ifidx,
					event->ifname, ifevent->action));
				if (ifevent->action == WLC_E_IF_ADD ||
					ifevent->action == WLC_E_IF_CHANGE)
					wl_cfg80211_notify_ifchange();
				return (BCME_OK);
			}
#endif /* WL_CFG80211 */
		if (ifevent->ifidx > 0 && ifevent->ifidx < DHD_MAX_IFS) {
					if (ifevent->action == WLC_E_IF_ADD) {
						if (dhd_add_if(dhd_pub->info, ifevent->ifidx,
							NULL, event->ifname,
							event->addr.octet,
							ifevent->flags, ifevent->bssidx)) {
							DHD_ERROR(("%s: dhd_add_if failed!!"
									" ifidx: %d for %s\n",
									__FUNCTION__,
									ifevent->ifidx,
									event->ifname));
							return (BCME_ERROR);
						}
					}
					else if (ifevent->action == WLC_E_IF_DEL)
						dhd_del_if(dhd_pub->info, ifevent->ifidx);
		} else {
#ifndef PROP_TXSTATUS
			DHD_ERROR(("%s: Invalid ifidx %d for %s\n",
			           __FUNCTION__, ifevent->ifidx, event->ifname));
#endif /* !PROP_TXSTATUS */
		}
			}
			/* send up the if event: btamp user needs it */
			*ifidx = dhd_ifname2idx(dhd_pub->info, event->ifname);
			/* push up to external supp/auth */
			dhd_event(dhd_pub->info, (char *)pvt_data, evlen, *ifidx);
		break;


#ifdef WLMEDIA_HTSF
	case WLC_E_HTSFSYNC:
		htsf_update(dhd_pub->info, event_data);
		break;
#endif /* WLMEDIA_HTSF */
#if defined(NDIS630)
	case WLC_E_NDIS_LINK:
		break;
#else /* defined(NDIS630) && defined(BCMDONGLEHOST) */
	case WLC_E_NDIS_LINK: {
		uint32 temp = hton32(WLC_E_LINK);

		memcpy((void *)(&pvt_data->event.event_type), &temp,
		       sizeof(pvt_data->event.event_type));
	}
#endif 
		/* These are what external supplicant/authenticator wants */
		/* fall through */
	case WLC_E_LINK:
	case WLC_E_DEAUTH:
	case WLC_E_DEAUTH_IND:
	case WLC_E_DISASSOC:
	case WLC_E_DISASSOC_IND:
		DHD_EVENT(("%s: Link event %d, flags %x, status %x\n",
		           __FUNCTION__, type, flags, status));
		/* fall through */
	default:
		*ifidx = dhd_ifname2idx(dhd_pub->info, event->ifname);
		/* push up to external supp/auth */
		dhd_event(dhd_pub->info, (char *)pvt_data, evlen, *ifidx);
		DHD_TRACE(("%s: MAC event %d, flags %x, status %x\n",
		           __FUNCTION__, type, flags, status));
		BCM_REFERENCE(flags);
		BCM_REFERENCE(status);

		/* put it back to WLC_E_NDIS_LINK */
		if (type == WLC_E_NDIS_LINK) {
			uint32 temp;

			temp = ntoh32_ua((void *)&event->event_type);
			DHD_TRACE(("Converted to WLC_E_LINK type %d\n", temp));

			temp = ntoh32(WLC_E_NDIS_LINK);
			memcpy((void *)(&pvt_data->event.event_type), &temp,
			       sizeof(pvt_data->event.event_type));
		}
		break;
	}

#ifdef SHOW_EVENTS
	wl_show_host_event(event, (void *)event_data);
#endif /* SHOW_EVENTS */

	return (BCME_OK);
}

void
wl_event_to_host_order(wl_event_msg_t * evt)
{
	/* Event struct members passed from dongle to host are stored in network
	 * byte order. Convert all members to host-order.
	 */
	evt->event_type = ntoh32(evt->event_type);
	evt->flags = ntoh16(evt->flags);
	evt->status = ntoh32(evt->status);
	evt->reason = ntoh32(evt->reason);
	evt->auth_type = ntoh32(evt->auth_type);
	evt->datalen = ntoh32(evt->datalen);
	evt->version = ntoh16(evt->version);
}

void
dhd_print_buf(void *pbuf, int len, int bytes_per_line)
{
#ifdef DHD_DEBUG
	int i, j = 0;
	unsigned char *buf = pbuf;

	if (bytes_per_line == 0) {
		bytes_per_line = len;
	}

	for (i = 0; i < len; i++) {
		printf("%2.2x", *buf++);
		j++;
		if (j == bytes_per_line) {
			printf("\n");
			j = 0;
		} else {
			printf(":");
		}
	}
	printf("\n");
#endif /* DHD_DEBUG */
}
#ifndef strtoul
#define strtoul(nptr, endptr, base) bcm_strtoul((nptr), (endptr), (base))
#endif

#ifdef PKT_FILTER_SUPPORT
/* Convert user's input in hex pattern to byte-size mask */
static int
wl_pattern_atoh(char *src, char *dst)
{
	int i;
	if (strncmp(src, "0x", 2) != 0 &&
	    strncmp(src, "0X", 2) != 0) {
		DHD_ERROR(("Mask invalid format. Needs to start with 0x\n"));
		return -1;
	}
	src = src + 2; /* Skip past 0x */
	if (strlen(src) % 2 != 0) {
		DHD_ERROR(("Mask invalid format. Needs to be of even length\n"));
		return -1;
	}
	for (i = 0; *src != '\0'; i++) {
		char num[3];
		bcm_strncpy_s(num, sizeof(num), src, 2);
		num[2] = '\0';
		dst[i] = (uint8)strtoul(num, NULL, 16);
		src += 2;
	}
	return i;
}

void
dhd_pktfilter_offload_enable(dhd_pub_t * dhd, char *arg, int enable, int master_mode)
{
	char				*argv[8];
	int					i = 0;
	const char 			*str;
	int					buf_len;
	int					str_len;
	char				*arg_save = 0, *arg_org = 0;
	int					rc;
	char				buf[128];
	wl_pkt_filter_enable_t	enable_parm;
	wl_pkt_filter_enable_t	* pkt_filterp;

	if (!arg)
		return;

	if (!(arg_save = MALLOC(dhd->osh, strlen(arg) + 1))) {
		DHD_ERROR(("%s: kmalloc failed\n", __FUNCTION__));
		goto fail;
	}
	arg_org = arg_save;
	memcpy(arg_save, arg, strlen(arg) + 1);

	argv[i] = bcmstrtok(&arg_save, " ", 0);

	i = 0;
	if (argv[i] == NULL) {
		DHD_ERROR(("No args provided\n"));
		goto fail;
	}

	str = "pkt_filter_enable";
	str_len = strlen(str);
	bcm_strncpy_s(buf, sizeof(buf), str, str_len);
	buf[str_len] = '\0';
	buf_len = str_len + 1;

	pkt_filterp = (wl_pkt_filter_enable_t *)(buf + str_len + 1);

	/* Parse packet filter id. */
	enable_parm.id = htod32(strtoul(argv[i], NULL, 0));

	/* Parse enable/disable value. */
	enable_parm.enable = htod32(enable);

	buf_len += sizeof(enable_parm);
	memcpy((char *)pkt_filterp,
	       &enable_parm,
	       sizeof(enable_parm));

	/* Enable/disable the specified filter. */
	rc = dhd_wl_ioctl_cmd(dhd, WLC_SET_VAR, buf, buf_len, TRUE, 0);
	rc = rc >= 0 ? 0 : rc;
	if (rc)
		DHD_TRACE(("%s: failed to add pktfilter %s, retcode = %d\n",
		__FUNCTION__, arg, rc));
	else
		DHD_TRACE(("%s: successfully added pktfilter %s\n",
		__FUNCTION__, arg));

	/* Contorl the master mode */
	bcm_mkiovar("pkt_filter_mode", (char *)&master_mode, 4, buf, sizeof(buf));
	rc = dhd_wl_ioctl_cmd(dhd, WLC_SET_VAR, buf, sizeof(buf), TRUE, 0);
	rc = rc >= 0 ? 0 : rc;
	if (rc)
		DHD_TRACE(("%s: failed to add pktfilter %s, retcode = %d\n",
		__FUNCTION__, arg, rc));

fail:
	if (arg_org)
		MFREE(dhd->osh, arg_org, strlen(arg) + 1);
}

void
dhd_pktfilter_offload_set(dhd_pub_t * dhd, char *arg)
{
	const char 			*str;
	wl_pkt_filter_t		pkt_filter;
	wl_pkt_filter_t		*pkt_filterp;
	int					buf_len;
	int					str_len;
	int 				rc;
	uint32				mask_size;
	uint32				pattern_size;
	char				*argv[8], * buf = 0;
	int					i = 0;
	char				*arg_save = 0, *arg_org = 0;
#define BUF_SIZE		2048

	if (!arg)
		return;

	if (!(arg_save = MALLOC(dhd->osh, strlen(arg) + 1))) {
		DHD_ERROR(("%s: kmalloc failed\n", __FUNCTION__));
		goto fail;
	}

	arg_org = arg_save;

	if (!(buf = MALLOC(dhd->osh, BUF_SIZE))) {
		DHD_ERROR(("%s: kmalloc failed\n", __FUNCTION__));
		goto fail;
	}

	memcpy(arg_save, arg, strlen(arg) + 1);

	if (strlen(arg) > BUF_SIZE) {
		DHD_ERROR(("Not enough buffer %d < %d\n", (int)strlen(arg), (int)sizeof(buf)));
		goto fail;
	}

	argv[i] = bcmstrtok(&arg_save, " ", 0);
	while (argv[i++])
		argv[i] = bcmstrtok(&arg_save, " ", 0);

	i = 0;
	if (argv[i] == NULL) {
		DHD_ERROR(("No args provided\n"));
		goto fail;
	}

	str = "pkt_filter_add";
	str_len = strlen(str);
	bcm_strncpy_s(buf, BUF_SIZE, str, str_len);
	buf[ str_len ] = '\0';
	buf_len = str_len + 1;

	pkt_filterp = (wl_pkt_filter_t *) (buf + str_len + 1);

	/* Parse packet filter id. */
	pkt_filter.id = htod32(strtoul(argv[i], NULL, 0));

	if (argv[++i] == NULL) {
		DHD_ERROR(("Polarity not provided\n"));
		goto fail;
	}

	/* Parse filter polarity. */
	pkt_filter.negate_match = htod32(strtoul(argv[i], NULL, 0));

	if (argv[++i] == NULL) {
		DHD_ERROR(("Filter type not provided\n"));
		goto fail;
	}

	/* Parse filter type. */
	pkt_filter.type = htod32(strtoul(argv[i], NULL, 0));

	if (argv[++i] == NULL) {
		DHD_ERROR(("Offset not provided\n"));
		goto fail;
	}

	/* Parse pattern filter offset. */
	pkt_filter.u.pattern.offset = htod32(strtoul(argv[i], NULL, 0));

	if (argv[++i] == NULL) {
		DHD_ERROR(("Bitmask not provided\n"));
		goto fail;
	}

	/* Parse pattern filter mask. */
	mask_size =
		htod32(wl_pattern_atoh(argv[i], (char *) pkt_filterp->u.pattern.mask_and_pattern));

	if (argv[++i] == NULL) {
		DHD_ERROR(("Pattern not provided\n"));
		goto fail;
	}

	/* Parse pattern filter pattern. */
	pattern_size =
		htod32(wl_pattern_atoh(argv[i],
	         (char *) &pkt_filterp->u.pattern.mask_and_pattern[mask_size]));

	if (mask_size != pattern_size) {
		DHD_ERROR(("Mask and pattern not the same size\n"));
		goto fail;
	}

	pkt_filter.u.pattern.size_bytes = mask_size;
	buf_len += WL_PKT_FILTER_FIXED_LEN;
	buf_len += (WL_PKT_FILTER_PATTERN_FIXED_LEN + 2 * mask_size);

	/* Keep-alive attributes are set in local	variable (keep_alive_pkt), and
	** then memcpy'ed into buffer (keep_alive_pktp) since there is no
	** guarantee that the buffer is properly aligned.
	*/
	memcpy((char *)pkt_filterp,
	       &pkt_filter,
	       WL_PKT_FILTER_FIXED_LEN + WL_PKT_FILTER_PATTERN_FIXED_LEN);

	rc = dhd_wl_ioctl_cmd(dhd, WLC_SET_VAR, buf, buf_len, TRUE, 0);
	rc = rc >= 0 ? 0 : rc;

	if (rc)
		DHD_TRACE(("%s: failed to add pktfilter %s, retcode = %d\n",
		__FUNCTION__, arg, rc));
	else
		DHD_TRACE(("%s: successfully added pktfilter %s\n",
		__FUNCTION__, arg));

fail:
	if (arg_org)
		MFREE(dhd->osh, arg_org, strlen(arg) + 1);

	if (buf)
		MFREE(dhd->osh, buf, BUF_SIZE);
}

void dhd_pktfilter_offload_delete(dhd_pub_t *dhd, int id)
{
	char iovbuf[32];
	int ret;

	bcm_mkiovar("pkt_filter_delete", (char *)&id, 4, iovbuf, sizeof(iovbuf));
	ret = dhd_wl_ioctl_cmd(dhd, WLC_SET_VAR, iovbuf, sizeof(iovbuf), TRUE, 0);
	if (ret < 0) {
		DHD_ERROR(("%s: Failed to delete filter ID:%d, ret=%d\n",
			__FUNCTION__, id, ret));
	}
}
#endif /* PKT_FILTER_SUPPORT */

/* ========================== */
/* ==== ARP OFFLOAD SUPPORT = */
/* ========================== */
#ifdef ARP_OFFLOAD_SUPPORT
void
dhd_arp_offload_set(dhd_pub_t * dhd, int arp_mode)
{
	char iovbuf[32];
	int retcode;

	bcm_mkiovar("arp_ol", (char *)&arp_mode, 4, iovbuf, sizeof(iovbuf));
	retcode = dhd_wl_ioctl_cmd(dhd, WLC_SET_VAR, iovbuf, sizeof(iovbuf), TRUE, 0);
	retcode = retcode >= 0 ? 0 : retcode;
	if (retcode)
		DHD_TRACE(("%s: failed to set ARP offload mode to 0x%x, retcode = %d\n",
			__FUNCTION__, arp_mode, retcode));
	else
		DHD_TRACE(("%s: successfully set ARP offload mode to 0x%x\n",
			__FUNCTION__, arp_mode));
}

void
dhd_arp_offload_enable(dhd_pub_t * dhd, int arp_enable)
{
	char iovbuf[32];
	int retcode;

	bcm_mkiovar("arpoe", (char *)&arp_enable, 4, iovbuf, sizeof(iovbuf));
	retcode = dhd_wl_ioctl_cmd(dhd, WLC_SET_VAR, iovbuf, sizeof(iovbuf), TRUE, 0);
	retcode = retcode >= 0 ? 0 : retcode;
	if (retcode)
		DHD_TRACE(("%s: failed to enabe ARP offload to %d, retcode = %d\n",
			__FUNCTION__, arp_enable, retcode));
	else
		DHD_TRACE(("%s: successfully enabed ARP offload to %d\n",
			__FUNCTION__, arp_enable));
	if (arp_enable) {
		uint32 version;
		bcm_mkiovar("arp_version", 0, 0, iovbuf, sizeof(iovbuf));
		retcode = dhd_wl_ioctl_cmd(dhd, WLC_GET_VAR, iovbuf, sizeof(iovbuf), FALSE, 0);
		if (retcode) {
			DHD_INFO(("%s: fail to get version (maybe version 1:retcode = %d\n",
				__FUNCTION__, retcode));
			dhd->arp_version = 1;
		}
		else {
			memcpy(&version, iovbuf, sizeof(version));
			DHD_INFO(("%s: ARP Version= %x\n", __FUNCTION__, version));
			dhd->arp_version = version;
		}
	}
}

void
dhd_aoe_arp_clr(dhd_pub_t *dhd, int idx)
{
	int ret = 0;
	int iov_len = 0;
	char iovbuf[128];

	if (dhd == NULL) return;
	if (dhd->arp_version == 1)
		idx = 0;

	iov_len = bcm_mkiovar("arp_table_clear", 0, 0, iovbuf, sizeof(iovbuf));
	if ((ret  = dhd_wl_ioctl_cmd(dhd, WLC_SET_VAR, iovbuf, iov_len, TRUE, idx)) < 0)
		DHD_ERROR(("%s failed code %d\n", __FUNCTION__, ret));
}

void
dhd_aoe_hostip_clr(dhd_pub_t *dhd, int idx)
{
	int ret = 0;
	int iov_len = 0;
	char iovbuf[128];

	if (dhd == NULL) return;
	if (dhd->arp_version == 1)
		idx = 0;

	iov_len = bcm_mkiovar("arp_hostip_clear", 0, 0, iovbuf, sizeof(iovbuf));
	if ((ret  = dhd_wl_ioctl_cmd(dhd, WLC_SET_VAR, iovbuf, iov_len, TRUE, idx)) < 0)
		DHD_ERROR(("%s failed code %d\n", __FUNCTION__, ret));
}

void
dhd_arp_offload_add_ip(dhd_pub_t *dhd, uint32 ipaddr, int idx)
{
	int iov_len = 0;
	char iovbuf[32];
	int retcode;


	if (dhd == NULL) return;
	if (dhd->arp_version == 1)
		idx = 0;
	iov_len = bcm_mkiovar("arp_hostip", (char *)&ipaddr,
		sizeof(ipaddr), iovbuf, sizeof(iovbuf));
	retcode = dhd_wl_ioctl_cmd(dhd, WLC_SET_VAR, iovbuf, iov_len, TRUE, idx);

	if (retcode)
		DHD_TRACE(("%s: ARP ip addr add failed, retcode = %d\n",
		__FUNCTION__, retcode));
	else
		DHD_TRACE(("%s: sARP H ipaddr entry added \n",
		__FUNCTION__));
}

int
dhd_arp_get_arp_hostip_table(dhd_pub_t *dhd, void *buf, int buflen, int idx)
{
	int retcode, i;
	int iov_len;
	uint32 *ptr32 = buf;
	bool clr_bottom = FALSE;

	if (!buf)
		return -1;
	if (dhd == NULL) return -1;
	if (dhd->arp_version == 1)
		idx = 0;

	iov_len = bcm_mkiovar("arp_hostip", 0, 0, buf, buflen);
	BCM_REFERENCE(iov_len);
	retcode = dhd_wl_ioctl_cmd(dhd, WLC_GET_VAR, buf, buflen, FALSE, idx);

	if (retcode) {
		DHD_TRACE(("%s: ioctl WLC_GET_VAR error %d\n",
		__FUNCTION__, retcode));

		return -1;
	}

	/* clean up the buf, ascii reminder */
	for (i = 0; i < MAX_IPV4_ENTRIES; i++) {
		if (!clr_bottom) {
			if (*ptr32 == 0)
				clr_bottom = TRUE;
		} else {
			*ptr32 = 0;
		}
		ptr32++;
	}

	return 0;
}
#endif /* ARP_OFFLOAD_SUPPORT  */

/* send up locally generated event */
void
dhd_sendup_event_common(dhd_pub_t *dhdp, wl_event_msg_t *event, void *data)
{
	switch (ntoh32(event->event_type)) {
#ifdef WLBTAMP
	case WLC_E_BTA_HCI_EVENT:
		break;
#endif /* WLBTAMP */
	default:
		break;
	}

	/* Call per-port handler. */
	dhd_sendup_event(dhdp, event, data);
}

#ifdef SIMPLE_ISCAN

uint iscan_thread_id = 0;
iscan_buf_t * iscan_chain = 0;

iscan_buf_t *
dhd_iscan_allocate_buf(dhd_pub_t *dhd, iscan_buf_t **iscanbuf)
{
	iscan_buf_t *iscanbuf_alloc = 0;
	iscan_buf_t *iscanbuf_head;

	DHD_ISCAN(("%s: Entered\n", __FUNCTION__));
	dhd_iscan_lock();

	iscanbuf_alloc = (iscan_buf_t*)MALLOC(dhd->osh, sizeof(iscan_buf_t));
	if (iscanbuf_alloc == NULL)
		goto fail;

	iscanbuf_alloc->next = NULL;
	iscanbuf_head = *iscanbuf;

	DHD_ISCAN(("%s: addr of allocated node = 0x%X"
		   "addr of iscanbuf_head = 0x%X dhd = 0x%X\n",
		   __FUNCTION__, iscanbuf_alloc, iscanbuf_head, dhd));

	if (iscanbuf_head == NULL) {
		*iscanbuf = iscanbuf_alloc;
		DHD_ISCAN(("%s: Head is allocated\n", __FUNCTION__));
		goto fail;
	}

	while (iscanbuf_head->next)
		iscanbuf_head = iscanbuf_head->next;

	iscanbuf_head->next = iscanbuf_alloc;

fail:
	dhd_iscan_unlock();
	return iscanbuf_alloc;
}

void
dhd_iscan_free_buf(void *dhdp, iscan_buf_t *iscan_delete)
{
	iscan_buf_t *iscanbuf_free = 0;
	iscan_buf_t *iscanbuf_prv = 0;
	iscan_buf_t *iscanbuf_cur;
	dhd_pub_t *dhd = dhd_bus_pub(dhdp);
	DHD_ISCAN(("%s: Entered\n", __FUNCTION__));

	dhd_iscan_lock();

	iscanbuf_cur = iscan_chain;

	/* If iscan_delete is null then delete the entire
	 * chain or else delete specific one provided
	 */
	if (!iscan_delete) {
		while (iscanbuf_cur) {
			iscanbuf_free = iscanbuf_cur;
			iscanbuf_cur = iscanbuf_cur->next;
			iscanbuf_free->next = 0;
			MFREE(dhd->osh, iscanbuf_free, sizeof(iscan_buf_t));
		}
		iscan_chain = 0;
	} else {
		while (iscanbuf_cur) {
			if (iscanbuf_cur == iscan_delete)
				break;
			iscanbuf_prv = iscanbuf_cur;
			iscanbuf_cur = iscanbuf_cur->next;
		}
		if (iscanbuf_prv)
			iscanbuf_prv->next = iscan_delete->next;

		iscan_delete->next = 0;
		MFREE(dhd->osh, iscan_delete, sizeof(iscan_buf_t));

		if (!iscanbuf_prv)
			iscan_chain = 0;
	}
	dhd_iscan_unlock();
}

iscan_buf_t *
dhd_iscan_result_buf(void)
{
	return iscan_chain;
}

int
dhd_iscan_issue_request(void * dhdp, wl_iscan_params_t *pParams, uint32 size)
{
	int rc = -1;
	dhd_pub_t *dhd = dhd_bus_pub(dhdp);
	char *buf;
	char iovar[] = "iscan";
	uint32 allocSize = 0;
	wl_ioctl_t ioctl;

	if (pParams) {
		allocSize = (size + strlen(iovar) + 1);
		if ((allocSize < size) || (allocSize < strlen(iovar)))
		{
			DHD_ERROR(("%s: overflow - allocation size too large %d < %d + %d!\n",
				__FUNCTION__, allocSize, size, strlen(iovar)));
			goto cleanUp;
		}
		buf = MALLOC(dhd->osh, allocSize);

		if (buf == NULL)
			{
			DHD_ERROR(("%s: malloc of size %d failed!\n", __FUNCTION__, allocSize));
			goto cleanUp;
			}
		ioctl.cmd = WLC_SET_VAR;
		bcm_mkiovar(iovar, (char *)pParams, size, buf, allocSize);
		rc = dhd_wl_ioctl(dhd, 0, &ioctl, buf, allocSize);
	}

cleanUp:
	if (buf) {
		MFREE(dhd->osh, buf, allocSize);
	}

	return rc;
}

static int
dhd_iscan_get_partial_result(void *dhdp, uint *scan_count)
{
	wl_iscan_results_t *list_buf;
	wl_iscan_results_t list;
	wl_scan_results_t *results;
	iscan_buf_t *iscan_cur;
	int status = -1;
	dhd_pub_t *dhd = dhd_bus_pub(dhdp);
	int rc;
	wl_ioctl_t ioctl;

	DHD_ISCAN(("%s: Enter\n", __FUNCTION__));

	iscan_cur = dhd_iscan_allocate_buf(dhd, &iscan_chain);
	if (!iscan_cur) {
		DHD_ERROR(("%s: Failed to allocate node\n", __FUNCTION__));
		dhd_iscan_free_buf(dhdp, 0);
		dhd_iscan_request(dhdp, WL_SCAN_ACTION_ABORT);
		dhd_ind_scan_confirm(dhdp, FALSE);
		goto fail;
	}

	dhd_iscan_lock();

	memset(iscan_cur->iscan_buf, 0, WLC_IW_ISCAN_MAXLEN);
	list_buf = (wl_iscan_results_t*)iscan_cur->iscan_buf;
	results = &list_buf->results;
	results->buflen = WL_ISCAN_RESULTS_FIXED_SIZE;
	results->version = 0;
	results->count = 0;

	memset(&list, 0, sizeof(list));
	list.results.buflen = htod32(WLC_IW_ISCAN_MAXLEN);
	bcm_mkiovar("iscanresults", (char *)&list, WL_ISCAN_RESULTS_FIXED_SIZE,
		iscan_cur->iscan_buf, WLC_IW_ISCAN_MAXLEN);
	ioctl.cmd = WLC_GET_VAR;
	ioctl.set = FALSE;
	rc = dhd_wl_ioctl(dhd, 0, &ioctl, iscan_cur->iscan_buf, WLC_IW_ISCAN_MAXLEN);

	results->buflen = dtoh32(results->buflen);
	results->version = dtoh32(results->version);
	*scan_count = results->count = dtoh32(results->count);
	status = dtoh32(list_buf->status);
	DHD_ISCAN(("%s: Got %d resuls status = (%x)\n", __FUNCTION__, results->count, status));

	dhd_iscan_unlock();

	if (!(*scan_count)) {
		 /* TODO: race condition when FLUSH already called */
		dhd_iscan_free_buf(dhdp, 0);
	}
fail:
	return status;
}

#endif /* SIMPLE_ISCAN */

/*
 * returns = TRUE if associated, FALSE if not associated
 */
bool dhd_is_associated(dhd_pub_t *dhd, void *bss_buf, int *retval)
{
	char bssid[6], zbuf[6];
	int ret = -1;

	bzero(bssid, 6);
	bzero(zbuf, 6);

	ret  = dhd_wl_ioctl_cmd(dhd, WLC_GET_BSSID, (char *)&bssid, ETHER_ADDR_LEN, FALSE, 0);
	DHD_TRACE((" %s WLC_GET_BSSID ioctl res = %d\n", __FUNCTION__, ret));

	if (ret == BCME_NOTASSOCIATED) {
		DHD_TRACE(("%s: not associated! res:%d\n", __FUNCTION__, ret));
	}

	if (retval)
		*retval = ret;

	if (ret < 0)
		return FALSE;

	if ((memcmp(bssid, zbuf, ETHER_ADDR_LEN) != 0)) {
		/*  STA is assocoated BSSID is non zero */

		if (bss_buf) {
			/* return bss if caller provided buf */
			memcpy(bss_buf, bssid, ETHER_ADDR_LEN);
		}
		return TRUE;
	} else {
		DHD_TRACE(("%s: WLC_GET_BSSID ioctl returned zero bssid\n", __FUNCTION__));
		return FALSE;
	}
}


/* Function to estimate possible DTIM_SKIP value */
int
dhd_get_suspend_bcn_li_dtim(dhd_pub_t *dhd)
{
	int bcn_li_dtim;
	int ret = -1;
	int dtim_assoc = 0;

	bcn_li_dtim = dhd->suspend_bcn_li_dtim;

	/* Check if associated */
	if (dhd_is_associated(dhd, NULL, NULL) == FALSE) {
		DHD_TRACE(("%s NOT assoc ret %d\n", __FUNCTION__, ret));
		goto exit;
	}

	/* if assoc grab ap's dtim value */
	if ((ret = dhd_wl_ioctl_cmd(dhd, WLC_GET_DTIMPRD,
		&dtim_assoc, sizeof(dtim_assoc), FALSE, 0)) < 0) {
		DHD_ERROR(("%s failed code %d\n", __FUNCTION__, ret));
		goto exit;
	}

	DHD_ERROR(("%s bcn_li_dtim=%d DTIM=%d Listen=%d\n",
		__FUNCTION__, bcn_li_dtim, dtim_assoc, LISTEN_INTERVAL));

	/* if not assocated just eixt */
	if (dtim_assoc == 0) {
		goto exit;
	}

	/* check if sta listen interval fits into AP dtim */
	if (dtim_assoc > LISTEN_INTERVAL) {
		/* AP DTIM to big for our Listen Interval : no dtim skiping */
		bcn_li_dtim = 1;
		DHD_ERROR(("%s DTIM=%d > Listen=%d : too big ...\n",
			__FUNCTION__, dtim_assoc, LISTEN_INTERVAL));
		goto exit;
	}

	if ((bcn_li_dtim * dtim_assoc) > LISTEN_INTERVAL) {
		/* Round up dtim_skip to fit into STAs Listen Interval */
		bcn_li_dtim = (int)(LISTEN_INTERVAL / dtim_assoc);
		DHD_TRACE(("%s agjust dtim_skip as %d\n", __FUNCTION__, bcn_li_dtim));
	}

exit:
	return bcn_li_dtim;
}

/* Check if the mode supports STA MODE */
bool dhd_support_sta_mode(dhd_pub_t *dhd)
{

#ifdef  WL_CFG80211
	if (!(dhd->op_mode & DHD_FLAG_STA_MODE))
		return FALSE;
	else
#endif /* WL_CFG80211 */
		return TRUE;
}

#if defined(PNO_SUPPORT)
int
dhd_pno_clean(dhd_pub_t *dhd)
{
	char iovbuf[128];
	int pfn_enabled = 0;
	int iov_len = 0;
	int ret;

	/* Disable pfn */
	iov_len = bcm_mkiovar("pfn", (char *)&pfn_enabled, 4, iovbuf, sizeof(iovbuf));
	if ((ret = dhd_wl_ioctl_cmd(dhd, WLC_SET_VAR, iovbuf, sizeof(iovbuf), TRUE, 0)) >= 0) {
		/* clear pfn */
		iov_len = bcm_mkiovar("pfnclear", 0, 0, iovbuf, sizeof(iovbuf));
		if (iov_len) {
			if ((ret = dhd_wl_ioctl_cmd(dhd, WLC_SET_VAR, iovbuf,
			                            iov_len, TRUE, 0)) < 0) {
				DHD_ERROR(("%s failed code %d\n", __FUNCTION__, ret));
			}
		}
		else {
			ret = -1;
			DHD_ERROR(("%s failed code %d\n", __FUNCTION__, iov_len));
		}
	}
	else
		DHD_ERROR(("%s failed code %d\n", __FUNCTION__, ret));

	return ret;
}

int
dhd_pno_enable(dhd_pub_t *dhd, int pfn_enabled)
{
	char iovbuf[128];
	int ret = -1;

	if ((!dhd) && ((pfn_enabled != 0) || (pfn_enabled != 1))) {
		DHD_ERROR(("%s error exit\n", __FUNCTION__));
		return ret;
	}

#ifndef WL_SCHED_SCAN
	if (!dhd_support_sta_mode(dhd))
		return (ret);

	memset(iovbuf, 0, sizeof(iovbuf));

	if ((pfn_enabled) && (dhd_is_associated(dhd, NULL, NULL) == TRUE)) {
		DHD_ERROR(("%s pno is NOT enable : called in assoc mode , ignore\n", __FUNCTION__));
		return ret;
	}
#endif /* !WL_SCHED_SCAN */

	/* Enable/disable PNO */
	if ((ret = bcm_mkiovar("pfn", (char *)&pfn_enabled, 4, iovbuf, sizeof(iovbuf))) > 0) {
		if ((ret = dhd_wl_ioctl_cmd(dhd, WLC_SET_VAR,
			iovbuf, sizeof(iovbuf), TRUE, 0)) < 0) {
			DHD_ERROR(("%s failed for error=%d\n", __FUNCTION__, ret));
			return ret;
		}
		else {
			dhd->pno_enable = pfn_enabled;
			DHD_TRACE(("%s set pno as %s\n",
				__FUNCTION__, dhd->pno_enable ? "Enable" : "Disable"));
		}
	}
	else DHD_ERROR(("%s failed err=%d\n", __FUNCTION__, ret));

	return ret;
}

/* Function to execute combined scan */
int
dhd_pno_set(dhd_pub_t *dhd, wlc_ssid_t* ssids_local, int nssid, ushort scan_fr,
	int pno_repeat, int pno_freq_expo_max)
{
	int err = -1;
	char iovbuf[128];
	int k, i;
	wl_pfn_param_t pfn_param;
	wl_pfn_t	pfn_element;
	uint len = 0;

	DHD_TRACE(("%s nssid=%d nchan=%d\n", __FUNCTION__, nssid, scan_fr));

	if ((!dhd) || (!ssids_local)) {
		DHD_ERROR(("%s error exit(%s %s)\n", __FUNCTION__,
		(!dhd)?"dhd is null":"", (!ssids_local)?"ssid is null":""));
		err = -1;
		return err;
	}
#ifndef WL_SCHED_SCAN
	if (!dhd_support_sta_mode(dhd))
		return err;
#endif /* !WL_SCHED_SCAN */

	/* Check for broadcast ssid */
	for (k = 0; k < nssid; k++) {
		if (!ssids_local[k].SSID_len) {
			DHD_ERROR(("%d: Broadcast SSID is ilegal for PNO setting\n", k));
			return err;
		}
	}
/* #define  PNO_DUMP 1 */
#ifdef PNO_DUMP
	{
		int j;
		for (j = 0; j < nssid; j++) {
			DHD_ERROR(("%d: scan  for  %s size =%d\n", j,
				ssids_local[j].SSID, ssids_local[j].SSID_len));
		}
	}
#endif /* PNO_DUMP */

	/* clean up everything */
	if  ((err = dhd_pno_clean(dhd)) < 0) {
		DHD_ERROR(("%s failed error=%d\n", __FUNCTION__, err));
		return err;
	}
	memset(iovbuf, 0, sizeof(iovbuf));
	memset(&pfn_param, 0, sizeof(pfn_param));
	memset(&pfn_element, 0, sizeof(pfn_element));

	/* set pfn parameters */
	pfn_param.version = htod32(PFN_VERSION);
	pfn_param.flags = htod16((PFN_LIST_ORDER << SORT_CRITERIA_BIT));

	/* check and set extra pno params */
	if ((pno_repeat != 0) || (pno_freq_expo_max != 0)) {
		pfn_param.flags |= htod16(ENABLE << ENABLE_ADAPTSCAN_BIT);
		pfn_param.repeat = (uchar) (pno_repeat);
		pfn_param.exp = (uchar) (pno_freq_expo_max);
	}
	/* set up pno scan fr */
	if (scan_fr  != 0)
		pfn_param.scan_freq = htod32(scan_fr);

	if (pfn_param.scan_freq > PNO_SCAN_MAX_FW_SEC) {
		DHD_ERROR(("%s pno freq above %d sec\n", __FUNCTION__, PNO_SCAN_MAX_FW_SEC));
		return err;
	}
	if (pfn_param.scan_freq < PNO_SCAN_MIN_FW_SEC) {
		DHD_ERROR(("%s pno freq less %d sec\n", __FUNCTION__, PNO_SCAN_MIN_FW_SEC));
		return err;
	}

	len = bcm_mkiovar("pfn_set", (char *)&pfn_param, sizeof(pfn_param), iovbuf, sizeof(iovbuf));
	if ((err = dhd_wl_ioctl_cmd(dhd, WLC_SET_VAR, iovbuf, len, TRUE, 0)) < 0) {
				DHD_ERROR(("%s pfn_set failed for error=%d\n",
					__FUNCTION__, err));
				return err;
	}

	/* set all pfn ssid */
	for (i = 0; i < nssid; i++) {

		pfn_element.infra = htod32(DOT11_BSSTYPE_INFRASTRUCTURE);
		pfn_element.auth = (DOT11_OPEN_SYSTEM);
		pfn_element.wpa_auth = htod32(WPA_AUTH_PFN_ANY);
		pfn_element.wsec = htod32(0);
		pfn_element.infra = htod32(1);
		pfn_element.flags = htod32(ENABLE << WL_PFN_HIDDEN_BIT);
		memcpy((char *)pfn_element.ssid.SSID, ssids_local[i].SSID, ssids_local[i].SSID_len);
		pfn_element.ssid.SSID_len = ssids_local[i].SSID_len;

		if ((len =
		bcm_mkiovar("pfn_add", (char *)&pfn_element,
			sizeof(pfn_element), iovbuf, sizeof(iovbuf))) > 0) {
			if ((err =
			dhd_wl_ioctl_cmd(dhd, WLC_SET_VAR, iovbuf, len, TRUE, 0)) < 0) {
				DHD_ERROR(("%s failed for i=%d error=%d\n",
					__FUNCTION__, i, err));
				return err;
			}
			else
				DHD_TRACE(("%s set OK with PNO time=%d repeat=%d max_adjust=%d\n",
					__FUNCTION__, pfn_param.scan_freq,
					pfn_param.repeat, pfn_param.exp));
		}
		else DHD_ERROR(("%s failed err=%d\n", __FUNCTION__, err));
	}

	/* Enable PNO */
	/* dhd_pno_enable(dhd, 1); */
	return err;
}

int
dhd_pno_get_status(dhd_pub_t *dhd)
{
	int ret = -1;

	if (!dhd)
		return ret;
	else
		return (dhd->pno_enable);
}

#endif /* OEM_ANDROID && PNO_SUPPORT */

#if defined(KEEP_ALIVE)
int dhd_keep_alive_onoff(dhd_pub_t *dhd)
{
	char 				buf[256];
	const char 			*str;
	wl_mkeep_alive_pkt_t	mkeep_alive_pkt;
	wl_mkeep_alive_pkt_t	*mkeep_alive_pktp;
	int					buf_len;
	int					str_len;
	int res 				= -1;

	if (!dhd_support_sta_mode(dhd))
		return res;

	DHD_TRACE(("%s execution\n", __FUNCTION__));

	str = "mkeep_alive";
	str_len = strlen(str);
	strncpy(buf, str, str_len);
	buf[ str_len ] = '\0';
	mkeep_alive_pktp = (wl_mkeep_alive_pkt_t *) (buf + str_len + 1);
	mkeep_alive_pkt.period_msec = CUSTOM_KEEP_ALIVE_SETTING;
	buf_len = str_len + 1;
	mkeep_alive_pkt.version = htod16(WL_MKEEP_ALIVE_VERSION);
	mkeep_alive_pkt.length = htod16(WL_MKEEP_ALIVE_FIXED_LEN);
	/* Setup keep alive zero for null packet generation */
	mkeep_alive_pkt.keep_alive_id = 0;
	mkeep_alive_pkt.len_bytes = 0;
	buf_len += WL_MKEEP_ALIVE_FIXED_LEN;
	bzero(mkeep_alive_pkt.data, sizeof(mkeep_alive_pkt.data));
	/* Keep-alive attributes are set in local	variable (mkeep_alive_pkt), and
	 * then memcpy'ed into buffer (mkeep_alive_pktp) since there is no
	 * guarantee that the buffer is properly aligned.
	 */
	memcpy((char *)mkeep_alive_pktp, &mkeep_alive_pkt, WL_MKEEP_ALIVE_FIXED_LEN);

	res = dhd_wl_ioctl_cmd(dhd, WLC_SET_VAR, buf, buf_len, TRUE, 0);

	return res;
}
#endif /* defined(KEEP_ALIVE) */
/* Android ComboSCAN support */

/*
 *  data parsing from ComboScan tlv list
*/
int
wl_iw_parse_data_tlv(char** list_str, void *dst, int dst_size, const char token,
                     int input_size, int *bytes_left)
{
	char* str;
	uint16 short_temp;
	uint32 int_temp;

	if ((list_str == NULL) || (*list_str == NULL) ||(bytes_left == NULL) || (*bytes_left < 0)) {
		DHD_ERROR(("%s error paramters\n", __FUNCTION__));
		return -1;
	}
	str = *list_str;

	/* Clean all dest bytes */
	memset(dst, 0, dst_size);
	while (*bytes_left > 0) {

		if (str[0] != token) {
			DHD_TRACE(("%s NOT Type=%d get=%d left_parse=%d \n",
				__FUNCTION__, token, str[0], *bytes_left));
			return -1;
		}

		*bytes_left -= 1;
		str += 1;

		if (input_size == 1) {
			memcpy(dst, str, input_size);
		}
		else if (input_size == 2) {
			memcpy(dst, (char *)htod16(memcpy(&short_temp, str, input_size)),
				input_size);
		}
		else if (input_size == 4) {
			memcpy(dst, (char *)htod32(memcpy(&int_temp, str, input_size)),
				input_size);
		}

		*bytes_left -= input_size;
		str += input_size;
		*list_str = str;
		return 1;
	}
	return 1;
}

/*
 *  channel list parsing from cscan tlv list
*/
int
wl_iw_parse_channel_list_tlv(char** list_str, uint16* channel_list,
                             int channel_num, int *bytes_left)
{
	char* str;
	int idx = 0;

	if ((list_str == NULL) || (*list_str == NULL) ||(bytes_left == NULL) || (*bytes_left < 0)) {
		DHD_ERROR(("%s error paramters\n", __FUNCTION__));
		return -1;
	}
	str = *list_str;

	while (*bytes_left > 0) {

		if (str[0] != CSCAN_TLV_TYPE_CHANNEL_IE) {
			*list_str = str;
			DHD_TRACE(("End channel=%d left_parse=%d %d\n", idx, *bytes_left, str[0]));
			return idx;
		}
		/* Get proper CSCAN_TLV_TYPE_CHANNEL_IE */
		*bytes_left -= 1;
		str += 1;

		if (str[0] == 0) {
			/* All channels */
			channel_list[idx] = 0x0;
		}
		else {
			channel_list[idx] = (uint16)str[0];
			DHD_TRACE(("%s channel=%d \n", __FUNCTION__,  channel_list[idx]));
		}
		*bytes_left -= 1;
		str += 1;

		if (idx++ > 255) {
			DHD_ERROR(("%s Too many channels \n", __FUNCTION__));
			return -1;
		}
	}

	*list_str = str;
	return idx;
}

/*
 *  SSIDs list parsing from cscan tlv list
 */
int
wl_iw_parse_ssid_list_tlv(char** list_str, wlc_ssid_t* ssid, int max, int *bytes_left)
{
	char* str;
	int idx = 0;

	if ((list_str == NULL) || (*list_str == NULL) || (*bytes_left < 0)) {
		DHD_ERROR(("%s error paramters\n", __FUNCTION__));
		return -1;
	}
	str = *list_str;
	while (*bytes_left > 0) {

		if (str[0] != CSCAN_TLV_TYPE_SSID_IE) {
			*list_str = str;
			DHD_TRACE(("nssid=%d left_parse=%d %d\n", idx, *bytes_left, str[0]));
			return idx;
		}

		/* Get proper CSCAN_TLV_TYPE_SSID_IE */
		*bytes_left -= 1;
		str += 1;

		if (str[0] == 0) {
			/* Broadcast SSID */
			ssid[idx].SSID_len = 0;
			memset((char*)ssid[idx].SSID, 0x0, DOT11_MAX_SSID_LEN);
			*bytes_left -= 1;
			str += 1;

			DHD_TRACE(("BROADCAST SCAN  left=%d\n", *bytes_left));
		}
		else if (str[0] <= DOT11_MAX_SSID_LEN) {
			/* Get proper SSID size */
			ssid[idx].SSID_len = str[0];
			*bytes_left -= 1;
			str += 1;

			/* Get SSID */
			if (ssid[idx].SSID_len > *bytes_left) {
				DHD_ERROR(("%s out of memory range len=%d but left=%d\n",
				__FUNCTION__, ssid[idx].SSID_len, *bytes_left));
				return -1;
			}

			memcpy((char*)ssid[idx].SSID, str, ssid[idx].SSID_len);

			*bytes_left -= ssid[idx].SSID_len;
			str += ssid[idx].SSID_len;

			DHD_TRACE(("%s :size=%d left=%d\n",
				(char*)ssid[idx].SSID, ssid[idx].SSID_len, *bytes_left));
		}
		else {
			DHD_ERROR(("### SSID size more that %d\n", str[0]));
			return -1;
		}

		if (idx++ >  max) {
			DHD_ERROR(("%s number of SSIDs more that %d\n", __FUNCTION__, idx));
			return -1;
		}
	}

	*list_str = str;
	return idx;
}

/* Parse a comma-separated list from list_str into ssid array, starting
 * at index idx.  Max specifies size of the ssid array.  Parses ssids
 * and returns updated idx; if idx >= max not all fit, the excess have
 * not been copied.  Returns -1 on empty string, or on ssid too long.
 */
int
wl_iw_parse_ssid_list(char** list_str, wlc_ssid_t* ssid, int idx, int max)
{
	char* str, *ptr;

	if ((list_str == NULL) || (*list_str == NULL))
		return -1;

	for (str = *list_str; str != NULL; str = ptr) {

		/* check for next TAG */
		if (!strncmp(str, GET_CHANNEL, strlen(GET_CHANNEL))) {
			*list_str	 = str + strlen(GET_CHANNEL);
			return idx;
		}

		if ((ptr = strchr(str, ',')) != NULL) {
			*ptr++ = '\0';
		}

		if (strlen(str) > DOT11_MAX_SSID_LEN) {
			DHD_ERROR(("ssid <%s> exceeds %d\n", str, DOT11_MAX_SSID_LEN));
			return -1;
		}

		if (strlen(str) == 0)
			ssid[idx].SSID_len = 0;

		if (idx < max) {
			bzero(ssid[idx].SSID, sizeof(ssid[idx].SSID));
			strncpy((char*)ssid[idx].SSID, str, sizeof(ssid[idx].SSID) - 1);
			ssid[idx].SSID_len = strlen(str);
		}
		idx++;
	}
	return idx;
}

/*
 * Parse channel list from iwpriv CSCAN
 */
int
wl_iw_parse_channel_list(char** list_str, uint16* channel_list, int channel_num)
{
	int num;
	int val;
	char* str;
	char* endptr = NULL;

	if ((list_str == NULL)||(*list_str == NULL))
		return -1;

	str = *list_str;
	num = 0;
	while (strncmp(str, GET_NPROBE, strlen(GET_NPROBE))) {
		val = (int)strtoul(str, &endptr, 0);
		if (endptr == str) {
			printf("could not parse channel number starting at"
				" substring \"%s\" in list:\n%s\n",
				str, *list_str);
			return -1;
		}
		str = endptr + strspn(endptr, " ,");

		if (num == channel_num) {
			DHD_ERROR(("too many channels (more than %d) in channel list:\n%s\n",
				channel_num, *list_str));
			return -1;
		}

		channel_list[num++] = (uint16)val;
	}
	*list_str = str;
	return num;
}
>>>>>>> d57e313a
<|MERGE_RESOLUTION|>--- conflicted
+++ resolved
@@ -1,4 +1,3 @@
-<<<<<<< HEAD
 /*
  * Broadcom Dongle Host Driver (DHD), common DHD core.
  *
@@ -22,7 +21,7 @@
  * software in any way with any other Broadcom software provided under a license
  * other than the GPL, without Broadcom's express prior written consent.
  *
- * $Id: dhd_common.c 408026 2013-06-17 08:48:21Z $
+ * $Id: dhd_common.c 413249 2013-07-18 08:36:24Z $
  */
 #include <typedefs.h>
 #include <osl.h>
@@ -281,12 +280,19 @@
 
 	ret = dhd_prot_ioctl(dhd_pub, ifindex, ioc, buf, len);
 #if defined(CUSTOMER_HW4)
-		if ((ret || ret == -ETIMEDOUT) && (dhd_pub->up))
+	if ((ret || ret == -ETIMEDOUT) && (dhd_pub->up))
 #else
-		if ((ret) && (dhd_pub->up))
+	if ((ret) && (dhd_pub->up))
 #endif /* CUSTOMER_HW4 */
-			/* Send hang event only if dhd_open() was success */
-			dhd_os_check_hang(dhd_pub, ifindex, ret);
+		/* Send hang event only if dhd_open() was success */
+		dhd_os_check_hang(dhd_pub, ifindex, ret);
+
+		if (ret == -ETIMEDOUT && !dhd_pub->up) {
+			DHD_ERROR(("%s: 'resumed on timeout' error is "
+				"occurred before the interface does not"
+				" bring up\n", __FUNCTION__));
+			dhd_pub->busstate = DHD_BUS_DOWN;
+		}
 
 	dhd_os_proto_unblock(dhd_pub);
 
@@ -302,7 +308,7 @@
 			DHD_ERROR(("%s: WLC_IOCTL: cmd: %d, ret = %d\n",
 				__FUNCTION__, ioc->cmd, ret));
 	}
-#endif /* OEM_ANDROID && CUSTOMER_HW4 */
+#endif 
 
 	return ret;
 }
@@ -584,8 +590,7 @@
 	if (pktq_pfull(q, prec))
 		eprec = prec;
 	else if (pktq_full(q)) {
-		p = pktq_peek_tail(q, &eprec);
-		ASSERT(p);
+		pktq_peek_tail(q, &eprec);
 		if (eprec > prec || eprec < 0)
 			return FALSE;
 	}
@@ -605,8 +610,7 @@
 	}
 
 	/* Enqueue */
-	p = pktq_penq(q, prec, pkt);
-	ASSERT(p);
+	pktq_penq(q, prec, pkt);
 
 	return TRUE;
 }
@@ -974,12 +978,6 @@
 		DHD_EVENT(("MACEVENT: %s %d\n", event_name, ntoh32(*((int *)event_data))));
 		break;
 
-	case WLC_E_SERVICE_FOUND:
-	case WLC_E_P2PO_ADD_DEVICE:
-	case WLC_E_P2PO_DEL_DEVICE:
-		DHD_EVENT(("MACEVENT: %s, MAC %s\n", event_name, eabuf));
-		break;
-
 	default:
 		DHD_EVENT(("MACEVENT: %s %d, MAC %s, status %d, reason %d, auth %d\n",
 		       event_name, event_type, eabuf, (int)status, (int)reason,
@@ -1047,11 +1045,6 @@
 	case WLC_E_IF:
 		{
 		dhd_if_event_t *ifevent = (dhd_if_event_t *)event_data;
-		/* Ignore the event if NOIF is set */
-		if (ifevent->flags & WLC_E_IF_FLAGS_BSSCFG_NOIF) {
-			DHD_ERROR(("WLC_E_IF: NO_IF set, event Ignored\r\n"));
-			return (BCME_OK);
-		}
 #ifdef PROP_TXSTATUS
 			{
 		uint8* ea = pvt_data->eth.ether_dhost;
@@ -1864,10 +1857,11 @@
 int
 dhd_get_suspend_bcn_li_dtim(dhd_pub_t *dhd)
 {
-	int bcn_li_dtim = 1; /* deafult no dtim skip setting */
+	int bcn_li_dtim;
 	int ret = -1;
 	int dtim_assoc = 0;
-	int ap_beacon = 0;
+
+	bcn_li_dtim = dhd->suspend_bcn_li_dtim;
 
 	/* Check if associated */
 	if (dhd_is_associated(dhd, NULL, NULL) == FALSE) {
@@ -1875,33 +1869,20 @@
 		goto exit;
 	}
 
-	/* read associated AP beacon interval */
-	if ((ret = dhd_wl_ioctl_cmd(dhd, WLC_GET_BCNPRD,
-		&ap_beacon, sizeof(ap_beacon), FALSE, 0)) < 0) {
-		DHD_ERROR(("%s get beacon failed code %d\n", __FUNCTION__, ret));
-		goto exit;
-	}
-
-	/* if associated APs Beacon more  that 100msec do no dtim skip */
-	if (ap_beacon > MAX_DTIM_SKIP_BEACON_ITERVAL) {
-		DHD_ERROR(("%s NO dtim skip for AP with beacon %d ms\n", __FUNCTION__, ap_beacon));
-		goto exit;
-	}
-
-	/* read associated ap's dtim setup */
+	/* if assoc grab ap's dtim value */
 	if ((ret = dhd_wl_ioctl_cmd(dhd, WLC_GET_DTIMPRD,
 		&dtim_assoc, sizeof(dtim_assoc), FALSE, 0)) < 0) {
 		DHD_ERROR(("%s failed code %d\n", __FUNCTION__, ret));
 		goto exit;
 	}
 
+	DHD_ERROR(("%s bcn_li_dtim=%d DTIM=%d Listen=%d\n",
+		__FUNCTION__, bcn_li_dtim, dtim_assoc, LISTEN_INTERVAL));
+
 	/* if not assocated just eixt */
 	if (dtim_assoc == 0) {
 		goto exit;
 	}
-
-	/* attemp to use platform defined dtim skip interval */
-	bcn_li_dtim = dhd->suspend_bcn_li_dtim;
 
 	/* check if sta listen interval fits into AP dtim */
 	if (dtim_assoc > LISTEN_INTERVAL) {
@@ -1917,9 +1898,6 @@
 		bcn_li_dtim = (int)(LISTEN_INTERVAL / dtim_assoc);
 		DHD_TRACE(("%s agjust dtim_skip as %d\n", __FUNCTION__, bcn_li_dtim));
 	}
-
-	DHD_ERROR(("%s beacon=%d bcn_li_dtim=%d DTIM=%d Listen=%d\n",
-		__FUNCTION__, ap_beacon, bcn_li_dtim, dtim_assoc, LISTEN_INTERVAL));
 
 exit:
 	return bcn_li_dtim;
@@ -2143,7 +2121,7 @@
 {
 	char 				buf[256];
 	const char 			*str;
-	wl_mkeep_alive_pkt_t	mkeep_alive_pkt = {0};
+	wl_mkeep_alive_pkt_t	mkeep_alive_pkt;
 	wl_mkeep_alive_pkt_t	*mkeep_alive_pktp;
 	int					buf_len;
 	int					str_len;
@@ -2429,2412 +2407,4 @@
 	}
 	*list_str = str;
 	return num;
-}
-=======
-/*
- * Broadcom Dongle Host Driver (DHD), common DHD core.
- *
- * Copyright (C) 1999-2012, Broadcom Corporation
- * 
- *      Unless you and Broadcom execute a separate written software license
- * agreement governing use of this software, this software is licensed to you
- * under the terms of the GNU General Public License version 2 (the "GPL"),
- * available at http://www.broadcom.com/licenses/GPLv2.php, with the
- * following added to such license:
- * 
- *      As a special exception, the copyright holders of this software give you
- * permission to link this software with independent modules, and to copy and
- * distribute the resulting executable under terms of your choice, provided that
- * you also meet, for each linked independent module, the terms and conditions of
- * the license of that module.  An independent module is a module which is not
- * derived from this software.  The special exception does not apply to any
- * modifications of the software.
- * 
- *      Notwithstanding the above, under no circumstances may you combine this
- * software in any way with any other Broadcom software provided under a license
- * other than the GPL, without Broadcom's express prior written consent.
- *
- * $Id: dhd_common.c 413249 2013-07-18 08:36:24Z $
- */
-#include <typedefs.h>
-#include <osl.h>
-
-#include <epivers.h>
-#include <bcmutils.h>
-
-#include <bcmendian.h>
-#include <dngl_stats.h>
-#include <wlioctl.h>
-#include <dhd.h>
-
-#include <proto/bcmevent.h>
-
-#include <dhd_bus.h>
-#include <dhd_proto.h>
-#include <dhd_dbg.h>
-#include <msgtrace.h>
-
-#ifdef WL_CFG80211
-#include <wl_cfg80211.h>
-#endif
-#ifdef WLBTAMP
-#include <proto/bt_amp_hci.h>
-#include <dhd_bta.h>
-#endif
-#ifdef SET_RANDOM_MAC_SOFTAP
-#include <linux/random.h>
-#include <linux/jiffies.h>
-#endif
-
-#define htod32(i) i
-#define htod16(i) i
-#define dtoh32(i) i
-#define dtoh16(i) i
-#define htodchanspec(i) i
-#define dtohchanspec(i) i
-
-#ifdef PROP_TXSTATUS
-#include <wlfc_proto.h>
-#include <dhd_wlfc.h>
-#endif
-
-
-#ifdef WLMEDIA_HTSF
-extern void htsf_update(struct dhd_info *dhd, void *data);
-#endif
-int dhd_msg_level = DHD_ERROR_VAL;
-
-
-#include <wl_iw.h>
-
-char fw_path[MOD_PARAM_PATHLEN];
-char nv_path[MOD_PARAM_PATHLEN];
-
-#ifdef SOFTAP
-char fw_path2[MOD_PARAM_PATHLEN];
-extern bool softap_enabled;
-#endif
-
-/* Last connection success/failure status */
-uint32 dhd_conn_event;
-uint32 dhd_conn_status;
-uint32 dhd_conn_reason;
-
-extern int dhd_iscan_request(void * dhdp, uint16 action);
-extern void dhd_ind_scan_confirm(void *h, bool status);
-extern int dhd_iscan_in_progress(void *h);
-void dhd_iscan_lock(void);
-void dhd_iscan_unlock(void);
-extern int dhd_change_mtu(dhd_pub_t *dhd, int new_mtu, int ifidx);
-#if !defined(AP) && defined(WLP2P)
-extern int dhd_get_concurrent_capabilites(dhd_pub_t *dhd);
-#endif
-bool ap_cfg_running = FALSE;
-bool ap_fw_loaded = FALSE;
-
-
-#ifdef DHD_DEBUG
-const char dhd_version[] = "Dongle Host Driver, version " EPI_VERSION_STR "\nCompiled on "
-	__DATE__ " at " __TIME__;
-#else
-const char dhd_version[] = "Dongle Host Driver, version " EPI_VERSION_STR;
-#endif
-
-void dhd_set_timer(void *bus, uint wdtick);
-
-/* IOVar table */
-enum {
-	IOV_VERSION = 1,
-	IOV_MSGLEVEL,
-	IOV_BCMERRORSTR,
-	IOV_BCMERROR,
-	IOV_WDTICK,
-	IOV_DUMP,
-	IOV_CLEARCOUNTS,
-	IOV_LOGDUMP,
-	IOV_LOGCAL,
-	IOV_LOGSTAMP,
-	IOV_GPIOOB,
-	IOV_IOCTLTIMEOUT,
-#ifdef WLBTAMP
-	IOV_HCI_CMD,		/* HCI command */
-	IOV_HCI_ACL_DATA,	/* HCI data packet */
-#endif
-#if defined(DHD_DEBUG)
-	IOV_CONS,
-	IOV_DCONSOLE_POLL,
-#endif /* defined(DHD_DEBUG) */
-#ifdef PROP_TXSTATUS
-	IOV_PROPTXSTATUS_ENABLE,
-	IOV_PROPTXSTATUS_MODE,
-#endif
-	IOV_BUS_TYPE,
-#ifdef WLMEDIA_HTSF
-	IOV_WLPKTDLYSTAT_SZ,
-#endif
-	IOV_CHANGEMTU,
-	IOV_HOSTREORDER_FLOWS,
-	IOV_LAST
-};
-
-const bcm_iovar_t dhd_iovars[] = {
-	{"version", 	IOV_VERSION,	0,	IOVT_BUFFER,	sizeof(dhd_version) },
-#ifdef DHD_DEBUG
-	{"msglevel",	IOV_MSGLEVEL,	0,	IOVT_UINT32,	0 },
-#endif /* DHD_DEBUG */
-	{"bcmerrorstr", IOV_BCMERRORSTR, 0, IOVT_BUFFER,	BCME_STRLEN },
-	{"bcmerror",	IOV_BCMERROR,	0,	IOVT_INT8,	0 },
-	{"wdtick",	IOV_WDTICK, 0,	IOVT_UINT32,	0 },
-	{"dump",	IOV_DUMP,	0,	IOVT_BUFFER,	DHD_IOCTL_MAXLEN },
-#ifdef DHD_DEBUG
-	{"cons",	IOV_CONS,	0,	IOVT_BUFFER,	0 },
-	{"dconpoll",	IOV_DCONSOLE_POLL, 0,	IOVT_UINT32,	0 },
-#endif
-	{"clearcounts", IOV_CLEARCOUNTS, 0, IOVT_VOID,	0 },
-	{"gpioob",	IOV_GPIOOB,	0,	IOVT_UINT32,	0 },
-	{"ioctl_timeout",	IOV_IOCTLTIMEOUT,	0,	IOVT_UINT32,	0 },
-#ifdef WLBTAMP
-	{"HCI_cmd",	IOV_HCI_CMD,	0,	IOVT_BUFFER,	0},
-	{"HCI_ACL_data", IOV_HCI_ACL_DATA, 0,	IOVT_BUFFER,	0},
-#endif
-#ifdef PROP_TXSTATUS
-	{"proptx",	IOV_PROPTXSTATUS_ENABLE,	0,	IOVT_UINT32,	0 },
-	/*
-	set the proptxtstatus operation mode:
-	0 - Do not do any proptxtstatus flow control
-	1 - Use implied credit from a packet status
-	2 - Use explicit credit
-	*/
-	{"ptxmode",	IOV_PROPTXSTATUS_MODE,	0,	IOVT_UINT32,	0 },
-#endif
-	{"bustype", IOV_BUS_TYPE, 0, IOVT_UINT32, 0},
-#ifdef WLMEDIA_HTSF
-	{"pktdlystatsz", IOV_WLPKTDLYSTAT_SZ, 0, IOVT_UINT8, 0 },
-#endif
-	{"changemtu", IOV_CHANGEMTU, 0, IOVT_UINT32, 0 },
-	{"host_reorder_flows", IOV_HOSTREORDER_FLOWS, 0, IOVT_BUFFER,
-	(WLHOST_REORDERDATA_MAXFLOWS + 1) },
-	{NULL, 0, 0, 0, 0 }
-};
-
-void
-dhd_common_init(osl_t *osh)
-{
-#ifdef CONFIG_BCMDHD_FW_PATH
-	bcm_strncpy_s(fw_path, sizeof(fw_path), CONFIG_BCMDHD_FW_PATH, MOD_PARAM_PATHLEN-1);
-#else /* CONFIG_BCMDHD_FW_PATH */
-	fw_path[0] = '\0';
-#endif /* CONFIG_BCMDHD_FW_PATH */
-#ifdef CONFIG_BCMDHD_NVRAM_PATH
-	bcm_strncpy_s(nv_path, sizeof(nv_path), CONFIG_BCMDHD_NVRAM_PATH, MOD_PARAM_PATHLEN-1);
-#else /* CONFIG_BCMDHD_NVRAM_PATH */
-	nv_path[0] = '\0';
-#endif /* CONFIG_BCMDHD_NVRAM_PATH */
-#ifdef SOFTAP
-	fw_path2[0] = '\0';
-#endif
-}
-
-static int
-dhd_dump(dhd_pub_t *dhdp, char *buf, int buflen)
-{
-	char eabuf[ETHER_ADDR_STR_LEN];
-
-	struct bcmstrbuf b;
-	struct bcmstrbuf *strbuf = &b;
-
-	bcm_binit(strbuf, buf, buflen);
-
-	/* Base DHD info */
-	bcm_bprintf(strbuf, "%s\n", dhd_version);
-	bcm_bprintf(strbuf, "\n");
-	bcm_bprintf(strbuf, "pub.up %d pub.txoff %d pub.busstate %d\n",
-	            dhdp->up, dhdp->txoff, dhdp->busstate);
-	bcm_bprintf(strbuf, "pub.hdrlen %d pub.maxctl %d pub.rxsz %d\n",
-	            dhdp->hdrlen, dhdp->maxctl, dhdp->rxsz);
-	bcm_bprintf(strbuf, "pub.iswl %d pub.drv_version %ld pub.mac %s\n",
-	            dhdp->iswl, dhdp->drv_version, bcm_ether_ntoa(&dhdp->mac, eabuf));
-	bcm_bprintf(strbuf, "pub.bcmerror %d tickcnt %d\n", dhdp->bcmerror, dhdp->tickcnt);
-
-	bcm_bprintf(strbuf, "dongle stats:\n");
-	bcm_bprintf(strbuf, "tx_packets %ld tx_bytes %ld tx_errors %ld tx_dropped %ld\n",
-	            dhdp->dstats.tx_packets, dhdp->dstats.tx_bytes,
-	            dhdp->dstats.tx_errors, dhdp->dstats.tx_dropped);
-	bcm_bprintf(strbuf, "rx_packets %ld rx_bytes %ld rx_errors %ld rx_dropped %ld\n",
-	            dhdp->dstats.rx_packets, dhdp->dstats.rx_bytes,
-	            dhdp->dstats.rx_errors, dhdp->dstats.rx_dropped);
-	bcm_bprintf(strbuf, "multicast %ld\n", dhdp->dstats.multicast);
-
-	bcm_bprintf(strbuf, "bus stats:\n");
-	bcm_bprintf(strbuf, "tx_packets %ld tx_multicast %ld tx_errors %ld\n",
-	            dhdp->tx_packets, dhdp->tx_multicast, dhdp->tx_errors);
-	bcm_bprintf(strbuf, "tx_ctlpkts %ld tx_ctlerrs %ld\n",
-	            dhdp->tx_ctlpkts, dhdp->tx_ctlerrs);
-	bcm_bprintf(strbuf, "rx_packets %ld rx_multicast %ld rx_errors %ld \n",
-	            dhdp->rx_packets, dhdp->rx_multicast, dhdp->rx_errors);
-	bcm_bprintf(strbuf, "rx_ctlpkts %ld rx_ctlerrs %ld rx_dropped %ld\n",
-	            dhdp->rx_ctlpkts, dhdp->rx_ctlerrs, dhdp->rx_dropped);
-	bcm_bprintf(strbuf, "rx_readahead_cnt %ld tx_realloc %ld\n",
-	            dhdp->rx_readahead_cnt, dhdp->tx_realloc);
-	bcm_bprintf(strbuf, "\n");
-
-	/* Add any prot info */
-	dhd_prot_dump(dhdp, strbuf);
-	bcm_bprintf(strbuf, "\n");
-
-	/* Add any bus info */
-	dhd_bus_dump(dhdp, strbuf);
-
-	return (!strbuf->size ? BCME_BUFTOOSHORT : 0);
-}
-
-int
-dhd_wl_ioctl_cmd(dhd_pub_t *dhd_pub, int cmd, void *arg, int len, uint8 set, int ifindex)
-{
-	wl_ioctl_t ioc;
-
-	ioc.cmd = cmd;
-	ioc.buf = arg;
-	ioc.len = len;
-	ioc.set = set;
-
-	return dhd_wl_ioctl(dhd_pub, ifindex, &ioc, arg, len);
-}
-
-
-int
-dhd_wl_ioctl(dhd_pub_t *dhd_pub, int ifindex, wl_ioctl_t *ioc, void *buf, int len)
-{
-	int ret;
-
-	dhd_os_proto_block(dhd_pub);
-
-	ret = dhd_prot_ioctl(dhd_pub, ifindex, ioc, buf, len);
-#if defined(CUSTOMER_HW4)
-	if ((ret || ret == -ETIMEDOUT) && (dhd_pub->up))
-#else
-	if ((ret) && (dhd_pub->up))
-#endif /* CUSTOMER_HW4 */
-		/* Send hang event only if dhd_open() was success */
-		dhd_os_check_hang(dhd_pub, ifindex, ret);
-
-		if (ret == -ETIMEDOUT && !dhd_pub->up) {
-			DHD_ERROR(("%s: 'resumed on timeout' error is "
-				"occurred before the interface does not"
-				" bring up\n", __FUNCTION__));
-			dhd_pub->busstate = DHD_BUS_DOWN;
-		}
-
-	dhd_os_proto_unblock(dhd_pub);
-
-#if defined(CUSTOMER_HW4)
-	if (ret < 0) {
-		if (ioc->cmd == WLC_GET_VAR)
-			DHD_ERROR(("%s: WLC_GET_VAR: %s, ret = %d\n",
-				__FUNCTION__, (char *)ioc->buf, ret));
-		else if (ioc->cmd == WLC_SET_VAR)
-			DHD_ERROR(("%s: WLC_SET_VAR: %s, ret = %d\n",
-				__FUNCTION__, (char *)ioc->buf, ret));
-		else
-			DHD_ERROR(("%s: WLC_IOCTL: cmd: %d, ret = %d\n",
-				__FUNCTION__, ioc->cmd, ret));
-	}
-#endif 
-
-	return ret;
-}
-
-static int
-dhd_doiovar(dhd_pub_t *dhd_pub, const bcm_iovar_t *vi, uint32 actionid, const char *name,
-            void *params, int plen, void *arg, int len, int val_size)
-{
-	int bcmerror = 0;
-	int32 int_val = 0;
-
-	DHD_TRACE(("%s: Enter\n", __FUNCTION__));
-	DHD_TRACE(("%s: actionid = %d; name %s\n", __FUNCTION__, actionid, name));
-
-	if ((bcmerror = bcm_iovar_lencheck(vi, arg, len, IOV_ISSET(actionid))) != 0)
-		goto exit;
-
-	if (plen >= (int)sizeof(int_val))
-		bcopy(params, &int_val, sizeof(int_val));
-
-	switch (actionid) {
-	case IOV_GVAL(IOV_VERSION):
-		/* Need to have checked buffer length */
-		bcm_strncpy_s((char*)arg, len, dhd_version, len);
-		break;
-
-	case IOV_GVAL(IOV_MSGLEVEL):
-		int_val = (int32)dhd_msg_level;
-		bcopy(&int_val, arg, val_size);
-		break;
-
-	case IOV_SVAL(IOV_MSGLEVEL):
-#ifdef WL_CFG80211
-		/* Enable DHD and WL logs in oneshot */
-		if (int_val & DHD_WL_VAL2)
-			wl_cfg80211_enable_trace(TRUE, int_val & (~DHD_WL_VAL2));
-		else if (int_val & DHD_WL_VAL)
-			wl_cfg80211_enable_trace(FALSE, WL_DBG_DBG);
-		if (!(int_val & DHD_WL_VAL2))
-#endif /* WL_CFG80211 */
-		dhd_msg_level = int_val;
-		break;
-	case IOV_GVAL(IOV_BCMERRORSTR):
-		bcm_strncpy_s((char *)arg, len, bcmerrorstr(dhd_pub->bcmerror), BCME_STRLEN);
-		((char *)arg)[BCME_STRLEN - 1] = 0x00;
-		break;
-
-	case IOV_GVAL(IOV_BCMERROR):
-		int_val = (int32)dhd_pub->bcmerror;
-		bcopy(&int_val, arg, val_size);
-		break;
-
-	case IOV_GVAL(IOV_WDTICK):
-		int_val = (int32)dhd_watchdog_ms;
-		bcopy(&int_val, arg, val_size);
-		break;
-
-	case IOV_SVAL(IOV_WDTICK):
-		if (!dhd_pub->up) {
-			bcmerror = BCME_NOTUP;
-			break;
-		}
-		dhd_os_wd_timer(dhd_pub, (uint)int_val);
-		break;
-
-	case IOV_GVAL(IOV_DUMP):
-		bcmerror = dhd_dump(dhd_pub, arg, len);
-		break;
-
-#ifdef DHD_DEBUG
-	case IOV_GVAL(IOV_DCONSOLE_POLL):
-		int_val = (int32)dhd_console_ms;
-		bcopy(&int_val, arg, val_size);
-		break;
-
-	case IOV_SVAL(IOV_DCONSOLE_POLL):
-		dhd_console_ms = (uint)int_val;
-		break;
-
-	case IOV_SVAL(IOV_CONS):
-		if (len > 0)
-			bcmerror = dhd_bus_console_in(dhd_pub, arg, len - 1);
-		break;
-#endif /* DHD_DEBUG */
-
-	case IOV_SVAL(IOV_CLEARCOUNTS):
-		dhd_pub->tx_packets = dhd_pub->rx_packets = 0;
-		dhd_pub->tx_errors = dhd_pub->rx_errors = 0;
-		dhd_pub->tx_ctlpkts = dhd_pub->rx_ctlpkts = 0;
-		dhd_pub->tx_ctlerrs = dhd_pub->rx_ctlerrs = 0;
-		dhd_pub->rx_dropped = 0;
-		dhd_pub->rx_readahead_cnt = 0;
-		dhd_pub->tx_realloc = 0;
-		dhd_pub->wd_dpc_sched = 0;
-		memset(&dhd_pub->dstats, 0, sizeof(dhd_pub->dstats));
-		dhd_bus_clearcounts(dhd_pub);
-#ifdef PROP_TXSTATUS
-		/* clear proptxstatus related counters */
-		if (dhd_pub->wlfc_state) {
-			athost_wl_status_info_t *wlfc =
-			        (athost_wl_status_info_t*)dhd_pub->wlfc_state;
-			wlfc_hanger_t* hanger;
-
-			memset(&wlfc->stats, 0, sizeof(athost_wl_stat_counters_t));
-
-			hanger = (wlfc_hanger_t*)wlfc->hanger;
-			hanger->pushed = 0;
-			hanger->popped = 0;
-			hanger->failed_slotfind = 0;
-			hanger->failed_to_pop = 0;
-			hanger->failed_to_push = 0;
-		}
-#endif /* PROP_TXSTATUS */
-		break;
-
-
-	case IOV_GVAL(IOV_IOCTLTIMEOUT): {
-		int_val = (int32)dhd_os_get_ioctl_resp_timeout();
-		bcopy(&int_val, arg, sizeof(int_val));
-		break;
-	}
-
-	case IOV_SVAL(IOV_IOCTLTIMEOUT): {
-		if (int_val <= 0)
-			bcmerror = BCME_BADARG;
-		else
-			dhd_os_set_ioctl_resp_timeout((unsigned int)int_val);
-		break;
-	}
-
-#ifdef WLBTAMP
-	case IOV_SVAL(IOV_HCI_CMD): {
-		amp_hci_cmd_t *cmd = (amp_hci_cmd_t *)arg;
-
-		/* sanity check: command preamble present */
-		if (len < HCI_CMD_PREAMBLE_SIZE)
-			return BCME_BUFTOOSHORT;
-
-		/* sanity check: command parameters are present */
-		if (len < (int)(HCI_CMD_PREAMBLE_SIZE + cmd->plen))
-			return BCME_BUFTOOSHORT;
-
-		dhd_bta_docmd(dhd_pub, cmd, len);
-		break;
-	}
-
-	case IOV_SVAL(IOV_HCI_ACL_DATA): {
-		amp_hci_ACL_data_t *ACL_data = (amp_hci_ACL_data_t *)arg;
-
-		/* sanity check: HCI header present */
-		if (len < HCI_ACL_DATA_PREAMBLE_SIZE)
-			return BCME_BUFTOOSHORT;
-
-		/* sanity check: ACL data is present */
-		if (len < (int)(HCI_ACL_DATA_PREAMBLE_SIZE + ACL_data->dlen))
-			return BCME_BUFTOOSHORT;
-
-		dhd_bta_tx_hcidata(dhd_pub, ACL_data, len);
-		break;
-	}
-#endif /* WLBTAMP */
-
-#ifdef PROP_TXSTATUS
-	case IOV_GVAL(IOV_PROPTXSTATUS_ENABLE):
-		int_val = dhd_pub->wlfc_enabled? 1 : 0;
-		bcopy(&int_val, arg, val_size);
-		break;
-
-	case IOV_SVAL(IOV_PROPTXSTATUS_ENABLE):
-		dhd_pub->wlfc_enabled = int_val? 1 : 0;
-		break;
-
-	case IOV_GVAL(IOV_PROPTXSTATUS_MODE): {
-		athost_wl_status_info_t *wlfc =
-		        (athost_wl_status_info_t*)dhd_pub->wlfc_state;
-		int_val = dhd_pub->wlfc_state ? (int32)wlfc->proptxstatus_mode : 0;
-		bcopy(&int_val, arg, val_size);
-		break;
-	}
-
-	case IOV_SVAL(IOV_PROPTXSTATUS_MODE):
-		if (dhd_pub->wlfc_state) {
-			athost_wl_status_info_t *wlfc =
-			        (athost_wl_status_info_t*)dhd_pub->wlfc_state;
-			wlfc->proptxstatus_mode = int_val & 0xff;
-		}
-		break;
-#endif /* PROP_TXSTATUS */
-
-	case IOV_GVAL(IOV_BUS_TYPE):
-		/* The dhd application queries the driver to check if its usb or sdio.  */
-#ifdef BCMDHDUSB
-		int_val = BUS_TYPE_USB;
-#endif
-		int_val = BUS_TYPE_SDIO;
-		bcopy(&int_val, arg, val_size);
-		break;
-
-
-#ifdef WLMEDIA_HTSF
-	case IOV_GVAL(IOV_WLPKTDLYSTAT_SZ):
-		int_val = dhd_pub->htsfdlystat_sz;
-		bcopy(&int_val, arg, val_size);
-		break;
-
-	case IOV_SVAL(IOV_WLPKTDLYSTAT_SZ):
-		dhd_pub->htsfdlystat_sz = int_val & 0xff;
-		printf("Setting tsfdlystat_sz:%d\n", dhd_pub->htsfdlystat_sz);
-		break;
-#endif
-	case IOV_SVAL(IOV_CHANGEMTU):
-		int_val &= 0xffff;
-		bcmerror = dhd_change_mtu(dhd_pub, int_val, 0);
-		break;
-
-	case IOV_GVAL(IOV_HOSTREORDER_FLOWS):
-	{
-		uint i = 0;
-		uint8 *ptr = (uint8 *)arg;
-		uint8 count = 0;
-
-		ptr++;
-		for (i = 0; i < WLHOST_REORDERDATA_MAXFLOWS; i++) {
-			if (dhd_pub->reorder_bufs[i] != NULL) {
-				*ptr = dhd_pub->reorder_bufs[i]->flow_id;
-				ptr++;
-				count++;
-			}
-		}
-		ptr = (uint8 *)arg;
-		*ptr = count;
-		break;
-	}
-
-	default:
-		bcmerror = BCME_UNSUPPORTED;
-		break;
-	}
-
-exit:
-	DHD_TRACE(("%s: actionid %d, bcmerror %d\n", __FUNCTION__, actionid, bcmerror));
-	return bcmerror;
-}
-
-/* Store the status of a connection attempt for later retrieval by an iovar */
-void
-dhd_store_conn_status(uint32 event, uint32 status, uint32 reason)
-{
-	/* Do not overwrite a WLC_E_PRUNE with a WLC_E_SET_SSID
-	 * because an encryption/rsn mismatch results in both events, and
-	 * the important information is in the WLC_E_PRUNE.
-	 */
-	if (!(event == WLC_E_SET_SSID && status == WLC_E_STATUS_FAIL &&
-	      dhd_conn_event == WLC_E_PRUNE)) {
-		dhd_conn_event = event;
-		dhd_conn_status = status;
-		dhd_conn_reason = reason;
-	}
-}
-
-bool
-dhd_prec_enq(dhd_pub_t *dhdp, struct pktq *q, void *pkt, int prec)
-{
-	void *p;
-	int eprec = -1;		/* precedence to evict from */
-	bool discard_oldest;
-
-	/* Fast case, precedence queue is not full and we are also not
-	 * exceeding total queue length
-	 */
-	if (!pktq_pfull(q, prec) && !pktq_full(q)) {
-		pktq_penq(q, prec, pkt);
-		return TRUE;
-	}
-
-	/* Determine precedence from which to evict packet, if any */
-	if (pktq_pfull(q, prec))
-		eprec = prec;
-	else if (pktq_full(q)) {
-		pktq_peek_tail(q, &eprec);
-		if (eprec > prec || eprec < 0)
-			return FALSE;
-	}
-
-	/* Evict if needed */
-	if (eprec >= 0) {
-		/* Detect queueing to unconfigured precedence */
-		ASSERT(!pktq_pempty(q, eprec));
-		discard_oldest = AC_BITMAP_TST(dhdp->wme_dp, eprec);
-		if (eprec == prec && !discard_oldest)
-			return FALSE;		/* refuse newer (incoming) packet */
-		/* Evict packet according to discard policy */
-		p = discard_oldest ? pktq_pdeq(q, eprec) : pktq_pdeq_tail(q, eprec);
-		ASSERT(p);
-
-		PKTFREE(dhdp->osh, p, TRUE);
-	}
-
-	/* Enqueue */
-	pktq_penq(q, prec, pkt);
-
-	return TRUE;
-}
-
-static int
-dhd_iovar_op(dhd_pub_t *dhd_pub, const char *name,
-	void *params, int plen, void *arg, int len, bool set)
-{
-	int bcmerror = 0;
-	int val_size;
-	const bcm_iovar_t *vi = NULL;
-	uint32 actionid;
-
-	DHD_TRACE(("%s: Enter\n", __FUNCTION__));
-
-	ASSERT(name);
-	ASSERT(len >= 0);
-
-	/* Get MUST have return space */
-	ASSERT(set || (arg && len));
-
-	/* Set does NOT take qualifiers */
-	ASSERT(!set || (!params && !plen));
-
-	if ((vi = bcm_iovar_lookup(dhd_iovars, name)) == NULL) {
-		bcmerror = BCME_UNSUPPORTED;
-		goto exit;
-	}
-
-	DHD_CTL(("%s: %s %s, len %d plen %d\n", __FUNCTION__,
-		name, (set ? "set" : "get"), len, plen));
-
-	/* set up 'params' pointer in case this is a set command so that
-	 * the convenience int and bool code can be common to set and get
-	 */
-	if (params == NULL) {
-		params = arg;
-		plen = len;
-	}
-
-	if (vi->type == IOVT_VOID)
-		val_size = 0;
-	else if (vi->type == IOVT_BUFFER)
-		val_size = len;
-	else
-		/* all other types are integer sized */
-		val_size = sizeof(int);
-
-	actionid = set ? IOV_SVAL(vi->varid) : IOV_GVAL(vi->varid);
-
-	bcmerror = dhd_doiovar(dhd_pub, vi, actionid, name, params, plen, arg, len, val_size);
-
-exit:
-	return bcmerror;
-}
-
-int
-dhd_ioctl(dhd_pub_t * dhd_pub, dhd_ioctl_t *ioc, void * buf, uint buflen)
-{
-	int bcmerror = 0;
-
-	DHD_TRACE(("%s: Enter\n", __FUNCTION__));
-
-	if (!buf) {
-		return BCME_BADARG;
-	}
-
-	switch (ioc->cmd) {
-	case DHD_GET_MAGIC:
-		if (buflen < sizeof(int))
-			bcmerror = BCME_BUFTOOSHORT;
-		else
-			*(int*)buf = DHD_IOCTL_MAGIC;
-		break;
-
-	case DHD_GET_VERSION:
-		if (buflen < sizeof(int))
-			bcmerror = BCME_BUFTOOSHORT;
-		else
-			*(int*)buf = DHD_IOCTL_VERSION;
-		break;
-
-	case DHD_GET_VAR:
-	case DHD_SET_VAR: {
-		char *arg;
-		uint arglen;
-
-		/* scan past the name to any arguments */
-		for (arg = buf, arglen = buflen; *arg && arglen; arg++, arglen--)
-			;
-
-		if (*arg) {
-			bcmerror = BCME_BUFTOOSHORT;
-			break;
-		}
-
-		/* account for the NUL terminator */
-		arg++, arglen--;
-
-		/* call with the appropriate arguments */
-		if (ioc->cmd == DHD_GET_VAR)
-			bcmerror = dhd_iovar_op(dhd_pub, buf, arg, arglen,
-			buf, buflen, IOV_GET);
-		else
-			bcmerror = dhd_iovar_op(dhd_pub, buf, NULL, 0, arg, arglen, IOV_SET);
-		if (bcmerror != BCME_UNSUPPORTED)
-			break;
-
-		/* not in generic table, try protocol module */
-		if (ioc->cmd == DHD_GET_VAR)
-			bcmerror = dhd_prot_iovar_op(dhd_pub, buf, arg,
-				arglen, buf, buflen, IOV_GET);
-		else
-			bcmerror = dhd_prot_iovar_op(dhd_pub, buf,
-				NULL, 0, arg, arglen, IOV_SET);
-		if (bcmerror != BCME_UNSUPPORTED)
-			break;
-
-		/* if still not found, try bus module */
-		if (ioc->cmd == DHD_GET_VAR) {
-			bcmerror = dhd_bus_iovar_op(dhd_pub, buf,
-				arg, arglen, buf, buflen, IOV_GET);
-		} else {
-			bcmerror = dhd_bus_iovar_op(dhd_pub, buf,
-				NULL, 0, arg, arglen, IOV_SET);
-		}
-
-		break;
-	}
-
-	default:
-		bcmerror = BCME_UNSUPPORTED;
-	}
-
-	return bcmerror;
-}
-
-#ifdef SHOW_EVENTS
-static void
-wl_show_host_event(wl_event_msg_t *event, void *event_data)
-{
-	uint i, status, reason;
-	bool group = FALSE, flush_txq = FALSE, link = FALSE;
-	const char *auth_str;
-	const char *event_name;
-	uchar *buf;
-	char err_msg[256], eabuf[ETHER_ADDR_STR_LEN];
-	uint event_type, flags, auth_type, datalen;
-
-	event_type = ntoh32(event->event_type);
-	flags = ntoh16(event->flags);
-	status = ntoh32(event->status);
-	reason = ntoh32(event->reason);
-	BCM_REFERENCE(reason);
-	auth_type = ntoh32(event->auth_type);
-	datalen = ntoh32(event->datalen);
-
-	/* debug dump of event messages */
-	snprintf(eabuf, sizeof(eabuf), "%02x:%02x:%02x:%02x:%02x:%02x",
-	        (uchar)event->addr.octet[0]&0xff,
-	        (uchar)event->addr.octet[1]&0xff,
-	        (uchar)event->addr.octet[2]&0xff,
-	        (uchar)event->addr.octet[3]&0xff,
-	        (uchar)event->addr.octet[4]&0xff,
-	        (uchar)event->addr.octet[5]&0xff);
-
-	event_name = "UNKNOWN";
-	for (i = 0; i < (uint)bcmevent_names_size; i++)
-		if (bcmevent_names[i].event == event_type)
-			event_name = bcmevent_names[i].name;
-
-	if (flags & WLC_EVENT_MSG_LINK)
-		link = TRUE;
-	if (flags & WLC_EVENT_MSG_GROUP)
-		group = TRUE;
-	if (flags & WLC_EVENT_MSG_FLUSHTXQ)
-		flush_txq = TRUE;
-
-	switch (event_type) {
-	case WLC_E_START:
-	case WLC_E_DEAUTH:
-	case WLC_E_DISASSOC:
-		DHD_EVENT(("MACEVENT: %s, MAC %s\n", event_name, eabuf));
-		break;
-
-	case WLC_E_ASSOC_IND:
-	case WLC_E_REASSOC_IND:
-
-		DHD_EVENT(("MACEVENT: %s, MAC %s\n", event_name, eabuf));
-		break;
-
-	case WLC_E_ASSOC:
-	case WLC_E_REASSOC:
-		if (status == WLC_E_STATUS_SUCCESS) {
-			DHD_EVENT(("MACEVENT: %s, MAC %s, SUCCESS\n", event_name, eabuf));
-		} else if (status == WLC_E_STATUS_TIMEOUT) {
-			DHD_EVENT(("MACEVENT: %s, MAC %s, TIMEOUT\n", event_name, eabuf));
-		} else if (status == WLC_E_STATUS_FAIL) {
-			DHD_EVENT(("MACEVENT: %s, MAC %s, FAILURE, reason %d\n",
-			       event_name, eabuf, (int)reason));
-		} else {
-			DHD_EVENT(("MACEVENT: %s, MAC %s, unexpected status %d\n",
-			       event_name, eabuf, (int)status));
-		}
-		break;
-
-	case WLC_E_DEAUTH_IND:
-	case WLC_E_DISASSOC_IND:
-		DHD_EVENT(("MACEVENT: %s, MAC %s, reason %d\n", event_name, eabuf, (int)reason));
-		break;
-
-	case WLC_E_AUTH:
-	case WLC_E_AUTH_IND:
-		if (auth_type == DOT11_OPEN_SYSTEM)
-			auth_str = "Open System";
-		else if (auth_type == DOT11_SHARED_KEY)
-			auth_str = "Shared Key";
-		else {
-			snprintf(err_msg, sizeof(err_msg), "AUTH unknown: %d", (int)auth_type);
-			auth_str = err_msg;
-		}
-		if (event_type == WLC_E_AUTH_IND) {
-			DHD_EVENT(("MACEVENT: %s, MAC %s, %s\n", event_name, eabuf, auth_str));
-		} else if (status == WLC_E_STATUS_SUCCESS) {
-			DHD_EVENT(("MACEVENT: %s, MAC %s, %s, SUCCESS\n",
-				event_name, eabuf, auth_str));
-		} else if (status == WLC_E_STATUS_TIMEOUT) {
-			DHD_EVENT(("MACEVENT: %s, MAC %s, %s, TIMEOUT\n",
-				event_name, eabuf, auth_str));
-		} else if (status == WLC_E_STATUS_FAIL) {
-			DHD_EVENT(("MACEVENT: %s, MAC %s, %s, FAILURE, reason %d\n",
-			       event_name, eabuf, auth_str, (int)reason));
-		}
-		BCM_REFERENCE(auth_str);
-
-		break;
-
-	case WLC_E_JOIN:
-	case WLC_E_ROAM:
-	case WLC_E_SET_SSID:
-		if (status == WLC_E_STATUS_SUCCESS) {
-			DHD_EVENT(("MACEVENT: %s, MAC %s\n", event_name, eabuf));
-		} else if (status == WLC_E_STATUS_FAIL) {
-			DHD_EVENT(("MACEVENT: %s, failed\n", event_name));
-		} else if (status == WLC_E_STATUS_NO_NETWORKS) {
-			DHD_EVENT(("MACEVENT: %s, no networks found\n", event_name));
-		} else {
-			DHD_EVENT(("MACEVENT: %s, unexpected status %d\n",
-				event_name, (int)status));
-		}
-		break;
-
-	case WLC_E_BEACON_RX:
-		if (status == WLC_E_STATUS_SUCCESS) {
-			DHD_EVENT(("MACEVENT: %s, SUCCESS\n", event_name));
-		} else if (status == WLC_E_STATUS_FAIL) {
-			DHD_EVENT(("MACEVENT: %s, FAIL\n", event_name));
-		} else {
-			DHD_EVENT(("MACEVENT: %s, status %d\n", event_name, status));
-		}
-		break;
-
-	case WLC_E_LINK:
-		DHD_EVENT(("MACEVENT: %s %s\n", event_name, link?"UP":"DOWN"));
-		BCM_REFERENCE(link);
-		break;
-
-	case WLC_E_MIC_ERROR:
-		DHD_EVENT(("MACEVENT: %s, MAC %s, Group %d, Flush %d\n",
-		       event_name, eabuf, group, flush_txq));
-		BCM_REFERENCE(group);
-		BCM_REFERENCE(flush_txq);
-		break;
-
-	case WLC_E_ICV_ERROR:
-	case WLC_E_UNICAST_DECODE_ERROR:
-	case WLC_E_MULTICAST_DECODE_ERROR:
-		DHD_EVENT(("MACEVENT: %s, MAC %s\n",
-		       event_name, eabuf));
-		break;
-
-	case WLC_E_TXFAIL:
-		DHD_EVENT(("MACEVENT: %s, RA %s\n", event_name, eabuf));
-		break;
-
-	case WLC_E_SCAN_COMPLETE:
-	case WLC_E_ASSOC_REQ_IE:
-	case WLC_E_ASSOC_RESP_IE:
-	case WLC_E_PMKID_CACHE:
-		DHD_EVENT(("MACEVENT: %s\n", event_name));
-		break;
-
-	case WLC_E_PFN_NET_FOUND:
-	case WLC_E_PFN_NET_LOST:
-	case WLC_E_PFN_SCAN_COMPLETE:
-	case WLC_E_PFN_SCAN_NONE:
-	case WLC_E_PFN_SCAN_ALLGONE:
-		DHD_EVENT(("PNOEVENT: %s\n", event_name));
-		break;
-
-	case WLC_E_PSK_SUP:
-	case WLC_E_PRUNE:
-		DHD_EVENT(("MACEVENT: %s, status %d, reason %d\n",
-		           event_name, (int)status, (int)reason));
-		break;
-
-#ifdef WIFI_ACT_FRAME
-	case WLC_E_ACTION_FRAME:
-		DHD_TRACE(("MACEVENT: %s Bssid %s\n", event_name, eabuf));
-		break;
-#endif /* WIFI_ACT_FRAME */
-
-	case WLC_E_TRACE: {
-		static uint32 seqnum_prev = 0;
-		msgtrace_hdr_t hdr;
-		uint32 nblost;
-		char *s, *p;
-
-		buf = (uchar *) event_data;
-		memcpy(&hdr, buf, MSGTRACE_HDRLEN);
-
-		if (hdr.version != MSGTRACE_VERSION) {
-			printf("\nMACEVENT: %s [unsupported version --> "
-			       "dhd version:%d dongle version:%d]\n",
-			       event_name, MSGTRACE_VERSION, hdr.version);
-			/* Reset datalen to avoid display below */
-			datalen = 0;
-			break;
-		}
-
-		/* There are 2 bytes available at the end of data */
-		buf[MSGTRACE_HDRLEN + ntoh16(hdr.len)] = '\0';
-
-		if (ntoh32(hdr.discarded_bytes) || ntoh32(hdr.discarded_printf)) {
-			printf("\nWLC_E_TRACE: [Discarded traces in dongle -->"
-			       "discarded_bytes %d discarded_printf %d]\n",
-			       ntoh32(hdr.discarded_bytes), ntoh32(hdr.discarded_printf));
-		}
-
-		nblost = ntoh32(hdr.seqnum) - seqnum_prev - 1;
-		if (nblost > 0) {
-			printf("\nWLC_E_TRACE: [Event lost --> seqnum %d nblost %d\n",
-			       ntoh32(hdr.seqnum), nblost);
-		}
-		seqnum_prev = ntoh32(hdr.seqnum);
-
-		/* Display the trace buffer. Advance from \n to \n to avoid display big
-		 * printf (issue with Linux printk )
-		 */
-		p = (char *)&buf[MSGTRACE_HDRLEN];
-		while ((s = strstr(p, "\n")) != NULL) {
-			*s = '\0';
-			printf("%s\n", p);
-			p = s+1;
-		}
-		printf("%s\n", p);
-
-		/* Reset datalen to avoid display below */
-		datalen = 0;
-		break;
-	}
-
-
-	case WLC_E_RSSI:
-		DHD_EVENT(("MACEVENT: %s %d\n", event_name, ntoh32(*((int *)event_data))));
-		break;
-
-	default:
-		DHD_EVENT(("MACEVENT: %s %d, MAC %s, status %d, reason %d, auth %d\n",
-		       event_name, event_type, eabuf, (int)status, (int)reason,
-		       (int)auth_type));
-		break;
-	}
-
-	/* show any appended data */
-	if (datalen) {
-		buf = (uchar *) event_data;
-		DHD_EVENT((" data (%d) : ", datalen));
-		for (i = 0; i < datalen; i++)
-			DHD_EVENT((" 0x%02x ", *buf++));
-		DHD_EVENT(("\n"));
-	}
-}
-#endif /* SHOW_EVENTS */
-
-int
-wl_host_event(dhd_pub_t *dhd_pub, int *ifidx, void *pktdata,
-              wl_event_msg_t *event, void **data_ptr)
-{
-	/* check whether packet is a BRCM event pkt */
-	bcm_event_t *pvt_data = (bcm_event_t *)pktdata;
-	uint8 *event_data;
-	uint32 type, status, datalen;
-	uint16 flags;
-	int evlen;
-
-	if (bcmp(BRCM_OUI, &pvt_data->bcm_hdr.oui[0], DOT11_OUI_LEN)) {
-		DHD_ERROR(("%s: mismatched OUI, bailing\n", __FUNCTION__));
-		return (BCME_ERROR);
-	}
-
-	/* BRCM event pkt may be unaligned - use xxx_ua to load user_subtype. */
-	if (ntoh16_ua((void *)&pvt_data->bcm_hdr.usr_subtype) != BCMILCP_BCM_SUBTYPE_EVENT) {
-		DHD_ERROR(("%s: mismatched subtype, bailing\n", __FUNCTION__));
-		return (BCME_ERROR);
-	}
-
-	*data_ptr = &pvt_data[1];
-	event_data = *data_ptr;
-
-	/* memcpy since BRCM event pkt may be unaligned. */
-	memcpy(event, &pvt_data->event, sizeof(wl_event_msg_t));
-
-	type = ntoh32_ua((void *)&event->event_type);
-	flags = ntoh16_ua((void *)&event->flags);
-	status = ntoh32_ua((void *)&event->status);
-	datalen = ntoh32_ua((void *)&event->datalen);
-	evlen = datalen + sizeof(bcm_event_t);
-
-	switch (type) {
-#ifdef PROP_TXSTATUS
-	case WLC_E_FIFO_CREDIT_MAP:
-		dhd_wlfc_event(dhd_pub->info);
-		dhd_wlfc_FIFOcreditmap_event(dhd_pub->info, event_data);
-		WLFC_DBGMESG(("WLC_E_FIFO_CREDIT_MAP:(AC0,AC1,AC2,AC3),(BC_MC),(OTHER): "
-			"(%d,%d,%d,%d),(%d),(%d)\n", event_data[0], event_data[1],
-			event_data[2],
-			event_data[3], event_data[4], event_data[5]));
-		break;
-#endif
-
-	case WLC_E_IF:
-		{
-		dhd_if_event_t *ifevent = (dhd_if_event_t *)event_data;
-#ifdef PROP_TXSTATUS
-			{
-		uint8* ea = pvt_data->eth.ether_dhost;
-		WLFC_DBGMESG(("WLC_E_IF: idx:%d, action:%s, iftype:%s, "
-		              "[%02x:%02x:%02x:%02x:%02x:%02x]\n",
-		              ifevent->ifidx,
-		              ((ifevent->action == WLC_E_IF_ADD) ? "ADD":"DEL"),
-		              ((ifevent->is_AP == 0) ? "STA":"AP "),
-		              ea[0], ea[1], ea[2], ea[3], ea[4], ea[5]));
-		(void)ea;
-		if (ifevent->action == WLC_E_IF_CHANGE)
-			dhd_wlfc_interface_event(dhd_pub->info,
-				eWLFC_MAC_ENTRY_ACTION_UPDATE,
-				ifevent->ifidx, ifevent->is_AP, ea);
-		else
-			dhd_wlfc_interface_event(dhd_pub->info,
-				((ifevent->action == WLC_E_IF_ADD) ?
-				eWLFC_MAC_ENTRY_ACTION_ADD : eWLFC_MAC_ENTRY_ACTION_DEL),
-				ifevent->ifidx, ifevent->is_AP, ea);
-
-
-		/* dhd already has created an interface by default, for 0 */
-		if (ifevent->ifidx == 0)
-			break;
-			}
-#endif /* PROP_TXSTATUS */
-
-#ifdef WL_CFG80211
-			if (wl_cfg80211_is_progress_ifchange()) {
-				DHD_ERROR(("%s:  ifidx %d for %s action %d\n",
-					__FUNCTION__, ifevent->ifidx,
-					event->ifname, ifevent->action));
-				if (ifevent->action == WLC_E_IF_ADD ||
-					ifevent->action == WLC_E_IF_CHANGE)
-					wl_cfg80211_notify_ifchange();
-				return (BCME_OK);
-			}
-#endif /* WL_CFG80211 */
-		if (ifevent->ifidx > 0 && ifevent->ifidx < DHD_MAX_IFS) {
-					if (ifevent->action == WLC_E_IF_ADD) {
-						if (dhd_add_if(dhd_pub->info, ifevent->ifidx,
-							NULL, event->ifname,
-							event->addr.octet,
-							ifevent->flags, ifevent->bssidx)) {
-							DHD_ERROR(("%s: dhd_add_if failed!!"
-									" ifidx: %d for %s\n",
-									__FUNCTION__,
-									ifevent->ifidx,
-									event->ifname));
-							return (BCME_ERROR);
-						}
-					}
-					else if (ifevent->action == WLC_E_IF_DEL)
-						dhd_del_if(dhd_pub->info, ifevent->ifidx);
-		} else {
-#ifndef PROP_TXSTATUS
-			DHD_ERROR(("%s: Invalid ifidx %d for %s\n",
-			           __FUNCTION__, ifevent->ifidx, event->ifname));
-#endif /* !PROP_TXSTATUS */
-		}
-			}
-			/* send up the if event: btamp user needs it */
-			*ifidx = dhd_ifname2idx(dhd_pub->info, event->ifname);
-			/* push up to external supp/auth */
-			dhd_event(dhd_pub->info, (char *)pvt_data, evlen, *ifidx);
-		break;
-
-
-#ifdef WLMEDIA_HTSF
-	case WLC_E_HTSFSYNC:
-		htsf_update(dhd_pub->info, event_data);
-		break;
-#endif /* WLMEDIA_HTSF */
-#if defined(NDIS630)
-	case WLC_E_NDIS_LINK:
-		break;
-#else /* defined(NDIS630) && defined(BCMDONGLEHOST) */
-	case WLC_E_NDIS_LINK: {
-		uint32 temp = hton32(WLC_E_LINK);
-
-		memcpy((void *)(&pvt_data->event.event_type), &temp,
-		       sizeof(pvt_data->event.event_type));
-	}
-#endif 
-		/* These are what external supplicant/authenticator wants */
-		/* fall through */
-	case WLC_E_LINK:
-	case WLC_E_DEAUTH:
-	case WLC_E_DEAUTH_IND:
-	case WLC_E_DISASSOC:
-	case WLC_E_DISASSOC_IND:
-		DHD_EVENT(("%s: Link event %d, flags %x, status %x\n",
-		           __FUNCTION__, type, flags, status));
-		/* fall through */
-	default:
-		*ifidx = dhd_ifname2idx(dhd_pub->info, event->ifname);
-		/* push up to external supp/auth */
-		dhd_event(dhd_pub->info, (char *)pvt_data, evlen, *ifidx);
-		DHD_TRACE(("%s: MAC event %d, flags %x, status %x\n",
-		           __FUNCTION__, type, flags, status));
-		BCM_REFERENCE(flags);
-		BCM_REFERENCE(status);
-
-		/* put it back to WLC_E_NDIS_LINK */
-		if (type == WLC_E_NDIS_LINK) {
-			uint32 temp;
-
-			temp = ntoh32_ua((void *)&event->event_type);
-			DHD_TRACE(("Converted to WLC_E_LINK type %d\n", temp));
-
-			temp = ntoh32(WLC_E_NDIS_LINK);
-			memcpy((void *)(&pvt_data->event.event_type), &temp,
-			       sizeof(pvt_data->event.event_type));
-		}
-		break;
-	}
-
-#ifdef SHOW_EVENTS
-	wl_show_host_event(event, (void *)event_data);
-#endif /* SHOW_EVENTS */
-
-	return (BCME_OK);
-}
-
-void
-wl_event_to_host_order(wl_event_msg_t * evt)
-{
-	/* Event struct members passed from dongle to host are stored in network
-	 * byte order. Convert all members to host-order.
-	 */
-	evt->event_type = ntoh32(evt->event_type);
-	evt->flags = ntoh16(evt->flags);
-	evt->status = ntoh32(evt->status);
-	evt->reason = ntoh32(evt->reason);
-	evt->auth_type = ntoh32(evt->auth_type);
-	evt->datalen = ntoh32(evt->datalen);
-	evt->version = ntoh16(evt->version);
-}
-
-void
-dhd_print_buf(void *pbuf, int len, int bytes_per_line)
-{
-#ifdef DHD_DEBUG
-	int i, j = 0;
-	unsigned char *buf = pbuf;
-
-	if (bytes_per_line == 0) {
-		bytes_per_line = len;
-	}
-
-	for (i = 0; i < len; i++) {
-		printf("%2.2x", *buf++);
-		j++;
-		if (j == bytes_per_line) {
-			printf("\n");
-			j = 0;
-		} else {
-			printf(":");
-		}
-	}
-	printf("\n");
-#endif /* DHD_DEBUG */
-}
-#ifndef strtoul
-#define strtoul(nptr, endptr, base) bcm_strtoul((nptr), (endptr), (base))
-#endif
-
-#ifdef PKT_FILTER_SUPPORT
-/* Convert user's input in hex pattern to byte-size mask */
-static int
-wl_pattern_atoh(char *src, char *dst)
-{
-	int i;
-	if (strncmp(src, "0x", 2) != 0 &&
-	    strncmp(src, "0X", 2) != 0) {
-		DHD_ERROR(("Mask invalid format. Needs to start with 0x\n"));
-		return -1;
-	}
-	src = src + 2; /* Skip past 0x */
-	if (strlen(src) % 2 != 0) {
-		DHD_ERROR(("Mask invalid format. Needs to be of even length\n"));
-		return -1;
-	}
-	for (i = 0; *src != '\0'; i++) {
-		char num[3];
-		bcm_strncpy_s(num, sizeof(num), src, 2);
-		num[2] = '\0';
-		dst[i] = (uint8)strtoul(num, NULL, 16);
-		src += 2;
-	}
-	return i;
-}
-
-void
-dhd_pktfilter_offload_enable(dhd_pub_t * dhd, char *arg, int enable, int master_mode)
-{
-	char				*argv[8];
-	int					i = 0;
-	const char 			*str;
-	int					buf_len;
-	int					str_len;
-	char				*arg_save = 0, *arg_org = 0;
-	int					rc;
-	char				buf[128];
-	wl_pkt_filter_enable_t	enable_parm;
-	wl_pkt_filter_enable_t	* pkt_filterp;
-
-	if (!arg)
-		return;
-
-	if (!(arg_save = MALLOC(dhd->osh, strlen(arg) + 1))) {
-		DHD_ERROR(("%s: kmalloc failed\n", __FUNCTION__));
-		goto fail;
-	}
-	arg_org = arg_save;
-	memcpy(arg_save, arg, strlen(arg) + 1);
-
-	argv[i] = bcmstrtok(&arg_save, " ", 0);
-
-	i = 0;
-	if (argv[i] == NULL) {
-		DHD_ERROR(("No args provided\n"));
-		goto fail;
-	}
-
-	str = "pkt_filter_enable";
-	str_len = strlen(str);
-	bcm_strncpy_s(buf, sizeof(buf), str, str_len);
-	buf[str_len] = '\0';
-	buf_len = str_len + 1;
-
-	pkt_filterp = (wl_pkt_filter_enable_t *)(buf + str_len + 1);
-
-	/* Parse packet filter id. */
-	enable_parm.id = htod32(strtoul(argv[i], NULL, 0));
-
-	/* Parse enable/disable value. */
-	enable_parm.enable = htod32(enable);
-
-	buf_len += sizeof(enable_parm);
-	memcpy((char *)pkt_filterp,
-	       &enable_parm,
-	       sizeof(enable_parm));
-
-	/* Enable/disable the specified filter. */
-	rc = dhd_wl_ioctl_cmd(dhd, WLC_SET_VAR, buf, buf_len, TRUE, 0);
-	rc = rc >= 0 ? 0 : rc;
-	if (rc)
-		DHD_TRACE(("%s: failed to add pktfilter %s, retcode = %d\n",
-		__FUNCTION__, arg, rc));
-	else
-		DHD_TRACE(("%s: successfully added pktfilter %s\n",
-		__FUNCTION__, arg));
-
-	/* Contorl the master mode */
-	bcm_mkiovar("pkt_filter_mode", (char *)&master_mode, 4, buf, sizeof(buf));
-	rc = dhd_wl_ioctl_cmd(dhd, WLC_SET_VAR, buf, sizeof(buf), TRUE, 0);
-	rc = rc >= 0 ? 0 : rc;
-	if (rc)
-		DHD_TRACE(("%s: failed to add pktfilter %s, retcode = %d\n",
-		__FUNCTION__, arg, rc));
-
-fail:
-	if (arg_org)
-		MFREE(dhd->osh, arg_org, strlen(arg) + 1);
-}
-
-void
-dhd_pktfilter_offload_set(dhd_pub_t * dhd, char *arg)
-{
-	const char 			*str;
-	wl_pkt_filter_t		pkt_filter;
-	wl_pkt_filter_t		*pkt_filterp;
-	int					buf_len;
-	int					str_len;
-	int 				rc;
-	uint32				mask_size;
-	uint32				pattern_size;
-	char				*argv[8], * buf = 0;
-	int					i = 0;
-	char				*arg_save = 0, *arg_org = 0;
-#define BUF_SIZE		2048
-
-	if (!arg)
-		return;
-
-	if (!(arg_save = MALLOC(dhd->osh, strlen(arg) + 1))) {
-		DHD_ERROR(("%s: kmalloc failed\n", __FUNCTION__));
-		goto fail;
-	}
-
-	arg_org = arg_save;
-
-	if (!(buf = MALLOC(dhd->osh, BUF_SIZE))) {
-		DHD_ERROR(("%s: kmalloc failed\n", __FUNCTION__));
-		goto fail;
-	}
-
-	memcpy(arg_save, arg, strlen(arg) + 1);
-
-	if (strlen(arg) > BUF_SIZE) {
-		DHD_ERROR(("Not enough buffer %d < %d\n", (int)strlen(arg), (int)sizeof(buf)));
-		goto fail;
-	}
-
-	argv[i] = bcmstrtok(&arg_save, " ", 0);
-	while (argv[i++])
-		argv[i] = bcmstrtok(&arg_save, " ", 0);
-
-	i = 0;
-	if (argv[i] == NULL) {
-		DHD_ERROR(("No args provided\n"));
-		goto fail;
-	}
-
-	str = "pkt_filter_add";
-	str_len = strlen(str);
-	bcm_strncpy_s(buf, BUF_SIZE, str, str_len);
-	buf[ str_len ] = '\0';
-	buf_len = str_len + 1;
-
-	pkt_filterp = (wl_pkt_filter_t *) (buf + str_len + 1);
-
-	/* Parse packet filter id. */
-	pkt_filter.id = htod32(strtoul(argv[i], NULL, 0));
-
-	if (argv[++i] == NULL) {
-		DHD_ERROR(("Polarity not provided\n"));
-		goto fail;
-	}
-
-	/* Parse filter polarity. */
-	pkt_filter.negate_match = htod32(strtoul(argv[i], NULL, 0));
-
-	if (argv[++i] == NULL) {
-		DHD_ERROR(("Filter type not provided\n"));
-		goto fail;
-	}
-
-	/* Parse filter type. */
-	pkt_filter.type = htod32(strtoul(argv[i], NULL, 0));
-
-	if (argv[++i] == NULL) {
-		DHD_ERROR(("Offset not provided\n"));
-		goto fail;
-	}
-
-	/* Parse pattern filter offset. */
-	pkt_filter.u.pattern.offset = htod32(strtoul(argv[i], NULL, 0));
-
-	if (argv[++i] == NULL) {
-		DHD_ERROR(("Bitmask not provided\n"));
-		goto fail;
-	}
-
-	/* Parse pattern filter mask. */
-	mask_size =
-		htod32(wl_pattern_atoh(argv[i], (char *) pkt_filterp->u.pattern.mask_and_pattern));
-
-	if (argv[++i] == NULL) {
-		DHD_ERROR(("Pattern not provided\n"));
-		goto fail;
-	}
-
-	/* Parse pattern filter pattern. */
-	pattern_size =
-		htod32(wl_pattern_atoh(argv[i],
-	         (char *) &pkt_filterp->u.pattern.mask_and_pattern[mask_size]));
-
-	if (mask_size != pattern_size) {
-		DHD_ERROR(("Mask and pattern not the same size\n"));
-		goto fail;
-	}
-
-	pkt_filter.u.pattern.size_bytes = mask_size;
-	buf_len += WL_PKT_FILTER_FIXED_LEN;
-	buf_len += (WL_PKT_FILTER_PATTERN_FIXED_LEN + 2 * mask_size);
-
-	/* Keep-alive attributes are set in local	variable (keep_alive_pkt), and
-	** then memcpy'ed into buffer (keep_alive_pktp) since there is no
-	** guarantee that the buffer is properly aligned.
-	*/
-	memcpy((char *)pkt_filterp,
-	       &pkt_filter,
-	       WL_PKT_FILTER_FIXED_LEN + WL_PKT_FILTER_PATTERN_FIXED_LEN);
-
-	rc = dhd_wl_ioctl_cmd(dhd, WLC_SET_VAR, buf, buf_len, TRUE, 0);
-	rc = rc >= 0 ? 0 : rc;
-
-	if (rc)
-		DHD_TRACE(("%s: failed to add pktfilter %s, retcode = %d\n",
-		__FUNCTION__, arg, rc));
-	else
-		DHD_TRACE(("%s: successfully added pktfilter %s\n",
-		__FUNCTION__, arg));
-
-fail:
-	if (arg_org)
-		MFREE(dhd->osh, arg_org, strlen(arg) + 1);
-
-	if (buf)
-		MFREE(dhd->osh, buf, BUF_SIZE);
-}
-
-void dhd_pktfilter_offload_delete(dhd_pub_t *dhd, int id)
-{
-	char iovbuf[32];
-	int ret;
-
-	bcm_mkiovar("pkt_filter_delete", (char *)&id, 4, iovbuf, sizeof(iovbuf));
-	ret = dhd_wl_ioctl_cmd(dhd, WLC_SET_VAR, iovbuf, sizeof(iovbuf), TRUE, 0);
-	if (ret < 0) {
-		DHD_ERROR(("%s: Failed to delete filter ID:%d, ret=%d\n",
-			__FUNCTION__, id, ret));
-	}
-}
-#endif /* PKT_FILTER_SUPPORT */
-
-/* ========================== */
-/* ==== ARP OFFLOAD SUPPORT = */
-/* ========================== */
-#ifdef ARP_OFFLOAD_SUPPORT
-void
-dhd_arp_offload_set(dhd_pub_t * dhd, int arp_mode)
-{
-	char iovbuf[32];
-	int retcode;
-
-	bcm_mkiovar("arp_ol", (char *)&arp_mode, 4, iovbuf, sizeof(iovbuf));
-	retcode = dhd_wl_ioctl_cmd(dhd, WLC_SET_VAR, iovbuf, sizeof(iovbuf), TRUE, 0);
-	retcode = retcode >= 0 ? 0 : retcode;
-	if (retcode)
-		DHD_TRACE(("%s: failed to set ARP offload mode to 0x%x, retcode = %d\n",
-			__FUNCTION__, arp_mode, retcode));
-	else
-		DHD_TRACE(("%s: successfully set ARP offload mode to 0x%x\n",
-			__FUNCTION__, arp_mode));
-}
-
-void
-dhd_arp_offload_enable(dhd_pub_t * dhd, int arp_enable)
-{
-	char iovbuf[32];
-	int retcode;
-
-	bcm_mkiovar("arpoe", (char *)&arp_enable, 4, iovbuf, sizeof(iovbuf));
-	retcode = dhd_wl_ioctl_cmd(dhd, WLC_SET_VAR, iovbuf, sizeof(iovbuf), TRUE, 0);
-	retcode = retcode >= 0 ? 0 : retcode;
-	if (retcode)
-		DHD_TRACE(("%s: failed to enabe ARP offload to %d, retcode = %d\n",
-			__FUNCTION__, arp_enable, retcode));
-	else
-		DHD_TRACE(("%s: successfully enabed ARP offload to %d\n",
-			__FUNCTION__, arp_enable));
-	if (arp_enable) {
-		uint32 version;
-		bcm_mkiovar("arp_version", 0, 0, iovbuf, sizeof(iovbuf));
-		retcode = dhd_wl_ioctl_cmd(dhd, WLC_GET_VAR, iovbuf, sizeof(iovbuf), FALSE, 0);
-		if (retcode) {
-			DHD_INFO(("%s: fail to get version (maybe version 1:retcode = %d\n",
-				__FUNCTION__, retcode));
-			dhd->arp_version = 1;
-		}
-		else {
-			memcpy(&version, iovbuf, sizeof(version));
-			DHD_INFO(("%s: ARP Version= %x\n", __FUNCTION__, version));
-			dhd->arp_version = version;
-		}
-	}
-}
-
-void
-dhd_aoe_arp_clr(dhd_pub_t *dhd, int idx)
-{
-	int ret = 0;
-	int iov_len = 0;
-	char iovbuf[128];
-
-	if (dhd == NULL) return;
-	if (dhd->arp_version == 1)
-		idx = 0;
-
-	iov_len = bcm_mkiovar("arp_table_clear", 0, 0, iovbuf, sizeof(iovbuf));
-	if ((ret  = dhd_wl_ioctl_cmd(dhd, WLC_SET_VAR, iovbuf, iov_len, TRUE, idx)) < 0)
-		DHD_ERROR(("%s failed code %d\n", __FUNCTION__, ret));
-}
-
-void
-dhd_aoe_hostip_clr(dhd_pub_t *dhd, int idx)
-{
-	int ret = 0;
-	int iov_len = 0;
-	char iovbuf[128];
-
-	if (dhd == NULL) return;
-	if (dhd->arp_version == 1)
-		idx = 0;
-
-	iov_len = bcm_mkiovar("arp_hostip_clear", 0, 0, iovbuf, sizeof(iovbuf));
-	if ((ret  = dhd_wl_ioctl_cmd(dhd, WLC_SET_VAR, iovbuf, iov_len, TRUE, idx)) < 0)
-		DHD_ERROR(("%s failed code %d\n", __FUNCTION__, ret));
-}
-
-void
-dhd_arp_offload_add_ip(dhd_pub_t *dhd, uint32 ipaddr, int idx)
-{
-	int iov_len = 0;
-	char iovbuf[32];
-	int retcode;
-
-
-	if (dhd == NULL) return;
-	if (dhd->arp_version == 1)
-		idx = 0;
-	iov_len = bcm_mkiovar("arp_hostip", (char *)&ipaddr,
-		sizeof(ipaddr), iovbuf, sizeof(iovbuf));
-	retcode = dhd_wl_ioctl_cmd(dhd, WLC_SET_VAR, iovbuf, iov_len, TRUE, idx);
-
-	if (retcode)
-		DHD_TRACE(("%s: ARP ip addr add failed, retcode = %d\n",
-		__FUNCTION__, retcode));
-	else
-		DHD_TRACE(("%s: sARP H ipaddr entry added \n",
-		__FUNCTION__));
-}
-
-int
-dhd_arp_get_arp_hostip_table(dhd_pub_t *dhd, void *buf, int buflen, int idx)
-{
-	int retcode, i;
-	int iov_len;
-	uint32 *ptr32 = buf;
-	bool clr_bottom = FALSE;
-
-	if (!buf)
-		return -1;
-	if (dhd == NULL) return -1;
-	if (dhd->arp_version == 1)
-		idx = 0;
-
-	iov_len = bcm_mkiovar("arp_hostip", 0, 0, buf, buflen);
-	BCM_REFERENCE(iov_len);
-	retcode = dhd_wl_ioctl_cmd(dhd, WLC_GET_VAR, buf, buflen, FALSE, idx);
-
-	if (retcode) {
-		DHD_TRACE(("%s: ioctl WLC_GET_VAR error %d\n",
-		__FUNCTION__, retcode));
-
-		return -1;
-	}
-
-	/* clean up the buf, ascii reminder */
-	for (i = 0; i < MAX_IPV4_ENTRIES; i++) {
-		if (!clr_bottom) {
-			if (*ptr32 == 0)
-				clr_bottom = TRUE;
-		} else {
-			*ptr32 = 0;
-		}
-		ptr32++;
-	}
-
-	return 0;
-}
-#endif /* ARP_OFFLOAD_SUPPORT  */
-
-/* send up locally generated event */
-void
-dhd_sendup_event_common(dhd_pub_t *dhdp, wl_event_msg_t *event, void *data)
-{
-	switch (ntoh32(event->event_type)) {
-#ifdef WLBTAMP
-	case WLC_E_BTA_HCI_EVENT:
-		break;
-#endif /* WLBTAMP */
-	default:
-		break;
-	}
-
-	/* Call per-port handler. */
-	dhd_sendup_event(dhdp, event, data);
-}
-
-#ifdef SIMPLE_ISCAN
-
-uint iscan_thread_id = 0;
-iscan_buf_t * iscan_chain = 0;
-
-iscan_buf_t *
-dhd_iscan_allocate_buf(dhd_pub_t *dhd, iscan_buf_t **iscanbuf)
-{
-	iscan_buf_t *iscanbuf_alloc = 0;
-	iscan_buf_t *iscanbuf_head;
-
-	DHD_ISCAN(("%s: Entered\n", __FUNCTION__));
-	dhd_iscan_lock();
-
-	iscanbuf_alloc = (iscan_buf_t*)MALLOC(dhd->osh, sizeof(iscan_buf_t));
-	if (iscanbuf_alloc == NULL)
-		goto fail;
-
-	iscanbuf_alloc->next = NULL;
-	iscanbuf_head = *iscanbuf;
-
-	DHD_ISCAN(("%s: addr of allocated node = 0x%X"
-		   "addr of iscanbuf_head = 0x%X dhd = 0x%X\n",
-		   __FUNCTION__, iscanbuf_alloc, iscanbuf_head, dhd));
-
-	if (iscanbuf_head == NULL) {
-		*iscanbuf = iscanbuf_alloc;
-		DHD_ISCAN(("%s: Head is allocated\n", __FUNCTION__));
-		goto fail;
-	}
-
-	while (iscanbuf_head->next)
-		iscanbuf_head = iscanbuf_head->next;
-
-	iscanbuf_head->next = iscanbuf_alloc;
-
-fail:
-	dhd_iscan_unlock();
-	return iscanbuf_alloc;
-}
-
-void
-dhd_iscan_free_buf(void *dhdp, iscan_buf_t *iscan_delete)
-{
-	iscan_buf_t *iscanbuf_free = 0;
-	iscan_buf_t *iscanbuf_prv = 0;
-	iscan_buf_t *iscanbuf_cur;
-	dhd_pub_t *dhd = dhd_bus_pub(dhdp);
-	DHD_ISCAN(("%s: Entered\n", __FUNCTION__));
-
-	dhd_iscan_lock();
-
-	iscanbuf_cur = iscan_chain;
-
-	/* If iscan_delete is null then delete the entire
-	 * chain or else delete specific one provided
-	 */
-	if (!iscan_delete) {
-		while (iscanbuf_cur) {
-			iscanbuf_free = iscanbuf_cur;
-			iscanbuf_cur = iscanbuf_cur->next;
-			iscanbuf_free->next = 0;
-			MFREE(dhd->osh, iscanbuf_free, sizeof(iscan_buf_t));
-		}
-		iscan_chain = 0;
-	} else {
-		while (iscanbuf_cur) {
-			if (iscanbuf_cur == iscan_delete)
-				break;
-			iscanbuf_prv = iscanbuf_cur;
-			iscanbuf_cur = iscanbuf_cur->next;
-		}
-		if (iscanbuf_prv)
-			iscanbuf_prv->next = iscan_delete->next;
-
-		iscan_delete->next = 0;
-		MFREE(dhd->osh, iscan_delete, sizeof(iscan_buf_t));
-
-		if (!iscanbuf_prv)
-			iscan_chain = 0;
-	}
-	dhd_iscan_unlock();
-}
-
-iscan_buf_t *
-dhd_iscan_result_buf(void)
-{
-	return iscan_chain;
-}
-
-int
-dhd_iscan_issue_request(void * dhdp, wl_iscan_params_t *pParams, uint32 size)
-{
-	int rc = -1;
-	dhd_pub_t *dhd = dhd_bus_pub(dhdp);
-	char *buf;
-	char iovar[] = "iscan";
-	uint32 allocSize = 0;
-	wl_ioctl_t ioctl;
-
-	if (pParams) {
-		allocSize = (size + strlen(iovar) + 1);
-		if ((allocSize < size) || (allocSize < strlen(iovar)))
-		{
-			DHD_ERROR(("%s: overflow - allocation size too large %d < %d + %d!\n",
-				__FUNCTION__, allocSize, size, strlen(iovar)));
-			goto cleanUp;
-		}
-		buf = MALLOC(dhd->osh, allocSize);
-
-		if (buf == NULL)
-			{
-			DHD_ERROR(("%s: malloc of size %d failed!\n", __FUNCTION__, allocSize));
-			goto cleanUp;
-			}
-		ioctl.cmd = WLC_SET_VAR;
-		bcm_mkiovar(iovar, (char *)pParams, size, buf, allocSize);
-		rc = dhd_wl_ioctl(dhd, 0, &ioctl, buf, allocSize);
-	}
-
-cleanUp:
-	if (buf) {
-		MFREE(dhd->osh, buf, allocSize);
-	}
-
-	return rc;
-}
-
-static int
-dhd_iscan_get_partial_result(void *dhdp, uint *scan_count)
-{
-	wl_iscan_results_t *list_buf;
-	wl_iscan_results_t list;
-	wl_scan_results_t *results;
-	iscan_buf_t *iscan_cur;
-	int status = -1;
-	dhd_pub_t *dhd = dhd_bus_pub(dhdp);
-	int rc;
-	wl_ioctl_t ioctl;
-
-	DHD_ISCAN(("%s: Enter\n", __FUNCTION__));
-
-	iscan_cur = dhd_iscan_allocate_buf(dhd, &iscan_chain);
-	if (!iscan_cur) {
-		DHD_ERROR(("%s: Failed to allocate node\n", __FUNCTION__));
-		dhd_iscan_free_buf(dhdp, 0);
-		dhd_iscan_request(dhdp, WL_SCAN_ACTION_ABORT);
-		dhd_ind_scan_confirm(dhdp, FALSE);
-		goto fail;
-	}
-
-	dhd_iscan_lock();
-
-	memset(iscan_cur->iscan_buf, 0, WLC_IW_ISCAN_MAXLEN);
-	list_buf = (wl_iscan_results_t*)iscan_cur->iscan_buf;
-	results = &list_buf->results;
-	results->buflen = WL_ISCAN_RESULTS_FIXED_SIZE;
-	results->version = 0;
-	results->count = 0;
-
-	memset(&list, 0, sizeof(list));
-	list.results.buflen = htod32(WLC_IW_ISCAN_MAXLEN);
-	bcm_mkiovar("iscanresults", (char *)&list, WL_ISCAN_RESULTS_FIXED_SIZE,
-		iscan_cur->iscan_buf, WLC_IW_ISCAN_MAXLEN);
-	ioctl.cmd = WLC_GET_VAR;
-	ioctl.set = FALSE;
-	rc = dhd_wl_ioctl(dhd, 0, &ioctl, iscan_cur->iscan_buf, WLC_IW_ISCAN_MAXLEN);
-
-	results->buflen = dtoh32(results->buflen);
-	results->version = dtoh32(results->version);
-	*scan_count = results->count = dtoh32(results->count);
-	status = dtoh32(list_buf->status);
-	DHD_ISCAN(("%s: Got %d resuls status = (%x)\n", __FUNCTION__, results->count, status));
-
-	dhd_iscan_unlock();
-
-	if (!(*scan_count)) {
-		 /* TODO: race condition when FLUSH already called */
-		dhd_iscan_free_buf(dhdp, 0);
-	}
-fail:
-	return status;
-}
-
-#endif /* SIMPLE_ISCAN */
-
-/*
- * returns = TRUE if associated, FALSE if not associated
- */
-bool dhd_is_associated(dhd_pub_t *dhd, void *bss_buf, int *retval)
-{
-	char bssid[6], zbuf[6];
-	int ret = -1;
-
-	bzero(bssid, 6);
-	bzero(zbuf, 6);
-
-	ret  = dhd_wl_ioctl_cmd(dhd, WLC_GET_BSSID, (char *)&bssid, ETHER_ADDR_LEN, FALSE, 0);
-	DHD_TRACE((" %s WLC_GET_BSSID ioctl res = %d\n", __FUNCTION__, ret));
-
-	if (ret == BCME_NOTASSOCIATED) {
-		DHD_TRACE(("%s: not associated! res:%d\n", __FUNCTION__, ret));
-	}
-
-	if (retval)
-		*retval = ret;
-
-	if (ret < 0)
-		return FALSE;
-
-	if ((memcmp(bssid, zbuf, ETHER_ADDR_LEN) != 0)) {
-		/*  STA is assocoated BSSID is non zero */
-
-		if (bss_buf) {
-			/* return bss if caller provided buf */
-			memcpy(bss_buf, bssid, ETHER_ADDR_LEN);
-		}
-		return TRUE;
-	} else {
-		DHD_TRACE(("%s: WLC_GET_BSSID ioctl returned zero bssid\n", __FUNCTION__));
-		return FALSE;
-	}
-}
-
-
-/* Function to estimate possible DTIM_SKIP value */
-int
-dhd_get_suspend_bcn_li_dtim(dhd_pub_t *dhd)
-{
-	int bcn_li_dtim;
-	int ret = -1;
-	int dtim_assoc = 0;
-
-	bcn_li_dtim = dhd->suspend_bcn_li_dtim;
-
-	/* Check if associated */
-	if (dhd_is_associated(dhd, NULL, NULL) == FALSE) {
-		DHD_TRACE(("%s NOT assoc ret %d\n", __FUNCTION__, ret));
-		goto exit;
-	}
-
-	/* if assoc grab ap's dtim value */
-	if ((ret = dhd_wl_ioctl_cmd(dhd, WLC_GET_DTIMPRD,
-		&dtim_assoc, sizeof(dtim_assoc), FALSE, 0)) < 0) {
-		DHD_ERROR(("%s failed code %d\n", __FUNCTION__, ret));
-		goto exit;
-	}
-
-	DHD_ERROR(("%s bcn_li_dtim=%d DTIM=%d Listen=%d\n",
-		__FUNCTION__, bcn_li_dtim, dtim_assoc, LISTEN_INTERVAL));
-
-	/* if not assocated just eixt */
-	if (dtim_assoc == 0) {
-		goto exit;
-	}
-
-	/* check if sta listen interval fits into AP dtim */
-	if (dtim_assoc > LISTEN_INTERVAL) {
-		/* AP DTIM to big for our Listen Interval : no dtim skiping */
-		bcn_li_dtim = 1;
-		DHD_ERROR(("%s DTIM=%d > Listen=%d : too big ...\n",
-			__FUNCTION__, dtim_assoc, LISTEN_INTERVAL));
-		goto exit;
-	}
-
-	if ((bcn_li_dtim * dtim_assoc) > LISTEN_INTERVAL) {
-		/* Round up dtim_skip to fit into STAs Listen Interval */
-		bcn_li_dtim = (int)(LISTEN_INTERVAL / dtim_assoc);
-		DHD_TRACE(("%s agjust dtim_skip as %d\n", __FUNCTION__, bcn_li_dtim));
-	}
-
-exit:
-	return bcn_li_dtim;
-}
-
-/* Check if the mode supports STA MODE */
-bool dhd_support_sta_mode(dhd_pub_t *dhd)
-{
-
-#ifdef  WL_CFG80211
-	if (!(dhd->op_mode & DHD_FLAG_STA_MODE))
-		return FALSE;
-	else
-#endif /* WL_CFG80211 */
-		return TRUE;
-}
-
-#if defined(PNO_SUPPORT)
-int
-dhd_pno_clean(dhd_pub_t *dhd)
-{
-	char iovbuf[128];
-	int pfn_enabled = 0;
-	int iov_len = 0;
-	int ret;
-
-	/* Disable pfn */
-	iov_len = bcm_mkiovar("pfn", (char *)&pfn_enabled, 4, iovbuf, sizeof(iovbuf));
-	if ((ret = dhd_wl_ioctl_cmd(dhd, WLC_SET_VAR, iovbuf, sizeof(iovbuf), TRUE, 0)) >= 0) {
-		/* clear pfn */
-		iov_len = bcm_mkiovar("pfnclear", 0, 0, iovbuf, sizeof(iovbuf));
-		if (iov_len) {
-			if ((ret = dhd_wl_ioctl_cmd(dhd, WLC_SET_VAR, iovbuf,
-			                            iov_len, TRUE, 0)) < 0) {
-				DHD_ERROR(("%s failed code %d\n", __FUNCTION__, ret));
-			}
-		}
-		else {
-			ret = -1;
-			DHD_ERROR(("%s failed code %d\n", __FUNCTION__, iov_len));
-		}
-	}
-	else
-		DHD_ERROR(("%s failed code %d\n", __FUNCTION__, ret));
-
-	return ret;
-}
-
-int
-dhd_pno_enable(dhd_pub_t *dhd, int pfn_enabled)
-{
-	char iovbuf[128];
-	int ret = -1;
-
-	if ((!dhd) && ((pfn_enabled != 0) || (pfn_enabled != 1))) {
-		DHD_ERROR(("%s error exit\n", __FUNCTION__));
-		return ret;
-	}
-
-#ifndef WL_SCHED_SCAN
-	if (!dhd_support_sta_mode(dhd))
-		return (ret);
-
-	memset(iovbuf, 0, sizeof(iovbuf));
-
-	if ((pfn_enabled) && (dhd_is_associated(dhd, NULL, NULL) == TRUE)) {
-		DHD_ERROR(("%s pno is NOT enable : called in assoc mode , ignore\n", __FUNCTION__));
-		return ret;
-	}
-#endif /* !WL_SCHED_SCAN */
-
-	/* Enable/disable PNO */
-	if ((ret = bcm_mkiovar("pfn", (char *)&pfn_enabled, 4, iovbuf, sizeof(iovbuf))) > 0) {
-		if ((ret = dhd_wl_ioctl_cmd(dhd, WLC_SET_VAR,
-			iovbuf, sizeof(iovbuf), TRUE, 0)) < 0) {
-			DHD_ERROR(("%s failed for error=%d\n", __FUNCTION__, ret));
-			return ret;
-		}
-		else {
-			dhd->pno_enable = pfn_enabled;
-			DHD_TRACE(("%s set pno as %s\n",
-				__FUNCTION__, dhd->pno_enable ? "Enable" : "Disable"));
-		}
-	}
-	else DHD_ERROR(("%s failed err=%d\n", __FUNCTION__, ret));
-
-	return ret;
-}
-
-/* Function to execute combined scan */
-int
-dhd_pno_set(dhd_pub_t *dhd, wlc_ssid_t* ssids_local, int nssid, ushort scan_fr,
-	int pno_repeat, int pno_freq_expo_max)
-{
-	int err = -1;
-	char iovbuf[128];
-	int k, i;
-	wl_pfn_param_t pfn_param;
-	wl_pfn_t	pfn_element;
-	uint len = 0;
-
-	DHD_TRACE(("%s nssid=%d nchan=%d\n", __FUNCTION__, nssid, scan_fr));
-
-	if ((!dhd) || (!ssids_local)) {
-		DHD_ERROR(("%s error exit(%s %s)\n", __FUNCTION__,
-		(!dhd)?"dhd is null":"", (!ssids_local)?"ssid is null":""));
-		err = -1;
-		return err;
-	}
-#ifndef WL_SCHED_SCAN
-	if (!dhd_support_sta_mode(dhd))
-		return err;
-#endif /* !WL_SCHED_SCAN */
-
-	/* Check for broadcast ssid */
-	for (k = 0; k < nssid; k++) {
-		if (!ssids_local[k].SSID_len) {
-			DHD_ERROR(("%d: Broadcast SSID is ilegal for PNO setting\n", k));
-			return err;
-		}
-	}
-/* #define  PNO_DUMP 1 */
-#ifdef PNO_DUMP
-	{
-		int j;
-		for (j = 0; j < nssid; j++) {
-			DHD_ERROR(("%d: scan  for  %s size =%d\n", j,
-				ssids_local[j].SSID, ssids_local[j].SSID_len));
-		}
-	}
-#endif /* PNO_DUMP */
-
-	/* clean up everything */
-	if  ((err = dhd_pno_clean(dhd)) < 0) {
-		DHD_ERROR(("%s failed error=%d\n", __FUNCTION__, err));
-		return err;
-	}
-	memset(iovbuf, 0, sizeof(iovbuf));
-	memset(&pfn_param, 0, sizeof(pfn_param));
-	memset(&pfn_element, 0, sizeof(pfn_element));
-
-	/* set pfn parameters */
-	pfn_param.version = htod32(PFN_VERSION);
-	pfn_param.flags = htod16((PFN_LIST_ORDER << SORT_CRITERIA_BIT));
-
-	/* check and set extra pno params */
-	if ((pno_repeat != 0) || (pno_freq_expo_max != 0)) {
-		pfn_param.flags |= htod16(ENABLE << ENABLE_ADAPTSCAN_BIT);
-		pfn_param.repeat = (uchar) (pno_repeat);
-		pfn_param.exp = (uchar) (pno_freq_expo_max);
-	}
-	/* set up pno scan fr */
-	if (scan_fr  != 0)
-		pfn_param.scan_freq = htod32(scan_fr);
-
-	if (pfn_param.scan_freq > PNO_SCAN_MAX_FW_SEC) {
-		DHD_ERROR(("%s pno freq above %d sec\n", __FUNCTION__, PNO_SCAN_MAX_FW_SEC));
-		return err;
-	}
-	if (pfn_param.scan_freq < PNO_SCAN_MIN_FW_SEC) {
-		DHD_ERROR(("%s pno freq less %d sec\n", __FUNCTION__, PNO_SCAN_MIN_FW_SEC));
-		return err;
-	}
-
-	len = bcm_mkiovar("pfn_set", (char *)&pfn_param, sizeof(pfn_param), iovbuf, sizeof(iovbuf));
-	if ((err = dhd_wl_ioctl_cmd(dhd, WLC_SET_VAR, iovbuf, len, TRUE, 0)) < 0) {
-				DHD_ERROR(("%s pfn_set failed for error=%d\n",
-					__FUNCTION__, err));
-				return err;
-	}
-
-	/* set all pfn ssid */
-	for (i = 0; i < nssid; i++) {
-
-		pfn_element.infra = htod32(DOT11_BSSTYPE_INFRASTRUCTURE);
-		pfn_element.auth = (DOT11_OPEN_SYSTEM);
-		pfn_element.wpa_auth = htod32(WPA_AUTH_PFN_ANY);
-		pfn_element.wsec = htod32(0);
-		pfn_element.infra = htod32(1);
-		pfn_element.flags = htod32(ENABLE << WL_PFN_HIDDEN_BIT);
-		memcpy((char *)pfn_element.ssid.SSID, ssids_local[i].SSID, ssids_local[i].SSID_len);
-		pfn_element.ssid.SSID_len = ssids_local[i].SSID_len;
-
-		if ((len =
-		bcm_mkiovar("pfn_add", (char *)&pfn_element,
-			sizeof(pfn_element), iovbuf, sizeof(iovbuf))) > 0) {
-			if ((err =
-			dhd_wl_ioctl_cmd(dhd, WLC_SET_VAR, iovbuf, len, TRUE, 0)) < 0) {
-				DHD_ERROR(("%s failed for i=%d error=%d\n",
-					__FUNCTION__, i, err));
-				return err;
-			}
-			else
-				DHD_TRACE(("%s set OK with PNO time=%d repeat=%d max_adjust=%d\n",
-					__FUNCTION__, pfn_param.scan_freq,
-					pfn_param.repeat, pfn_param.exp));
-		}
-		else DHD_ERROR(("%s failed err=%d\n", __FUNCTION__, err));
-	}
-
-	/* Enable PNO */
-	/* dhd_pno_enable(dhd, 1); */
-	return err;
-}
-
-int
-dhd_pno_get_status(dhd_pub_t *dhd)
-{
-	int ret = -1;
-
-	if (!dhd)
-		return ret;
-	else
-		return (dhd->pno_enable);
-}
-
-#endif /* OEM_ANDROID && PNO_SUPPORT */
-
-#if defined(KEEP_ALIVE)
-int dhd_keep_alive_onoff(dhd_pub_t *dhd)
-{
-	char 				buf[256];
-	const char 			*str;
-	wl_mkeep_alive_pkt_t	mkeep_alive_pkt;
-	wl_mkeep_alive_pkt_t	*mkeep_alive_pktp;
-	int					buf_len;
-	int					str_len;
-	int res 				= -1;
-
-	if (!dhd_support_sta_mode(dhd))
-		return res;
-
-	DHD_TRACE(("%s execution\n", __FUNCTION__));
-
-	str = "mkeep_alive";
-	str_len = strlen(str);
-	strncpy(buf, str, str_len);
-	buf[ str_len ] = '\0';
-	mkeep_alive_pktp = (wl_mkeep_alive_pkt_t *) (buf + str_len + 1);
-	mkeep_alive_pkt.period_msec = CUSTOM_KEEP_ALIVE_SETTING;
-	buf_len = str_len + 1;
-	mkeep_alive_pkt.version = htod16(WL_MKEEP_ALIVE_VERSION);
-	mkeep_alive_pkt.length = htod16(WL_MKEEP_ALIVE_FIXED_LEN);
-	/* Setup keep alive zero for null packet generation */
-	mkeep_alive_pkt.keep_alive_id = 0;
-	mkeep_alive_pkt.len_bytes = 0;
-	buf_len += WL_MKEEP_ALIVE_FIXED_LEN;
-	bzero(mkeep_alive_pkt.data, sizeof(mkeep_alive_pkt.data));
-	/* Keep-alive attributes are set in local	variable (mkeep_alive_pkt), and
-	 * then memcpy'ed into buffer (mkeep_alive_pktp) since there is no
-	 * guarantee that the buffer is properly aligned.
-	 */
-	memcpy((char *)mkeep_alive_pktp, &mkeep_alive_pkt, WL_MKEEP_ALIVE_FIXED_LEN);
-
-	res = dhd_wl_ioctl_cmd(dhd, WLC_SET_VAR, buf, buf_len, TRUE, 0);
-
-	return res;
-}
-#endif /* defined(KEEP_ALIVE) */
-/* Android ComboSCAN support */
-
-/*
- *  data parsing from ComboScan tlv list
-*/
-int
-wl_iw_parse_data_tlv(char** list_str, void *dst, int dst_size, const char token,
-                     int input_size, int *bytes_left)
-{
-	char* str;
-	uint16 short_temp;
-	uint32 int_temp;
-
-	if ((list_str == NULL) || (*list_str == NULL) ||(bytes_left == NULL) || (*bytes_left < 0)) {
-		DHD_ERROR(("%s error paramters\n", __FUNCTION__));
-		return -1;
-	}
-	str = *list_str;
-
-	/* Clean all dest bytes */
-	memset(dst, 0, dst_size);
-	while (*bytes_left > 0) {
-
-		if (str[0] != token) {
-			DHD_TRACE(("%s NOT Type=%d get=%d left_parse=%d \n",
-				__FUNCTION__, token, str[0], *bytes_left));
-			return -1;
-		}
-
-		*bytes_left -= 1;
-		str += 1;
-
-		if (input_size == 1) {
-			memcpy(dst, str, input_size);
-		}
-		else if (input_size == 2) {
-			memcpy(dst, (char *)htod16(memcpy(&short_temp, str, input_size)),
-				input_size);
-		}
-		else if (input_size == 4) {
-			memcpy(dst, (char *)htod32(memcpy(&int_temp, str, input_size)),
-				input_size);
-		}
-
-		*bytes_left -= input_size;
-		str += input_size;
-		*list_str = str;
-		return 1;
-	}
-	return 1;
-}
-
-/*
- *  channel list parsing from cscan tlv list
-*/
-int
-wl_iw_parse_channel_list_tlv(char** list_str, uint16* channel_list,
-                             int channel_num, int *bytes_left)
-{
-	char* str;
-	int idx = 0;
-
-	if ((list_str == NULL) || (*list_str == NULL) ||(bytes_left == NULL) || (*bytes_left < 0)) {
-		DHD_ERROR(("%s error paramters\n", __FUNCTION__));
-		return -1;
-	}
-	str = *list_str;
-
-	while (*bytes_left > 0) {
-
-		if (str[0] != CSCAN_TLV_TYPE_CHANNEL_IE) {
-			*list_str = str;
-			DHD_TRACE(("End channel=%d left_parse=%d %d\n", idx, *bytes_left, str[0]));
-			return idx;
-		}
-		/* Get proper CSCAN_TLV_TYPE_CHANNEL_IE */
-		*bytes_left -= 1;
-		str += 1;
-
-		if (str[0] == 0) {
-			/* All channels */
-			channel_list[idx] = 0x0;
-		}
-		else {
-			channel_list[idx] = (uint16)str[0];
-			DHD_TRACE(("%s channel=%d \n", __FUNCTION__,  channel_list[idx]));
-		}
-		*bytes_left -= 1;
-		str += 1;
-
-		if (idx++ > 255) {
-			DHD_ERROR(("%s Too many channels \n", __FUNCTION__));
-			return -1;
-		}
-	}
-
-	*list_str = str;
-	return idx;
-}
-
-/*
- *  SSIDs list parsing from cscan tlv list
- */
-int
-wl_iw_parse_ssid_list_tlv(char** list_str, wlc_ssid_t* ssid, int max, int *bytes_left)
-{
-	char* str;
-	int idx = 0;
-
-	if ((list_str == NULL) || (*list_str == NULL) || (*bytes_left < 0)) {
-		DHD_ERROR(("%s error paramters\n", __FUNCTION__));
-		return -1;
-	}
-	str = *list_str;
-	while (*bytes_left > 0) {
-
-		if (str[0] != CSCAN_TLV_TYPE_SSID_IE) {
-			*list_str = str;
-			DHD_TRACE(("nssid=%d left_parse=%d %d\n", idx, *bytes_left, str[0]));
-			return idx;
-		}
-
-		/* Get proper CSCAN_TLV_TYPE_SSID_IE */
-		*bytes_left -= 1;
-		str += 1;
-
-		if (str[0] == 0) {
-			/* Broadcast SSID */
-			ssid[idx].SSID_len = 0;
-			memset((char*)ssid[idx].SSID, 0x0, DOT11_MAX_SSID_LEN);
-			*bytes_left -= 1;
-			str += 1;
-
-			DHD_TRACE(("BROADCAST SCAN  left=%d\n", *bytes_left));
-		}
-		else if (str[0] <= DOT11_MAX_SSID_LEN) {
-			/* Get proper SSID size */
-			ssid[idx].SSID_len = str[0];
-			*bytes_left -= 1;
-			str += 1;
-
-			/* Get SSID */
-			if (ssid[idx].SSID_len > *bytes_left) {
-				DHD_ERROR(("%s out of memory range len=%d but left=%d\n",
-				__FUNCTION__, ssid[idx].SSID_len, *bytes_left));
-				return -1;
-			}
-
-			memcpy((char*)ssid[idx].SSID, str, ssid[idx].SSID_len);
-
-			*bytes_left -= ssid[idx].SSID_len;
-			str += ssid[idx].SSID_len;
-
-			DHD_TRACE(("%s :size=%d left=%d\n",
-				(char*)ssid[idx].SSID, ssid[idx].SSID_len, *bytes_left));
-		}
-		else {
-			DHD_ERROR(("### SSID size more that %d\n", str[0]));
-			return -1;
-		}
-
-		if (idx++ >  max) {
-			DHD_ERROR(("%s number of SSIDs more that %d\n", __FUNCTION__, idx));
-			return -1;
-		}
-	}
-
-	*list_str = str;
-	return idx;
-}
-
-/* Parse a comma-separated list from list_str into ssid array, starting
- * at index idx.  Max specifies size of the ssid array.  Parses ssids
- * and returns updated idx; if idx >= max not all fit, the excess have
- * not been copied.  Returns -1 on empty string, or on ssid too long.
- */
-int
-wl_iw_parse_ssid_list(char** list_str, wlc_ssid_t* ssid, int idx, int max)
-{
-	char* str, *ptr;
-
-	if ((list_str == NULL) || (*list_str == NULL))
-		return -1;
-
-	for (str = *list_str; str != NULL; str = ptr) {
-
-		/* check for next TAG */
-		if (!strncmp(str, GET_CHANNEL, strlen(GET_CHANNEL))) {
-			*list_str	 = str + strlen(GET_CHANNEL);
-			return idx;
-		}
-
-		if ((ptr = strchr(str, ',')) != NULL) {
-			*ptr++ = '\0';
-		}
-
-		if (strlen(str) > DOT11_MAX_SSID_LEN) {
-			DHD_ERROR(("ssid <%s> exceeds %d\n", str, DOT11_MAX_SSID_LEN));
-			return -1;
-		}
-
-		if (strlen(str) == 0)
-			ssid[idx].SSID_len = 0;
-
-		if (idx < max) {
-			bzero(ssid[idx].SSID, sizeof(ssid[idx].SSID));
-			strncpy((char*)ssid[idx].SSID, str, sizeof(ssid[idx].SSID) - 1);
-			ssid[idx].SSID_len = strlen(str);
-		}
-		idx++;
-	}
-	return idx;
-}
-
-/*
- * Parse channel list from iwpriv CSCAN
- */
-int
-wl_iw_parse_channel_list(char** list_str, uint16* channel_list, int channel_num)
-{
-	int num;
-	int val;
-	char* str;
-	char* endptr = NULL;
-
-	if ((list_str == NULL)||(*list_str == NULL))
-		return -1;
-
-	str = *list_str;
-	num = 0;
-	while (strncmp(str, GET_NPROBE, strlen(GET_NPROBE))) {
-		val = (int)strtoul(str, &endptr, 0);
-		if (endptr == str) {
-			printf("could not parse channel number starting at"
-				" substring \"%s\" in list:\n%s\n",
-				str, *list_str);
-			return -1;
-		}
-		str = endptr + strspn(endptr, " ,");
-
-		if (num == channel_num) {
-			DHD_ERROR(("too many channels (more than %d) in channel list:\n%s\n",
-				channel_num, *list_str));
-			return -1;
-		}
-
-		channel_list[num++] = (uint16)val;
-	}
-	*list_str = str;
-	return num;
-}
->>>>>>> d57e313a
+}