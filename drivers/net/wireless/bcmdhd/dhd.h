<<<<<<< HEAD
/*
 * Header file describing the internal (inter-module) DHD interfaces.
 *
 * Provides type definitions and function prototypes used to link the
 * DHD OS, bus, and protocol modules.
 *
 * Copyright (C) 1999-2012, Broadcom Corporation
 * 
 *      Unless you and Broadcom execute a separate written software license
 * agreement governing use of this software, this software is licensed to you
 * under the terms of the GNU General Public License version 2 (the "GPL"),
 * available at http://www.broadcom.com/licenses/GPLv2.php, with the
 * following added to such license:
 * 
 *      As a special exception, the copyright holders of this software give you
 * permission to link this software with independent modules, and to copy and
 * distribute the resulting executable under terms of your choice, provided that
 * you also meet, for each linked independent module, the terms and conditions of
 * the license of that module.  An independent module is a module which is not
 * derived from this software.  The special exception does not apply to any
 * modifications of the software.
 * 
 *      Notwithstanding the above, under no circumstances may you combine this
 * software in any way with any other Broadcom software provided under a license
 * other than the GPL, without Broadcom's express prior written consent.
 *
 * $Id: dhd.h 411129 2013-07-05 01:24:07Z $
 */

/****************
 * Common types *
 */

#ifndef _dhd_h_
#define _dhd_h_

#include <linux/init.h>
#include <linux/kernel.h>
#include <linux/slab.h>
#include <linux/skbuff.h>
#include <linux/netdevice.h>
#include <linux/etherdevice.h>
#include <linux/random.h>
#include <linux/spinlock.h>
#include <linux/ethtool.h>
#include <asm/uaccess.h>
#include <asm/unaligned.h>
#if (LINUX_VERSION_CODE >= KERNEL_VERSION(2, 6, 27)) && defined(CONFIG_HAS_WAKELOCK)
#include <linux/wakelock.h>
#endif /* (LINUX_VERSION_CODE >= KERNEL_VERSION(2, 6, 27)) && defined (CONFIG_HAS_WAKELOCK) */
/* The kernel threading is sdio-specific */
struct task_struct;
struct sched_param;
int setScheduler(struct task_struct *p, int policy, struct sched_param *param);

#define ALL_INTERFACES	0xff

#include <wlioctl.h>
#include <wlfc_proto.h>

#ifdef CUSTOMER_HW4
#include <dhd_sec_feature.h>
#endif /* CUSTOMER_HW4 */


/* Forward decls */
struct dhd_bus;
struct dhd_prot;
struct dhd_info;
struct dhd_ioctl;

/* The level of bus communication with the dongle */
enum dhd_bus_state {
	DHD_BUS_DOWN,		/* Not ready for frame transfers */
	DHD_BUS_LOAD,		/* Download access only (CPU reset) */
	DHD_BUS_DATA		/* Ready for frame transfers */
};

enum dhd_op_flags {
/* Firmware requested operation mode */
	DHD_FLAG_STA_MODE				= (1 << (0)), /* STA only */
	DHD_FLAG_HOSTAP_MODE				= (1 << (1)), /* SOFTAP only */
	DHD_FLAG_P2P_MODE				= (1 << (2)), /* P2P Only */
	/* STA + P2P */
	DHD_FLAG_CONCURR_SINGLE_CHAN_MODE = (DHD_FLAG_STA_MODE | DHD_FLAG_P2P_MODE),
	DHD_FLAG_CONCURR_MULTI_CHAN_MODE		= (1 << (4)), /* STA + P2P */
	/* Current P2P mode for P2P connection */
	DHD_FLAG_P2P_GC_MODE				= (1 << (5)),
	DHD_FLAG_P2P_GO_MODE				= (1 << (6)),
	DHD_FLAG_MBSS_MODE				= (1 << (7)), /* MBSS in future */
	DHD_FLAG_IBSS_MODE				= (1 << (8))
};

#define MANUFACTRING_FW 	"WLTEST"

/* Max sequential TX/RX Control timeouts to set HANG event */
#ifndef MAX_CNTL_TX_TIMEOUT
#define MAX_CNTL_TX_TIMEOUT 2
#endif /* MAX_CNTL_TX_TIMEOUT */
#ifndef MAX_CNTL_RX_TIMEOUT
#define MAX_CNTL_RX_TIMEOUT 1
#endif /* MAX_CNTL_RX_TIMEOUT */

#define DHD_SCAN_ASSOC_ACTIVE_TIME	40 /* ms: Embedded default Active setting from DHD */
#define DHD_SCAN_UNASSOC_ACTIVE_TIME 80 /* ms: Embedded def. Unassoc Active setting from DHD */
#define DHD_SCAN_PASSIVE_TIME		130 /* ms: Embedded default Passive setting from DHD */

#ifndef POWERUP_MAX_RETRY
#define POWERUP_MAX_RETRY	3 /* how many times we retry to power up the chip */
#endif
#ifndef POWERUP_WAIT_MS
#define POWERUP_WAIT_MS		2000 /* ms: time out in waiting wifi to come up */
#endif

enum dhd_bus_wake_state {
	WAKE_LOCK_OFF,
	WAKE_LOCK_PRIV,
	WAKE_LOCK_DPC,
	WAKE_LOCK_IOCTL,
	WAKE_LOCK_DOWNLOAD,
	WAKE_LOCK_TMOUT,
	WAKE_LOCK_WATCHDOG,
	WAKE_LOCK_LINK_DOWN_TMOUT,
	WAKE_LOCK_PNO_FIND_TMOUT,
	WAKE_LOCK_SOFTAP_SET,
	WAKE_LOCK_SOFTAP_STOP,
	WAKE_LOCK_SOFTAP_START,
	WAKE_LOCK_SOFTAP_THREAD,
	WAKE_LOCK_MAX
};

enum dhd_prealloc_index {
	DHD_PREALLOC_PROT = 0,
	DHD_PREALLOC_RXBUF,
	DHD_PREALLOC_DATABUF,
	DHD_PREALLOC_OSL_BUF,
#if defined(STATIC_WL_PRIV_STRUCT)
	DHD_PREALLOC_WIPHY_ESCAN0 = 5,
#if defined(CUSTOMER_HW4) && defined(DUAL_ESCAN_RESULT_BUFFER)
	DHD_PREALLOC_WIPHY_ESCAN1,
#endif /* CUSTOMER_HW4 && DUAL_ESCAN_RESULT_BUFFER */
#endif /* STATIC_WL_PRIV_STRUCT */
	DHD_PREALLOC_DHD_INFO = 7
};

typedef enum  {
	DHD_IF_NONE = 0,
	DHD_IF_ADD,
	DHD_IF_DEL,
	DHD_IF_CHANGE,
	DHD_IF_DELETING
} dhd_if_state_t;


#if defined(CONFIG_DHD_USE_STATIC_BUF)

uint8* dhd_os_prealloc(void *osh, int section, uint size);
void dhd_os_prefree(void *osh, void *addr, uint size);
#define DHD_OS_PREALLOC(osh, section, size) dhd_os_prealloc(osh, section, size)
#define DHD_OS_PREFREE(osh, addr, size) dhd_os_prefree(osh, addr, size)

#else

#define DHD_OS_PREALLOC(osh, section, size) MALLOC(osh, size)
#define DHD_OS_PREFREE(osh, addr, size) MFREE(osh, addr, size)

#endif /* defined(CONFIG_DHD_USE_STATIC_BUF) */

/* Packet alignment for most efficient SDIO (can change based on platform) */
#ifndef DHD_SDALIGN
#define DHD_SDALIGN	32
#endif

/* host reordering packts logic */
/* followed the structure to hold the reorder buffers (void **p) */
typedef struct reorder_info {
	void **p;
	uint8 flow_id;
	uint8 cur_idx;
	uint8 exp_idx;
	uint8 max_idx;
	uint8 pend_pkts;
} reorder_info_t;

#ifdef DHDTCPACK_SUPPRESS
#define MAXTCPSTREAMS 4	/* Keep this to be power of 2 */
typedef struct tcp_ack_info {
	void *p_tcpackinqueue;
	uint32 tcpack_number;
	uint ip_tcp_ttllen;
	uint8 ipaddrs[8];		/* Each 4bytes src and dst IP addrs */
	uint8 tcpports[4];		/* Each 2bytes src and dst port number */
} tcp_ack_info_t;

void dhd_onoff_tcpack_sup(void *pub, bool on);
#endif /* DHDTCPACK_SUPPRESS */

/* Common structure for module and instance linkage */
typedef struct dhd_pub {
	/* Linkage ponters */
	osl_t *osh;		/* OSL handle */
	struct dhd_bus *bus;	/* Bus module handle */
	struct dhd_prot *prot;	/* Protocol module handle */
	struct dhd_info  *info; /* Info module handle */

	/* Internal dhd items */
	bool up;		/* Driver up/down (to OS) */
	bool txoff;		/* Transmit flow-controlled */
	bool dongle_reset;  /* TRUE = DEVRESET put dongle into reset */
	enum dhd_bus_state busstate;
	uint hdrlen;		/* Total DHD header length (proto + bus) */
	uint maxctl;		/* Max size rxctl request from proto to bus */
	uint rxsz;		/* Rx buffer size bus module should use */
	uint8 wme_dp;	/* wme discard priority */

	/* Dongle media info */
	bool iswl;		/* Dongle-resident driver is wl */
	ulong drv_version;	/* Version of dongle-resident driver */
	struct ether_addr mac;	/* MAC address obtained from dongle */
	dngl_stats_t dstats;	/* Stats for dongle-based data */

	/* Additional stats for the bus level */
	ulong tx_packets;	/* Data packets sent to dongle */
	ulong tx_multicast;	/* Multicast data packets sent to dongle */
	ulong tx_errors;	/* Errors in sending data to dongle */
	ulong tx_ctlpkts;	/* Control packets sent to dongle */
	ulong tx_ctlerrs;	/* Errors sending control frames to dongle */
	ulong rx_packets;	/* Packets sent up the network interface */
	ulong rx_multicast;	/* Multicast packets sent up the network interface */
	ulong rx_errors;	/* Errors processing rx data packets */
	ulong rx_ctlpkts;	/* Control frames processed from dongle */
	ulong rx_ctlerrs;	/* Errors in processing rx control frames */
	ulong rx_dropped;	/* Packets dropped locally (no memory) */
	ulong rx_flushed;  /* Packets flushed due to unscheduled sendup thread */
	ulong wd_dpc_sched;   /* Number of times dhd dpc scheduled by watchdog timer */

	ulong rx_readahead_cnt;	/* Number of packets where header read-ahead was used. */
	ulong tx_realloc;	/* Number of tx packets we had to realloc for headroom */
	ulong fc_packets;       /* Number of flow control pkts recvd */

	/* Last error return */
	int bcmerror;
	uint tickcnt;

	/* Last error from dongle */
	int dongle_error;

	uint8 country_code[WLC_CNTRY_BUF_SZ];

	/* Suspend disable flag and "in suspend" flag */
	int suspend_disable_flag; /* "1" to disable all extra powersaving during suspend */
	int in_suspend;			/* flag set to 1 when early suspend called */
#ifdef PNO_SUPPORT
	int pno_enable;                 /* pno status : "1" is pno enable */
	int pno_suspend;		/* pno suspend status : "1" is pno suspended */
#endif /* PNO_SUPPORT */
	/* DTIM skip value, default 0(or 1) means wake each DTIM
	 * 3 means skip 2 DTIMs and wake up 3rd DTIM(9th beacon when AP DTIM is 3)
	 */
	int suspend_bcn_li_dtim;         /* bcn_li_dtim value in suspend mode */
#ifdef PKT_FILTER_SUPPORT
	int early_suspended;	/* Early suspend status */
	int dhcp_in_progress;	/* DHCP period */
#endif

	/* Pkt filter defination */
	char * pktfilter[100];
	int pktfilter_count;

	wl_country_t dhd_cspec;		/* Current Locale info */
	char eventmask[WL_EVENTING_MASK_LEN];
	int	op_mode;				/* STA, HostAPD, WFD, SoftAP */

/* Set this to 1 to use a seperate interface (p2p0) for p2p operations.
 *  For ICS MR1 releases it should be disable to be compatable with ICS MR1 Framework
 *  see target dhd-cdc-sdmmc-panda-cfg80211-icsmr1-gpl-debug in Makefile
 */
/* #define WL_ENABLE_P2P_IF		1 */

#if (LINUX_VERSION_CODE >= KERNEL_VERSION(2, 6, 27)) && defined(CONFIG_HAS_WAKELOCK)
	struct wake_lock wakelock[WAKE_LOCK_MAX];
#endif /* (LINUX_VERSION_CODE >= KERNEL_VERSION(2, 6, 27)) && defined (CONFIG_HAS_WAKELOCK) */
#if (LINUX_VERSION_CODE >= KERNEL_VERSION(2, 6, 25)) && 1
	struct mutex 	wl_start_stop_lock; /* lock/unlock for Android start/stop */
	struct mutex 	wl_softap_lock;		 /* lock/unlock for any SoftAP/STA settings */
#endif 

#ifdef WLBTAMP
	uint16	maxdatablks;
#endif /* WLBTAMP */
#ifdef PROP_TXSTATUS
	int   wlfc_enabled;
	void* wlfc_state;
#endif
#ifdef ROAM_AP_ENV_DETECTION
	bool	roam_env_detection;
#endif
	bool	dongle_isolation;
	bool	dongle_trap_occured;	/* flag for sending HANG event to upper layer */
	int   hang_was_sent;
	int   rxcnt_timeout;		/* counter rxcnt timeout to send HANG */
	int   txcnt_timeout;		/* counter txcnt timeout to send HANG */
#ifdef WLMEDIA_HTSF
	uint8 htsfdlystat_sz; /* Size of delay stats, max 255B */
#endif
	struct reorder_info *reorder_bufs[WLHOST_REORDERDATA_MAXFLOWS];
#ifdef RXFRAME_THREAD
#ifdef CUSTOMER_HW4
#define MAXSKBPEND 1024
#else
#define MAXSKBPEND 0x10000
#endif
	void *skbbuf[MAXSKBPEND];
	uint32 store_idx;
	uint32 sent_idx;
#endif /* RXFRAME_THREAD */
#ifdef DHDTCPACK_SUPPRESS
	int tcp_ack_info_cnt;
	tcp_ack_info_t tcp_ack_info_tbl[MAXTCPSTREAMS];
#endif /* DHDTCPACK_SUPPRESS */
#if defined(ARP_OFFLOAD_SUPPORT)
	uint32 arp_version;
#endif
#if defined(BCMSUP_4WAY_HANDSHAKE) && defined(WLAN_AKM_SUITE_FT_8021X)
	bool fw_4way_handshake;		/* Whether firmware will to do the 4way handshake. */
#endif
} dhd_pub_t;


	#if (LINUX_VERSION_CODE >= KERNEL_VERSION(2, 6, 27)) && defined(CONFIG_PM_SLEEP)

	#define DHD_PM_RESUME_WAIT_INIT(a) DECLARE_WAIT_QUEUE_HEAD(a);
	#define _DHD_PM_RESUME_WAIT(a, b) do {\
			int retry = 0; \
			SMP_RD_BARRIER_DEPENDS(); \
			while (dhd_mmc_suspend && retry++ != b) { \
				SMP_RD_BARRIER_DEPENDS(); \
				wait_event_interruptible_timeout(a, !dhd_mmc_suspend, 1); \
			} \
		} 	while (0)
	#define DHD_PM_RESUME_WAIT(a) 		_DHD_PM_RESUME_WAIT(a, 200)
	#define DHD_PM_RESUME_WAIT_FOREVER(a) 	_DHD_PM_RESUME_WAIT(a, ~0)
#ifdef CUSTOMER_HW4
	#define DHD_PM_RESUME_RETURN_ERROR(a)   do { \
			if (dhd_mmc_suspend) { \
				printf("%s[%d]: mmc is still in suspend state!!!\n", \
						__FUNCTION__, __LINE__); \
				return a; \
			} \
		} while (0)
#else
	#define DHD_PM_RESUME_RETURN_ERROR(a)	do { if (dhd_mmc_suspend) return a; } while (0)
#endif /* CUSTOMER_HW4 */
	#define DHD_PM_RESUME_RETURN		do { if (dhd_mmc_suspend) return; } while (0)

	#define DHD_SPINWAIT_SLEEP_INIT(a) DECLARE_WAIT_QUEUE_HEAD(a);
	#define SPINWAIT_SLEEP(a, exp, us) do { \
		uint countdown = (us) + 9999; \
		while ((exp) && (countdown >= 10000)) { \
			wait_event_interruptible_timeout(a, FALSE, 1); \
			countdown -= 10000; \
		} \
	} while (0)

	#else

	#define DHD_PM_RESUME_WAIT_INIT(a)
	#define DHD_PM_RESUME_WAIT(a)
	#define DHD_PM_RESUME_WAIT_FOREVER(a)
	#define DHD_PM_RESUME_RETURN_ERROR(a)
	#define DHD_PM_RESUME_RETURN

	#define DHD_SPINWAIT_SLEEP_INIT(a)
	#define SPINWAIT_SLEEP(a, exp, us)  do { \
		uint countdown = (us) + 9; \
		while ((exp) && (countdown >= 10)) { \
			OSL_DELAY(10);  \
			countdown -= 10;  \
		} \
	} while (0)

	#endif /* LINUX_VERSION_CODE >= KERNEL_VERSION(2, 6, 27)) && defined(CONFIG_PM_SLEEP) */
#ifndef DHDTHREAD
#undef	SPINWAIT_SLEEP
#define SPINWAIT_SLEEP(a, exp, us) SPINWAIT(exp, us)
#endif /* DHDTHREAD */

#ifndef OSL_SLEEP
#define OSL_SLEEP(ms)		OSL_DELAY(ms*1000)
#endif /* OSL_SLEEP */

#define DHD_IF_VIF	0x01	/* Virtual IF (Hidden from user) */

unsigned long dhd_os_spin_lock(dhd_pub_t *pub);
void dhd_os_spin_unlock(dhd_pub_t *pub, unsigned long flags);

/*  Wakelock Functions */
extern int dhd_os_wake_lock(dhd_pub_t *pub);
extern int dhd_os_wake_unlock(dhd_pub_t *pub);
extern int dhd_os_wake_lock_timeout(dhd_pub_t *pub);
extern int dhd_os_wake_lock_rx_timeout_enable(dhd_pub_t *pub, int val);
extern int dhd_os_wake_lock_ctrl_timeout_enable(dhd_pub_t *pub, int val);
extern int dhd_os_wd_wake_lock(dhd_pub_t *pub);
extern int dhd_os_wd_wake_unlock(dhd_pub_t *pub);

inline static void MUTEX_LOCK_SOFTAP_SET_INIT(dhd_pub_t * dhdp)
{
#if (LINUX_VERSION_CODE >= KERNEL_VERSION(2, 6, 25)) && 1
	mutex_init(&dhdp->wl_softap_lock);
#endif /* (LINUX_VERSION_CODE >= KERNEL_VERSION(2, 6, 27)) */
}

inline static void MUTEX_LOCK_SOFTAP_SET(dhd_pub_t * dhdp)
{
#if (LINUX_VERSION_CODE >= KERNEL_VERSION(2, 6, 25)) && 1
	mutex_lock(&dhdp->wl_softap_lock);
#endif /* (LINUX_VERSION_CODE >= KERNEL_VERSION(2, 6, 27)) */
}

inline static void MUTEX_UNLOCK_SOFTAP_SET(dhd_pub_t * dhdp)
{
#if (LINUX_VERSION_CODE >= KERNEL_VERSION(2, 6, 25)) && 1
	mutex_unlock(&dhdp->wl_softap_lock);
#endif /* (LINUX_VERSION_CODE >= KERNEL_VERSION(2, 6, 27)) */
}

#ifdef DHD_DEBUG_WAKE_LOCK
#define DHD_OS_WAKE_LOCK(pub) \
	do { \
		printf("call wake_lock: %s %d\n", \
			__FUNCTION__, __LINE__); \
		dhd_os_wake_lock(pub); \
	} while (0)
#define DHD_OS_WAKE_UNLOCK(pub) \
	do { \
		printf("call wake_unlock: %s %d\n", \
			__FUNCTION__, __LINE__); \
		dhd_os_wake_unlock(pub); \
	} while (0)
#define DHD_OS_WAKE_LOCK_TIMEOUT(pub) \
	do { \
		printf("call wake_lock_timeout: %s %d\n", \
			__FUNCTION__, __LINE__); \
		dhd_os_wake_lock_timeout(pub); \
	} while (0)
#define DHD_OS_WAKE_LOCK_RX_TIMEOUT_ENABLE(pub, val) \
	do { \
		printf("call wake_lock_rx_timeout_enable[%d]: %s %d\n", \
			val, __FUNCTION__, __LINE__); \
		dhd_os_wake_lock_rx_timeout_enable(pub, val); \
	} while (0)
#define DHD_OS_WAKE_LOCK_CTRL_TIMEOUT_ENABLE(pub, val) \
	do { \
		printf("call wake_lock_ctrl_timeout_enable[%d]: %s %d\n", \
			val, __FUNCTION__, __LINE__); \
		dhd_os_wake_lock_ctrl_timeout_enable(pub, val); \
	} while (0)
#else
#define DHD_OS_WAKE_LOCK(pub)			dhd_os_wake_lock(pub)
#define DHD_OS_WAKE_UNLOCK(pub)		dhd_os_wake_unlock(pub)
#define DHD_OS_WD_WAKE_LOCK(pub)		dhd_os_wd_wake_lock(pub)
#define DHD_OS_WD_WAKE_UNLOCK(pub)		dhd_os_wd_wake_unlock(pub)
#define DHD_OS_WAKE_LOCK_TIMEOUT(pub)		dhd_os_wake_lock_timeout(pub)
#define DHD_OS_WAKE_LOCK_RX_TIMEOUT_ENABLE(pub, val) \
	dhd_os_wake_lock_rx_timeout_enable(pub, val)
#define DHD_OS_WAKE_LOCK_CTRL_TIMEOUT_ENABLE(pub, val) \
	dhd_os_wake_lock_ctrl_timeout_enable(pub, val)
#endif /* DHD_DEBUG_WAKE_LOCK */
#define DHD_PACKET_TIMEOUT_MS	1000
#define DHD_EVENT_TIMEOUT_MS	1500

#if defined(CUSTOMER_HW4) && defined(PNO_SUPPORT)
#define DHD_PNO_TIMEOUT_MS	10000
#endif

/* interface operations (register, remove) should be atomic, use this lock to prevent race
 * condition among wifi on/off and interface operation functions
 */
void dhd_net_if_lock(struct net_device *dev);
void dhd_net_if_unlock(struct net_device *dev);

#if (LINUX_VERSION_CODE >= KERNEL_VERSION(2, 6, 25)) && 1 && 1
extern struct mutex _dhd_sdio_mutex_lock_;
#endif

typedef struct dhd_if_event {
	uint8 ifidx;
	uint8 action;
	uint8 flags;
	uint8 bssidx;
	uint8 is_AP;
} dhd_if_event_t;

typedef enum dhd_attach_states
{
	DHD_ATTACH_STATE_INIT = 0x0,
	DHD_ATTACH_STATE_NET_ALLOC = 0x1,
	DHD_ATTACH_STATE_DHD_ALLOC = 0x2,
	DHD_ATTACH_STATE_ADD_IF = 0x4,
	DHD_ATTACH_STATE_PROT_ATTACH = 0x8,
	DHD_ATTACH_STATE_WL_ATTACH = 0x10,
	DHD_ATTACH_STATE_THREADS_CREATED = 0x20,
	DHD_ATTACH_STATE_WAKELOCKS_INIT = 0x40,
	DHD_ATTACH_STATE_CFG80211 = 0x80,
	DHD_ATTACH_STATE_EARLYSUSPEND_DONE = 0x100,
	DHD_ATTACH_STATE_DONE = 0x200
} dhd_attach_states_t;

/* Value -1 means we are unsuccessful in creating the kthread. */
#define DHD_PID_KT_INVALID 	-1
/* Value -2 means we are unsuccessful in both creating the kthread and tasklet */
#define DHD_PID_KT_TL_INVALID	-2

/*
 * Exported from dhd OS modules (dhd_linux/dhd_ndis)
 */

/* To allow osl_attach/detach calls from os-independent modules */
osl_t *dhd_osl_attach(void *pdev, uint bustype);
void dhd_osl_detach(osl_t *osh);

/* Indication from bus module regarding presence/insertion of dongle.
 * Return dhd_pub_t pointer, used as handle to OS module in later calls.
 * Returned structure should have bus and prot pointers filled in.
 * bus_hdrlen specifies required headroom for bus module header.
 */
extern dhd_pub_t *dhd_attach(osl_t *osh, struct dhd_bus *bus, uint bus_hdrlen);
#if defined(WLP2P) && defined(WL_CFG80211)
/* To allow attach/detach calls corresponding to p2p0 interface  */
extern int dhd_attach_p2p(dhd_pub_t *);
extern int dhd_detach_p2p(dhd_pub_t *);
#endif /* WLP2P && WL_CFG80211 */
extern int dhd_net_attach(dhd_pub_t *dhdp, int idx);

/* Indication from bus module regarding removal/absence of dongle */
extern void dhd_detach(dhd_pub_t *dhdp);
extern void dhd_free(dhd_pub_t *dhdp);

/* Indication from bus module to change flow-control state */
extern void dhd_txflowcontrol(dhd_pub_t *dhdp, int ifidx, bool on);

extern bool dhd_prec_enq(dhd_pub_t *dhdp, struct pktq *q, void *pkt, int prec);

/* Receive frame for delivery to OS.  Callee disposes of rxp. */
extern void dhd_rx_frame(dhd_pub_t *dhdp, int ifidx, void *rxp, int numpkt, uint8 chan);

/* Return pointer to interface name */
extern char *dhd_ifname(dhd_pub_t *dhdp, int idx);

/* Request scheduling of the bus dpc */
extern void dhd_sched_dpc(dhd_pub_t *dhdp);

/* Notify tx completion */
extern void dhd_txcomplete(dhd_pub_t *dhdp, void *txp, bool success);

/* OS independent layer functions */
extern int dhd_os_proto_block(dhd_pub_t * pub);
extern int dhd_os_proto_unblock(dhd_pub_t * pub);
extern int dhd_os_ioctl_resp_wait(dhd_pub_t * pub, uint * condition, bool * pending);
extern int dhd_os_ioctl_resp_wake(dhd_pub_t * pub);
extern unsigned int dhd_os_get_ioctl_resp_timeout(void);
extern void dhd_os_set_ioctl_resp_timeout(unsigned int timeout_msec);
extern void * dhd_os_open_image(char * filename);
extern int dhd_os_get_image_block(char * buf, int len, void * image);
extern void dhd_os_close_image(void * image);
extern void dhd_os_wd_timer(void *bus, uint wdtick);
extern void dhd_os_sdlock(dhd_pub_t * pub);
extern void dhd_os_sdunlock(dhd_pub_t * pub);
extern void dhd_os_sdlock_txq(dhd_pub_t * pub);
extern void dhd_os_sdunlock_txq(dhd_pub_t * pub);
extern void dhd_os_sdlock_rxq(dhd_pub_t * pub);
extern void dhd_os_sdunlock_rxq(dhd_pub_t * pub);
extern void dhd_os_sdlock_sndup_rxq(dhd_pub_t * pub);
#ifdef DHDTCPACK_SUPPRESS
extern void dhd_os_tcpacklock(dhd_pub_t *pub);
extern void dhd_os_tcpackunlock(dhd_pub_t *pub);
#endif /* DHDTCPACK_SUPPRESS */

extern void dhd_customer_gpio_wlan_ctrl(int onoff);
extern int dhd_custom_get_mac_address(unsigned char *buf);
extern void dhd_os_sdunlock_sndup_rxq(dhd_pub_t * pub);
extern void dhd_os_sdlock_eventq(dhd_pub_t * pub);
extern void dhd_os_sdunlock_eventq(dhd_pub_t * pub);
extern bool dhd_os_check_hang(dhd_pub_t *dhdp, int ifidx, int ret);
extern int dhd_os_send_hang_message(dhd_pub_t *dhdp);

#ifdef PNO_SUPPORT
extern int dhd_pno_enable(dhd_pub_t *dhd, int pfn_enabled);
extern int dhd_pno_clean(dhd_pub_t *dhd);
extern int dhd_pno_set(dhd_pub_t *dhd, wlc_ssid_t* ssids_local, int nssid,
                       ushort  scan_fr, int pno_repeat, int pno_freq_expo_max);
extern int dhd_pno_get_status(dhd_pub_t *dhd);
extern int dhd_dev_pno_reset(struct net_device *dev);
extern int dhd_dev_pno_set(struct net_device *dev, wlc_ssid_t* ssids_local,
                           int nssid, ushort  scan_fr, int pno_repeat, int pno_freq_expo_max);
extern int dhd_dev_pno_enable(struct net_device *dev,  int pfn_enabled);
extern int dhd_dev_get_pno_status(struct net_device *dev);
#endif /* PNO_SUPPORT */

#ifdef PKT_FILTER_SUPPORT
#define DHD_UNICAST_FILTER_NUM		0
#define DHD_BROADCAST_FILTER_NUM	1
#define DHD_MULTICAST4_FILTER_NUM	2
#define DHD_MULTICAST6_FILTER_NUM	3
#define DHD_MDNS_FILTER_NUM		4
extern int 	dhd_os_enable_packet_filter(dhd_pub_t *dhdp, int val);
extern void dhd_enable_packet_filter(int value, dhd_pub_t *dhd);
extern int net_os_enable_packet_filter(struct net_device *dev, int val);
extern int net_os_rxfilter_add_remove(struct net_device *dev, int val, int num);
#endif /* PKT_FILTER_SUPPORT */

extern int dhd_get_suspend_bcn_li_dtim(dhd_pub_t *dhd);
extern bool dhd_support_sta_mode(dhd_pub_t *dhd);

#ifdef DHD_DEBUG
extern int write_to_file(dhd_pub_t *dhd, uint8 *buf, int size);
#endif /* DHD_DEBUG */
#if defined(OOB_INTR_ONLY) || defined(BCMSPI_ANDROID)
extern int dhd_customer_oob_irq_map(unsigned long *irq_flags_ptr);
#endif /* defined(OOB_INTR_ONLY) || defined(BCMSPI_ANDROID) */
extern void dhd_os_sdtxlock(dhd_pub_t * pub);
extern void dhd_os_sdtxunlock(dhd_pub_t * pub);

typedef struct {
	uint32 limit;		/* Expiration time (usec) */
	uint32 increment;	/* Current expiration increment (usec) */
	uint32 elapsed;		/* Current elapsed time (usec) */
	uint32 tick;		/* O/S tick time (usec) */
} dhd_timeout_t;

extern void dhd_timeout_start(dhd_timeout_t *tmo, uint usec);
extern int dhd_timeout_expired(dhd_timeout_t *tmo);

extern int dhd_ifname2idx(struct dhd_info *dhd, char *name);
extern int dhd_net2idx(struct dhd_info *dhd, struct net_device *net);
extern struct net_device * dhd_idx2net(void *pub, int ifidx);
extern int net_os_send_hang_message(struct net_device *dev);
extern int wl_host_event(dhd_pub_t *dhd_pub, int *idx, void *pktdata,
                         wl_event_msg_t *, void **data_ptr);
extern void wl_event_to_host_order(wl_event_msg_t * evt);

extern int dhd_wl_ioctl(dhd_pub_t *dhd_pub, int ifindex, wl_ioctl_t *ioc, void *buf, int len);
extern int dhd_wl_ioctl_cmd(dhd_pub_t *dhd_pub, int cmd, void *arg, int len, uint8 set,
                            int ifindex);

extern void dhd_common_init(osl_t *osh);

extern int dhd_do_driver_init(struct net_device *net);
extern int dhd_add_if(struct dhd_info *dhd, int ifidx, void *handle,
	char *name, uint8 *mac_addr, uint32 flags, uint8 bssidx);
extern void dhd_del_if(struct dhd_info *dhd, int ifidx);

extern void dhd_vif_add(struct dhd_info *dhd, int ifidx, char * name);
extern void dhd_vif_del(struct dhd_info *dhd, int ifidx);

extern void dhd_event(struct dhd_info *dhd, char *evpkt, int evlen, int ifidx);
extern void dhd_vif_sendup(struct dhd_info *dhd, int ifidx, uchar *cp, int len);


/* Send packet to dongle via data channel */
extern int dhd_sendpkt(dhd_pub_t *dhdp, int ifidx, void *pkt);

/* send up locally generated event */
extern void dhd_sendup_event_common(dhd_pub_t *dhdp, wl_event_msg_t *event, void *data);
/* Send event to host */
extern void dhd_sendup_event(dhd_pub_t *dhdp, wl_event_msg_t *event, void *data);
extern int dhd_bus_devreset(dhd_pub_t *dhdp, uint8 flag);
extern uint dhd_bus_status(dhd_pub_t *dhdp);
extern int  dhd_bus_start(dhd_pub_t *dhdp);
extern int dhd_bus_membytes(dhd_pub_t *dhdp, bool set, uint32 address, uint8 *data, uint size);
extern void dhd_print_buf(void *pbuf, int len, int bytes_per_line);
extern bool dhd_is_associated(dhd_pub_t *dhd, void *bss_buf, int *retval);
extern uint dhd_bus_chip_id(dhd_pub_t *dhdp);

#if defined(KEEP_ALIVE)
extern int dhd_keep_alive_onoff(dhd_pub_t *dhd);
#endif /* KEEP_ALIVE */

extern bool dhd_is_concurrent_mode(dhd_pub_t *dhd);

typedef enum cust_gpio_modes {
	WLAN_RESET_ON,
	WLAN_RESET_OFF,
	WLAN_POWER_ON,
	WLAN_POWER_OFF
} cust_gpio_modes_t;

extern int wl_iw_iscan_set_scan_broadcast_prep(struct net_device *dev, uint flag);
extern int wl_iw_send_priv_event(struct net_device *dev, char *flag);
/*
 * Insmod parameters for debug/test
 */

/* Watchdog timer interval */
extern uint dhd_watchdog_ms;

#if defined(DHD_DEBUG)
/* Console output poll interval */
extern uint dhd_console_ms;
extern uint wl_msg_level;
#endif /* defined(DHD_DEBUG) */

extern uint dhd_slpauto;

/* Use interrupts */
extern uint dhd_intr;

/* Use polling */
extern uint dhd_poll;

/* ARP offload agent mode */
extern uint dhd_arp_mode;

/* ARP offload enable */
extern uint dhd_arp_enable;

/* Pkt filte enable control */
extern uint dhd_pkt_filter_enable;

/*  Pkt filter init setup */
extern uint dhd_pkt_filter_init;

/* Pkt filter mode control */
extern uint dhd_master_mode;

/* Roaming mode control */
extern uint dhd_roam_disable;

/* Roaming mode control */
extern uint dhd_radio_up;

/* Initial idletime ticks (may be -1 for immediate idle, 0 for no idle) */
extern int dhd_idletime;
#ifdef DHD_USE_IDLECOUNT
#define DHD_IDLETIME_TICKS 5
#else
#define DHD_IDLETIME_TICKS 1
#endif /* DHD_USE_IDLECOUNT */

/* SDIO Drive Strength */
extern uint dhd_sdiod_drive_strength;

/* Override to force tx queueing all the time */
extern uint dhd_force_tx_queueing;
/* Default KEEP_ALIVE Period is 55 sec to prevent AP from sending Keep Alive probe frame */
#define DEFAULT_KEEP_ALIVE_VALUE 	55000 /* msec */
#ifndef CUSTOM_KEEP_ALIVE_SETTING
#define CUSTOM_KEEP_ALIVE_SETTING 	DEFAULT_KEEP_ALIVE_VALUE
#endif /* DEFAULT_KEEP_ALIVE_VALUE */

#define NULL_PKT_STR	"null_pkt"

/* hooks for custom glom setting option via Makefile */
#define DEFAULT_GLOM_VALUE 	-1
#ifndef CUSTOM_GLOM_SETTING
#define CUSTOM_GLOM_SETTING 	DEFAULT_GLOM_VALUE
#endif
#define WL_AUTO_ROAM_TRIGGER -75
/* hooks for custom Roaming Trigger  setting via Makefile */
#define DEFAULT_ROAM_TRIGGER_VALUE -75 /* dBm default roam trigger all band */
#define DEFAULT_ROAM_TRIGGER_SETTING 	-1
#ifndef CUSTOM_ROAM_TRIGGER_SETTING
#define CUSTOM_ROAM_TRIGGER_SETTING 	DEFAULT_ROAM_TRIGGER_VALUE
#endif

/* hooks for custom Roaming Romaing  setting via Makefile */
#define DEFAULT_ROAM_DELTA_VALUE  10 /* dBm default roam delta all band */
#define DEFAULT_ROAM_DELTA_SETTING 	-1
#ifndef CUSTOM_ROAM_DELTA_SETTING
#define CUSTOM_ROAM_DELTA_SETTING 	DEFAULT_ROAM_DELTA_VALUE
#endif

/* hooks for custom dhd_dpc_prio setting option via Makefile */
#define DEFAULT_DHP_DPC_PRIO  1
#ifndef CUSTOM_DPC_PRIO_SETTING
#define CUSTOM_DPC_PRIO_SETTING 	DEFAULT_DHP_DPC_PRIO
#endif

#define DEFAULT_SUSPEND_BCN_LI_DTIM		3
#ifndef CUSTOM_SUSPEND_BCN_LI_DTIM
#define CUSTOM_SUSPEND_BCN_LI_DTIM		DEFAULT_SUSPEND_BCN_LI_DTIM
#endif

#ifdef RXFRAME_THREAD
#ifndef CUSTOM_RXF_PRIO_SETTING
#define CUSTOM_RXF_PRIO_SETTING		(DEFAULT_DHP_DPC_PRIO + 1)
#endif
#endif /* RXFRAME_THREAD */

#define MAX_DTIM_SKIP_BEACON_ITERVAL	100 /* max allowed associated AP beacon for dtim skip */

#ifdef SDTEST
/* Echo packet generator (SDIO), pkts/s */
extern uint dhd_pktgen;

/* Echo packet len (0 => sawtooth, max 1800) */
extern uint dhd_pktgen_len;
#define MAX_PKTGEN_LEN 1800
#endif


/* optionally set by a module_param_string() */
#define MOD_PARAM_PATHLEN	2048
extern char fw_path[MOD_PARAM_PATHLEN];
extern char nv_path[MOD_PARAM_PATHLEN];

#ifdef SOFTAP
extern char fw_path2[MOD_PARAM_PATHLEN];
#endif

#ifdef ENABLE_CRAP
/* Flag to indicate if we should download firmware on driver load */
extern uint dhd_download_fw_on_driverload;
#else
#define dhd_download_fw_on_driverload (TRUE)
#endif

#if defined(WL_CFG80211) && defined(SUPPORT_DEEP_SLEEP)
/* Flags to indicate if we distingish power off policy when
 * user set the memu "Keep Wi-Fi on during sleep" to "Never"
 */
extern int trigger_deep_sleep;
int dhd_deepsleep(struct net_device *dev, int flag);
#endif /* WL_CFG80211 && SUPPORT_DEEP_SLEEP */

/* For supporting multiple interfaces */
#define DHD_MAX_IFS	16
#define DHD_DEL_IF	-0xe
#define DHD_BAD_IF	-0xf

#ifdef PROP_TXSTATUS
/* Please be mindful that total pkttag space is 32 octets only */
typedef struct dhd_pkttag {
	/*
	b[11 ] - 1 = this packet was sent in response to one time packet request,
	do not increment credit on status for this one. [WLFC_CTL_TYPE_MAC_REQUEST_PACKET].
	b[10 ] - 1 = signal-only-packet to firmware [i.e. nothing to piggyback on]
	b[9  ] - 1 = packet is host->firmware (transmit direction)
	       - 0 = packet received from firmware (firmware->host)
	b[8  ] - 1 = packet was sent due to credit_request (pspoll),
	             packet does not count against FIFO credit.
	       - 0 = normal transaction, packet counts against FIFO credit
	b[7  ] - 1 = AP, 0 = STA
	b[6:4] - AC FIFO number
	b[3:0] - interface index
	*/
	uint16	if_flags;
	/* destination MAC address for this packet so that not every
	module needs to open the packet to find this
	*/
	uint8	dstn_ether[ETHER_ADDR_LEN];
	/*
	This 32-bit goes from host to device for every packet.
	*/
	uint32	htod_tag;
	/* bus specific stuff */
	union {
		struct {
			void* stuff;
			uint32 thing1;
			uint32 thing2;
		} sd;
		struct {
			void* bus;
			void* urb;
		} usb;
	} bus_specific;
} dhd_pkttag_t;

#define DHD_PKTTAG_SET_H2DTAG(tag, h2dvalue)	((dhd_pkttag_t*)(tag))->htod_tag = (h2dvalue)
#define DHD_PKTTAG_H2DTAG(tag)					(((dhd_pkttag_t*)(tag))->htod_tag)

#define DHD_PKTTAG_IFMASK		0xf
#define DHD_PKTTAG_IFTYPE_MASK	0x1
#define DHD_PKTTAG_IFTYPE_SHIFT	7
#define DHD_PKTTAG_FIFO_MASK	0x7
#define DHD_PKTTAG_FIFO_SHIFT	4

#define DHD_PKTTAG_SIGNALONLY_MASK			0x1
#define DHD_PKTTAG_SIGNALONLY_SHIFT			10

#define DHD_PKTTAG_ONETIMEPKTRQST_MASK		0x1
#define DHD_PKTTAG_ONETIMEPKTRQST_SHIFT		11

#define DHD_PKTTAG_PKTDIR_MASK			0x1
#define DHD_PKTTAG_PKTDIR_SHIFT			9

#define DHD_PKTTAG_CREDITCHECK_MASK		0x1
#define DHD_PKTTAG_CREDITCHECK_SHIFT	8

#define DHD_PKTTAG_INVALID_FIFOID 0x7

#define DHD_PKTTAG_SETFIFO(tag, fifo)	((dhd_pkttag_t*)(tag))->if_flags = \
	(((dhd_pkttag_t*)(tag))->if_flags & ~(DHD_PKTTAG_FIFO_MASK << DHD_PKTTAG_FIFO_SHIFT)) | \
	(((fifo) & DHD_PKTTAG_FIFO_MASK) << DHD_PKTTAG_FIFO_SHIFT)
#define DHD_PKTTAG_FIFO(tag)			((((dhd_pkttag_t*)(tag))->if_flags >> \
	DHD_PKTTAG_FIFO_SHIFT) & DHD_PKTTAG_FIFO_MASK)

#define DHD_PKTTAG_SETIF(tag, if)	((dhd_pkttag_t*)(tag))->if_flags = \
	(((dhd_pkttag_t*)(tag))->if_flags & ~DHD_PKTTAG_IFMASK) | ((if) & DHD_PKTTAG_IFMASK)
#define DHD_PKTTAG_IF(tag)	(((dhd_pkttag_t*)(tag))->if_flags & DHD_PKTTAG_IFMASK)

#define DHD_PKTTAG_SETIFTYPE(tag, isAP)	((dhd_pkttag_t*)(tag))->if_flags = \
	(((dhd_pkttag_t*)(tag))->if_flags & \
	~(DHD_PKTTAG_IFTYPE_MASK << DHD_PKTTAG_IFTYPE_SHIFT)) | \
	(((isAP) & DHD_PKTTAG_IFTYPE_MASK) << DHD_PKTTAG_IFTYPE_SHIFT)
#define DHD_PKTTAG_IFTYPE(tag)	((((dhd_pkttag_t*)(tag))->if_flags >> \
	DHD_PKTTAG_IFTYPE_SHIFT) & DHD_PKTTAG_IFTYPE_MASK)

#define DHD_PKTTAG_SETCREDITCHECK(tag, check)	((dhd_pkttag_t*)(tag))->if_flags = \
	(((dhd_pkttag_t*)(tag))->if_flags & \
	~(DHD_PKTTAG_CREDITCHECK_MASK << DHD_PKTTAG_CREDITCHECK_SHIFT)) | \
	(((check) & DHD_PKTTAG_CREDITCHECK_MASK) << DHD_PKTTAG_CREDITCHECK_SHIFT)
#define DHD_PKTTAG_CREDITCHECK(tag)	((((dhd_pkttag_t*)(tag))->if_flags >> \
	DHD_PKTTAG_CREDITCHECK_SHIFT) & DHD_PKTTAG_CREDITCHECK_MASK)

#define DHD_PKTTAG_SETPKTDIR(tag, dir)	((dhd_pkttag_t*)(tag))->if_flags = \
	(((dhd_pkttag_t*)(tag))->if_flags & \
	~(DHD_PKTTAG_PKTDIR_MASK << DHD_PKTTAG_PKTDIR_SHIFT)) | \
	(((dir) & DHD_PKTTAG_PKTDIR_MASK) << DHD_PKTTAG_PKTDIR_SHIFT)
#define DHD_PKTTAG_PKTDIR(tag)	((((dhd_pkttag_t*)(tag))->if_flags >> \
	DHD_PKTTAG_PKTDIR_SHIFT) & DHD_PKTTAG_PKTDIR_MASK)

#define DHD_PKTTAG_SETSIGNALONLY(tag, signalonly)	((dhd_pkttag_t*)(tag))->if_flags = \
	(((dhd_pkttag_t*)(tag))->if_flags & \
	~(DHD_PKTTAG_SIGNALONLY_MASK << DHD_PKTTAG_SIGNALONLY_SHIFT)) | \
	(((signalonly) & DHD_PKTTAG_SIGNALONLY_MASK) << DHD_PKTTAG_SIGNALONLY_SHIFT)
#define DHD_PKTTAG_SIGNALONLY(tag)	((((dhd_pkttag_t*)(tag))->if_flags >> \
	DHD_PKTTAG_SIGNALONLY_SHIFT) & DHD_PKTTAG_SIGNALONLY_MASK)

#define DHD_PKTTAG_SETONETIMEPKTRQST(tag)	((dhd_pkttag_t*)(tag))->if_flags = \
	(((dhd_pkttag_t*)(tag))->if_flags & \
	~(DHD_PKTTAG_ONETIMEPKTRQST_MASK << DHD_PKTTAG_ONETIMEPKTRQST_SHIFT)) | \
	(1 << DHD_PKTTAG_ONETIMEPKTRQST_SHIFT)
#define DHD_PKTTAG_ONETIMEPKTRQST(tag)	((((dhd_pkttag_t*)(tag))->if_flags >> \
	DHD_PKTTAG_ONETIMEPKTRQST_SHIFT) & DHD_PKTTAG_ONETIMEPKTRQST_MASK)

#define DHD_PKTTAG_SETDSTN(tag, dstn_MAC_ea)	memcpy(((dhd_pkttag_t*)((tag)))->dstn_ether, \
	(dstn_MAC_ea), ETHER_ADDR_LEN)
#define DHD_PKTTAG_DSTN(tag)	((dhd_pkttag_t*)(tag))->dstn_ether

typedef int (*f_commitpkt_t)(void* ctx, void* p);

#ifdef PROP_TXSTATUS_DEBUG
#define DHD_WLFC_CTRINC_MAC_CLOSE(entry)	do { (entry)->closed_ct++; } while (0)
#define DHD_WLFC_CTRINC_MAC_OPEN(entry)		do { (entry)->opened_ct++; } while (0)
#else
#define DHD_WLFC_CTRINC_MAC_CLOSE(entry)	do {} while (0)
#define DHD_WLFC_CTRINC_MAC_OPEN(entry)		do {} while (0)
#endif

#endif /* PROP_TXSTATUS */

extern void dhd_wait_for_event(dhd_pub_t *dhd, bool *lockvar);
extern void dhd_wait_event_wakeup(dhd_pub_t*dhd);

#define IFLOCK_INIT(lock)       *lock = 0
#define IFLOCK(lock)    while (InterlockedCompareExchange((lock), 1, 0))	\
	NdisStallExecution(1);
#define IFUNLOCK(lock)  InterlockedExchange((lock), 0)
#define IFLOCK_FREE(lock)

#ifdef PNO_SUPPORT
extern int dhd_pno_enable(dhd_pub_t *dhd, int pfn_enabled);
extern int dhd_pnoenable(dhd_pub_t *dhd, int pfn_enabled);
extern int dhd_pno_clean(dhd_pub_t *dhd);
extern int dhd_pno_set(dhd_pub_t *dhd, wlc_ssid_t* ssids_local, int nssid,
                       ushort  scan_fr, int pno_repeat, int pno_freq_expo_max);
extern int dhd_pno_get_status(dhd_pub_t *dhd);
extern int dhd_pno_set_add(dhd_pub_t *dhd, wl_pfn_t *netinfo, int nssid, ushort scan_fr,
	ushort slowscan_fr, uint8 pno_repeat, uint8 pno_freq_expo_max, int16 flags);
extern int dhd_pno_cfg(dhd_pub_t *dhd, wl_pfn_cfg_t *pcfg);
extern int dhd_pno_suspend(dhd_pub_t *dhd, int pfn_suspend);
#endif /* PNO_SUPPORT */
#ifdef ARP_OFFLOAD_SUPPORT
#define MAX_IPV4_ENTRIES	8
void dhd_arp_offload_set(dhd_pub_t * dhd, int arp_mode);
void dhd_arp_offload_enable(dhd_pub_t * dhd, int arp_enable);

/* dhd_commn arp offload wrapers */
void dhd_aoe_hostip_clr(dhd_pub_t *dhd, int idx);
void dhd_aoe_arp_clr(dhd_pub_t *dhd, int idx);
int dhd_arp_get_arp_hostip_table(dhd_pub_t *dhd, void *buf, int buflen, int idx);
void dhd_arp_offload_add_ip(dhd_pub_t *dhd, uint32 ipaddr, int idx);
#endif /* ARP_OFFLOAD_SUPPORT */

/* ioctl processing for nl80211 */
int dhd_ioctl_process(dhd_pub_t *pub, int ifidx, struct dhd_ioctl *ioc);

#if defined(CUSTOMER_HW4) && defined(SUPPORT_MULTIPLE_REVISION)
extern int
concate_revision(struct dhd_bus *bus, char *fwpath, int fw_path_len, char *nvpath, int nv_path_len);
#endif /* CUSTOMER_HW4 && SUPPORT_MULTIPLE_REVISION */

#if defined(CUSTOMER_HW4) && defined(USE_WFA_CERT_CONF)
enum {
	SET_PARAM_BUS_TXGLOM_MODE,
	SET_PARAM_ROAMOFF,
#ifdef USE_WL_FRAMEBURST
	SET_PARAM_FRAMEBURST,
#endif /* USE_WL_FRAMEBURST */
#ifdef USE_WL_TXBF
	SET_PARAM_TXBF,
#endif /* USE_WL_TXBF */
	PARAM_LAST_VALUE
};
extern int sec_get_param(dhd_pub_t *dhd, int mode);
#endif /* CUSTOMER_HW4 && USE_WFA_CERT_CONF */
#endif /* _dhd_h_ */
=======
/*
 * Header file describing the internal (inter-module) DHD interfaces.
 *
 * Provides type definitions and function prototypes used to link the
 * DHD OS, bus, and protocol modules.
 *
 * Copyright (C) 1999-2012, Broadcom Corporation
 * 
 *      Unless you and Broadcom execute a separate written software license
 * agreement governing use of this software, this software is licensed to you
 * under the terms of the GNU General Public License version 2 (the "GPL"),
 * available at http://www.broadcom.com/licenses/GPLv2.php, with the
 * following added to such license:
 * 
 *      As a special exception, the copyright holders of this software give you
 * permission to link this software with independent modules, and to copy and
 * distribute the resulting executable under terms of your choice, provided that
 * you also meet, for each linked independent module, the terms and conditions of
 * the license of that module.  An independent module is a module which is not
 * derived from this software.  The special exception does not apply to any
 * modifications of the software.
 * 
 *      Notwithstanding the above, under no circumstances may you combine this
 * software in any way with any other Broadcom software provided under a license
 * other than the GPL, without Broadcom's express prior written consent.
 *
 * $Id: dhd.h 426576 2013-09-30 06:14:46Z $
 */

/****************
 * Common types *
 */

#ifndef _dhd_h_
#define _dhd_h_

#include <linux/init.h>
#include <linux/kernel.h>
#include <linux/slab.h>
#include <linux/skbuff.h>
#include <linux/netdevice.h>
#include <linux/etherdevice.h>
#include <linux/random.h>
#include <linux/spinlock.h>
#include <linux/ethtool.h>
#include <asm/uaccess.h>
#include <asm/unaligned.h>
#if (LINUX_VERSION_CODE >= KERNEL_VERSION(2, 6, 27)) && defined(CONFIG_HAS_WAKELOCK)
#include <linux/wakelock.h>
#endif /* (LINUX_VERSION_CODE >= KERNEL_VERSION(2, 6, 27)) && defined (CONFIG_HAS_WAKELOCK) */
/* The kernel threading is sdio-specific */
struct task_struct;
struct sched_param;
int setScheduler(struct task_struct *p, int policy, struct sched_param *param);

#define ALL_INTERFACES	0xff

#include <wlioctl.h>
#include <wlfc_proto.h>


#if defined(CUSTOMER_HW4_RELEASE)
/* Customer requirement */
#undef CONFIG_WIRELESS_EXT
#endif

/* Forward decls */
struct dhd_bus;
struct dhd_prot;
struct dhd_info;

/* The level of bus communication with the dongle */
enum dhd_bus_state {
	DHD_BUS_DOWN,		/* Not ready for frame transfers */
	DHD_BUS_LOAD,		/* Download access only (CPU reset) */
	DHD_BUS_DATA		/* Ready for frame transfers */
};

enum dhd_op_flags {
/* Firmware requested operation mode */
	DHD_FLAG_STA_MODE				= BIT(0), /* STA only */
	DHD_FLAG_HOSTAP_MODE				= BIT(1), /* SOFTAP only */
	DHD_FLAG_P2P_MODE				= BIT(2), /* P2P Only */
	/* STA + P2P */
	DHD_FLAG_CONCURR_SINGLE_CHAN_MODE = (DHD_FLAG_STA_MODE | DHD_FLAG_P2P_MODE),
	DHD_FLAG_CONCURR_MULTI_CHAN_MODE		= BIT(4), /* STA + P2P */
	/* Current P2P mode for P2P connection */
	DHD_FLAG_P2P_GC_MODE				= BIT(5),
	DHD_FLAG_P2P_GO_MODE				= BIT(6),
	DHD_FLAG_MBSS_MODE				= BIT(7) /* MBSS in future */
};

#define MANUFACTRING_FW 	"WLTEST"

/* max sequential TX/RX control timeouts to set HANG event */
#ifndef MAX_CNTL_TX_TIMEOUT
#define MAX_CNTL_TX_TIMEOUT  2
#endif /* MAX_CNTL_TX_TIMEOUT */
#ifndef MAX_CNTL_RX_TIMEOUT
#define MAX_CNTL_RX_TIMEOUT  1
#endif /* MAX_CNTL_RX_TIMEOUT */

#define DHD_SCAN_ASSOC_ACTIVE_TIME	40 /* ms: Embedded default Active setting from DHD */
#define DHD_SCAN_UNASSOC_ACTIVE_TIME 80 /* ms: Embedded def. Unassoc Active setting from DHD */
#define DHD_SCAN_PASSIVE_TIME		130 /* ms: Embedded default Passive setting from DHD */

#ifndef POWERUP_MAX_RETRY
#define POWERUP_MAX_RETRY	3 /* how many times we retry to power up the chip */
#endif
#ifndef POWERUP_WAIT_MS
#define POWERUP_WAIT_MS		2000	 /* ms: time out in waiting wifi to come up */
#endif

enum dhd_bus_wake_state {
	WAKE_LOCK_OFF,
	WAKE_LOCK_PRIV,
	WAKE_LOCK_DPC,
	WAKE_LOCK_IOCTL,
	WAKE_LOCK_DOWNLOAD,
	WAKE_LOCK_TMOUT,
	WAKE_LOCK_WATCHDOG,
	WAKE_LOCK_LINK_DOWN_TMOUT,
	WAKE_LOCK_PNO_FIND_TMOUT,
	WAKE_LOCK_SOFTAP_SET,
	WAKE_LOCK_SOFTAP_STOP,
	WAKE_LOCK_SOFTAP_START,
	WAKE_LOCK_SOFTAP_THREAD,
	WAKE_LOCK_MAX
};

enum dhd_prealloc_index {
	DHD_PREALLOC_PROT = 0,
	DHD_PREALLOC_RXBUF,
	DHD_PREALLOC_DATABUF,
#if defined(STATIC_WL_PRIV_STRUCT)
	DHD_PREALLOC_OSL_BUF,
	DHD_PREALLOC_WIPHY_ESCAN0 = 5,
#if defined(DUAL_ESCAN_RESULT_BUFFER)
	DHD_PREALLOC_WIPHY_ESCAN1
#endif
#else
	DHD_PREALLOC_OSL_BUF
#endif /* STATIC_WL_PRIV_STRUCT */
};

typedef enum  {
	DHD_IF_NONE = 0,
	DHD_IF_ADD,
	DHD_IF_DEL,
	DHD_IF_CHANGE,
	DHD_IF_DELETING
} dhd_if_state_t;


#if defined(CONFIG_DHD_USE_STATIC_BUF)

uint8* dhd_os_prealloc(void *osh, int section, uint size);
void dhd_os_prefree(void *osh, void *addr, uint size);
#define DHD_OS_PREALLOC(osh, section, size) dhd_os_prealloc(osh, section, size)
#define DHD_OS_PREFREE(osh, addr, size) dhd_os_prefree(osh, addr, size)

#else

#define DHD_OS_PREALLOC(osh, section, size) MALLOC(osh, size)
#define DHD_OS_PREFREE(osh, addr, size) MFREE(osh, addr, size)

#endif /* defined(CONFIG_DHD_USE_STATIC_BUF) */

/* Packet alignment for most efficient SDIO (can change based on platform) */
#ifndef DHD_SDALIGN
#define DHD_SDALIGN	32
#endif

/* host reordering packts logic */
/* followed the structure to hold the reorder buffers (void **p) */
typedef struct reorder_info {
	void **p;
	uint8 flow_id;
	uint8 cur_idx;
	uint8 exp_idx;
	uint8 max_idx;
	uint8 pend_pkts;
} reorder_info_t;

/* Common structure for module and instance linkage */
typedef struct dhd_pub {
	/* Linkage ponters */
	osl_t *osh;		/* OSL handle */
	struct dhd_bus *bus;	/* Bus module handle */
	struct dhd_prot *prot;	/* Protocol module handle */
	struct dhd_info  *info; /* Info module handle */

	/* Internal dhd items */
	bool up;		/* Driver up/down (to OS) */
	bool txoff;		/* Transmit flow-controlled */
	bool dongle_reset;  /* TRUE = DEVRESET put dongle into reset */
	enum dhd_bus_state busstate;
	uint hdrlen;		/* Total DHD header length (proto + bus) */
	uint maxctl;		/* Max size rxctl request from proto to bus */
	uint rxsz;		/* Rx buffer size bus module should use */
	uint8 wme_dp;	/* wme discard priority */

	/* Dongle media info */
	bool iswl;		/* Dongle-resident driver is wl */
	ulong drv_version;	/* Version of dongle-resident driver */
	struct ether_addr mac;	/* MAC address obtained from dongle */
	dngl_stats_t dstats;	/* Stats for dongle-based data */

	/* Additional stats for the bus level */
	ulong tx_packets;	/* Data packets sent to dongle */
	ulong tx_multicast;	/* Multicast data packets sent to dongle */
	ulong tx_errors;	/* Errors in sending data to dongle */
	ulong tx_ctlpkts;	/* Control packets sent to dongle */
	ulong tx_ctlerrs;	/* Errors sending control frames to dongle */
	ulong rx_packets;	/* Packets sent up the network interface */
	ulong rx_multicast;	/* Multicast packets sent up the network interface */
	ulong rx_errors;	/* Errors processing rx data packets */
	ulong rx_ctlpkts;	/* Control frames processed from dongle */
	ulong rx_ctlerrs;	/* Errors in processing rx control frames */
	ulong rx_dropped;	/* Packets dropped locally (no memory) */
	ulong rx_flushed;  /* Packets flushed due to unscheduled sendup thread */
	ulong wd_dpc_sched;   /* Number of times dhd dpc scheduled by watchdog timer */

	ulong rx_readahead_cnt;	/* Number of packets where header read-ahead was used. */
	ulong tx_realloc;	/* Number of tx packets we had to realloc for headroom */
	ulong fc_packets;       /* Number of flow control pkts recvd */

	/* Last error return */
	int bcmerror;
	uint tickcnt;

	/* Last error from dongle */
	int dongle_error;

	uint8 country_code[WLC_CNTRY_BUF_SZ];

	/* Suspend disable flag and "in suspend" flag */
	int suspend_disable_flag; /* "1" to disable all extra powersaving during suspend */
	int in_suspend;			/* flag set to 1 when early suspend called */
#ifdef PNO_SUPPORT
	int pno_enable;                 /* pno status : "1" is pno enable */
	int pno_suspend;		/* pno suspend status : "1" is pno suspended */
#endif /* PNO_SUPPORT */
	/* DTIM skip value, default 0(or 1) means wake each DTIM
	 * 3 means skip 2 DTIMs and wake up 3rd DTIM(9th beacon when AP DTIM is 3)
	 */
	int suspend_bcn_li_dtim;         /* bcn_li_dtim value in suspend mode */
#ifdef PKT_FILTER_SUPPORT
	int early_suspended;	/* Early suspend status */
	int dhcp_in_progress;	/* DHCP period */
#endif

	/* Pkt filter defination */
	char * pktfilter[100];
	int pktfilter_count;

	wl_country_t dhd_cspec;		/* Current Locale info */
	char eventmask[WL_EVENTING_MASK_LEN];
	int	op_mode;				/* STA, HostAPD, WFD, SoftAP */

/* Set this to 1 to use a seperate interface (p2p0) for p2p operations.
 *  For ICS MR1 releases it should be disable to be compatable with ICS MR1 Framework
 *  see target dhd-cdc-sdmmc-panda-cfg80211-icsmr1-gpl-debug in Makefile
 */
/* #define WL_ENABLE_P2P_IF		1 */

#if (LINUX_VERSION_CODE >= KERNEL_VERSION(2, 6, 25)) && 1
	struct mutex 	wl_start_stop_lock; /* lock/unlock for Android start/stop */
	struct mutex 	wl_softap_lock;		 /* lock/unlock for any SoftAP/STA settings */
#endif 

#ifdef WLBTAMP
	uint16	maxdatablks;
#endif /* WLBTAMP */
#ifdef PROP_TXSTATUS
	int   wlfc_enabled;
	void* wlfc_state;
#endif
#ifdef ROAM_AP_ENV_DETECTION
	bool	roam_env_detection;
#endif
	bool	dongle_isolation;
	bool	dongle_trap_occured;	/* flag for sending HANG event to upper layer */
	int   hang_was_sent;
	int   rxcnt_timeout;		/* counter rxcnt timeout to send HANG */
	int   txcnt_timeout;		/* counter txcnt timeout to send HANG */
#ifdef WLMEDIA_HTSF
	uint8 htsfdlystat_sz; /* Size of delay stats, max 255B */
#endif
	struct reorder_info *reorder_bufs[WLHOST_REORDERDATA_MAXFLOWS];
#if defined(RXFRAME_THREAD) && (LINUX_VERSION_CODE >= KERNEL_VERSION(3, 4, 39))
#define MAXSKBPEND 1024
	void *skbbuf[MAXSKBPEND];
	uint32 store_idx;
	uint32 sent_idx;
#endif /* RXFRAME_THREAD && (LINUX_VERSION_CODE >= KERNEL_VERSION(3, 4, 39)) */
#if defined(ARP_OFFLOAD_SUPPORT)
	uint32 arp_version;
#endif
#if defined(CUSTOMER_HW4)
	bool dhd_bug_on;
#endif
} dhd_pub_t;
#if defined(CUSTOMER_HW4)
#define MAX_RESCHED_CNT 600
#endif

	#if (LINUX_VERSION_CODE >= KERNEL_VERSION(2, 6, 27)) && defined(CONFIG_PM_SLEEP)

	#define DHD_PM_RESUME_WAIT_INIT(a) DECLARE_WAIT_QUEUE_HEAD(a);
	#define _DHD_PM_RESUME_WAIT(a, b) do {\
			int retry = 0; \
			SMP_RD_BARRIER_DEPENDS(); \
			while (dhd_mmc_suspend && retry++ != b) { \
				SMP_RD_BARRIER_DEPENDS(); \
				wait_event_interruptible_timeout(a, !dhd_mmc_suspend, 1); \
			} \
		} 	while (0)
	#define DHD_PM_RESUME_WAIT(a) 		_DHD_PM_RESUME_WAIT(a, 200)
	#define DHD_PM_RESUME_WAIT_FOREVER(a) 	_DHD_PM_RESUME_WAIT(a, ~0)
#ifdef CUSTOMER_HW4
	#define DHD_PM_RESUME_RETURN_ERROR(a)   do { \
			if (dhd_mmc_suspend) { \
				printf("%s[%d]: mmc is still in suspend state!!!\n", \
						__FUNCTION__, __LINE__); \
				return a; \
			} \
		} while (0)
#else
	#define DHD_PM_RESUME_RETURN_ERROR(a)	do { if (dhd_mmc_suspend) return a; } while (0)
#endif /* CUSTOMER_HW4 */
	#define DHD_PM_RESUME_RETURN		do { if (dhd_mmc_suspend) return; } while (0)

	#define DHD_SPINWAIT_SLEEP_INIT(a) DECLARE_WAIT_QUEUE_HEAD(a);
	#define SPINWAIT_SLEEP(a, exp, us) do { \
		uint countdown = (us) + 9999; \
		while ((exp) && (countdown >= 10000)) { \
			wait_event_interruptible_timeout(a, FALSE, 1); \
			countdown -= 10000; \
		} \
	} while (0)

	#else

	#define DHD_PM_RESUME_WAIT_INIT(a)
	#define DHD_PM_RESUME_WAIT(a)
	#define DHD_PM_RESUME_WAIT_FOREVER(a)
	#define DHD_PM_RESUME_RETURN_ERROR(a)
	#define DHD_PM_RESUME_RETURN

	#define DHD_SPINWAIT_SLEEP_INIT(a)
	#define SPINWAIT_SLEEP(a, exp, us)  do { \
		uint countdown = (us) + 9; \
		while ((exp) && (countdown >= 10)) { \
			OSL_DELAY(10);  \
			countdown -= 10;  \
		} \
	} while (0)

	#endif /* LINUX_VERSION_CODE >= KERNEL_VERSION(2, 6, 27)) && defined(CONFIG_PM_SLEEP) */
#ifndef DHDTHREAD
#undef	SPINWAIT_SLEEP
#define SPINWAIT_SLEEP(a, exp, us) SPINWAIT(exp, us)
#endif /* DHDTHREAD */

#ifndef OSL_SLEEP
#define OSL_SLEEP(ms)		OSL_DELAY(ms*1000)
#endif /* OSL_SLEEP */

#define DHD_IF_VIF	0x01	/* Virtual IF (Hidden from user) */

unsigned long dhd_os_spin_lock(dhd_pub_t *pub);
void dhd_os_spin_unlock(dhd_pub_t *pub, unsigned long flags);

/*  Wakelock Functions */
extern int dhd_os_wake_lock(dhd_pub_t *pub);
extern int dhd_os_wake_unlock(dhd_pub_t *pub);
extern int dhd_os_wake_lock_timeout(dhd_pub_t *pub);
extern int dhd_os_wake_lock_rx_timeout_enable(dhd_pub_t *pub, int val);
extern int dhd_os_wake_lock_ctrl_timeout_enable(dhd_pub_t *pub, int val);

inline static void MUTEX_LOCK_SOFTAP_SET_INIT(dhd_pub_t * dhdp)
{
#if (LINUX_VERSION_CODE >= KERNEL_VERSION(2, 6, 25)) && 1
	mutex_init(&dhdp->wl_softap_lock);
#endif /* (LINUX_VERSION_CODE >= KERNEL_VERSION(2, 6, 27)) */
}

inline static void MUTEX_LOCK_SOFTAP_SET(dhd_pub_t * dhdp)
{
#if (LINUX_VERSION_CODE >= KERNEL_VERSION(2, 6, 25)) && 1
	mutex_lock(&dhdp->wl_softap_lock);
#endif /* (LINUX_VERSION_CODE >= KERNEL_VERSION(2, 6, 27)) */
}

inline static void MUTEX_UNLOCK_SOFTAP_SET(dhd_pub_t * dhdp)
{
#if (LINUX_VERSION_CODE >= KERNEL_VERSION(2, 6, 25)) && 1
	mutex_unlock(&dhdp->wl_softap_lock);
#endif /* (LINUX_VERSION_CODE >= KERNEL_VERSION(2, 6, 27)) */
}

#ifdef DHD_DEBUG_WAKE_LOCK
#define DHD_OS_WAKE_LOCK(pub) \
	do { \
		printf("call wake_lock: %s %d\n", \
			__FUNCTION__, __LINE__); \
		dhd_os_wake_lock(pub); \
	} while (0)
#define DHD_OS_WAKE_UNLOCK(pub) \
	do { \
		printf("call wake_unlock: %s %d\n", \
			__FUNCTION__, __LINE__); \
		dhd_os_wake_unlock(pub); \
	} while (0)
#define DHD_OS_WAKE_LOCK_TIMEOUT(pub) \
	do { \
		printf("call wake_lock_timeout: %s %d\n", \
			__FUNCTION__, __LINE__); \
		dhd_os_wake_lock_timeout(pub); \
	} while (0)
#else
#define DHD_OS_WAKE_LOCK(pub) 			dhd_os_wake_lock(pub)
#define DHD_OS_WAKE_UNLOCK(pub) 		dhd_os_wake_unlock(pub)
#define DHD_OS_WAKE_LOCK_TIMEOUT(pub)		dhd_os_wake_lock_timeout(pub)
#define DHD_OS_WAKE_LOCK_RX_TIMEOUT_ENABLE(pub, val) \
	dhd_os_wake_lock_rx_timeout_enable(pub, val)
#define DHD_OS_WAKE_LOCK_CTRL_TIMEOUT_ENABLE(pub, val) \
	dhd_os_wake_lock_ctrl_timeout_enable(pub, val)
#endif /* DHD_DEBUG_WAKE_LOCK */
#define DHD_PACKET_TIMEOUT_MS	1000
#define DHD_EVENT_TIMEOUT_MS	1500

#if defined(CUSTOMER_HW4) && defined(PNO_SUPPORT)
#define DHD_PNO_TIMEOUT_MS	10000
#endif

/* interface operations (register, remove) should be atomic, use this lock to prevent race
 * condition among wifi on/off and interface operation functions
 */
void dhd_net_if_lock(struct net_device *dev);
void dhd_net_if_unlock(struct net_device *dev);

#if (LINUX_VERSION_CODE >= KERNEL_VERSION(2, 6, 25)) && 1
extern struct mutex _dhd_sdio_mutex_lock_;
#endif 

typedef struct dhd_if_event {
	uint8 ifidx;
	uint8 action;
	uint8 flags;
	uint8 bssidx;
	uint8 is_AP;
} dhd_if_event_t;

typedef enum dhd_attach_states
{
	DHD_ATTACH_STATE_INIT = 0x0,
	DHD_ATTACH_STATE_NET_ALLOC = 0x1,
	DHD_ATTACH_STATE_DHD_ALLOC = 0x2,
	DHD_ATTACH_STATE_ADD_IF = 0x4,
	DHD_ATTACH_STATE_PROT_ATTACH = 0x8,
	DHD_ATTACH_STATE_WL_ATTACH = 0x10,
	DHD_ATTACH_STATE_THREADS_CREATED = 0x20,
	DHD_ATTACH_STATE_WAKELOCKS_INIT = 0x40,
	DHD_ATTACH_STATE_CFG80211 = 0x80,
	DHD_ATTACH_STATE_EARLYSUSPEND_DONE = 0x100,
	DHD_ATTACH_STATE_DONE = 0x200
} dhd_attach_states_t;

/* Value -1 means we are unsuccessful in creating the kthread. */
#define DHD_PID_KT_INVALID 	-1
/* Value -2 means we are unsuccessful in both creating the kthread and tasklet */
#define DHD_PID_KT_TL_INVALID	-2

/*
 * Exported from dhd OS modules (dhd_linux/dhd_ndis)
 */

/* To allow osl_attach/detach calls from os-independent modules */
osl_t *dhd_osl_attach(void *pdev, uint bustype);
void dhd_osl_detach(osl_t *osh);

/* Indication from bus module regarding presence/insertion of dongle.
 * Return dhd_pub_t pointer, used as handle to OS module in later calls.
 * Returned structure should have bus and prot pointers filled in.
 * bus_hdrlen specifies required headroom for bus module header.
 */
extern dhd_pub_t *dhd_attach(osl_t *osh, struct dhd_bus *bus, uint bus_hdrlen);
#if defined(WLP2P) && defined(WL_CFG80211)
/* To allow attach/detach calls corresponding to p2p0 interface  */
extern int dhd_attach_p2p(dhd_pub_t *);
extern int dhd_detach_p2p(dhd_pub_t *);
#endif /* WLP2P && WL_CFG80211 */
extern int dhd_net_attach(dhd_pub_t *dhdp, int idx);

/* Indication from bus module regarding removal/absence of dongle */
extern void dhd_detach(dhd_pub_t *dhdp);
extern void dhd_free(dhd_pub_t *dhdp);

/* Indication from bus module to change flow-control state */
extern void dhd_txflowcontrol(dhd_pub_t *dhdp, int ifidx, bool on);

extern bool dhd_prec_enq(dhd_pub_t *dhdp, struct pktq *q, void *pkt, int prec);

/* Receive frame for delivery to OS.  Callee disposes of rxp. */
extern void dhd_rx_frame(dhd_pub_t *dhdp, int ifidx, void *rxp, int numpkt, uint8 chan);

/* Return pointer to interface name */
extern char *dhd_ifname(dhd_pub_t *dhdp, int idx);

/* Request scheduling of the bus dpc */
extern void dhd_sched_dpc(dhd_pub_t *dhdp);

/* Notify tx completion */
extern void dhd_txcomplete(dhd_pub_t *dhdp, void *txp, bool success);

/* OS independent layer functions */
extern int dhd_os_proto_block(dhd_pub_t * pub);
extern int dhd_os_proto_unblock(dhd_pub_t * pub);
extern int dhd_os_ioctl_resp_wait(dhd_pub_t * pub, uint * condition, bool * pending);
extern int dhd_os_ioctl_resp_wake(dhd_pub_t * pub);
extern unsigned int dhd_os_get_ioctl_resp_timeout(void);
extern void dhd_os_set_ioctl_resp_timeout(unsigned int timeout_msec);
extern void * dhd_os_open_image(char * filename);
extern int dhd_os_get_image_block(char * buf, int len, void * image);
extern void dhd_os_close_image(void * image);
extern void dhd_os_wd_timer(void *bus, uint wdtick);
extern void dhd_os_sdlock(dhd_pub_t * pub);
extern void dhd_os_sdunlock(dhd_pub_t * pub);
extern void dhd_os_sdlock_txq(dhd_pub_t * pub);
extern void dhd_os_sdunlock_txq(dhd_pub_t * pub);
extern void dhd_os_sdlock_rxq(dhd_pub_t * pub);
extern void dhd_os_sdunlock_rxq(dhd_pub_t * pub);
extern void dhd_os_sdlock_sndup_rxq(dhd_pub_t * pub);
extern void dhd_customer_gpio_wlan_ctrl(int onoff);
extern int dhd_custom_get_mac_address(unsigned char *buf);
extern void dhd_os_sdunlock_sndup_rxq(dhd_pub_t * pub);
extern void dhd_os_sdlock_eventq(dhd_pub_t * pub);
extern void dhd_os_sdunlock_eventq(dhd_pub_t * pub);
extern bool dhd_os_check_hang(dhd_pub_t *dhdp, int ifidx, int ret);
extern int dhd_os_send_hang_message(dhd_pub_t *dhdp);
extern void dhd_set_version_info(dhd_pub_t *pub, char *fw);

#ifdef PNO_SUPPORT
extern int dhd_pno_enable(dhd_pub_t *dhd, int pfn_enabled);
extern int dhd_pno_clean(dhd_pub_t *dhd);
extern int dhd_pno_set(dhd_pub_t *dhd, wlc_ssid_t* ssids_local, int nssid,
                       ushort  scan_fr, int pno_repeat, int pno_freq_expo_max);
extern int dhd_pno_get_status(dhd_pub_t *dhd);
extern int dhd_dev_pno_reset(struct net_device *dev);
extern int dhd_dev_pno_set(struct net_device *dev, wlc_ssid_t* ssids_local,
                           int nssid, ushort  scan_fr, int pno_repeat, int pno_freq_expo_max);
extern int dhd_dev_pno_enable(struct net_device *dev,  int pfn_enabled);
extern int dhd_dev_get_pno_status(struct net_device *dev);
#endif /* PNO_SUPPORT */

#ifdef PKT_FILTER_SUPPORT
#define DHD_UNICAST_FILTER_NUM		0
#define DHD_BROADCAST_FILTER_NUM	1
#define DHD_MULTICAST4_FILTER_NUM	2
#define DHD_MULTICAST6_FILTER_NUM	3
#define DHD_MDNS_FILTER_NUM			4
#define DHD_ARP_FILTER_NUM		5
extern int dhd_os_enable_packet_filter(dhd_pub_t *dhdp, int val);
extern void dhd_enable_packet_filter(int value, dhd_pub_t *dhd);
extern int net_os_enable_packet_filter(struct net_device *dev, int val);
extern int net_os_rxfilter_add_remove(struct net_device *dev, int val, int num);
#endif /* PKT_FILTER_SUPPORT */

extern int dhd_get_suspend_bcn_li_dtim(dhd_pub_t *dhd);
extern bool dhd_support_sta_mode(dhd_pub_t *dhd);

#ifdef DHD_DEBUG
extern int write_to_file(dhd_pub_t *dhd, uint8 *buf, int size);
#endif /* DHD_DEBUG */
#if defined(OOB_INTR_ONLY) || defined(BCMSPI_ANDROID)
extern int dhd_customer_oob_irq_map(unsigned long *irq_flags_ptr);
#endif /* defined(OOB_INTR_ONLY) || defined(BCMSPI_ANDROID) */
extern void dhd_os_sdtxlock(dhd_pub_t * pub);
extern void dhd_os_sdtxunlock(dhd_pub_t * pub);

typedef struct {
	uint32 limit;		/* Expiration time (usec) */
	uint32 increment;	/* Current expiration increment (usec) */
	uint32 elapsed;		/* Current elapsed time (usec) */
	uint32 tick;		/* O/S tick time (usec) */
} dhd_timeout_t;

extern void dhd_timeout_start(dhd_timeout_t *tmo, uint usec);
extern int dhd_timeout_expired(dhd_timeout_t *tmo);

extern int dhd_ifname2idx(struct dhd_info *dhd, char *name);
extern int dhd_net2idx(struct dhd_info *dhd, struct net_device *net);
extern struct net_device * dhd_idx2net(void *pub, int ifidx);
extern int net_os_send_hang_message(struct net_device *dev);
extern int wl_host_event(dhd_pub_t *dhd_pub, int *idx, void *pktdata,
                         wl_event_msg_t *, void **data_ptr);
extern void wl_event_to_host_order(wl_event_msg_t * evt);

extern int dhd_wl_ioctl(dhd_pub_t *dhd_pub, int ifindex, wl_ioctl_t *ioc, void *buf, int len);
extern int dhd_wl_ioctl_cmd(dhd_pub_t *dhd_pub, int cmd, void *arg, int len, uint8 set,
                            int ifindex);

extern void dhd_common_init(osl_t *osh);

extern int dhd_do_driver_init(struct net_device *net);
extern int dhd_add_if(struct dhd_info *dhd, int ifidx, void *handle,
	char *name, uint8 *mac_addr, uint32 flags, uint8 bssidx);
extern void dhd_del_if(struct dhd_info *dhd, int ifidx);

extern void dhd_vif_add(struct dhd_info *dhd, int ifidx, char * name);
extern void dhd_vif_del(struct dhd_info *dhd, int ifidx);

extern void dhd_event(struct dhd_info *dhd, char *evpkt, int evlen, int ifidx);
extern void dhd_vif_sendup(struct dhd_info *dhd, int ifidx, uchar *cp, int len);


/* Send packet to dongle via data channel */
extern int dhd_sendpkt(dhd_pub_t *dhdp, int ifidx, void *pkt);

/* send up locally generated event */
extern void dhd_sendup_event_common(dhd_pub_t *dhdp, wl_event_msg_t *event, void *data);
/* Send event to host */
extern void dhd_sendup_event(dhd_pub_t *dhdp, wl_event_msg_t *event, void *data);
extern int dhd_bus_devreset(dhd_pub_t *dhdp, uint8 flag);
extern uint dhd_bus_status(dhd_pub_t *dhdp);
extern int  dhd_bus_start(dhd_pub_t *dhdp);
extern int dhd_bus_membytes(dhd_pub_t *dhdp, bool set, uint32 address, uint8 *data, uint size);
extern void dhd_print_buf(void *pbuf, int len, int bytes_per_line);
extern bool dhd_is_associated(dhd_pub_t *dhd, void *bss_buf, int *retval);
extern uint dhd_bus_chip_id(dhd_pub_t *dhdp);
extern uint dhd_bus_chiprev_id(dhd_pub_t *dhdp);
extern uint dhd_bus_chippkg_id(dhd_pub_t *dhdp);

#if defined(KEEP_ALIVE)
extern int dhd_keep_alive_onoff(dhd_pub_t *dhd);
#endif /* KEEP_ALIVE */

extern bool dhd_is_concurrent_mode(dhd_pub_t *dhd);

typedef enum cust_gpio_modes {
	WLAN_RESET_ON,
	WLAN_RESET_OFF,
	WLAN_POWER_ON,
	WLAN_POWER_OFF
} cust_gpio_modes_t;

extern int wl_iw_iscan_set_scan_broadcast_prep(struct net_device *dev, uint flag);
extern int wl_iw_send_priv_event(struct net_device *dev, char *flag);
/*
 * Insmod parameters for debug/test
 */

/* Watchdog timer interval */
extern uint dhd_watchdog_ms;

#if defined(DHD_DEBUG)
/* Console output poll interval */
extern uint dhd_console_ms;
extern uint wl_msg_level;
#endif /* defined(DHD_DEBUG) */

extern uint dhd_slpauto;

/* Use interrupts */
extern uint dhd_intr;

/* Use polling */
extern uint dhd_poll;

/* ARP offload agent mode */
extern uint dhd_arp_mode;

/* ARP offload enable */
extern uint dhd_arp_enable;

/* Pkt filte enable control */
extern uint dhd_pkt_filter_enable;

/*  Pkt filter init setup */
extern uint dhd_pkt_filter_init;

/* Pkt filter mode control */
extern uint dhd_master_mode;

/* Roaming mode control */
extern uint dhd_roam_disable;

/* Roaming mode control */
extern uint dhd_radio_up;

/* Initial idletime ticks (may be -1 for immediate idle, 0 for no idle) */
extern int dhd_idletime;
#ifdef DHD_USE_IDLECOUNT
#define DHD_IDLETIME_TICKS 5
#else
#define DHD_IDLETIME_TICKS 1
#endif /* DHD_USE_IDLECOUNT */

/* SDIO Drive Strength */
extern uint dhd_sdiod_drive_strength;

/* Override to force tx queueing all the time */
extern uint dhd_force_tx_queueing;
/* Default KEEP_ALIVE Period is 55 sec to prevent AP from sending Keep Alive probe frame */
#define DEFAULT_KEEP_ALIVE_VALUE 	55000 /* msec */
#ifndef CUSTOM_KEEP_ALIVE_SETTING
#define CUSTOM_KEEP_ALIVE_SETTING 	DEFAULT_KEEP_ALIVE_VALUE
#endif /* DEFAULT_KEEP_ALIVE_VALUE */

#define NULL_PKT_STR	"null_pkt"

/* hooks for custom glom setting option via Makefile */
#define DEFAULT_GLOM_VALUE 	-1
#ifndef CUSTOM_GLOM_SETTING
#define CUSTOM_GLOM_SETTING 	DEFAULT_GLOM_VALUE
#endif

/* hooks for custom Roaming Trigger  setting via Makefile */
#define DEFAULT_ROAM_TRIGGER_VALUE -75 /* dBm default roam trigger all band */
#define DEFAULT_ROAM_TRIGGER_SETTING 	-1
#ifndef CUSTOM_ROAM_TRIGGER_SETTING
#define CUSTOM_ROAM_TRIGGER_SETTING 	DEFAULT_ROAM_TRIGGER_VALUE
#endif

/* hooks for custom Roaming Romaing  setting via Makefile */
#define DEFAULT_ROAM_DELTA_VALUE  10 /* dBm default roam delta all band */
#define DEFAULT_ROAM_DELTA_SETTING 	-1
#ifndef CUSTOM_ROAM_DELTA_SETTING
#define CUSTOM_ROAM_DELTA_SETTING 	DEFAULT_ROAM_DELTA_VALUE
#endif


/* hooks for custom dhd_dpc_prio setting option via Makefile */
#define DEFAULT_DHP_DPC_PRIO  1
#ifndef CUSTOM_DPC_PRIO_SETTING
#define CUSTOM_DPC_PRIO_SETTING 	DEFAULT_DHP_DPC_PRIO
#endif

#define DEFAULT_SUSPEND_BCN_LI_DTIM		3
#ifndef CUSTOM_SUSPEND_BCN_LI_DTIM
#define CUSTOM_SUSPEND_BCN_LI_DTIM		DEFAULT_SUSPEND_BCN_LI_DTIM
#endif

#if defined(RXFRAME_THREAD) && (LINUX_VERSION_CODE >= KERNEL_VERSION(3, 4, 39))
#ifndef CUSTOM_RXF_PRIO_SETTING
#define CUSTOM_RXF_PRIO_SETTING		MAX((CUSTOM_DPC_PRIO_SETTING - 1), 1)
#endif
#endif /* defined(RXFRAME_THREAD) && (LINUX_VERSION_CODE >= KERNEL_VERSION(3, 4, 39)) */

#define DEFAULT_WIFI_TURNOFF_DELAY		0
#ifndef WIFI_TURNOFF_DELAY
#define WIFI_TURNOFF_DELAY		DEFAULT_WIFI_TURNOFF_DELAY
#endif /* WIFI_TURNOFF_DELAY */

#ifdef SDTEST
/* Echo packet generator (SDIO), pkts/s */
extern uint dhd_pktgen;

/* Echo packet len (0 => sawtooth, max 1800) */
extern uint dhd_pktgen_len;
#define MAX_PKTGEN_LEN 1800
#endif


/* optionally set by a module_param_string() */
#define MOD_PARAM_PATHLEN	2048
extern char fw_path[MOD_PARAM_PATHLEN];
extern char nv_path[MOD_PARAM_PATHLEN];

#define MOD_PARAM_INFOLEN	512

#ifdef SOFTAP
extern char fw_path2[MOD_PARAM_PATHLEN];
#endif

/* Flag to indicate if we should download firmware on driver load */
extern uint dhd_download_fw_on_driverload;

#if defined(WL_CFG80211) && defined(SUPPORT_DEEP_SLEEP)
/* Flags to indicate if we distingish power off policy when
 * user set the memu "Keep Wi-Fi on during sleep" to "Never"
 */
extern int sleep_never;
int dhd_deepsleep(struct net_device *dev, int flag);
#endif /* WL_CFG80211 && SUPPORT_DEEP_SLEEP */

/* For supporting multiple interfaces */
#define DHD_MAX_IFS	16
#define DHD_DEL_IF	-0xe
#define DHD_BAD_IF	-0xf
#define WL_AUTO_ROAM_TRIGGER -75


#ifdef PROP_TXSTATUS
/* Please be mindful that total pkttag space is 32 octets only */
typedef struct dhd_pkttag {
	/*
	b[11 ] - 1 = this packet was sent in response to one time packet request,
	do not increment credit on status for this one. [WLFC_CTL_TYPE_MAC_REQUEST_PACKET].
	b[10 ] - 1 = signal-only-packet to firmware [i.e. nothing to piggyback on]
	b[9  ] - 1 = packet is host->firmware (transmit direction)
	       - 0 = packet received from firmware (firmware->host)
	b[8  ] - 1 = packet was sent due to credit_request (pspoll),
	             packet does not count against FIFO credit.
	       - 0 = normal transaction, packet counts against FIFO credit
	b[7  ] - 1 = AP, 0 = STA
	b[6:4] - AC FIFO number
	b[3:0] - interface index
	*/
	uint16	if_flags;
	/* destination MAC address for this packet so that not every
	module needs to open the packet to find this
	*/
	uint8	dstn_ether[ETHER_ADDR_LEN];
	/*
	This 32-bit goes from host to device for every packet.
	*/
	uint32	htod_tag;
	/* bus specific stuff */
	union {
		struct {
			void* stuff;
			uint32 thing1;
			uint32 thing2;
		} sd;
		struct {
			void* bus;
			void* urb;
		} usb;
	} bus_specific;
} dhd_pkttag_t;

#define DHD_PKTTAG_SET_H2DTAG(tag, h2dvalue)	((dhd_pkttag_t*)(tag))->htod_tag = (h2dvalue)
#define DHD_PKTTAG_H2DTAG(tag)					(((dhd_pkttag_t*)(tag))->htod_tag)

#define DHD_PKTTAG_IFMASK		0xf
#define DHD_PKTTAG_IFTYPE_MASK	0x1
#define DHD_PKTTAG_IFTYPE_SHIFT	7
#define DHD_PKTTAG_FIFO_MASK	0x7
#define DHD_PKTTAG_FIFO_SHIFT	4

#define DHD_PKTTAG_SIGNALONLY_MASK			0x1
#define DHD_PKTTAG_SIGNALONLY_SHIFT			10

#define DHD_PKTTAG_ONETIMEPKTRQST_MASK		0x1
#define DHD_PKTTAG_ONETIMEPKTRQST_SHIFT		11

#define DHD_PKTTAG_PKTDIR_MASK			0x1
#define DHD_PKTTAG_PKTDIR_SHIFT			9

#define DHD_PKTTAG_CREDITCHECK_MASK		0x1
#define DHD_PKTTAG_CREDITCHECK_SHIFT	8

#define DHD_PKTTAG_INVALID_FIFOID 0x7

#define DHD_PKTTAG_SETFIFO(tag, fifo)	((dhd_pkttag_t*)(tag))->if_flags = \
	(((dhd_pkttag_t*)(tag))->if_flags & ~(DHD_PKTTAG_FIFO_MASK << DHD_PKTTAG_FIFO_SHIFT)) | \
	(((fifo) & DHD_PKTTAG_FIFO_MASK) << DHD_PKTTAG_FIFO_SHIFT)
#define DHD_PKTTAG_FIFO(tag)			((((dhd_pkttag_t*)(tag))->if_flags >> \
	DHD_PKTTAG_FIFO_SHIFT) & DHD_PKTTAG_FIFO_MASK)

#define DHD_PKTTAG_SETIF(tag, if)	((dhd_pkttag_t*)(tag))->if_flags = \
	(((dhd_pkttag_t*)(tag))->if_flags & ~DHD_PKTTAG_IFMASK) | ((if) & DHD_PKTTAG_IFMASK)
#define DHD_PKTTAG_IF(tag)	(((dhd_pkttag_t*)(tag))->if_flags & DHD_PKTTAG_IFMASK)

#define DHD_PKTTAG_SETIFTYPE(tag, isAP)	((dhd_pkttag_t*)(tag))->if_flags = \
	(((dhd_pkttag_t*)(tag))->if_flags & \
	~(DHD_PKTTAG_IFTYPE_MASK << DHD_PKTTAG_IFTYPE_SHIFT)) | \
	(((isAP) & DHD_PKTTAG_IFTYPE_MASK) << DHD_PKTTAG_IFTYPE_SHIFT)
#define DHD_PKTTAG_IFTYPE(tag)	((((dhd_pkttag_t*)(tag))->if_flags >> \
	DHD_PKTTAG_IFTYPE_SHIFT) & DHD_PKTTAG_IFTYPE_MASK)

#define DHD_PKTTAG_SETCREDITCHECK(tag, check)	((dhd_pkttag_t*)(tag))->if_flags = \
	(((dhd_pkttag_t*)(tag))->if_flags & \
	~(DHD_PKTTAG_CREDITCHECK_MASK << DHD_PKTTAG_CREDITCHECK_SHIFT)) | \
	(((check) & DHD_PKTTAG_CREDITCHECK_MASK) << DHD_PKTTAG_CREDITCHECK_SHIFT)
#define DHD_PKTTAG_CREDITCHECK(tag)	((((dhd_pkttag_t*)(tag))->if_flags >> \
	DHD_PKTTAG_CREDITCHECK_SHIFT) & DHD_PKTTAG_CREDITCHECK_MASK)

#define DHD_PKTTAG_SETPKTDIR(tag, dir)	((dhd_pkttag_t*)(tag))->if_flags = \
	(((dhd_pkttag_t*)(tag))->if_flags & \
	~(DHD_PKTTAG_PKTDIR_MASK << DHD_PKTTAG_PKTDIR_SHIFT)) | \
	(((dir) & DHD_PKTTAG_PKTDIR_MASK) << DHD_PKTTAG_PKTDIR_SHIFT)
#define DHD_PKTTAG_PKTDIR(tag)	((((dhd_pkttag_t*)(tag))->if_flags >> \
	DHD_PKTTAG_PKTDIR_SHIFT) & DHD_PKTTAG_PKTDIR_MASK)

#define DHD_PKTTAG_SETSIGNALONLY(tag, signalonly)	((dhd_pkttag_t*)(tag))->if_flags = \
	(((dhd_pkttag_t*)(tag))->if_flags & \
	~(DHD_PKTTAG_SIGNALONLY_MASK << DHD_PKTTAG_SIGNALONLY_SHIFT)) | \
	(((signalonly) & DHD_PKTTAG_SIGNALONLY_MASK) << DHD_PKTTAG_SIGNALONLY_SHIFT)
#define DHD_PKTTAG_SIGNALONLY(tag)	((((dhd_pkttag_t*)(tag))->if_flags >> \
	DHD_PKTTAG_SIGNALONLY_SHIFT) & DHD_PKTTAG_SIGNALONLY_MASK)

#define DHD_PKTTAG_SETONETIMEPKTRQST(tag)	((dhd_pkttag_t*)(tag))->if_flags = \
	(((dhd_pkttag_t*)(tag))->if_flags & \
	~(DHD_PKTTAG_ONETIMEPKTRQST_MASK << DHD_PKTTAG_ONETIMEPKTRQST_SHIFT)) | \
	(1 << DHD_PKTTAG_ONETIMEPKTRQST_SHIFT)
#define DHD_PKTTAG_ONETIMEPKTRQST(tag)	((((dhd_pkttag_t*)(tag))->if_flags >> \
	DHD_PKTTAG_ONETIMEPKTRQST_SHIFT) & DHD_PKTTAG_ONETIMEPKTRQST_MASK)

#define DHD_PKTTAG_SETDSTN(tag, dstn_MAC_ea)	memcpy(((dhd_pkttag_t*)((tag)))->dstn_ether, \
	(dstn_MAC_ea), ETHER_ADDR_LEN)
#define DHD_PKTTAG_DSTN(tag)	((dhd_pkttag_t*)(tag))->dstn_ether

typedef int (*f_commitpkt_t)(void* ctx, void* p);

#ifdef PROP_TXSTATUS_DEBUG
#define DHD_WLFC_CTRINC_MAC_CLOSE(entry)	do { (entry)->closed_ct++; } while (0)
#define DHD_WLFC_CTRINC_MAC_OPEN(entry)		do { (entry)->opened_ct++; } while (0)
#else
#define DHD_WLFC_CTRINC_MAC_CLOSE(entry)	do {} while (0)
#define DHD_WLFC_CTRINC_MAC_OPEN(entry)		do {} while (0)
#endif

#endif /* PROP_TXSTATUS */

extern void dhd_wait_for_event(dhd_pub_t *dhd, bool *lockvar);
extern void dhd_wait_event_wakeup(dhd_pub_t*dhd);

#define IFLOCK_INIT(lock)       *lock = 0
#define IFLOCK(lock)    while (InterlockedCompareExchange((lock), 1, 0))	\
	NdisStallExecution(1);
#define IFUNLOCK(lock)  InterlockedExchange((lock), 0)
#define IFLOCK_FREE(lock)

#ifdef PNO_SUPPORT
extern int dhd_pno_enable(dhd_pub_t *dhd, int pfn_enabled);
extern int dhd_pnoenable(dhd_pub_t *dhd, int pfn_enabled);
extern int dhd_pno_clean(dhd_pub_t *dhd);
extern int dhd_pno_set(dhd_pub_t *dhd, wlc_ssid_t* ssids_local, int nssid,
                       ushort  scan_fr, int pno_repeat, int pno_freq_expo_max);
extern int dhd_pno_get_status(dhd_pub_t *dhd);
extern int dhd_pno_set_add(dhd_pub_t *dhd, wl_pfn_t *netinfo, int nssid, ushort scan_fr,
	ushort slowscan_fr, uint8 pno_repeat, uint8 pno_freq_expo_max, int16 flags);
extern int dhd_pno_cfg(dhd_pub_t *dhd, wl_pfn_cfg_t *pcfg);
extern int dhd_pno_suspend(dhd_pub_t *dhd, int pfn_suspend);
#endif /* PNO_SUPPORT */
#ifdef ARP_OFFLOAD_SUPPORT
#define MAX_IPV4_ENTRIES	8
void dhd_arp_offload_set(dhd_pub_t * dhd, int arp_mode);
void dhd_arp_offload_enable(dhd_pub_t * dhd, int arp_enable);

/* dhd_commn arp offload wrapers */
void dhd_aoe_hostip_clr(dhd_pub_t *dhd, int idx);
void dhd_aoe_arp_clr(dhd_pub_t *dhd, int idx);
int dhd_arp_get_arp_hostip_table(dhd_pub_t *dhd, void *buf, int buflen, int idx);
void dhd_arp_offload_add_ip(dhd_pub_t *dhd, uint32 ipaddr, int idx);
#endif /* ARP_OFFLOAD_SUPPORT */

#if defined(CUSTOMER_HW4) && defined(RDWR_KORICS_MACADDR)
extern int
dhd_write_rdwr_korics_macaddr(struct dhd_info *dhd, struct ether_addr *mac);
#endif
#if defined(SUPPORT_MULTIPLE_REVISION)
extern int concate_revision(struct dhd_bus *bus, char *path, int path_len);
#endif /* SUPPORT_MULTIPLE_REVISION */

#if defined(CUSTOMER_HW4) && defined(USE_WFA_CERT_CONF)
enum {
	SET_PARAM_BUS_TXGLOM_MODE,
	SET_PARAM_ROAMOFF,
#ifdef USE_WL_FRAMEBURST
	SET_PARAM_FRAMEBURST,
#endif /* USE_WL_FRAMEBURST */
#ifdef USE_WL_TXBF
	SET_PARAM_TXBF,
#endif /* USE_WL_TXBF */
	PARAM_LAST_VALUE
};
extern int sec_get_param(dhd_pub_t *dhd, int mode);
#endif /* CUSTOMER_HW4 && USE_WFA_CERT_CONF */

#endif /* _dhd_h_ */
>>>>>>> d57e313a
<|MERGE_RESOLUTION|>--- conflicted
+++ resolved
@@ -1,4 +1,3 @@
-<<<<<<< HEAD
 /*
  * Header file describing the internal (inter-module) DHD interfaces.
  *
@@ -25,7 +24,7 @@
  * software in any way with any other Broadcom software provided under a license
  * other than the GPL, without Broadcom's express prior written consent.
  *
- * $Id: dhd.h 411129 2013-07-05 01:24:07Z $
+ * $Id: dhd.h 426576 2013-09-30 06:14:46Z $
  */
 
 /****************
@@ -59,16 +58,16 @@
 #include <wlioctl.h>
 #include <wlfc_proto.h>
 
-#ifdef CUSTOMER_HW4
-#include <dhd_sec_feature.h>
-#endif /* CUSTOMER_HW4 */
-
+
+#if defined(CUSTOMER_HW4_RELEASE)
+/* Customer requirement */
+#undef CONFIG_WIRELESS_EXT
+#endif
 
 /* Forward decls */
 struct dhd_bus;
 struct dhd_prot;
 struct dhd_info;
-struct dhd_ioctl;
 
 /* The level of bus communication with the dongle */
 enum dhd_bus_state {
@@ -79,27 +78,26 @@
 
 enum dhd_op_flags {
 /* Firmware requested operation mode */
-	DHD_FLAG_STA_MODE				= (1 << (0)), /* STA only */
-	DHD_FLAG_HOSTAP_MODE				= (1 << (1)), /* SOFTAP only */
-	DHD_FLAG_P2P_MODE				= (1 << (2)), /* P2P Only */
+	DHD_FLAG_STA_MODE				= BIT(0), /* STA only */
+	DHD_FLAG_HOSTAP_MODE				= BIT(1), /* SOFTAP only */
+	DHD_FLAG_P2P_MODE				= BIT(2), /* P2P Only */
 	/* STA + P2P */
 	DHD_FLAG_CONCURR_SINGLE_CHAN_MODE = (DHD_FLAG_STA_MODE | DHD_FLAG_P2P_MODE),
-	DHD_FLAG_CONCURR_MULTI_CHAN_MODE		= (1 << (4)), /* STA + P2P */
+	DHD_FLAG_CONCURR_MULTI_CHAN_MODE		= BIT(4), /* STA + P2P */
 	/* Current P2P mode for P2P connection */
-	DHD_FLAG_P2P_GC_MODE				= (1 << (5)),
-	DHD_FLAG_P2P_GO_MODE				= (1 << (6)),
-	DHD_FLAG_MBSS_MODE				= (1 << (7)), /* MBSS in future */
-	DHD_FLAG_IBSS_MODE				= (1 << (8))
+	DHD_FLAG_P2P_GC_MODE				= BIT(5),
+	DHD_FLAG_P2P_GO_MODE				= BIT(6),
+	DHD_FLAG_MBSS_MODE				= BIT(7) /* MBSS in future */
 };
 
 #define MANUFACTRING_FW 	"WLTEST"
 
-/* Max sequential TX/RX Control timeouts to set HANG event */
+/* max sequential TX/RX control timeouts to set HANG event */
 #ifndef MAX_CNTL_TX_TIMEOUT
-#define MAX_CNTL_TX_TIMEOUT 2
+#define MAX_CNTL_TX_TIMEOUT  2
 #endif /* MAX_CNTL_TX_TIMEOUT */
 #ifndef MAX_CNTL_RX_TIMEOUT
-#define MAX_CNTL_RX_TIMEOUT 1
+#define MAX_CNTL_RX_TIMEOUT  1
 #endif /* MAX_CNTL_RX_TIMEOUT */
 
 #define DHD_SCAN_ASSOC_ACTIVE_TIME	40 /* ms: Embedded default Active setting from DHD */
@@ -110,7 +108,7 @@
 #define POWERUP_MAX_RETRY	3 /* how many times we retry to power up the chip */
 #endif
 #ifndef POWERUP_WAIT_MS
-#define POWERUP_WAIT_MS		2000 /* ms: time out in waiting wifi to come up */
+#define POWERUP_WAIT_MS		2000	 /* ms: time out in waiting wifi to come up */
 #endif
 
 enum dhd_bus_wake_state {
@@ -134,14 +132,15 @@
 	DHD_PREALLOC_PROT = 0,
 	DHD_PREALLOC_RXBUF,
 	DHD_PREALLOC_DATABUF,
+#if defined(STATIC_WL_PRIV_STRUCT)
 	DHD_PREALLOC_OSL_BUF,
-#if defined(STATIC_WL_PRIV_STRUCT)
 	DHD_PREALLOC_WIPHY_ESCAN0 = 5,
-#if defined(CUSTOMER_HW4) && defined(DUAL_ESCAN_RESULT_BUFFER)
-	DHD_PREALLOC_WIPHY_ESCAN1,
-#endif /* CUSTOMER_HW4 && DUAL_ESCAN_RESULT_BUFFER */
+#if defined(DUAL_ESCAN_RESULT_BUFFER)
+	DHD_PREALLOC_WIPHY_ESCAN1
+#endif
+#else
+	DHD_PREALLOC_OSL_BUF
 #endif /* STATIC_WL_PRIV_STRUCT */
-	DHD_PREALLOC_DHD_INFO = 7
 };
 
 typedef enum  {
@@ -182,19 +181,6 @@
 	uint8 max_idx;
 	uint8 pend_pkts;
 } reorder_info_t;
-
-#ifdef DHDTCPACK_SUPPRESS
-#define MAXTCPSTREAMS 4	/* Keep this to be power of 2 */
-typedef struct tcp_ack_info {
-	void *p_tcpackinqueue;
-	uint32 tcpack_number;
-	uint ip_tcp_ttllen;
-	uint8 ipaddrs[8];		/* Each 4bytes src and dst IP addrs */
-	uint8 tcpports[4];		/* Each 2bytes src and dst port number */
-} tcp_ack_info_t;
-
-void dhd_onoff_tcpack_sup(void *pub, bool on);
-#endif /* DHDTCPACK_SUPPRESS */
 
 /* Common structure for module and instance linkage */
 typedef struct dhd_pub {
@@ -278,9 +264,6 @@
  */
 /* #define WL_ENABLE_P2P_IF		1 */
 
-#if (LINUX_VERSION_CODE >= KERNEL_VERSION(2, 6, 27)) && defined(CONFIG_HAS_WAKELOCK)
-	struct wake_lock wakelock[WAKE_LOCK_MAX];
-#endif /* (LINUX_VERSION_CODE >= KERNEL_VERSION(2, 6, 27)) && defined (CONFIG_HAS_WAKELOCK) */
 #if (LINUX_VERSION_CODE >= KERNEL_VERSION(2, 6, 25)) && 1
 	struct mutex 	wl_start_stop_lock; /* lock/unlock for Android start/stop */
 	struct mutex 	wl_softap_lock;		 /* lock/unlock for any SoftAP/STA settings */
@@ -305,28 +288,22 @@
 	uint8 htsfdlystat_sz; /* Size of delay stats, max 255B */
 #endif
 	struct reorder_info *reorder_bufs[WLHOST_REORDERDATA_MAXFLOWS];
-#ifdef RXFRAME_THREAD
-#ifdef CUSTOMER_HW4
+#if defined(RXFRAME_THREAD) && (LINUX_VERSION_CODE >= KERNEL_VERSION(3, 4, 39))
 #define MAXSKBPEND 1024
-#else
-#define MAXSKBPEND 0x10000
-#endif
 	void *skbbuf[MAXSKBPEND];
 	uint32 store_idx;
 	uint32 sent_idx;
-#endif /* RXFRAME_THREAD */
-#ifdef DHDTCPACK_SUPPRESS
-	int tcp_ack_info_cnt;
-	tcp_ack_info_t tcp_ack_info_tbl[MAXTCPSTREAMS];
-#endif /* DHDTCPACK_SUPPRESS */
+#endif /* RXFRAME_THREAD && (LINUX_VERSION_CODE >= KERNEL_VERSION(3, 4, 39)) */
 #if defined(ARP_OFFLOAD_SUPPORT)
 	uint32 arp_version;
 #endif
-#if defined(BCMSUP_4WAY_HANDSHAKE) && defined(WLAN_AKM_SUITE_FT_8021X)
-	bool fw_4way_handshake;		/* Whether firmware will to do the 4way handshake. */
+#if defined(CUSTOMER_HW4)
+	bool dhd_bug_on;
 #endif
 } dhd_pub_t;
-
+#if defined(CUSTOMER_HW4)
+#define MAX_RESCHED_CNT 600
+#endif
 
 	#if (LINUX_VERSION_CODE >= KERNEL_VERSION(2, 6, 27)) && defined(CONFIG_PM_SLEEP)
 
@@ -401,8 +378,6 @@
 extern int dhd_os_wake_lock_timeout(dhd_pub_t *pub);
 extern int dhd_os_wake_lock_rx_timeout_enable(dhd_pub_t *pub, int val);
 extern int dhd_os_wake_lock_ctrl_timeout_enable(dhd_pub_t *pub, int val);
-extern int dhd_os_wd_wake_lock(dhd_pub_t *pub);
-extern int dhd_os_wd_wake_unlock(dhd_pub_t *pub);
 
 inline static void MUTEX_LOCK_SOFTAP_SET_INIT(dhd_pub_t * dhdp)
 {
@@ -444,23 +419,9 @@
 			__FUNCTION__, __LINE__); \
 		dhd_os_wake_lock_timeout(pub); \
 	} while (0)
-#define DHD_OS_WAKE_LOCK_RX_TIMEOUT_ENABLE(pub, val) \
-	do { \
-		printf("call wake_lock_rx_timeout_enable[%d]: %s %d\n", \
-			val, __FUNCTION__, __LINE__); \
-		dhd_os_wake_lock_rx_timeout_enable(pub, val); \
-	} while (0)
-#define DHD_OS_WAKE_LOCK_CTRL_TIMEOUT_ENABLE(pub, val) \
-	do { \
-		printf("call wake_lock_ctrl_timeout_enable[%d]: %s %d\n", \
-			val, __FUNCTION__, __LINE__); \
-		dhd_os_wake_lock_ctrl_timeout_enable(pub, val); \
-	} while (0)
 #else
-#define DHD_OS_WAKE_LOCK(pub)			dhd_os_wake_lock(pub)
-#define DHD_OS_WAKE_UNLOCK(pub)		dhd_os_wake_unlock(pub)
-#define DHD_OS_WD_WAKE_LOCK(pub)		dhd_os_wd_wake_lock(pub)
-#define DHD_OS_WD_WAKE_UNLOCK(pub)		dhd_os_wd_wake_unlock(pub)
+#define DHD_OS_WAKE_LOCK(pub) 			dhd_os_wake_lock(pub)
+#define DHD_OS_WAKE_UNLOCK(pub) 		dhd_os_wake_unlock(pub)
 #define DHD_OS_WAKE_LOCK_TIMEOUT(pub)		dhd_os_wake_lock_timeout(pub)
 #define DHD_OS_WAKE_LOCK_RX_TIMEOUT_ENABLE(pub, val) \
 	dhd_os_wake_lock_rx_timeout_enable(pub, val)
@@ -480,9 +441,9 @@
 void dhd_net_if_lock(struct net_device *dev);
 void dhd_net_if_unlock(struct net_device *dev);
 
-#if (LINUX_VERSION_CODE >= KERNEL_VERSION(2, 6, 25)) && 1 && 1
+#if (LINUX_VERSION_CODE >= KERNEL_VERSION(2, 6, 25)) && 1
 extern struct mutex _dhd_sdio_mutex_lock_;
-#endif
+#endif 
 
 typedef struct dhd_if_event {
 	uint8 ifidx;
@@ -572,11 +533,6 @@
 extern void dhd_os_sdlock_rxq(dhd_pub_t * pub);
 extern void dhd_os_sdunlock_rxq(dhd_pub_t * pub);
 extern void dhd_os_sdlock_sndup_rxq(dhd_pub_t * pub);
-#ifdef DHDTCPACK_SUPPRESS
-extern void dhd_os_tcpacklock(dhd_pub_t *pub);
-extern void dhd_os_tcpackunlock(dhd_pub_t *pub);
-#endif /* DHDTCPACK_SUPPRESS */
-
 extern void dhd_customer_gpio_wlan_ctrl(int onoff);
 extern int dhd_custom_get_mac_address(unsigned char *buf);
 extern void dhd_os_sdunlock_sndup_rxq(dhd_pub_t * pub);
@@ -584,6 +540,7 @@
 extern void dhd_os_sdunlock_eventq(dhd_pub_t * pub);
 extern bool dhd_os_check_hang(dhd_pub_t *dhdp, int ifidx, int ret);
 extern int dhd_os_send_hang_message(dhd_pub_t *dhdp);
+extern void dhd_set_version_info(dhd_pub_t *pub, char *fw);
 
 #ifdef PNO_SUPPORT
 extern int dhd_pno_enable(dhd_pub_t *dhd, int pfn_enabled);
@@ -603,8 +560,9 @@
 #define DHD_BROADCAST_FILTER_NUM	1
 #define DHD_MULTICAST4_FILTER_NUM	2
 #define DHD_MULTICAST6_FILTER_NUM	3
-#define DHD_MDNS_FILTER_NUM		4
-extern int 	dhd_os_enable_packet_filter(dhd_pub_t *dhdp, int val);
+#define DHD_MDNS_FILTER_NUM			4
+#define DHD_ARP_FILTER_NUM		5
+extern int dhd_os_enable_packet_filter(dhd_pub_t *dhdp, int val);
 extern void dhd_enable_packet_filter(int value, dhd_pub_t *dhd);
 extern int net_os_enable_packet_filter(struct net_device *dev, int val);
 extern int net_os_rxfilter_add_remove(struct net_device *dev, int val, int num);
@@ -672,6 +630,8 @@
 extern void dhd_print_buf(void *pbuf, int len, int bytes_per_line);
 extern bool dhd_is_associated(dhd_pub_t *dhd, void *bss_buf, int *retval);
 extern uint dhd_bus_chip_id(dhd_pub_t *dhdp);
+extern uint dhd_bus_chiprev_id(dhd_pub_t *dhdp);
+extern uint dhd_bus_chippkg_id(dhd_pub_t *dhdp);
 
 #if defined(KEEP_ALIVE)
 extern int dhd_keep_alive_onoff(dhd_pub_t *dhd);
@@ -756,7 +716,7 @@
 #ifndef CUSTOM_GLOM_SETTING
 #define CUSTOM_GLOM_SETTING 	DEFAULT_GLOM_VALUE
 #endif
-#define WL_AUTO_ROAM_TRIGGER -75
+
 /* hooks for custom Roaming Trigger  setting via Makefile */
 #define DEFAULT_ROAM_TRIGGER_VALUE -75 /* dBm default roam trigger all band */
 #define DEFAULT_ROAM_TRIGGER_SETTING 	-1
@@ -771,6 +731,7 @@
 #define CUSTOM_ROAM_DELTA_SETTING 	DEFAULT_ROAM_DELTA_VALUE
 #endif
 
+
 /* hooks for custom dhd_dpc_prio setting option via Makefile */
 #define DEFAULT_DHP_DPC_PRIO  1
 #ifndef CUSTOM_DPC_PRIO_SETTING
@@ -782,13 +743,16 @@
 #define CUSTOM_SUSPEND_BCN_LI_DTIM		DEFAULT_SUSPEND_BCN_LI_DTIM
 #endif
 
-#ifdef RXFRAME_THREAD
+#if defined(RXFRAME_THREAD) && (LINUX_VERSION_CODE >= KERNEL_VERSION(3, 4, 39))
 #ifndef CUSTOM_RXF_PRIO_SETTING
-#define CUSTOM_RXF_PRIO_SETTING		(DEFAULT_DHP_DPC_PRIO + 1)
-#endif
-#endif /* RXFRAME_THREAD */
-
-#define MAX_DTIM_SKIP_BEACON_ITERVAL	100 /* max allowed associated AP beacon for dtim skip */
+#define CUSTOM_RXF_PRIO_SETTING		MAX((CUSTOM_DPC_PRIO_SETTING - 1), 1)
+#endif
+#endif /* defined(RXFRAME_THREAD) && (LINUX_VERSION_CODE >= KERNEL_VERSION(3, 4, 39)) */
+
+#define DEFAULT_WIFI_TURNOFF_DELAY		0
+#ifndef WIFI_TURNOFF_DELAY
+#define WIFI_TURNOFF_DELAY		DEFAULT_WIFI_TURNOFF_DELAY
+#endif /* WIFI_TURNOFF_DELAY */
 
 #ifdef SDTEST
 /* Echo packet generator (SDIO), pkts/s */
@@ -804,6 +768,8 @@
 #define MOD_PARAM_PATHLEN	2048
 extern char fw_path[MOD_PARAM_PATHLEN];
 extern char nv_path[MOD_PARAM_PATHLEN];
+
+#define MOD_PARAM_INFOLEN	512
 
 #ifdef SOFTAP
 extern char fw_path2[MOD_PARAM_PATHLEN];
@@ -820,7 +786,7 @@
 /* Flags to indicate if we distingish power off policy when
  * user set the memu "Keep Wi-Fi on during sleep" to "Never"
  */
-extern int trigger_deep_sleep;
+extern int sleep_never;
 int dhd_deepsleep(struct net_device *dev, int flag);
 #endif /* WL_CFG80211 && SUPPORT_DEEP_SLEEP */
 
@@ -828,6 +794,8 @@
 #define DHD_MAX_IFS	16
 #define DHD_DEL_IF	-0xe
 #define DHD_BAD_IF	-0xf
+#define WL_AUTO_ROAM_TRIGGER -75
+
 
 #ifdef PROP_TXSTATUS
 /* Please be mindful that total pkttag space is 32 octets only */
@@ -985,13 +953,13 @@
 void dhd_arp_offload_add_ip(dhd_pub_t *dhd, uint32 ipaddr, int idx);
 #endif /* ARP_OFFLOAD_SUPPORT */
 
-/* ioctl processing for nl80211 */
-int dhd_ioctl_process(dhd_pub_t *pub, int ifidx, struct dhd_ioctl *ioc);
-
-#if defined(CUSTOMER_HW4) && defined(SUPPORT_MULTIPLE_REVISION)
+#if defined(CUSTOMER_HW4) && defined(RDWR_KORICS_MACADDR)
 extern int
-concate_revision(struct dhd_bus *bus, char *fwpath, int fw_path_len, char *nvpath, int nv_path_len);
-#endif /* CUSTOMER_HW4 && SUPPORT_MULTIPLE_REVISION */
+dhd_write_rdwr_korics_macaddr(struct dhd_info *dhd, struct ether_addr *mac);
+#endif
+#if defined(SUPPORT_MULTIPLE_REVISION)
+extern int concate_revision(struct dhd_bus *bus, char *path, int path_len);
+#endif /* SUPPORT_MULTIPLE_REVISION */
 
 #if defined(CUSTOMER_HW4) && defined(USE_WFA_CERT_CONF)
 enum {
@@ -1007,981 +975,5 @@
 };
 extern int sec_get_param(dhd_pub_t *dhd, int mode);
 #endif /* CUSTOMER_HW4 && USE_WFA_CERT_CONF */
-#endif /* _dhd_h_ */
-=======
-/*
- * Header file describing the internal (inter-module) DHD interfaces.
- *
- * Provides type definitions and function prototypes used to link the
- * DHD OS, bus, and protocol modules.
- *
- * Copyright (C) 1999-2012, Broadcom Corporation
- * 
- *      Unless you and Broadcom execute a separate written software license
- * agreement governing use of this software, this software is licensed to you
- * under the terms of the GNU General Public License version 2 (the "GPL"),
- * available at http://www.broadcom.com/licenses/GPLv2.php, with the
- * following added to such license:
- * 
- *      As a special exception, the copyright holders of this software give you
- * permission to link this software with independent modules, and to copy and
- * distribute the resulting executable under terms of your choice, provided that
- * you also meet, for each linked independent module, the terms and conditions of
- * the license of that module.  An independent module is a module which is not
- * derived from this software.  The special exception does not apply to any
- * modifications of the software.
- * 
- *      Notwithstanding the above, under no circumstances may you combine this
- * software in any way with any other Broadcom software provided under a license
- * other than the GPL, without Broadcom's express prior written consent.
- *
- * $Id: dhd.h 426576 2013-09-30 06:14:46Z $
- */
-
-/****************
- * Common types *
- */
-
-#ifndef _dhd_h_
-#define _dhd_h_
-
-#include <linux/init.h>
-#include <linux/kernel.h>
-#include <linux/slab.h>
-#include <linux/skbuff.h>
-#include <linux/netdevice.h>
-#include <linux/etherdevice.h>
-#include <linux/random.h>
-#include <linux/spinlock.h>
-#include <linux/ethtool.h>
-#include <asm/uaccess.h>
-#include <asm/unaligned.h>
-#if (LINUX_VERSION_CODE >= KERNEL_VERSION(2, 6, 27)) && defined(CONFIG_HAS_WAKELOCK)
-#include <linux/wakelock.h>
-#endif /* (LINUX_VERSION_CODE >= KERNEL_VERSION(2, 6, 27)) && defined (CONFIG_HAS_WAKELOCK) */
-/* The kernel threading is sdio-specific */
-struct task_struct;
-struct sched_param;
-int setScheduler(struct task_struct *p, int policy, struct sched_param *param);
-
-#define ALL_INTERFACES	0xff
-
-#include <wlioctl.h>
-#include <wlfc_proto.h>
-
-
-#if defined(CUSTOMER_HW4_RELEASE)
-/* Customer requirement */
-#undef CONFIG_WIRELESS_EXT
-#endif
-
-/* Forward decls */
-struct dhd_bus;
-struct dhd_prot;
-struct dhd_info;
-
-/* The level of bus communication with the dongle */
-enum dhd_bus_state {
-	DHD_BUS_DOWN,		/* Not ready for frame transfers */
-	DHD_BUS_LOAD,		/* Download access only (CPU reset) */
-	DHD_BUS_DATA		/* Ready for frame transfers */
-};
-
-enum dhd_op_flags {
-/* Firmware requested operation mode */
-	DHD_FLAG_STA_MODE				= BIT(0), /* STA only */
-	DHD_FLAG_HOSTAP_MODE				= BIT(1), /* SOFTAP only */
-	DHD_FLAG_P2P_MODE				= BIT(2), /* P2P Only */
-	/* STA + P2P */
-	DHD_FLAG_CONCURR_SINGLE_CHAN_MODE = (DHD_FLAG_STA_MODE | DHD_FLAG_P2P_MODE),
-	DHD_FLAG_CONCURR_MULTI_CHAN_MODE		= BIT(4), /* STA + P2P */
-	/* Current P2P mode for P2P connection */
-	DHD_FLAG_P2P_GC_MODE				= BIT(5),
-	DHD_FLAG_P2P_GO_MODE				= BIT(6),
-	DHD_FLAG_MBSS_MODE				= BIT(7) /* MBSS in future */
-};
-
-#define MANUFACTRING_FW 	"WLTEST"
-
-/* max sequential TX/RX control timeouts to set HANG event */
-#ifndef MAX_CNTL_TX_TIMEOUT
-#define MAX_CNTL_TX_TIMEOUT  2
-#endif /* MAX_CNTL_TX_TIMEOUT */
-#ifndef MAX_CNTL_RX_TIMEOUT
-#define MAX_CNTL_RX_TIMEOUT  1
-#endif /* MAX_CNTL_RX_TIMEOUT */
-
-#define DHD_SCAN_ASSOC_ACTIVE_TIME	40 /* ms: Embedded default Active setting from DHD */
-#define DHD_SCAN_UNASSOC_ACTIVE_TIME 80 /* ms: Embedded def. Unassoc Active setting from DHD */
-#define DHD_SCAN_PASSIVE_TIME		130 /* ms: Embedded default Passive setting from DHD */
-
-#ifndef POWERUP_MAX_RETRY
-#define POWERUP_MAX_RETRY	3 /* how many times we retry to power up the chip */
-#endif
-#ifndef POWERUP_WAIT_MS
-#define POWERUP_WAIT_MS		2000	 /* ms: time out in waiting wifi to come up */
-#endif
-
-enum dhd_bus_wake_state {
-	WAKE_LOCK_OFF,
-	WAKE_LOCK_PRIV,
-	WAKE_LOCK_DPC,
-	WAKE_LOCK_IOCTL,
-	WAKE_LOCK_DOWNLOAD,
-	WAKE_LOCK_TMOUT,
-	WAKE_LOCK_WATCHDOG,
-	WAKE_LOCK_LINK_DOWN_TMOUT,
-	WAKE_LOCK_PNO_FIND_TMOUT,
-	WAKE_LOCK_SOFTAP_SET,
-	WAKE_LOCK_SOFTAP_STOP,
-	WAKE_LOCK_SOFTAP_START,
-	WAKE_LOCK_SOFTAP_THREAD,
-	WAKE_LOCK_MAX
-};
-
-enum dhd_prealloc_index {
-	DHD_PREALLOC_PROT = 0,
-	DHD_PREALLOC_RXBUF,
-	DHD_PREALLOC_DATABUF,
-#if defined(STATIC_WL_PRIV_STRUCT)
-	DHD_PREALLOC_OSL_BUF,
-	DHD_PREALLOC_WIPHY_ESCAN0 = 5,
-#if defined(DUAL_ESCAN_RESULT_BUFFER)
-	DHD_PREALLOC_WIPHY_ESCAN1
-#endif
-#else
-	DHD_PREALLOC_OSL_BUF
-#endif /* STATIC_WL_PRIV_STRUCT */
-};
-
-typedef enum  {
-	DHD_IF_NONE = 0,
-	DHD_IF_ADD,
-	DHD_IF_DEL,
-	DHD_IF_CHANGE,
-	DHD_IF_DELETING
-} dhd_if_state_t;
-
-
-#if defined(CONFIG_DHD_USE_STATIC_BUF)
-
-uint8* dhd_os_prealloc(void *osh, int section, uint size);
-void dhd_os_prefree(void *osh, void *addr, uint size);
-#define DHD_OS_PREALLOC(osh, section, size) dhd_os_prealloc(osh, section, size)
-#define DHD_OS_PREFREE(osh, addr, size) dhd_os_prefree(osh, addr, size)
-
-#else
-
-#define DHD_OS_PREALLOC(osh, section, size) MALLOC(osh, size)
-#define DHD_OS_PREFREE(osh, addr, size) MFREE(osh, addr, size)
-
-#endif /* defined(CONFIG_DHD_USE_STATIC_BUF) */
-
-/* Packet alignment for most efficient SDIO (can change based on platform) */
-#ifndef DHD_SDALIGN
-#define DHD_SDALIGN	32
-#endif
-
-/* host reordering packts logic */
-/* followed the structure to hold the reorder buffers (void **p) */
-typedef struct reorder_info {
-	void **p;
-	uint8 flow_id;
-	uint8 cur_idx;
-	uint8 exp_idx;
-	uint8 max_idx;
-	uint8 pend_pkts;
-} reorder_info_t;
-
-/* Common structure for module and instance linkage */
-typedef struct dhd_pub {
-	/* Linkage ponters */
-	osl_t *osh;		/* OSL handle */
-	struct dhd_bus *bus;	/* Bus module handle */
-	struct dhd_prot *prot;	/* Protocol module handle */
-	struct dhd_info  *info; /* Info module handle */
-
-	/* Internal dhd items */
-	bool up;		/* Driver up/down (to OS) */
-	bool txoff;		/* Transmit flow-controlled */
-	bool dongle_reset;  /* TRUE = DEVRESET put dongle into reset */
-	enum dhd_bus_state busstate;
-	uint hdrlen;		/* Total DHD header length (proto + bus) */
-	uint maxctl;		/* Max size rxctl request from proto to bus */
-	uint rxsz;		/* Rx buffer size bus module should use */
-	uint8 wme_dp;	/* wme discard priority */
-
-	/* Dongle media info */
-	bool iswl;		/* Dongle-resident driver is wl */
-	ulong drv_version;	/* Version of dongle-resident driver */
-	struct ether_addr mac;	/* MAC address obtained from dongle */
-	dngl_stats_t dstats;	/* Stats for dongle-based data */
-
-	/* Additional stats for the bus level */
-	ulong tx_packets;	/* Data packets sent to dongle */
-	ulong tx_multicast;	/* Multicast data packets sent to dongle */
-	ulong tx_errors;	/* Errors in sending data to dongle */
-	ulong tx_ctlpkts;	/* Control packets sent to dongle */
-	ulong tx_ctlerrs;	/* Errors sending control frames to dongle */
-	ulong rx_packets;	/* Packets sent up the network interface */
-	ulong rx_multicast;	/* Multicast packets sent up the network interface */
-	ulong rx_errors;	/* Errors processing rx data packets */
-	ulong rx_ctlpkts;	/* Control frames processed from dongle */
-	ulong rx_ctlerrs;	/* Errors in processing rx control frames */
-	ulong rx_dropped;	/* Packets dropped locally (no memory) */
-	ulong rx_flushed;  /* Packets flushed due to unscheduled sendup thread */
-	ulong wd_dpc_sched;   /* Number of times dhd dpc scheduled by watchdog timer */
-
-	ulong rx_readahead_cnt;	/* Number of packets where header read-ahead was used. */
-	ulong tx_realloc;	/* Number of tx packets we had to realloc for headroom */
-	ulong fc_packets;       /* Number of flow control pkts recvd */
-
-	/* Last error return */
-	int bcmerror;
-	uint tickcnt;
-
-	/* Last error from dongle */
-	int dongle_error;
-
-	uint8 country_code[WLC_CNTRY_BUF_SZ];
-
-	/* Suspend disable flag and "in suspend" flag */
-	int suspend_disable_flag; /* "1" to disable all extra powersaving during suspend */
-	int in_suspend;			/* flag set to 1 when early suspend called */
-#ifdef PNO_SUPPORT
-	int pno_enable;                 /* pno status : "1" is pno enable */
-	int pno_suspend;		/* pno suspend status : "1" is pno suspended */
-#endif /* PNO_SUPPORT */
-	/* DTIM skip value, default 0(or 1) means wake each DTIM
-	 * 3 means skip 2 DTIMs and wake up 3rd DTIM(9th beacon when AP DTIM is 3)
-	 */
-	int suspend_bcn_li_dtim;         /* bcn_li_dtim value in suspend mode */
-#ifdef PKT_FILTER_SUPPORT
-	int early_suspended;	/* Early suspend status */
-	int dhcp_in_progress;	/* DHCP period */
-#endif
-
-	/* Pkt filter defination */
-	char * pktfilter[100];
-	int pktfilter_count;
-
-	wl_country_t dhd_cspec;		/* Current Locale info */
-	char eventmask[WL_EVENTING_MASK_LEN];
-	int	op_mode;				/* STA, HostAPD, WFD, SoftAP */
-
-/* Set this to 1 to use a seperate interface (p2p0) for p2p operations.
- *  For ICS MR1 releases it should be disable to be compatable with ICS MR1 Framework
- *  see target dhd-cdc-sdmmc-panda-cfg80211-icsmr1-gpl-debug in Makefile
- */
-/* #define WL_ENABLE_P2P_IF		1 */
-
-#if (LINUX_VERSION_CODE >= KERNEL_VERSION(2, 6, 25)) && 1
-	struct mutex 	wl_start_stop_lock; /* lock/unlock for Android start/stop */
-	struct mutex 	wl_softap_lock;		 /* lock/unlock for any SoftAP/STA settings */
-#endif 
-
-#ifdef WLBTAMP
-	uint16	maxdatablks;
-#endif /* WLBTAMP */
-#ifdef PROP_TXSTATUS
-	int   wlfc_enabled;
-	void* wlfc_state;
-#endif
-#ifdef ROAM_AP_ENV_DETECTION
-	bool	roam_env_detection;
-#endif
-	bool	dongle_isolation;
-	bool	dongle_trap_occured;	/* flag for sending HANG event to upper layer */
-	int   hang_was_sent;
-	int   rxcnt_timeout;		/* counter rxcnt timeout to send HANG */
-	int   txcnt_timeout;		/* counter txcnt timeout to send HANG */
-#ifdef WLMEDIA_HTSF
-	uint8 htsfdlystat_sz; /* Size of delay stats, max 255B */
-#endif
-	struct reorder_info *reorder_bufs[WLHOST_REORDERDATA_MAXFLOWS];
-#if defined(RXFRAME_THREAD) && (LINUX_VERSION_CODE >= KERNEL_VERSION(3, 4, 39))
-#define MAXSKBPEND 1024
-	void *skbbuf[MAXSKBPEND];
-	uint32 store_idx;
-	uint32 sent_idx;
-#endif /* RXFRAME_THREAD && (LINUX_VERSION_CODE >= KERNEL_VERSION(3, 4, 39)) */
-#if defined(ARP_OFFLOAD_SUPPORT)
-	uint32 arp_version;
-#endif
-#if defined(CUSTOMER_HW4)
-	bool dhd_bug_on;
-#endif
-} dhd_pub_t;
-#if defined(CUSTOMER_HW4)
-#define MAX_RESCHED_CNT 600
-#endif
-
-	#if (LINUX_VERSION_CODE >= KERNEL_VERSION(2, 6, 27)) && defined(CONFIG_PM_SLEEP)
-
-	#define DHD_PM_RESUME_WAIT_INIT(a) DECLARE_WAIT_QUEUE_HEAD(a);
-	#define _DHD_PM_RESUME_WAIT(a, b) do {\
-			int retry = 0; \
-			SMP_RD_BARRIER_DEPENDS(); \
-			while (dhd_mmc_suspend && retry++ != b) { \
-				SMP_RD_BARRIER_DEPENDS(); \
-				wait_event_interruptible_timeout(a, !dhd_mmc_suspend, 1); \
-			} \
-		} 	while (0)
-	#define DHD_PM_RESUME_WAIT(a) 		_DHD_PM_RESUME_WAIT(a, 200)
-	#define DHD_PM_RESUME_WAIT_FOREVER(a) 	_DHD_PM_RESUME_WAIT(a, ~0)
-#ifdef CUSTOMER_HW4
-	#define DHD_PM_RESUME_RETURN_ERROR(a)   do { \
-			if (dhd_mmc_suspend) { \
-				printf("%s[%d]: mmc is still in suspend state!!!\n", \
-						__FUNCTION__, __LINE__); \
-				return a; \
-			} \
-		} while (0)
-#else
-	#define DHD_PM_RESUME_RETURN_ERROR(a)	do { if (dhd_mmc_suspend) return a; } while (0)
-#endif /* CUSTOMER_HW4 */
-	#define DHD_PM_RESUME_RETURN		do { if (dhd_mmc_suspend) return; } while (0)
-
-	#define DHD_SPINWAIT_SLEEP_INIT(a) DECLARE_WAIT_QUEUE_HEAD(a);
-	#define SPINWAIT_SLEEP(a, exp, us) do { \
-		uint countdown = (us) + 9999; \
-		while ((exp) && (countdown >= 10000)) { \
-			wait_event_interruptible_timeout(a, FALSE, 1); \
-			countdown -= 10000; \
-		} \
-	} while (0)
-
-	#else
-
-	#define DHD_PM_RESUME_WAIT_INIT(a)
-	#define DHD_PM_RESUME_WAIT(a)
-	#define DHD_PM_RESUME_WAIT_FOREVER(a)
-	#define DHD_PM_RESUME_RETURN_ERROR(a)
-	#define DHD_PM_RESUME_RETURN
-
-	#define DHD_SPINWAIT_SLEEP_INIT(a)
-	#define SPINWAIT_SLEEP(a, exp, us)  do { \
-		uint countdown = (us) + 9; \
-		while ((exp) && (countdown >= 10)) { \
-			OSL_DELAY(10);  \
-			countdown -= 10;  \
-		} \
-	} while (0)
-
-	#endif /* LINUX_VERSION_CODE >= KERNEL_VERSION(2, 6, 27)) && defined(CONFIG_PM_SLEEP) */
-#ifndef DHDTHREAD
-#undef	SPINWAIT_SLEEP
-#define SPINWAIT_SLEEP(a, exp, us) SPINWAIT(exp, us)
-#endif /* DHDTHREAD */
-
-#ifndef OSL_SLEEP
-#define OSL_SLEEP(ms)		OSL_DELAY(ms*1000)
-#endif /* OSL_SLEEP */
-
-#define DHD_IF_VIF	0x01	/* Virtual IF (Hidden from user) */
-
-unsigned long dhd_os_spin_lock(dhd_pub_t *pub);
-void dhd_os_spin_unlock(dhd_pub_t *pub, unsigned long flags);
-
-/*  Wakelock Functions */
-extern int dhd_os_wake_lock(dhd_pub_t *pub);
-extern int dhd_os_wake_unlock(dhd_pub_t *pub);
-extern int dhd_os_wake_lock_timeout(dhd_pub_t *pub);
-extern int dhd_os_wake_lock_rx_timeout_enable(dhd_pub_t *pub, int val);
-extern int dhd_os_wake_lock_ctrl_timeout_enable(dhd_pub_t *pub, int val);
-
-inline static void MUTEX_LOCK_SOFTAP_SET_INIT(dhd_pub_t * dhdp)
-{
-#if (LINUX_VERSION_CODE >= KERNEL_VERSION(2, 6, 25)) && 1
-	mutex_init(&dhdp->wl_softap_lock);
-#endif /* (LINUX_VERSION_CODE >= KERNEL_VERSION(2, 6, 27)) */
-}
-
-inline static void MUTEX_LOCK_SOFTAP_SET(dhd_pub_t * dhdp)
-{
-#if (LINUX_VERSION_CODE >= KERNEL_VERSION(2, 6, 25)) && 1
-	mutex_lock(&dhdp->wl_softap_lock);
-#endif /* (LINUX_VERSION_CODE >= KERNEL_VERSION(2, 6, 27)) */
-}
-
-inline static void MUTEX_UNLOCK_SOFTAP_SET(dhd_pub_t * dhdp)
-{
-#if (LINUX_VERSION_CODE >= KERNEL_VERSION(2, 6, 25)) && 1
-	mutex_unlock(&dhdp->wl_softap_lock);
-#endif /* (LINUX_VERSION_CODE >= KERNEL_VERSION(2, 6, 27)) */
-}
-
-#ifdef DHD_DEBUG_WAKE_LOCK
-#define DHD_OS_WAKE_LOCK(pub) \
-	do { \
-		printf("call wake_lock: %s %d\n", \
-			__FUNCTION__, __LINE__); \
-		dhd_os_wake_lock(pub); \
-	} while (0)
-#define DHD_OS_WAKE_UNLOCK(pub) \
-	do { \
-		printf("call wake_unlock: %s %d\n", \
-			__FUNCTION__, __LINE__); \
-		dhd_os_wake_unlock(pub); \
-	} while (0)
-#define DHD_OS_WAKE_LOCK_TIMEOUT(pub) \
-	do { \
-		printf("call wake_lock_timeout: %s %d\n", \
-			__FUNCTION__, __LINE__); \
-		dhd_os_wake_lock_timeout(pub); \
-	} while (0)
-#else
-#define DHD_OS_WAKE_LOCK(pub) 			dhd_os_wake_lock(pub)
-#define DHD_OS_WAKE_UNLOCK(pub) 		dhd_os_wake_unlock(pub)
-#define DHD_OS_WAKE_LOCK_TIMEOUT(pub)		dhd_os_wake_lock_timeout(pub)
-#define DHD_OS_WAKE_LOCK_RX_TIMEOUT_ENABLE(pub, val) \
-	dhd_os_wake_lock_rx_timeout_enable(pub, val)
-#define DHD_OS_WAKE_LOCK_CTRL_TIMEOUT_ENABLE(pub, val) \
-	dhd_os_wake_lock_ctrl_timeout_enable(pub, val)
-#endif /* DHD_DEBUG_WAKE_LOCK */
-#define DHD_PACKET_TIMEOUT_MS	1000
-#define DHD_EVENT_TIMEOUT_MS	1500
-
-#if defined(CUSTOMER_HW4) && defined(PNO_SUPPORT)
-#define DHD_PNO_TIMEOUT_MS	10000
-#endif
-
-/* interface operations (register, remove) should be atomic, use this lock to prevent race
- * condition among wifi on/off and interface operation functions
- */
-void dhd_net_if_lock(struct net_device *dev);
-void dhd_net_if_unlock(struct net_device *dev);
-
-#if (LINUX_VERSION_CODE >= KERNEL_VERSION(2, 6, 25)) && 1
-extern struct mutex _dhd_sdio_mutex_lock_;
-#endif 
-
-typedef struct dhd_if_event {
-	uint8 ifidx;
-	uint8 action;
-	uint8 flags;
-	uint8 bssidx;
-	uint8 is_AP;
-} dhd_if_event_t;
-
-typedef enum dhd_attach_states
-{
-	DHD_ATTACH_STATE_INIT = 0x0,
-	DHD_ATTACH_STATE_NET_ALLOC = 0x1,
-	DHD_ATTACH_STATE_DHD_ALLOC = 0x2,
-	DHD_ATTACH_STATE_ADD_IF = 0x4,
-	DHD_ATTACH_STATE_PROT_ATTACH = 0x8,
-	DHD_ATTACH_STATE_WL_ATTACH = 0x10,
-	DHD_ATTACH_STATE_THREADS_CREATED = 0x20,
-	DHD_ATTACH_STATE_WAKELOCKS_INIT = 0x40,
-	DHD_ATTACH_STATE_CFG80211 = 0x80,
-	DHD_ATTACH_STATE_EARLYSUSPEND_DONE = 0x100,
-	DHD_ATTACH_STATE_DONE = 0x200
-} dhd_attach_states_t;
-
-/* Value -1 means we are unsuccessful in creating the kthread. */
-#define DHD_PID_KT_INVALID 	-1
-/* Value -2 means we are unsuccessful in both creating the kthread and tasklet */
-#define DHD_PID_KT_TL_INVALID	-2
-
-/*
- * Exported from dhd OS modules (dhd_linux/dhd_ndis)
- */
-
-/* To allow osl_attach/detach calls from os-independent modules */
-osl_t *dhd_osl_attach(void *pdev, uint bustype);
-void dhd_osl_detach(osl_t *osh);
-
-/* Indication from bus module regarding presence/insertion of dongle.
- * Return dhd_pub_t pointer, used as handle to OS module in later calls.
- * Returned structure should have bus and prot pointers filled in.
- * bus_hdrlen specifies required headroom for bus module header.
- */
-extern dhd_pub_t *dhd_attach(osl_t *osh, struct dhd_bus *bus, uint bus_hdrlen);
-#if defined(WLP2P) && defined(WL_CFG80211)
-/* To allow attach/detach calls corresponding to p2p0 interface  */
-extern int dhd_attach_p2p(dhd_pub_t *);
-extern int dhd_detach_p2p(dhd_pub_t *);
-#endif /* WLP2P && WL_CFG80211 */
-extern int dhd_net_attach(dhd_pub_t *dhdp, int idx);
-
-/* Indication from bus module regarding removal/absence of dongle */
-extern void dhd_detach(dhd_pub_t *dhdp);
-extern void dhd_free(dhd_pub_t *dhdp);
-
-/* Indication from bus module to change flow-control state */
-extern void dhd_txflowcontrol(dhd_pub_t *dhdp, int ifidx, bool on);
-
-extern bool dhd_prec_enq(dhd_pub_t *dhdp, struct pktq *q, void *pkt, int prec);
-
-/* Receive frame for delivery to OS.  Callee disposes of rxp. */
-extern void dhd_rx_frame(dhd_pub_t *dhdp, int ifidx, void *rxp, int numpkt, uint8 chan);
-
-/* Return pointer to interface name */
-extern char *dhd_ifname(dhd_pub_t *dhdp, int idx);
-
-/* Request scheduling of the bus dpc */
-extern void dhd_sched_dpc(dhd_pub_t *dhdp);
-
-/* Notify tx completion */
-extern void dhd_txcomplete(dhd_pub_t *dhdp, void *txp, bool success);
-
-/* OS independent layer functions */
-extern int dhd_os_proto_block(dhd_pub_t * pub);
-extern int dhd_os_proto_unblock(dhd_pub_t * pub);
-extern int dhd_os_ioctl_resp_wait(dhd_pub_t * pub, uint * condition, bool * pending);
-extern int dhd_os_ioctl_resp_wake(dhd_pub_t * pub);
-extern unsigned int dhd_os_get_ioctl_resp_timeout(void);
-extern void dhd_os_set_ioctl_resp_timeout(unsigned int timeout_msec);
-extern void * dhd_os_open_image(char * filename);
-extern int dhd_os_get_image_block(char * buf, int len, void * image);
-extern void dhd_os_close_image(void * image);
-extern void dhd_os_wd_timer(void *bus, uint wdtick);
-extern void dhd_os_sdlock(dhd_pub_t * pub);
-extern void dhd_os_sdunlock(dhd_pub_t * pub);
-extern void dhd_os_sdlock_txq(dhd_pub_t * pub);
-extern void dhd_os_sdunlock_txq(dhd_pub_t * pub);
-extern void dhd_os_sdlock_rxq(dhd_pub_t * pub);
-extern void dhd_os_sdunlock_rxq(dhd_pub_t * pub);
-extern void dhd_os_sdlock_sndup_rxq(dhd_pub_t * pub);
-extern void dhd_customer_gpio_wlan_ctrl(int onoff);
-extern int dhd_custom_get_mac_address(unsigned char *buf);
-extern void dhd_os_sdunlock_sndup_rxq(dhd_pub_t * pub);
-extern void dhd_os_sdlock_eventq(dhd_pub_t * pub);
-extern void dhd_os_sdunlock_eventq(dhd_pub_t * pub);
-extern bool dhd_os_check_hang(dhd_pub_t *dhdp, int ifidx, int ret);
-extern int dhd_os_send_hang_message(dhd_pub_t *dhdp);
-extern void dhd_set_version_info(dhd_pub_t *pub, char *fw);
-
-#ifdef PNO_SUPPORT
-extern int dhd_pno_enable(dhd_pub_t *dhd, int pfn_enabled);
-extern int dhd_pno_clean(dhd_pub_t *dhd);
-extern int dhd_pno_set(dhd_pub_t *dhd, wlc_ssid_t* ssids_local, int nssid,
-                       ushort  scan_fr, int pno_repeat, int pno_freq_expo_max);
-extern int dhd_pno_get_status(dhd_pub_t *dhd);
-extern int dhd_dev_pno_reset(struct net_device *dev);
-extern int dhd_dev_pno_set(struct net_device *dev, wlc_ssid_t* ssids_local,
-                           int nssid, ushort  scan_fr, int pno_repeat, int pno_freq_expo_max);
-extern int dhd_dev_pno_enable(struct net_device *dev,  int pfn_enabled);
-extern int dhd_dev_get_pno_status(struct net_device *dev);
-#endif /* PNO_SUPPORT */
-
-#ifdef PKT_FILTER_SUPPORT
-#define DHD_UNICAST_FILTER_NUM		0
-#define DHD_BROADCAST_FILTER_NUM	1
-#define DHD_MULTICAST4_FILTER_NUM	2
-#define DHD_MULTICAST6_FILTER_NUM	3
-#define DHD_MDNS_FILTER_NUM			4
-#define DHD_ARP_FILTER_NUM		5
-extern int dhd_os_enable_packet_filter(dhd_pub_t *dhdp, int val);
-extern void dhd_enable_packet_filter(int value, dhd_pub_t *dhd);
-extern int net_os_enable_packet_filter(struct net_device *dev, int val);
-extern int net_os_rxfilter_add_remove(struct net_device *dev, int val, int num);
-#endif /* PKT_FILTER_SUPPORT */
-
-extern int dhd_get_suspend_bcn_li_dtim(dhd_pub_t *dhd);
-extern bool dhd_support_sta_mode(dhd_pub_t *dhd);
-
-#ifdef DHD_DEBUG
-extern int write_to_file(dhd_pub_t *dhd, uint8 *buf, int size);
-#endif /* DHD_DEBUG */
-#if defined(OOB_INTR_ONLY) || defined(BCMSPI_ANDROID)
-extern int dhd_customer_oob_irq_map(unsigned long *irq_flags_ptr);
-#endif /* defined(OOB_INTR_ONLY) || defined(BCMSPI_ANDROID) */
-extern void dhd_os_sdtxlock(dhd_pub_t * pub);
-extern void dhd_os_sdtxunlock(dhd_pub_t * pub);
-
-typedef struct {
-	uint32 limit;		/* Expiration time (usec) */
-	uint32 increment;	/* Current expiration increment (usec) */
-	uint32 elapsed;		/* Current elapsed time (usec) */
-	uint32 tick;		/* O/S tick time (usec) */
-} dhd_timeout_t;
-
-extern void dhd_timeout_start(dhd_timeout_t *tmo, uint usec);
-extern int dhd_timeout_expired(dhd_timeout_t *tmo);
-
-extern int dhd_ifname2idx(struct dhd_info *dhd, char *name);
-extern int dhd_net2idx(struct dhd_info *dhd, struct net_device *net);
-extern struct net_device * dhd_idx2net(void *pub, int ifidx);
-extern int net_os_send_hang_message(struct net_device *dev);
-extern int wl_host_event(dhd_pub_t *dhd_pub, int *idx, void *pktdata,
-                         wl_event_msg_t *, void **data_ptr);
-extern void wl_event_to_host_order(wl_event_msg_t * evt);
-
-extern int dhd_wl_ioctl(dhd_pub_t *dhd_pub, int ifindex, wl_ioctl_t *ioc, void *buf, int len);
-extern int dhd_wl_ioctl_cmd(dhd_pub_t *dhd_pub, int cmd, void *arg, int len, uint8 set,
-                            int ifindex);
-
-extern void dhd_common_init(osl_t *osh);
-
-extern int dhd_do_driver_init(struct net_device *net);
-extern int dhd_add_if(struct dhd_info *dhd, int ifidx, void *handle,
-	char *name, uint8 *mac_addr, uint32 flags, uint8 bssidx);
-extern void dhd_del_if(struct dhd_info *dhd, int ifidx);
-
-extern void dhd_vif_add(struct dhd_info *dhd, int ifidx, char * name);
-extern void dhd_vif_del(struct dhd_info *dhd, int ifidx);
-
-extern void dhd_event(struct dhd_info *dhd, char *evpkt, int evlen, int ifidx);
-extern void dhd_vif_sendup(struct dhd_info *dhd, int ifidx, uchar *cp, int len);
-
-
-/* Send packet to dongle via data channel */
-extern int dhd_sendpkt(dhd_pub_t *dhdp, int ifidx, void *pkt);
-
-/* send up locally generated event */
-extern void dhd_sendup_event_common(dhd_pub_t *dhdp, wl_event_msg_t *event, void *data);
-/* Send event to host */
-extern void dhd_sendup_event(dhd_pub_t *dhdp, wl_event_msg_t *event, void *data);
-extern int dhd_bus_devreset(dhd_pub_t *dhdp, uint8 flag);
-extern uint dhd_bus_status(dhd_pub_t *dhdp);
-extern int  dhd_bus_start(dhd_pub_t *dhdp);
-extern int dhd_bus_membytes(dhd_pub_t *dhdp, bool set, uint32 address, uint8 *data, uint size);
-extern void dhd_print_buf(void *pbuf, int len, int bytes_per_line);
-extern bool dhd_is_associated(dhd_pub_t *dhd, void *bss_buf, int *retval);
-extern uint dhd_bus_chip_id(dhd_pub_t *dhdp);
-extern uint dhd_bus_chiprev_id(dhd_pub_t *dhdp);
-extern uint dhd_bus_chippkg_id(dhd_pub_t *dhdp);
-
-#if defined(KEEP_ALIVE)
-extern int dhd_keep_alive_onoff(dhd_pub_t *dhd);
-#endif /* KEEP_ALIVE */
-
-extern bool dhd_is_concurrent_mode(dhd_pub_t *dhd);
-
-typedef enum cust_gpio_modes {
-	WLAN_RESET_ON,
-	WLAN_RESET_OFF,
-	WLAN_POWER_ON,
-	WLAN_POWER_OFF
-} cust_gpio_modes_t;
-
-extern int wl_iw_iscan_set_scan_broadcast_prep(struct net_device *dev, uint flag);
-extern int wl_iw_send_priv_event(struct net_device *dev, char *flag);
-/*
- * Insmod parameters for debug/test
- */
-
-/* Watchdog timer interval */
-extern uint dhd_watchdog_ms;
-
-#if defined(DHD_DEBUG)
-/* Console output poll interval */
-extern uint dhd_console_ms;
-extern uint wl_msg_level;
-#endif /* defined(DHD_DEBUG) */
-
-extern uint dhd_slpauto;
-
-/* Use interrupts */
-extern uint dhd_intr;
-
-/* Use polling */
-extern uint dhd_poll;
-
-/* ARP offload agent mode */
-extern uint dhd_arp_mode;
-
-/* ARP offload enable */
-extern uint dhd_arp_enable;
-
-/* Pkt filte enable control */
-extern uint dhd_pkt_filter_enable;
-
-/*  Pkt filter init setup */
-extern uint dhd_pkt_filter_init;
-
-/* Pkt filter mode control */
-extern uint dhd_master_mode;
-
-/* Roaming mode control */
-extern uint dhd_roam_disable;
-
-/* Roaming mode control */
-extern uint dhd_radio_up;
-
-/* Initial idletime ticks (may be -1 for immediate idle, 0 for no idle) */
-extern int dhd_idletime;
-#ifdef DHD_USE_IDLECOUNT
-#define DHD_IDLETIME_TICKS 5
-#else
-#define DHD_IDLETIME_TICKS 1
-#endif /* DHD_USE_IDLECOUNT */
-
-/* SDIO Drive Strength */
-extern uint dhd_sdiod_drive_strength;
-
-/* Override to force tx queueing all the time */
-extern uint dhd_force_tx_queueing;
-/* Default KEEP_ALIVE Period is 55 sec to prevent AP from sending Keep Alive probe frame */
-#define DEFAULT_KEEP_ALIVE_VALUE 	55000 /* msec */
-#ifndef CUSTOM_KEEP_ALIVE_SETTING
-#define CUSTOM_KEEP_ALIVE_SETTING 	DEFAULT_KEEP_ALIVE_VALUE
-#endif /* DEFAULT_KEEP_ALIVE_VALUE */
-
-#define NULL_PKT_STR	"null_pkt"
-
-/* hooks for custom glom setting option via Makefile */
-#define DEFAULT_GLOM_VALUE 	-1
-#ifndef CUSTOM_GLOM_SETTING
-#define CUSTOM_GLOM_SETTING 	DEFAULT_GLOM_VALUE
-#endif
-
-/* hooks for custom Roaming Trigger  setting via Makefile */
-#define DEFAULT_ROAM_TRIGGER_VALUE -75 /* dBm default roam trigger all band */
-#define DEFAULT_ROAM_TRIGGER_SETTING 	-1
-#ifndef CUSTOM_ROAM_TRIGGER_SETTING
-#define CUSTOM_ROAM_TRIGGER_SETTING 	DEFAULT_ROAM_TRIGGER_VALUE
-#endif
-
-/* hooks for custom Roaming Romaing  setting via Makefile */
-#define DEFAULT_ROAM_DELTA_VALUE  10 /* dBm default roam delta all band */
-#define DEFAULT_ROAM_DELTA_SETTING 	-1
-#ifndef CUSTOM_ROAM_DELTA_SETTING
-#define CUSTOM_ROAM_DELTA_SETTING 	DEFAULT_ROAM_DELTA_VALUE
-#endif
-
-
-/* hooks for custom dhd_dpc_prio setting option via Makefile */
-#define DEFAULT_DHP_DPC_PRIO  1
-#ifndef CUSTOM_DPC_PRIO_SETTING
-#define CUSTOM_DPC_PRIO_SETTING 	DEFAULT_DHP_DPC_PRIO
-#endif
-
-#define DEFAULT_SUSPEND_BCN_LI_DTIM		3
-#ifndef CUSTOM_SUSPEND_BCN_LI_DTIM
-#define CUSTOM_SUSPEND_BCN_LI_DTIM		DEFAULT_SUSPEND_BCN_LI_DTIM
-#endif
-
-#if defined(RXFRAME_THREAD) && (LINUX_VERSION_CODE >= KERNEL_VERSION(3, 4, 39))
-#ifndef CUSTOM_RXF_PRIO_SETTING
-#define CUSTOM_RXF_PRIO_SETTING		MAX((CUSTOM_DPC_PRIO_SETTING - 1), 1)
-#endif
-#endif /* defined(RXFRAME_THREAD) && (LINUX_VERSION_CODE >= KERNEL_VERSION(3, 4, 39)) */
-
-#define DEFAULT_WIFI_TURNOFF_DELAY		0
-#ifndef WIFI_TURNOFF_DELAY
-#define WIFI_TURNOFF_DELAY		DEFAULT_WIFI_TURNOFF_DELAY
-#endif /* WIFI_TURNOFF_DELAY */
-
-#ifdef SDTEST
-/* Echo packet generator (SDIO), pkts/s */
-extern uint dhd_pktgen;
-
-/* Echo packet len (0 => sawtooth, max 1800) */
-extern uint dhd_pktgen_len;
-#define MAX_PKTGEN_LEN 1800
-#endif
-
-
-/* optionally set by a module_param_string() */
-#define MOD_PARAM_PATHLEN	2048
-extern char fw_path[MOD_PARAM_PATHLEN];
-extern char nv_path[MOD_PARAM_PATHLEN];
-
-#define MOD_PARAM_INFOLEN	512
-
-#ifdef SOFTAP
-extern char fw_path2[MOD_PARAM_PATHLEN];
-#endif
-
-/* Flag to indicate if we should download firmware on driver load */
-extern uint dhd_download_fw_on_driverload;
-
-#if defined(WL_CFG80211) && defined(SUPPORT_DEEP_SLEEP)
-/* Flags to indicate if we distingish power off policy when
- * user set the memu "Keep Wi-Fi on during sleep" to "Never"
- */
-extern int sleep_never;
-int dhd_deepsleep(struct net_device *dev, int flag);
-#endif /* WL_CFG80211 && SUPPORT_DEEP_SLEEP */
-
-/* For supporting multiple interfaces */
-#define DHD_MAX_IFS	16
-#define DHD_DEL_IF	-0xe
-#define DHD_BAD_IF	-0xf
-#define WL_AUTO_ROAM_TRIGGER -75
-
-
-#ifdef PROP_TXSTATUS
-/* Please be mindful that total pkttag space is 32 octets only */
-typedef struct dhd_pkttag {
-	/*
-	b[11 ] - 1 = this packet was sent in response to one time packet request,
-	do not increment credit on status for this one. [WLFC_CTL_TYPE_MAC_REQUEST_PACKET].
-	b[10 ] - 1 = signal-only-packet to firmware [i.e. nothing to piggyback on]
-	b[9  ] - 1 = packet is host->firmware (transmit direction)
-	       - 0 = packet received from firmware (firmware->host)
-	b[8  ] - 1 = packet was sent due to credit_request (pspoll),
-	             packet does not count against FIFO credit.
-	       - 0 = normal transaction, packet counts against FIFO credit
-	b[7  ] - 1 = AP, 0 = STA
-	b[6:4] - AC FIFO number
-	b[3:0] - interface index
-	*/
-	uint16	if_flags;
-	/* destination MAC address for this packet so that not every
-	module needs to open the packet to find this
-	*/
-	uint8	dstn_ether[ETHER_ADDR_LEN];
-	/*
-	This 32-bit goes from host to device for every packet.
-	*/
-	uint32	htod_tag;
-	/* bus specific stuff */
-	union {
-		struct {
-			void* stuff;
-			uint32 thing1;
-			uint32 thing2;
-		} sd;
-		struct {
-			void* bus;
-			void* urb;
-		} usb;
-	} bus_specific;
-} dhd_pkttag_t;
-
-#define DHD_PKTTAG_SET_H2DTAG(tag, h2dvalue)	((dhd_pkttag_t*)(tag))->htod_tag = (h2dvalue)
-#define DHD_PKTTAG_H2DTAG(tag)					(((dhd_pkttag_t*)(tag))->htod_tag)
-
-#define DHD_PKTTAG_IFMASK		0xf
-#define DHD_PKTTAG_IFTYPE_MASK	0x1
-#define DHD_PKTTAG_IFTYPE_SHIFT	7
-#define DHD_PKTTAG_FIFO_MASK	0x7
-#define DHD_PKTTAG_FIFO_SHIFT	4
-
-#define DHD_PKTTAG_SIGNALONLY_MASK			0x1
-#define DHD_PKTTAG_SIGNALONLY_SHIFT			10
-
-#define DHD_PKTTAG_ONETIMEPKTRQST_MASK		0x1
-#define DHD_PKTTAG_ONETIMEPKTRQST_SHIFT		11
-
-#define DHD_PKTTAG_PKTDIR_MASK			0x1
-#define DHD_PKTTAG_PKTDIR_SHIFT			9
-
-#define DHD_PKTTAG_CREDITCHECK_MASK		0x1
-#define DHD_PKTTAG_CREDITCHECK_SHIFT	8
-
-#define DHD_PKTTAG_INVALID_FIFOID 0x7
-
-#define DHD_PKTTAG_SETFIFO(tag, fifo)	((dhd_pkttag_t*)(tag))->if_flags = \
-	(((dhd_pkttag_t*)(tag))->if_flags & ~(DHD_PKTTAG_FIFO_MASK << DHD_PKTTAG_FIFO_SHIFT)) | \
-	(((fifo) & DHD_PKTTAG_FIFO_MASK) << DHD_PKTTAG_FIFO_SHIFT)
-#define DHD_PKTTAG_FIFO(tag)			((((dhd_pkttag_t*)(tag))->if_flags >> \
-	DHD_PKTTAG_FIFO_SHIFT) & DHD_PKTTAG_FIFO_MASK)
-
-#define DHD_PKTTAG_SETIF(tag, if)	((dhd_pkttag_t*)(tag))->if_flags = \
-	(((dhd_pkttag_t*)(tag))->if_flags & ~DHD_PKTTAG_IFMASK) | ((if) & DHD_PKTTAG_IFMASK)
-#define DHD_PKTTAG_IF(tag)	(((dhd_pkttag_t*)(tag))->if_flags & DHD_PKTTAG_IFMASK)
-
-#define DHD_PKTTAG_SETIFTYPE(tag, isAP)	((dhd_pkttag_t*)(tag))->if_flags = \
-	(((dhd_pkttag_t*)(tag))->if_flags & \
-	~(DHD_PKTTAG_IFTYPE_MASK << DHD_PKTTAG_IFTYPE_SHIFT)) | \
-	(((isAP) & DHD_PKTTAG_IFTYPE_MASK) << DHD_PKTTAG_IFTYPE_SHIFT)
-#define DHD_PKTTAG_IFTYPE(tag)	((((dhd_pkttag_t*)(tag))->if_flags >> \
-	DHD_PKTTAG_IFTYPE_SHIFT) & DHD_PKTTAG_IFTYPE_MASK)
-
-#define DHD_PKTTAG_SETCREDITCHECK(tag, check)	((dhd_pkttag_t*)(tag))->if_flags = \
-	(((dhd_pkttag_t*)(tag))->if_flags & \
-	~(DHD_PKTTAG_CREDITCHECK_MASK << DHD_PKTTAG_CREDITCHECK_SHIFT)) | \
-	(((check) & DHD_PKTTAG_CREDITCHECK_MASK) << DHD_PKTTAG_CREDITCHECK_SHIFT)
-#define DHD_PKTTAG_CREDITCHECK(tag)	((((dhd_pkttag_t*)(tag))->if_flags >> \
-	DHD_PKTTAG_CREDITCHECK_SHIFT) & DHD_PKTTAG_CREDITCHECK_MASK)
-
-#define DHD_PKTTAG_SETPKTDIR(tag, dir)	((dhd_pkttag_t*)(tag))->if_flags = \
-	(((dhd_pkttag_t*)(tag))->if_flags & \
-	~(DHD_PKTTAG_PKTDIR_MASK << DHD_PKTTAG_PKTDIR_SHIFT)) | \
-	(((dir) & DHD_PKTTAG_PKTDIR_MASK) << DHD_PKTTAG_PKTDIR_SHIFT)
-#define DHD_PKTTAG_PKTDIR(tag)	((((dhd_pkttag_t*)(tag))->if_flags >> \
-	DHD_PKTTAG_PKTDIR_SHIFT) & DHD_PKTTAG_PKTDIR_MASK)
-
-#define DHD_PKTTAG_SETSIGNALONLY(tag, signalonly)	((dhd_pkttag_t*)(tag))->if_flags = \
-	(((dhd_pkttag_t*)(tag))->if_flags & \
-	~(DHD_PKTTAG_SIGNALONLY_MASK << DHD_PKTTAG_SIGNALONLY_SHIFT)) | \
-	(((signalonly) & DHD_PKTTAG_SIGNALONLY_MASK) << DHD_PKTTAG_SIGNALONLY_SHIFT)
-#define DHD_PKTTAG_SIGNALONLY(tag)	((((dhd_pkttag_t*)(tag))->if_flags >> \
-	DHD_PKTTAG_SIGNALONLY_SHIFT) & DHD_PKTTAG_SIGNALONLY_MASK)
-
-#define DHD_PKTTAG_SETONETIMEPKTRQST(tag)	((dhd_pkttag_t*)(tag))->if_flags = \
-	(((dhd_pkttag_t*)(tag))->if_flags & \
-	~(DHD_PKTTAG_ONETIMEPKTRQST_MASK << DHD_PKTTAG_ONETIMEPKTRQST_SHIFT)) | \
-	(1 << DHD_PKTTAG_ONETIMEPKTRQST_SHIFT)
-#define DHD_PKTTAG_ONETIMEPKTRQST(tag)	((((dhd_pkttag_t*)(tag))->if_flags >> \
-	DHD_PKTTAG_ONETIMEPKTRQST_SHIFT) & DHD_PKTTAG_ONETIMEPKTRQST_MASK)
-
-#define DHD_PKTTAG_SETDSTN(tag, dstn_MAC_ea)	memcpy(((dhd_pkttag_t*)((tag)))->dstn_ether, \
-	(dstn_MAC_ea), ETHER_ADDR_LEN)
-#define DHD_PKTTAG_DSTN(tag)	((dhd_pkttag_t*)(tag))->dstn_ether
-
-typedef int (*f_commitpkt_t)(void* ctx, void* p);
-
-#ifdef PROP_TXSTATUS_DEBUG
-#define DHD_WLFC_CTRINC_MAC_CLOSE(entry)	do { (entry)->closed_ct++; } while (0)
-#define DHD_WLFC_CTRINC_MAC_OPEN(entry)		do { (entry)->opened_ct++; } while (0)
-#else
-#define DHD_WLFC_CTRINC_MAC_CLOSE(entry)	do {} while (0)
-#define DHD_WLFC_CTRINC_MAC_OPEN(entry)		do {} while (0)
-#endif
-
-#endif /* PROP_TXSTATUS */
-
-extern void dhd_wait_for_event(dhd_pub_t *dhd, bool *lockvar);
-extern void dhd_wait_event_wakeup(dhd_pub_t*dhd);
-
-#define IFLOCK_INIT(lock)       *lock = 0
-#define IFLOCK(lock)    while (InterlockedCompareExchange((lock), 1, 0))	\
-	NdisStallExecution(1);
-#define IFUNLOCK(lock)  InterlockedExchange((lock), 0)
-#define IFLOCK_FREE(lock)
-
-#ifdef PNO_SUPPORT
-extern int dhd_pno_enable(dhd_pub_t *dhd, int pfn_enabled);
-extern int dhd_pnoenable(dhd_pub_t *dhd, int pfn_enabled);
-extern int dhd_pno_clean(dhd_pub_t *dhd);
-extern int dhd_pno_set(dhd_pub_t *dhd, wlc_ssid_t* ssids_local, int nssid,
-                       ushort  scan_fr, int pno_repeat, int pno_freq_expo_max);
-extern int dhd_pno_get_status(dhd_pub_t *dhd);
-extern int dhd_pno_set_add(dhd_pub_t *dhd, wl_pfn_t *netinfo, int nssid, ushort scan_fr,
-	ushort slowscan_fr, uint8 pno_repeat, uint8 pno_freq_expo_max, int16 flags);
-extern int dhd_pno_cfg(dhd_pub_t *dhd, wl_pfn_cfg_t *pcfg);
-extern int dhd_pno_suspend(dhd_pub_t *dhd, int pfn_suspend);
-#endif /* PNO_SUPPORT */
-#ifdef ARP_OFFLOAD_SUPPORT
-#define MAX_IPV4_ENTRIES	8
-void dhd_arp_offload_set(dhd_pub_t * dhd, int arp_mode);
-void dhd_arp_offload_enable(dhd_pub_t * dhd, int arp_enable);
-
-/* dhd_commn arp offload wrapers */
-void dhd_aoe_hostip_clr(dhd_pub_t *dhd, int idx);
-void dhd_aoe_arp_clr(dhd_pub_t *dhd, int idx);
-int dhd_arp_get_arp_hostip_table(dhd_pub_t *dhd, void *buf, int buflen, int idx);
-void dhd_arp_offload_add_ip(dhd_pub_t *dhd, uint32 ipaddr, int idx);
-#endif /* ARP_OFFLOAD_SUPPORT */
-
-#if defined(CUSTOMER_HW4) && defined(RDWR_KORICS_MACADDR)
-extern int
-dhd_write_rdwr_korics_macaddr(struct dhd_info *dhd, struct ether_addr *mac);
-#endif
-#if defined(SUPPORT_MULTIPLE_REVISION)
-extern int concate_revision(struct dhd_bus *bus, char *path, int path_len);
-#endif /* SUPPORT_MULTIPLE_REVISION */
-
-#if defined(CUSTOMER_HW4) && defined(USE_WFA_CERT_CONF)
-enum {
-	SET_PARAM_BUS_TXGLOM_MODE,
-	SET_PARAM_ROAMOFF,
-#ifdef USE_WL_FRAMEBURST
-	SET_PARAM_FRAMEBURST,
-#endif /* USE_WL_FRAMEBURST */
-#ifdef USE_WL_TXBF
-	SET_PARAM_TXBF,
-#endif /* USE_WL_TXBF */
-	PARAM_LAST_VALUE
-};
-extern int sec_get_param(dhd_pub_t *dhd, int mode);
-#endif /* CUSTOMER_HW4 && USE_WFA_CERT_CONF */
-
-#endif /* _dhd_h_ */
->>>>>>> d57e313a
+
+#endif /* _dhd_h_ */