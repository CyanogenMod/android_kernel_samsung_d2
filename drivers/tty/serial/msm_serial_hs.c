--- conflicted
+++ resolved
@@ -173,7 +173,7 @@
 	ktime_t clk_off_delay;
 	enum msm_hs_clk_states_e clk_state;
 	enum msm_hs_clk_req_off_state_e clk_req_off_state;
-	atomic_t clk_count;
+
 	struct msm_hs_wakeup wakeup;
 	struct wake_lock dma_wake_lock;  /* held while any DMA active */
 
@@ -204,54 +204,6 @@
 
 #define UARTDM_TO_MSM(uart_port) \
 	container_of((uart_port), struct msm_hs_port, uport)
-
-static int msm_hs_clock_vote(struct msm_hs_port *msm_uport)
-{
-	int ret = 0;
-	if (atomic_inc_return(&msm_uport->clk_count) == 1) {
-		ret = clk_prepare_enable(msm_uport->clk);
-		if (ret) {
-			dev_err(msm_uport->uport.dev,
-			"%s: could not turn on clk %d \n", __func__, ret);
-			return ret;
-		}
-		if (msm_uport->pclk) {
-			ret = clk_prepare_enable(msm_uport->pclk);
-			if (ret) {
-				clk_disable_unprepare(msm_uport->clk);
-				dev_err(msm_uport->uport.dev,
-					"%s: could not turn on pclk %d \n",
-								__func__, ret);
-				return ret;
-			}
-		}
-
-		msm_uport->clk_state = MSM_HS_CLK_ON;
-	}
-	return ret;
-}
-
-static void msm_hs_clock_unvote(struct msm_hs_port *msm_uport)
-{
-	int ret = 0;
-
-	ret = atomic_read(&msm_uport->clk_count);
-	if (ret <= 0) {
-		WARN(ret, "msm_uport->clk_count < 0");
-		dev_err(msm_uport->uport.dev,
-			"%s: clock count invalid %d \n", __func__,
-				atomic_read(&msm_uport->clk_count));
-		return;
-	}
-
-	ret = atomic_dec_return(&msm_uport->clk_count);
-	if (ret == 0) {
-		clk_disable_unprepare(msm_uport->clk);
-		if (msm_uport->pclk)
-			clk_disable_unprepare(msm_uport->pclk);
-		msm_uport->clk_state = MSM_HS_CLK_OFF;
-	}
-}
 
 static ssize_t show_clock(struct device *dev, struct device_attribute *attr,
 			  char *buf)
@@ -405,7 +357,9 @@
 	unsigned long flags;
 	int ret = 0;
 
-	msm_hs_clock_vote(msm_uport);
+	clk_prepare_enable(msm_uport->clk);
+	if (msm_uport->pclk)
+		clk_prepare_enable(msm_uport->pclk);
 
 	if (val) {
 		spin_lock_irqsave(&uport->lock, flags);
@@ -422,8 +376,9 @@
 	}
 	/* Calling CLOCK API. Hence mb() requires here. */
 	mb();
-
-	msm_hs_clock_unvote(msm_uport);
+	clk_disable_unprepare(msm_uport->clk);
+	if (msm_uport->pclk)
+		clk_disable_unprepare(msm_uport->pclk);
 
 	return 0;
 }
@@ -435,14 +390,17 @@
 	unsigned long flags;
 	int ret = 0;
 
-	msm_hs_clock_vote(msm_uport);
+	clk_prepare_enable(msm_uport->clk);
+	if (msm_uport->pclk)
+		clk_prepare_enable(msm_uport->pclk);
 
 	spin_lock_irqsave(&uport->lock, flags);
 	ret = msm_hs_read(&msm_uport->uport, UARTDM_MR2_ADDR);
 	spin_unlock_irqrestore(&uport->lock, flags);
 
-
-	msm_hs_clock_unvote(msm_uport);
+	clk_disable_unprepare(msm_uport->clk);
+	if (msm_uport->pclk)
+		clk_disable_unprepare(msm_uport->pclk);
 
 	*val = (ret & UARTDM_MR2_LOOP_MODE_BMSK) ? 1 : 0;
 	return 0;
@@ -664,11 +622,22 @@
 		return ret;
 	}
 
-	ret = msm_hs_clock_vote(msm_uport);
+	ret = clk_prepare_enable(msm_uport->clk);
 	if (ret) {
 		printk(KERN_ERR "Error could not turn on UART clk\n");
 		return ret;
 	}
+	if (msm_uport->pclk) {
+		ret = clk_prepare_enable(msm_uport->pclk);
+		if (ret) {
+			clk_disable_unprepare(msm_uport->clk);
+			dev_err(uport->dev,
+				"Error could not turn on UART pclk\n");
+			return ret;
+		}
+	}
+
+	msm_uport->clk_state = MSM_HS_CLK_ON;
 	return 0;
 }
 
@@ -1074,13 +1043,8 @@
 {
 	unsigned int data;
 	unsigned int ret = 0;
-	struct msm_hs_port *msm_uport = UARTDM_TO_MSM(uport);
-	if (msm_uport->clk_state == MSM_HS_CLK_OFF) {
-		pr_err("%s: Failing GSBI clocks are OFF\n", __func__);
-		return 0;
-	}
+
 	data = msm_hs_read(uport, UARTDM_SR_ADDR);
-
 	if (data & UARTDM_SR_TXEMT_BMSK)
 		ret = TIOCSER_TEMT;
 
@@ -1113,24 +1077,10 @@
 	struct msm_hs_port *msm_uport = UARTDM_TO_MSM(uport);
 	unsigned int data;
 
-<<<<<<< HEAD
 	/* disable dlink */
 	data = msm_hs_read(uport, UARTDM_DMEN_ADDR);
 	data &= ~UARTDM_RX_DM_EN_BMSK;
 	msm_hs_write(uport, UARTDM_DMEN_ADDR, data);
-=======
-	if (msm_uport->clk_state == MSM_HS_CLK_OFF)
-		return;
-
-	/* Disable RxStale Event Mechanism */
-	msm_hs_write(uport, UARTDM_CR_ADDR, STALE_EVENT_DISABLE);
-
-	/* Enable RFR so remote UART doesn't send any data. */
-	msm_hs_write(uport, UARTDM_CR_ADDR, RFR_HIGH);
-
-	/* Allow to receive all pending data from UART RX FIFO */
-	udelay(100);
->>>>>>> 52efa26e
 
 	/* calling DMOV or CLOCK API. Hence mb() */
 	mb();
@@ -1458,11 +1408,6 @@
 	if (msm_uport->is_shutdown)
 		return;
 
-	if (msm_uport->clk_state == MSM_HS_CLK_OFF) {
-		pr_err("%s:Failing as GSBI clocks are OFF\n", __func__);
-		return;
-	}
-
 	if (msm_uport->tx.tx_ready_int_en == 0) {
 		msm_uport->tx.tx_ready_int_en = 1;
 		if (msm_uport->tx.dma_in_flight == 0)
@@ -1614,12 +1559,7 @@
 				    unsigned int mctrl)
 {
 	unsigned long flags;
-	struct msm_hs_port *msm_uport = UARTDM_TO_MSM(uport);
-
-	if (msm_uport->clk_state == MSM_HS_CLK_OFF) {
-		pr_err("%s:Failing as GSBI clocks are OFF\n", __func__);
-		return;
-	}
+
 	spin_lock_irqsave(&uport->lock, flags);
 	msm_hs_set_mctrl_locked(uport, mctrl);
 	spin_unlock_irqrestore(&uport->lock, flags);
@@ -1778,7 +1718,11 @@
 	spin_unlock_irqrestore(&uport->lock, flags);
 
 	/* we really want to clock off */
-	msm_hs_clock_unvote(msm_uport);
+	clk_disable_unprepare(msm_uport->clk);
+	if (msm_uport->pclk)
+		clk_disable_unprepare(msm_uport->pclk);
+
+	msm_uport->clk_state = MSM_HS_CLK_OFF;
 
 	spin_lock_irqsave(&uport->lock, flags);
 	if (use_low_power_wakeup(msm_uport)) {
@@ -1956,14 +1900,13 @@
 		wake_lock(&msm_uport->dma_wake_lock);
 		disable_irq_nosync(msm_uport->wakeup.irq);
 		spin_unlock_irqrestore(&uport->lock, flags);
-		ret = msm_hs_clock_vote(msm_uport);
+		ret = clk_prepare_enable(msm_uport->clk);
 		if (ret) {
 			dev_err(uport->dev, "Clock ON Failure"
 			"For UART CLK Stalling HSUART\n");
 			break;
 		}
 
-<<<<<<< HEAD
 		if (msm_uport->pclk) {
 			ret = clk_prepare_enable(msm_uport->pclk);
 			if (unlikely(ret)) {
@@ -1973,8 +1916,6 @@
 				break;
 			}
 		}
-=======
->>>>>>> 52efa26e
 		spin_lock_irqsave(&uport->lock, flags);
 		/* else fall-through */
 	case MSM_HS_CLK_REQUEST_OFF:
@@ -2207,7 +2148,9 @@
 	if (pdata && pdata->config_gpio)
 		msm_hs_unconfig_uart_gpios(uport);
 deinit_uart_clk:
-	msm_hs_clock_unvote(msm_uport);
+	clk_disable_unprepare(msm_uport->clk);
+	if (msm_uport->pclk)
+		clk_disable_unprepare(msm_uport->pclk);
 	wake_unlock(&msm_uport->dma_wake_lock);
 
 	return ret;
@@ -2464,26 +2407,26 @@
 
 	INIT_WORK(&msm_uport->clock_off_w, hsuart_clock_off_work);
 	mutex_init(&msm_uport->clk_mutex);
-	atomic_set(&msm_uport->clk_count, 0);
-
-	msm_hs_clock_vote(msm_uport);
+
+	clk_prepare_enable(msm_uport->clk);
+	if (msm_uport->pclk)
+		clk_prepare_enable(msm_uport->pclk);
 
 	ret = uartdm_init_port(uport);
 	if (unlikely(ret)) {
-		msm_hs_clock_unvote(msm_uport);
+		clk_disable_unprepare(msm_uport->clk);
+		if (msm_uport->pclk)
+			clk_disable_unprepare(msm_uport->pclk);
 		return ret;
 	}
 
 	/* configure the CR Protection to Enable */
 	msm_hs_write(uport, UARTDM_CR_ADDR, CR_PROTECTION_EN);
-<<<<<<< HEAD
 
 	clk_disable_unprepare(msm_uport->clk);
 	if (msm_uport->pclk)
 		clk_disable_unprepare(msm_uport->pclk);
 
-=======
->>>>>>> 52efa26e
 	/*
 	 * Enable Command register protection before going ahead as this hw
 	 * configuration makes sure that issued cmd to CR register gets complete
@@ -2491,21 +2434,6 @@
 	 */
 	mb();
 
-<<<<<<< HEAD
-=======
-	/*
-	 * Set RX_BREAK_ZERO_CHAR_OFF and RX_ERROR_CHAR_OFF
-	 * so any rx_break and character having parity of framing
-	 * error don't enter inside UART RX FIFO.
-	 */
-	data = msm_hs_read(uport, UARTDM_MR2_ADDR);
-	data |= (UARTDM_MR2_RX_BREAK_ZERO_CHAR_OFF |
-			UARTDM_MR2_RX_ERROR_CHAR_OFF);
-	msm_hs_write(uport, UARTDM_MR2_ADDR, data);
-	mb();
-	msm_hs_clock_unvote(msm_uport);
-
->>>>>>> 52efa26e
 	msm_uport->clk_state = MSM_HS_CLK_PORT_OFF;
 	hrtimer_init(&msm_uport->clk_off_timer, CLOCK_MONOTONIC,
 		     HRTIMER_MODE_REL);
@@ -2570,20 +2498,15 @@
 				pdev->dev.platform_data;
 
 
+	spin_lock_irqsave(&uport->lock, flags);
+
 	/* deactivate if any clock off hrtimer is active. */
 	hrtimer_try_to_cancel(&msm_uport->clk_off_timer);
 
-<<<<<<< HEAD
 	/* Disable all UART interrupts */
 	msm_uport->imr_reg = 0;
 	msm_hs_write(uport, UARTDM_IMR_ADDR, msm_uport->imr_reg);
 	msm_uport->is_shutdown = true;
-=======
-	if (msm_uport->clk_state == MSM_HS_CLK_OFF)
-		msm_hs_clock_vote(msm_uport);
-
-	spin_lock_irqsave(&uport->lock, flags);
->>>>>>> 52efa26e
 	/* disable UART TX interface to DM */
 	data = msm_hs_read(uport, UARTDM_DMEN_ADDR);
 	data &= ~UARTDM_TX_DM_EN_BMSK;
@@ -2622,9 +2545,14 @@
 	 */
 	mb();
 	if (msm_uport->clk_state != MSM_HS_CLK_OFF) {
-		msm_hs_clock_unvote(msm_uport);
+		/* to balance clk_state */
+		clk_disable_unprepare(msm_uport->clk);
+		if (msm_uport->pclk)
+			clk_disable_unprepare(msm_uport->pclk);
 		wake_unlock(&msm_uport->dma_wake_lock);
 	}
+
+	msm_uport->clk_state = MSM_HS_CLK_PORT_OFF;
 	dma_unmap_single(uport->dev, msm_uport->tx.dma_base,
 			 UART_XMIT_SIZE, DMA_TO_DEVICE);
 
