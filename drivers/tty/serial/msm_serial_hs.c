/* drivers/serial/msm_serial_hs.c
 *
 * MSM 7k High speed uart driver
 *
 * Copyright (c) 2008 Google Inc.
 * Copyright (c) 2007-2013, The Linux Foundation. All rights reserved.
 * Modified: Nick Pelly <npelly@google.com>
 *
 * All source code in this file is licensed under the following license
 * except where indicated.
 *
 * This program is free software; you can redistribute it and/or
 * modify it under the terms of the GNU General Public License
 * version 2 as published by the Free Software Foundation.
 *
 * This program is distributed in the hope that it will be useful,
 * but WITHOUT ANY WARRANTY; without even the implied warranty of
 * MERCHANTABILITY or FITNESS FOR A PARTICULAR PURPOSE.
 * See the GNU General Public License for more details.
 *
 * Has optional support for uart power management independent of linux
 * suspend/resume:
 *
 * RX wakeup.
 * UART wakeup can be triggered by RX activity (using a wakeup GPIO on the
 * UART RX pin). This should only be used if there is not a wakeup
 * GPIO on the UART CTS, and the first RX byte is known (for example, with the
 * Bluetooth Texas Instruments HCILL protocol), since the first RX byte will
 * always be lost. RTS will be asserted even while the UART is off in this mode
 * of operation. See msm_serial_hs_platform_data.rx_wakeup_irq.
 */

#include <linux/module.h>

#include <linux/serial.h>
#include <linux/serial_core.h>
#include <linux/slab.h>
#include <linux/init.h>
#include <linux/interrupt.h>
#include <linux/irq.h>
#include <linux/io.h>
#include <linux/ioport.h>
#include <linux/kernel.h>
#include <linux/timer.h>
#include <linux/delay.h>
#include <linux/clk.h>
#include <linux/platform_device.h>
#include <linux/pm_runtime.h>
#include <linux/dma-mapping.h>
#include <linux/dmapool.h>
#include <linux/tty_flip.h>
#include <linux/wait.h>
#include <linux/sysfs.h>
#include <linux/stat.h>
#include <linux/device.h>
#include <linux/wakelock.h>
#include <linux/debugfs.h>
#include <linux/gpio.h>
#include <asm/atomic.h>
#include <asm/irq.h>

#include <mach/hardware.h>
#include <mach/dma.h>
#include <mach/msm_serial_hs.h>

#include "msm_serial_hs_hwreg.h"

static int hs_serial_debug_mask = 1;
module_param_named(debug_mask, hs_serial_debug_mask,
		   int, S_IRUGO | S_IWUSR | S_IWGRP);

enum flush_reason {
	FLUSH_NONE,
	FLUSH_DATA_READY,
	FLUSH_DATA_INVALID,  /* values after this indicate invalid data */
	FLUSH_IGNORE = FLUSH_DATA_INVALID,
	FLUSH_STOP,
	FLUSH_SHUTDOWN,
};

enum msm_hs_clk_states_e {
	MSM_HS_CLK_PORT_OFF,     /* port not in use */
	MSM_HS_CLK_OFF,          /* clock disabled */
	MSM_HS_CLK_REQUEST_OFF,  /* disable after TX and RX flushed */
	MSM_HS_CLK_ON,           /* clock enabled */
};

/* Track the forced RXSTALE flush during clock off sequence.
 * These states are only valid during MSM_HS_CLK_REQUEST_OFF */
enum msm_hs_clk_req_off_state_e {
	CLK_REQ_OFF_START,
	CLK_REQ_OFF_RXSTALE_ISSUED,
	CLK_REQ_OFF_FLUSH_ISSUED,
	CLK_REQ_OFF_RXSTALE_FLUSHED,
};

struct msm_hs_tx {
	unsigned int tx_ready_int_en;  /* ok to dma more tx */
	unsigned int dma_in_flight;    /* tx dma in progress */
	enum flush_reason flush;
	wait_queue_head_t wait;
	struct msm_dmov_cmd xfer;
	dmov_box *command_ptr;
	u32 *command_ptr_ptr;
	dma_addr_t mapped_cmd_ptr;
	dma_addr_t mapped_cmd_ptr_ptr;
	int tx_count;
	dma_addr_t dma_base;
	struct tasklet_struct tlet;
};

struct msm_hs_rx {
	enum flush_reason flush;
	struct msm_dmov_cmd xfer;
	dma_addr_t cmdptr_dmaaddr;
	dmov_box *command_ptr;
	u32 *command_ptr_ptr;
	dma_addr_t mapped_cmd_ptr;
	wait_queue_head_t wait;
	dma_addr_t rbuffer;
	unsigned char *buffer;
	unsigned int buffer_pending;
	struct dma_pool *pool;
	struct wake_lock wake_lock;
	struct delayed_work flip_insert_work;
	struct tasklet_struct tlet;
	bool dma_in_flight;
	bool cmd_exec;
};

enum buffer_states {
	NONE_PENDING = 0x0,
	FIFO_OVERRUN = 0x1,
	PARITY_ERROR = 0x2,
	CHARS_NORMAL = 0x4,
};

/* optional low power wakeup, typically on a GPIO RX irq */
struct msm_hs_wakeup {
	int irq;  /* < 0 indicates low power wakeup disabled */
	unsigned char ignore;  /* bool */

	/* bool: inject char into rx tty on wakeup */
	unsigned char inject_rx;
	char rx_to_inject;
};

/*
 * UART can be used in 2-wire or 4-wire mode.
 * Use uart_func_mode to set 2-wire or 4-wire mode.
 */
enum uart_func_mode {
	UART_TWO_WIRE, /* can't support HW Flow control. */
	UART_FOUR_WIRE,/* can support HW Flow control. */
};

struct msm_hs_port {
	struct uart_port uport;
	unsigned int imr_reg;  /* shadow value of UARTDM_IMR */
	struct clk *clk;
	struct clk *pclk;
	struct msm_hs_tx tx;
	struct msm_hs_rx rx;
	/* gsbi uarts have to do additional writes to gsbi memory */
	/* block and top control status block. The following pointers */
	/* keep a handle to these blocks. */
	unsigned char __iomem	*mapped_gsbi;
	int dma_tx_channel;
	int dma_rx_channel;
	int dma_tx_crci;
	int dma_rx_crci;
	struct hrtimer clk_off_timer;  /* to poll TXEMT before clock off */
	ktime_t clk_off_delay;
	enum msm_hs_clk_states_e clk_state;
	enum msm_hs_clk_req_off_state_e clk_req_off_state;

	struct msm_hs_wakeup wakeup;
	struct wake_lock dma_wake_lock;  /* held while any DMA active */

	struct dentry *loopback_dir;
	struct work_struct clock_off_w; /* work for actual clock off */
	struct workqueue_struct *hsuart_wq; /* hsuart workqueue */
	struct mutex clk_mutex; /* mutex to guard against clock off/clock on */
	bool tty_flush_receive;
	bool rx_discard_flush_issued;
	enum uart_func_mode func_mode;
	bool is_shutdown;
	bool termios_in_progress;
	int rx_buf_size;
};

#define MSM_UARTDM_BURST_SIZE 16   /* DM burst size (in bytes) */
#define UARTDM_TX_BUF_SIZE UART_XMIT_SIZE
#define UARTDM_RX_BUF_SIZE 512
#define RETRY_TIMEOUT 5
#define UARTDM_NR 256
#define RX_FLUSH_COMPLETE_TIMEOUT 300 /* In jiffies */

static struct dentry *debug_base;
static struct msm_hs_port q_uart_port[UARTDM_NR];
static struct platform_driver msm_serial_hs_platform_driver;
static struct uart_driver msm_hs_driver;
static struct uart_ops msm_hs_ops;
static void msm_hs_start_rx_locked(struct uart_port *uport);

#define UARTDM_TO_MSM(uart_port) \
	container_of((uart_port), struct msm_hs_port, uport)

static ssize_t show_clock(struct device *dev, struct device_attribute *attr,
			  char *buf)
{
	int state = 1;
	enum msm_hs_clk_states_e clk_state;
	unsigned long flags;

	struct platform_device *pdev = container_of(dev, struct
						    platform_device, dev);
	struct msm_hs_port *msm_uport = &q_uart_port[pdev->id];

	spin_lock_irqsave(&msm_uport->uport.lock, flags);
	clk_state = msm_uport->clk_state;
	spin_unlock_irqrestore(&msm_uport->uport.lock, flags);

	if (clk_state <= MSM_HS_CLK_OFF)
		state = 0;

	return snprintf(buf, PAGE_SIZE, "%d\n", state);
}

static ssize_t set_clock(struct device *dev, struct device_attribute *attr,
			 const char *buf, size_t count)
{
	int state;
	struct platform_device *pdev = container_of(dev, struct
						    platform_device, dev);
	struct msm_hs_port *msm_uport = &q_uart_port[pdev->id];

	state = buf[0] - '0';
	switch (state) {
	case 0: {
		msm_hs_request_clock_off(&msm_uport->uport);
		break;
	}
	case 1: {
		msm_hs_request_clock_on(&msm_uport->uport);
		break;
	}
	default: {
		return -EINVAL;
	}
	}
	return count;
}

static DEVICE_ATTR(clock, S_IWUSR | S_IRUGO, show_clock, set_clock);

static inline unsigned int use_low_power_wakeup(struct msm_hs_port *msm_uport)
{
	return (msm_uport->wakeup.irq > 0);
}

static inline int is_gsbi_uart(struct msm_hs_port *msm_uport)
{
	/* assume gsbi uart if gsbi resource found in pdata */
	return ((msm_uport->mapped_gsbi != NULL));
}

static inline unsigned int msm_hs_read(struct uart_port *uport,
				       unsigned int offset)
{
	return readl_relaxed(uport->membase + offset);
}

static inline void msm_hs_write(struct uart_port *uport, unsigned int offset,
				 unsigned int value)
{
	writel_relaxed(value, uport->membase + offset);
}

/*
 * This API read and provides UART Core registers information.
 */
static void print_uart_registers(struct msm_hs_port *msm_uport)
{
	struct uart_port *uport = &(msm_uport->uport);

	pr_info("============= UART Registers ================\n");

	pr_info("UART_DM_MR1:%x\n", msm_hs_read(uport, UARTDM_MR1_ADDR));
	pr_info("UART_DM_MR2:%x\n", msm_hs_read(uport, UARTDM_MR2_ADDR));
	pr_info("UART_DM_IPR:%x\n", msm_hs_read(uport, UARTDM_IPR_ADDR));
	pr_info("UART_DM_TFWR:%x\n", msm_hs_read(uport, UARTDM_TFWR_ADDR));
	pr_info("UART_DM_RFWR:%x\n", msm_hs_read(uport, UARTDM_RFWR_ADDR));
	pr_info("UART_DM_DMEN:%x\n", msm_hs_read(uport, UARTDM_DMEN_ADDR));
	pr_info("UART_DM_SR:%x\n", msm_hs_read(uport, UARTDM_SR_ADDR));
	pr_info("UART_DM_ISR:%x\n", msm_hs_read(uport, UARTDM_ISR_ADDR));
	pr_info("UART_DM_TXFS:%x\n", msm_hs_read(uport, UARTDM_TXFS_ADDR));
	pr_info("UART_DM_RXFS:%x\n", msm_hs_read(uport, UARTDM_RXFS_ADDR));
	pr_info("UART_DM_IMR:%x\n", msm_uport->imr_reg);

	pr_info("=============================================\n");

}

static void msm_hs_release_port(struct uart_port *port)
{
	struct msm_hs_port *msm_uport = UARTDM_TO_MSM(port);
	struct platform_device *pdev = to_platform_device(port->dev);
	struct resource *gsbi_resource;
	resource_size_t size;

	if (is_gsbi_uart(msm_uport)) {
		iowrite32(GSBI_PROTOCOL_IDLE, msm_uport->mapped_gsbi +
			  GSBI_CONTROL_ADDR);
		gsbi_resource = platform_get_resource_byname(pdev,
							     IORESOURCE_MEM,
							     "gsbi_resource");
		if (unlikely(!gsbi_resource))
			return;

		size = resource_size(gsbi_resource);
		release_mem_region(gsbi_resource->start, size);
		iounmap(msm_uport->mapped_gsbi);
		msm_uport->mapped_gsbi = NULL;
	}
}

static int msm_hs_request_port(struct uart_port *port)
{
	struct msm_hs_port *msm_uport = UARTDM_TO_MSM(port);
	struct platform_device *pdev = to_platform_device(port->dev);
	struct resource *gsbi_resource;
	resource_size_t size;

	gsbi_resource = platform_get_resource_byname(pdev,
						     IORESOURCE_MEM,
						     "gsbi_resource");
	if (gsbi_resource) {
		size = resource_size(gsbi_resource);
		if (unlikely(!request_mem_region(gsbi_resource->start, size,
						 "msm_serial_hs")))
			return -EBUSY;
		msm_uport->mapped_gsbi = ioremap(gsbi_resource->start,
						 size);
		if (!msm_uport->mapped_gsbi) {
			release_mem_region(gsbi_resource->start, size);
			return -EBUSY;
		}
	}
	/* no gsbi uart */
	return 0;
}

static int msm_serial_loopback_enable_set(void *data, u64 val)
{
	struct msm_hs_port *msm_uport = data;
	struct uart_port *uport = &(msm_uport->uport);
	unsigned long flags;
	int ret = 0;

	clk_prepare_enable(msm_uport->clk);
	if (msm_uport->pclk)
		clk_prepare_enable(msm_uport->pclk);

	if (val) {
		spin_lock_irqsave(&uport->lock, flags);
		ret = msm_hs_read(uport, UARTDM_MR2_ADDR);
		ret |= UARTDM_MR2_LOOP_MODE_BMSK;
		msm_hs_write(uport, UARTDM_MR2_ADDR, ret);
		spin_unlock_irqrestore(&uport->lock, flags);
	} else {
		spin_lock_irqsave(&uport->lock, flags);
		ret = msm_hs_read(uport, UARTDM_MR2_ADDR);
		ret &= ~UARTDM_MR2_LOOP_MODE_BMSK;
		msm_hs_write(uport, UARTDM_MR2_ADDR, ret);
		spin_unlock_irqrestore(&uport->lock, flags);
	}
	/* Calling CLOCK API. Hence mb() requires here. */
	mb();
	clk_disable_unprepare(msm_uport->clk);
	if (msm_uport->pclk)
		clk_disable_unprepare(msm_uport->pclk);

	return 0;
}

static int msm_serial_loopback_enable_get(void *data, u64 *val)
{
	struct msm_hs_port *msm_uport = data;
	struct uart_port *uport = &(msm_uport->uport);
	unsigned long flags;
	int ret = 0;

	clk_prepare_enable(msm_uport->clk);
	if (msm_uport->pclk)
		clk_prepare_enable(msm_uport->pclk);

	spin_lock_irqsave(&uport->lock, flags);
	ret = msm_hs_read(&msm_uport->uport, UARTDM_MR2_ADDR);
	spin_unlock_irqrestore(&uport->lock, flags);

	clk_disable_unprepare(msm_uport->clk);
	if (msm_uport->pclk)
		clk_disable_unprepare(msm_uport->pclk);

	*val = (ret & UARTDM_MR2_LOOP_MODE_BMSK) ? 1 : 0;
	return 0;
}
DEFINE_SIMPLE_ATTRIBUTE(loopback_enable_fops, msm_serial_loopback_enable_get,
			msm_serial_loopback_enable_set, "%llu\n");

/*
 * msm_serial_hs debugfs node: <debugfs_root>/msm_serial_hs/loopback.<id>
 * writing 1 turns on internal loopback mode in HW. Useful for automation
 * test scripts.
 * writing 0 disables the internal loopback mode. Default is disabled.
 */
static void __devinit msm_serial_debugfs_init(struct msm_hs_port *msm_uport,
					   int id)
{
	char node_name[15];
	snprintf(node_name, sizeof(node_name), "loopback.%d", id);
	msm_uport->loopback_dir = debugfs_create_file(node_name,
						S_IRUGO | S_IWUSR,
						debug_base,
						msm_uport,
						&loopback_enable_fops);

	if (IS_ERR_OR_NULL(msm_uport->loopback_dir))
		pr_err("%s(): Cannot create loopback.%d debug entry",
							__func__, id);
}

static int __devexit msm_hs_remove(struct platform_device *pdev)
{

	struct msm_hs_port *msm_uport;
	struct device *dev;

	if (pdev->id < 0 || pdev->id >= UARTDM_NR) {
		printk(KERN_ERR "Invalid plaform device ID = %d\n", pdev->id);
		return -EINVAL;
	}

	msm_uport = &q_uart_port[pdev->id];
	dev = msm_uport->uport.dev;

	sysfs_remove_file(&pdev->dev.kobj, &dev_attr_clock.attr);
	debugfs_remove(msm_uport->loopback_dir);

	dma_unmap_single(dev, msm_uport->rx.mapped_cmd_ptr, sizeof(dmov_box),
			 DMA_TO_DEVICE);
	dma_pool_free(msm_uport->rx.pool, msm_uport->rx.buffer,
		      msm_uport->rx.rbuffer);
	dma_pool_destroy(msm_uport->rx.pool);

	dma_unmap_single(dev, msm_uport->rx.cmdptr_dmaaddr, sizeof(u32),
			 DMA_TO_DEVICE);
	dma_unmap_single(dev, msm_uport->tx.mapped_cmd_ptr_ptr, sizeof(u32),
			 DMA_TO_DEVICE);
	dma_unmap_single(dev, msm_uport->tx.mapped_cmd_ptr, sizeof(dmov_box),
			 DMA_TO_DEVICE);

	wake_lock_destroy(&msm_uport->rx.wake_lock);
	wake_lock_destroy(&msm_uport->dma_wake_lock);
	destroy_workqueue(msm_uport->hsuart_wq);
	mutex_destroy(&msm_uport->clk_mutex);

	uart_remove_one_port(&msm_hs_driver, &msm_uport->uport);
	clk_put(msm_uport->clk);
	if (msm_uport->pclk)
		clk_put(msm_uport->pclk);

	/* Free the tx resources */
	kfree(msm_uport->tx.command_ptr);
	kfree(msm_uport->tx.command_ptr_ptr);

	/* Free the rx resources */
	kfree(msm_uport->rx.command_ptr);
	kfree(msm_uport->rx.command_ptr_ptr);

	iounmap(msm_uport->uport.membase);

	return 0;
}

/**
 * msm_hs_config_uart_tx_rx_gpios - Configures UART Tx and RX GPIOs
 * @port: uart port
 */
static int msm_hs_config_uart_tx_rx_gpios(struct uart_port *uport)
{
	struct platform_device *pdev = to_platform_device(uport->dev);
	const struct msm_serial_hs_platform_data *pdata =
					pdev->dev.platform_data;
	int ret = -EINVAL;


	ret = gpio_request(pdata->uart_tx_gpio, "UART_TX_GPIO");
	if (unlikely(ret)) {
		pr_err("gpio request failed for:%d\n",
				pdata->uart_tx_gpio);
		goto exit_uart_config;
	}

	ret = gpio_request(pdata->uart_rx_gpio, "UART_RX_GPIO");
	if (unlikely(ret)) {
		pr_err("gpio request failed for:%d\n",
				pdata->uart_rx_gpio);
		gpio_free(pdata->uart_tx_gpio);
		goto exit_uart_config;
	}

exit_uart_config:
	return ret;
}

/**
 * msm_hs_unconfig_uart_tx_rx_gpios: Unconfigures UART Tx and RX GPIOs
 * @port: uart port
 */
static void msm_hs_unconfig_uart_tx_rx_gpios(struct uart_port *uport)
{
	struct platform_device *pdev = to_platform_device(uport->dev);
	const struct msm_serial_hs_platform_data *pdata =
						pdev->dev.platform_data;


	gpio_free(pdata->uart_tx_gpio);
	gpio_free(pdata->uart_rx_gpio);

}

/**
 * msm_hs_config_uart_hwflow_gpios: Configures UART HWFlow GPIOs
 * @port: uart port
 */
static int msm_hs_config_uart_hwflow_gpios(struct uart_port *uport)
{
	struct platform_device *pdev = to_platform_device(uport->dev);
	const struct msm_serial_hs_platform_data *pdata =
						pdev->dev.platform_data;
	int ret = -EINVAL;

	ret = gpio_request(pdata->uart_cts_gpio, "UART_CTS_GPIO");
	if (unlikely(ret)) {
		pr_err("gpio request failed for:%d\n", pdata->uart_cts_gpio);
		goto exit_config_uart;
	}

	ret = gpio_request(pdata->uart_rfr_gpio, "UART_RFR_GPIO");
	if (unlikely(ret)) {
		pr_err("gpio request failed for:%d\n", pdata->uart_rfr_gpio);
		gpio_free(pdata->uart_cts_gpio);
		goto exit_config_uart;
	}

exit_config_uart:
	return ret;
}

/**
 * msm_hs_unconfig_uart_hwflow_gpios: Unonfigures UART HWFlow GPIOs
 * @port: uart port
 */
static void msm_hs_unconfig_uart_hwflow_gpios(struct uart_port *uport)
{
	struct platform_device *pdev = to_platform_device(uport->dev);
	const struct msm_serial_hs_platform_data *pdata =
						pdev->dev.platform_data;

	gpio_free(pdata->uart_cts_gpio);
	gpio_free(pdata->uart_rfr_gpio);

}

/**
 * msm_hs_config_uart_gpios: Configures UART GPIOs and returns success or
 * Failure
 * @port: uart port
 */
static int msm_hs_config_uart_gpios(struct uart_port *uport)
{
	struct msm_hs_port *msm_uport = UARTDM_TO_MSM(uport);
	int ret;

	/* Configure UART Tx and Rx GPIOs */
	ret = msm_hs_config_uart_tx_rx_gpios(uport);
	if (!ret) {
		if (msm_uport->func_mode == UART_FOUR_WIRE) {
			/*if 4-wire uart, configure CTS and RFR GPIOs */
			ret = msm_hs_config_uart_hwflow_gpios(uport);
			if (ret)
				msm_hs_unconfig_uart_tx_rx_gpios(uport);
		}
	}

	return ret;
}

/**
 * msm_hs_unconfig_uart_gpios: Unconfigures UART GPIOs
 * @port: uart port
 */
static void msm_hs_unconfig_uart_gpios(struct uart_port *port)
{
	struct msm_hs_port *msm_uport = UARTDM_TO_MSM(port);

	msm_hs_unconfig_uart_tx_rx_gpios(port);
	if (msm_uport->func_mode == UART_FOUR_WIRE)
		msm_hs_unconfig_uart_hwflow_gpios(port);
}

static int msm_hs_init_clk(struct uart_port *uport)
{
	int ret;
	struct msm_hs_port *msm_uport = UARTDM_TO_MSM(uport);

	/* Set up the MREG/NREG/DREG/MNDREG */
	ret = clk_set_rate(msm_uport->clk, uport->uartclk);
	if (ret) {
		printk(KERN_WARNING "Error setting clock rate on UART\n");
		return ret;
	}

	ret = clk_prepare_enable(msm_uport->clk);
	if (ret) {
		printk(KERN_ERR "Error could not turn on UART clk\n");
		return ret;
	}
	if (msm_uport->pclk) {
		ret = clk_prepare_enable(msm_uport->pclk);
		if (ret) {
			clk_disable_unprepare(msm_uport->clk);
			dev_err(uport->dev,
				"Error could not turn on UART pclk\n");
			return ret;
		}
	}

	msm_uport->clk_state = MSM_HS_CLK_ON;
	return 0;
}

/*
 * programs the UARTDM_CSR register with correct bit rates
 *
 * Interrupts should be disabled before we are called, as
 * we modify Set Baud rate
 * Set receive stale interrupt level, dependant on Bit Rate
 * Goal is to have around 8 ms before indicate stale.
 * roundup (((Bit Rate * .008) / 10) + 1
 */
static unsigned long msm_hs_set_bps_locked(struct uart_port *uport,
			       unsigned int bps,
				unsigned long flags)
{
	unsigned long rxstale;
	unsigned long data;
	unsigned int curr_uartclk;
	struct msm_hs_port *msm_uport = UARTDM_TO_MSM(uport);

	switch (bps) {
	case 300:
		msm_hs_write(uport, UARTDM_CSR_ADDR, 0x00);
		rxstale = 1;
		break;
	case 600:
		msm_hs_write(uport, UARTDM_CSR_ADDR, 0x11);
		rxstale = 1;
		break;
	case 1200:
		msm_hs_write(uport, UARTDM_CSR_ADDR, 0x22);
		rxstale = 1;
		break;
	case 2400:
		msm_hs_write(uport, UARTDM_CSR_ADDR, 0x33);
		rxstale = 1;
		break;
	case 4800:
		msm_hs_write(uport, UARTDM_CSR_ADDR, 0x44);
		rxstale = 1;
		break;
	case 9600:
		msm_hs_write(uport, UARTDM_CSR_ADDR, 0x55);
		rxstale = 2;
		break;
	case 14400:
		msm_hs_write(uport, UARTDM_CSR_ADDR, 0x66);
		rxstale = 3;
		break;
	case 19200:
		msm_hs_write(uport, UARTDM_CSR_ADDR, 0x77);
		rxstale = 4;
		break;
	case 28800:
		msm_hs_write(uport, UARTDM_CSR_ADDR, 0x88);
		rxstale = 6;
		break;
	case 38400:
		msm_hs_write(uport, UARTDM_CSR_ADDR, 0x99);
		rxstale = 8;
		break;
	case 57600:
		msm_hs_write(uport, UARTDM_CSR_ADDR, 0xaa);
		rxstale = 16;
		break;
	case 76800:
		msm_hs_write(uport, UARTDM_CSR_ADDR, 0xbb);
		rxstale = 16;
		break;
	case 115200:
		msm_hs_write(uport, UARTDM_CSR_ADDR, 0xcc);
		rxstale = 31;
		break;
	case 230400:
		msm_hs_write(uport, UARTDM_CSR_ADDR, 0xee);
		rxstale = 31;
		break;
	case 460800:
		msm_hs_write(uport, UARTDM_CSR_ADDR, 0xff);
		rxstale = 31;
		break;
	case 4000000:
	case 3686400:
	case 3200000:
	case 3500000:
	case 3000000:
	case 2500000:
	case 1500000:
	case 1152000:
	case 1000000:
	case 921600:
		msm_hs_write(uport, UARTDM_CSR_ADDR, 0xff);
		rxstale = 31;
		break;
	default:
		msm_hs_write(uport, UARTDM_CSR_ADDR, 0xff);
		/* default to 9600 */
		bps = 9600;
		rxstale = 2;
		break;
	}
	/*
	 * uart baud rate depends on CSR and MND Values
	 * we are updating CSR before and then calling
	 * clk_set_rate which updates MND Values. Hence
	 * dsb requires here.
	 */
	mb();
	curr_uartclk = uport->uartclk;
	if (bps > 460800) {
		uport->uartclk = bps * 16;
	} else {
		uport->uartclk = 7372800;
	}

	spin_unlock_irqrestore(&uport->lock, flags);

	if (curr_uartclk != uport->uartclk) {
		if (clk_set_rate(msm_uport->clk, uport->uartclk)) {
			pr_err("%s(): Error setting clock rate on UART\n",
								__func__);
			WARN_ON(1);
			spin_lock_irqsave(&uport->lock, flags);
			return flags;
		}
	}

	spin_lock_irqsave(&uport->lock, flags);
	data = rxstale & UARTDM_IPR_STALE_LSB_BMSK;
	data |= UARTDM_IPR_STALE_TIMEOUT_MSB_BMSK & (rxstale << 2);

	msm_hs_write(uport, UARTDM_IPR_ADDR, data);
	return flags;
}


static void msm_hs_set_std_bps_locked(struct uart_port *uport,
			       unsigned int bps)
{
	unsigned long rxstale;
	unsigned long data;

	switch (bps) {
	case 9600:
		msm_hs_write(uport, UARTDM_CSR_ADDR, 0x99);
		rxstale = 2;
		break;
	case 14400:
		msm_hs_write(uport, UARTDM_CSR_ADDR, 0xaa);
		rxstale = 3;
		break;
	case 19200:
		msm_hs_write(uport, UARTDM_CSR_ADDR, 0xbb);
		rxstale = 4;
		break;
	case 28800:
		msm_hs_write(uport, UARTDM_CSR_ADDR, 0xcc);
		rxstale = 6;
		break;
	case 38400:
		msm_hs_write(uport, UARTDM_CSR_ADDR, 0xdd);
		rxstale = 8;
		break;
	case 57600:
		msm_hs_write(uport, UARTDM_CSR_ADDR, 0xee);
		rxstale = 16;
		break;
	case 115200:
		msm_hs_write(uport, UARTDM_CSR_ADDR, 0xff);
		rxstale = 31;
		break;
	default:
		msm_hs_write(uport, UARTDM_CSR_ADDR, 0x99);
		/* default to 9600 */
		bps = 9600;
		rxstale = 2;
		break;
	}

	data = rxstale & UARTDM_IPR_STALE_LSB_BMSK;
	data |= UARTDM_IPR_STALE_TIMEOUT_MSB_BMSK & (rxstale << 2);

	msm_hs_write(uport, UARTDM_IPR_ADDR, data);
}

/*
 * termios :  new ktermios
 * oldtermios:  old ktermios previous setting
 *
 * Configure the serial port
 */
static void msm_hs_set_termios(struct uart_port *uport,
				   struct ktermios *termios,
				   struct ktermios *oldtermios)
{
	int ret;
	unsigned int bps;
	unsigned long data;
	unsigned long flags;
	unsigned int c_cflag = termios->c_cflag;
	struct msm_hs_port *msm_uport = UARTDM_TO_MSM(uport);
	bool error_case = false;

	mutex_lock(&msm_uport->clk_mutex);
	spin_lock_irqsave(&uport->lock, flags);

	msm_uport->termios_in_progress = true;

	/* Disable RxStale Event Mechanism */
	msm_hs_write(uport, UARTDM_CR_ADDR, STALE_EVENT_DISABLE);

	/* Disable all UART interrupts */
	msm_hs_write(uport, UARTDM_IMR_ADDR, 0);

	/* Enable RFR so remote UART doesn't send any data. */
	msm_hs_write(uport, UARTDM_CR_ADDR, RFR_HIGH);

	/*
	 * It is quite possible that previous graceful flush is not
	 * completed and set_termios() request has been received.
	 * Hence wait here to make sure that it is completed and
	 * queued one more UART RX CMD with ADM.
	 */
	if (msm_uport->rx.dma_in_flight &&
			msm_uport->rx.flush == FLUSH_DATA_READY) {
		spin_unlock_irqrestore(&uport->lock, flags);
		ret = wait_event_timeout(msm_uport->rx.wait,
			msm_uport->rx.flush == FLUSH_NONE,
			RX_FLUSH_COMPLETE_TIMEOUT);
		if (!ret) {
			pr_err("%s(): timeout for Rx cmd completion\n",
							__func__);
			spin_lock_irqsave(&uport->lock, flags);
			print_uart_registers(msm_uport);
			spin_unlock_irqrestore(&uport->lock, flags);
			BUG_ON(1);
		}

		spin_lock_irqsave(&uport->lock, flags);
	}

	/*
	 * Wait for queued Rx CMD to ADM driver to be programmed
	 * with ADM hardware before going and changing UART baud rate.
	 * Below udelay(500) is required as exec_cmd callback is called
	 * before actually programming ADM hardware with cmd.
	 */
	if (msm_uport->rx.dma_in_flight) {
		spin_unlock_irqrestore(&uport->lock, flags);
		ret = wait_event_timeout(msm_uport->rx.wait,
			msm_uport->rx.cmd_exec == true,
			RX_FLUSH_COMPLETE_TIMEOUT);
		if (!ret)
			pr_err("%s(): timeout for rx cmd to be program\n",
								__func__);
		else
			udelay(500);

		spin_lock_irqsave(&uport->lock, flags);
	}

	/* 300 is the minimum baud support by the driver  */
	bps = uart_get_baud_rate(uport, termios, oldtermios, 200, 4000000);

	/* Temporary remapping  200 BAUD to 3.2 mbps */
	if (bps == 200)
		bps = 3200000;

	uport->uartclk = clk_get_rate(msm_uport->clk);
	if (!uport->uartclk)
		msm_hs_set_std_bps_locked(uport, bps);
	else
		flags = msm_hs_set_bps_locked(uport, bps, flags);

	data = msm_hs_read(uport, UARTDM_MR2_ADDR);
	data &= ~UARTDM_MR2_PARITY_MODE_BMSK;
	/* set parity */
	if (PARENB == (c_cflag & PARENB)) {
		if (PARODD == (c_cflag & PARODD)) {
			data |= ODD_PARITY;
		} else if (CMSPAR == (c_cflag & CMSPAR)) {
			data |= SPACE_PARITY;
		} else {
			data |= EVEN_PARITY;
		}
	}

	/* Set bits per char */
	data &= ~UARTDM_MR2_BITS_PER_CHAR_BMSK;

	switch (c_cflag & CSIZE) {
	case CS5:
		data |= FIVE_BPC;
		break;
	case CS6:
		data |= SIX_BPC;
		break;
	case CS7:
		data |= SEVEN_BPC;
		break;
	default:
		data |= EIGHT_BPC;
		break;
	}
	/* stop bits */
	if (c_cflag & CSTOPB) {
		data |= STOP_BIT_TWO;
	} else {
		/* otherwise 1 stop bit */
		data |= STOP_BIT_ONE;
	}
	data |= UARTDM_MR2_ERROR_MODE_BMSK;
	/* write parity/bits per char/stop bit configuration */
	msm_hs_write(uport, UARTDM_MR2_ADDR, data);

	uport->ignore_status_mask = termios->c_iflag & INPCK;
	uport->ignore_status_mask |= termios->c_iflag & IGNPAR;
	uport->ignore_status_mask |= termios->c_iflag & IGNBRK;

	uport->read_status_mask = (termios->c_cflag & CREAD);

	/* Wait for baud rate and UART protocol parameters to set. */
	udelay(200);

	/* Set Transmit software time out */
	uart_update_timeout(uport, c_cflag, bps);

	/*
	 * Configure HW flow control
	 * UART Core would see status of CTS line when it is sending data
	 * to remote uart to confirm that it can receive or not.
	 * UART Core would trigger RFR if it is not having any space with
	 * RX FIFO.
	 */
	data = msm_hs_read(uport, UARTDM_MR1_ADDR);
	data &= ~(UARTDM_MR1_CTS_CTL_BMSK | UARTDM_MR1_RX_RDY_CTL_BMSK);
	if (c_cflag & CRTSCTS) {
		data |= UARTDM_MR1_CTS_CTL_BMSK;
		data |= UARTDM_MR1_RX_RDY_CTL_BMSK;
	}

	msm_hs_write(uport, UARTDM_MR1_ADDR, data);

	/* Enable previously enabled all UART interrupts. */
	msm_hs_write(uport, UARTDM_IMR_ADDR, msm_uport->imr_reg);

	/*
	 * Invoke Force RxStale Interrupt
	 * On receiving this interrupt, send discard flush request
	 * to ADM driver and ignore all received data.
	 */
	msm_hs_write(uport, UARTDM_CR_ADDR, FORCE_STALE_EVENT);
	mb();

	msm_uport->rx_discard_flush_issued = true;

	/*
	 * Wait for above discard flush request for UART RX CMD to be
	 * completed. completion would be signal from rx_tlet without
	 * queueing any next UART RX CMD.
	 */
	if (msm_uport->rx.dma_in_flight) {
		spin_unlock_irqrestore(&uport->lock, flags);
		ret = wait_event_timeout(msm_uport->rx.wait,
			msm_uport->rx_discard_flush_issued == false,
			msecs_to_jiffies(300));
			if (!ret) {
				pr_err("%s(): timeout for rx discard flush\n",
								__func__);
				spin_lock_irqsave(&uport->lock, flags);
				print_uart_registers(msm_uport);
				error_case = true;
			}
		if (!error_case)
			spin_lock_irqsave(&uport->lock, flags);
	} else {
		spin_unlock_irqrestore(&uport->lock, flags);
		pr_err("%s(): called with rx.dma_in_flight:%d\n",
				__func__, msm_uport->rx.dma_in_flight);
		print_uart_registers(msm_uport);
		spin_lock_irqsave(&uport->lock, flags);
	}

	/* Start Rx Transfer */
	msm_hs_start_rx_locked(&msm_uport->uport);

	/* Disable RFR so remote UART can send data. */
	msm_hs_write(uport, UARTDM_CR_ADDR, RFR_LOW);
	mb();

	msm_uport->termios_in_progress = false;

	spin_unlock_irqrestore(&uport->lock, flags);
	mutex_unlock(&msm_uport->clk_mutex);
}

/*
 *  Standard API, Transmitter
 *  Any character in the transmit shift register is sent
 */
unsigned int msm_hs_tx_empty(struct uart_port *uport)
{
	unsigned int data;
	unsigned int ret = 0;

	data = msm_hs_read(uport, UARTDM_SR_ADDR);
	if (data & UARTDM_SR_TXEMT_BMSK)
		ret = TIOCSER_TEMT;

	return ret;
}
EXPORT_SYMBOL(msm_hs_tx_empty);

/*
 *  Standard API, Stop transmitter.
 *  Any character in the transmit shift register is sent as
 *  well as the current data mover transfer .
 */
static void msm_hs_stop_tx_locked(struct uart_port *uport)
{
	struct msm_hs_port *msm_uport = UARTDM_TO_MSM(uport);

	msm_uport->tx.tx_ready_int_en = 0;
}

/*
 *  Standard API, Stop receiver as soon as possible.
 *
 *  Function immediately terminates the operation of the
 *  channel receiver and any incoming characters are lost. None
 *  of the receiver status bits are affected by this command and
 *  characters that are already in the receive FIFO there.
 */
static void msm_hs_stop_rx_locked(struct uart_port *uport)
{
	struct msm_hs_port *msm_uport = UARTDM_TO_MSM(uport);
	unsigned int data;

<<<<<<< HEAD
	/* disable dlink */
	data = msm_hs_read(uport, UARTDM_DMEN_ADDR);
	data &= ~UARTDM_RX_DM_EN_BMSK;
	msm_hs_write(uport, UARTDM_DMEN_ADDR, data);
=======
	/* Disable RxStale Event Mechanism */
	msm_hs_write(uport, UARTDM_CR_ADDR, STALE_EVENT_DISABLE);

	/* Enable RFR so remote UART doesn't send any data. */
	msm_hs_write(uport, UARTDM_CR_ADDR, RFR_HIGH);

	/* Allow to receive all pending data from UART RX FIFO */
	udelay(100);
>>>>>>> 02745821

	/* calling DMOV or CLOCK API. Hence mb() */
	mb();
	/* Disable the receiver */
	if (msm_uport->rx.flush == FLUSH_NONE) {
		wake_lock(&msm_uport->rx.wake_lock);
		/* do discard flush */
		msm_dmov_flush(msm_uport->dma_rx_channel, 0);
	}
	if (msm_uport->rx.flush != FLUSH_SHUTDOWN)
		msm_uport->rx.flush = FLUSH_STOP;
}

/*  Transmit the next chunk of data */
static void msm_hs_submit_tx_locked(struct uart_port *uport)
{
	int left;
	int tx_count;
	int aligned_tx_count;
	dma_addr_t src_addr;
	dma_addr_t aligned_src_addr;
	struct msm_hs_port *msm_uport = UARTDM_TO_MSM(uport);
	struct msm_hs_tx *tx = &msm_uport->tx;
	struct circ_buf *tx_buf = &msm_uport->uport.state->xmit;

	if (tx->dma_in_flight || msm_uport->is_shutdown)
		return;

	if (uart_circ_empty(tx_buf) || uport->state->port.tty->stopped) {
		msm_hs_stop_tx_locked(uport);
		return;
	}

	tx->dma_in_flight = 1;

	tx_count = uart_circ_chars_pending(tx_buf);

	if (UARTDM_TX_BUF_SIZE < tx_count)
		tx_count = UARTDM_TX_BUF_SIZE;

	left = UART_XMIT_SIZE - tx_buf->tail;

	if (tx_count > left)
		tx_count = left;

	src_addr = tx->dma_base + tx_buf->tail;
	/* Mask the src_addr to align on a cache
	 * and add those bytes to tx_count */
	aligned_src_addr = src_addr & ~(dma_get_cache_alignment() - 1);
	aligned_tx_count = tx_count + src_addr - aligned_src_addr;

	dma_sync_single_for_device(uport->dev, aligned_src_addr,
			aligned_tx_count, DMA_TO_DEVICE);

	tx->command_ptr->num_rows = (((tx_count + 15) >> 4) << 16) |
				     ((tx_count + 15) >> 4);
	tx->command_ptr->src_row_addr = src_addr;

	dma_sync_single_for_device(uport->dev, tx->mapped_cmd_ptr,
				   sizeof(dmov_box), DMA_TO_DEVICE);

	*tx->command_ptr_ptr = CMD_PTR_LP | DMOV_CMD_ADDR(tx->mapped_cmd_ptr);

	/* Save tx_count to use in Callback */
	tx->tx_count = tx_count;
	msm_hs_write(uport, UARTDM_NCF_TX_ADDR, tx_count);

	/* Disable the tx_ready interrupt */
	msm_uport->imr_reg &= ~UARTDM_ISR_TX_READY_BMSK;
	msm_hs_write(uport, UARTDM_IMR_ADDR, msm_uport->imr_reg);
	/* Calling next DMOV API. Hence mb() here. */
	mb();

	dma_sync_single_for_device(uport->dev, tx->mapped_cmd_ptr_ptr,
				   sizeof(u32), DMA_TO_DEVICE);
	msm_uport->tx.flush = FLUSH_NONE;
	msm_dmov_enqueue_cmd(msm_uport->dma_tx_channel, &tx->xfer);
}

/* Start to receive the next chunk of data */
static void msm_hs_start_rx_locked(struct uart_port *uport)
{
	struct msm_hs_port *msm_uport = UARTDM_TO_MSM(uport);
	unsigned int buffer_pending = msm_uport->rx.buffer_pending;
	unsigned int data;

	if (msm_uport->rx.dma_in_flight) {
		pr_err("%s(): RX CMD is already queued.\n", __func__);
		print_uart_registers(msm_uport);
		BUG_ON(1);
	}

	msm_uport->rx.buffer_pending = 0;
	if (buffer_pending && hs_serial_debug_mask)
		printk(KERN_ERR "Error: rx started in buffer state = %x",
		       buffer_pending);
	/*
	 * Zeroed out UART RX software buffer which would help to
	 * check how much data is copied if there is any RX stall.
	 */
	memset(msm_uport->rx.buffer, 0x00, msm_uport->rx_buf_size);
	msm_hs_write(uport, UARTDM_CR_ADDR, RESET_STALE_INT);
	msm_hs_write(uport, UARTDM_DMRX_ADDR, msm_uport->rx_buf_size);
	msm_hs_write(uport, UARTDM_CR_ADDR, STALE_EVENT_ENABLE);
	msm_uport->imr_reg |= UARTDM_ISR_RXLEV_BMSK;

	/*
	 * Enable UARTDM Rx Interface as previously it has been
	 * disable in set_termios before configuring baud rate.
	 */
	data = msm_hs_read(uport, UARTDM_DMEN_ADDR);
	data |= UARTDM_RX_DM_EN_BMSK;
	msm_hs_write(uport, UARTDM_DMEN_ADDR, data);
	msm_hs_write(uport, UARTDM_IMR_ADDR, msm_uport->imr_reg);
	/* Calling next DMOV API. Hence mb() here. */
	mb();

	msm_uport->rx.flush = FLUSH_NONE;
	msm_uport->rx.dma_in_flight = true;
	msm_uport->rx.cmd_exec = false;
	msm_dmov_enqueue_cmd_ext(msm_uport->dma_rx_channel,
					&msm_uport->rx.xfer);
	/*
	 * wake up set_termios() process if it is waiting for
	 * completion of previous UART RX CMD and queueing of
	 * new UART RX CMD before going ahead with baud rate
	 * change process.
	 */
	if (msm_uport->termios_in_progress)
		wake_up(&msm_uport->rx.wait);
}

static void flip_insert_work(struct work_struct *work)
{
	unsigned long flags;
	int retval;
	struct msm_hs_port *msm_uport =
		container_of(work, struct msm_hs_port,
			     rx.flip_insert_work.work);
	struct tty_struct *tty = msm_uport->uport.state->port.tty;

	spin_lock_irqsave(&msm_uport->uport.lock, flags);
	if (msm_uport->rx.buffer_pending == NONE_PENDING) {
		if (hs_serial_debug_mask)
			printk(KERN_ERR "Error: No buffer pending in %s",
			       __func__);
		return;
	}
	if (msm_uport->rx.buffer_pending & FIFO_OVERRUN) {
		retval = tty_insert_flip_char(tty, 0, TTY_OVERRUN);
		if (retval)
			msm_uport->rx.buffer_pending &= ~FIFO_OVERRUN;
	}
	if (msm_uport->rx.buffer_pending & PARITY_ERROR) {
		retval = tty_insert_flip_char(tty, 0, TTY_PARITY);
		if (retval)
			msm_uport->rx.buffer_pending &= ~PARITY_ERROR;
	}
	if (msm_uport->rx.buffer_pending & CHARS_NORMAL) {
		int rx_count, rx_offset;
		rx_count = (msm_uport->rx.buffer_pending & 0xFFFF0000) >> 16;
		rx_offset = (msm_uport->rx.buffer_pending & 0xFFD0) >> 5;
		retval = tty_insert_flip_string(tty, msm_uport->rx.buffer +
						rx_offset, rx_count);
		msm_uport->rx.buffer_pending &= (FIFO_OVERRUN |
						 PARITY_ERROR);
		if (retval != rx_count)
			msm_uport->rx.buffer_pending |= CHARS_NORMAL |
				retval << 8 | (rx_count - retval) << 16;
	}
	if (msm_uport->rx.buffer_pending)
		schedule_delayed_work(&msm_uport->rx.flip_insert_work,
				      msecs_to_jiffies(RETRY_TIMEOUT));
	else
		if ((msm_uport->clk_state == MSM_HS_CLK_ON) &&
		    (msm_uport->rx.flush <= FLUSH_IGNORE)) {
			if (hs_serial_debug_mask)
				printk(KERN_WARNING
				       "msm_serial_hs: "
				       "Pending buffers cleared. "
				       "Restarting\n");
			msm_hs_start_rx_locked(&msm_uport->uport);
		}
	spin_unlock_irqrestore(&msm_uport->uport.lock, flags);
	tty_flip_buffer_push(tty);
}

static void msm_serial_hs_rx_tlet(unsigned long tlet_ptr)
{
	int retval;
	int rx_count;
	unsigned long status;
	unsigned long flags;
	unsigned int error_f = 0;
	struct uart_port *uport;
	struct msm_hs_port *msm_uport;
	unsigned int flush;
	struct tty_struct *tty;

	msm_uport = container_of((struct tasklet_struct *)tlet_ptr,
				 struct msm_hs_port, rx.tlet);
	uport = &msm_uport->uport;
	tty = uport->state->port.tty;

	status = msm_hs_read(uport, UARTDM_SR_ADDR);

	spin_lock_irqsave(&uport->lock, flags);

	msm_hs_write(uport, UARTDM_CR_ADDR, STALE_EVENT_DISABLE);

	/* Rx DMA cmd is completed here. */
	msm_uport->rx.dma_in_flight = false;

	/* overflow is not connect to data in a FIFO */
	if (unlikely((status & UARTDM_SR_OVERRUN_BMSK) &&
		     (uport->read_status_mask & CREAD))) {
		retval = tty_insert_flip_char(tty, 0, TTY_OVERRUN);
		if (!retval)
			msm_uport->rx.buffer_pending |= TTY_OVERRUN;
		uport->icount.buf_overrun++;
		error_f = 1;
	}

	if (!(uport->ignore_status_mask & INPCK))
		status = status & ~(UARTDM_SR_PAR_FRAME_BMSK);

	if (unlikely(status & UARTDM_SR_PAR_FRAME_BMSK)) {
		/* Can not tell difference between parity & frame error */
		if (hs_serial_debug_mask)
			printk(KERN_WARNING "msm_serial_hs: parity error\n");
		uport->icount.parity++;
		error_f = 1;
		if (!(uport->ignore_status_mask & IGNPAR)) {
			retval = tty_insert_flip_char(tty, 0, TTY_PARITY);
			if (!retval)
				msm_uport->rx.buffer_pending |= TTY_PARITY;
		}
	}

	if (unlikely(status & UARTDM_SR_RX_BREAK_BMSK)) {
		if (hs_serial_debug_mask)
			printk(KERN_WARNING "msm_serial_hs: Rx break\n");
		uport->icount.brk++;
		error_f = 1;
		msm_hs_write(uport, UARTDM_CR_ADDR, RESET_BREAK_INT);
		if (!(uport->ignore_status_mask & IGNBRK)) {
			retval = tty_insert_flip_char(tty, 0, TTY_BREAK);
			if (!retval)
				msm_uport->rx.buffer_pending |= TTY_BREAK;
		}
	}

	if (error_f)
		msm_hs_write(uport, UARTDM_CR_ADDR, RESET_ERROR_STATUS);

	if (msm_uport->clk_req_off_state == CLK_REQ_OFF_FLUSH_ISSUED)
		msm_uport->clk_req_off_state = CLK_REQ_OFF_RXSTALE_FLUSHED;
	flush = msm_uport->rx.flush;

	/*
	 * Part hs_isr() sets the flush as FLUSH_IGNORE if it is explictily
	 * trigger from set_termios().
	 */
	if (flush == FLUSH_IGNORE) {
		if (!msm_uport->rx_discard_flush_issued &&
					!msm_uport->rx.buffer_pending) {
			msm_hs_start_rx_locked(uport);
		} else {
			msm_uport->rx_discard_flush_issued = false;
			wake_up(&msm_uport->rx.wait);
			goto out;
		}
	}

	/* Part of stop_rx sets the flush as FLUSH_STOP */
	if (flush == FLUSH_STOP) {
		if (msm_uport->rx_discard_flush_issued)
			msm_uport->rx_discard_flush_issued = false;
		msm_uport->rx.flush = FLUSH_SHUTDOWN;
		wake_up(&msm_uport->rx.wait);
	}

	if (flush >= FLUSH_DATA_INVALID)
		goto out;

	rx_count = msm_hs_read(uport, UARTDM_RX_TOTAL_SNAP_ADDR);

	/* order the read of rx.buffer */
	rmb();

	if (0 != (uport->read_status_mask & CREAD)) {
		retval = tty_insert_flip_string(tty, msm_uport->rx.buffer,
						rx_count);
		if (retval != rx_count) {
			msm_uport->rx.buffer_pending |= CHARS_NORMAL |
				retval << 5 | (rx_count - retval) << 16;
		}
	}

	/* order the read of rx.buffer and the start of next rx xfer */
	wmb();

	if (!msm_uport->rx.buffer_pending)
		msm_hs_start_rx_locked(uport);

out:
	if (msm_uport->rx.buffer_pending) {
		if (hs_serial_debug_mask)
			printk(KERN_WARNING
			       "msm_serial_hs: "
			       "tty buffer exhausted. "
			       "Stalling\n");
		schedule_delayed_work(&msm_uport->rx.flip_insert_work
				      , msecs_to_jiffies(RETRY_TIMEOUT));
	}
	/* release wakelock in 500ms, not immediately, because higher layers
	 * don't always take wakelocks when they should */
	wake_lock_timeout(&msm_uport->rx.wake_lock, HZ / 2);
	/* tty_flip_buffer_push() might call msm_hs_start(), so unlock */
	spin_unlock_irqrestore(&uport->lock, flags);
	if (flush < FLUSH_DATA_INVALID)
		tty_flip_buffer_push(tty);
}

/* Enable the transmitter Interrupt */
static void msm_hs_start_tx_locked(struct uart_port *uport )
{
	struct msm_hs_port *msm_uport = UARTDM_TO_MSM(uport);

	if (msm_uport->is_shutdown)
		return;

	if (msm_uport->tx.tx_ready_int_en == 0) {
		msm_uport->tx.tx_ready_int_en = 1;
		if (msm_uport->tx.dma_in_flight == 0)
			msm_hs_submit_tx_locked(uport);
	}
}

/*
 *  This routine is called when we are done with a DMA transfer
 *
 *  This routine is registered with Data mover when we set
 *  up a Data Mover transfer. It is called from Data mover ISR
 *  when the DMA transfer is done.
 */
static void msm_hs_dmov_tx_callback(struct msm_dmov_cmd *cmd_ptr,
					unsigned int result,
					struct msm_dmov_errdata *err)
{
	struct msm_hs_port *msm_uport;

	msm_uport = container_of(cmd_ptr, struct msm_hs_port, tx.xfer);
	if (msm_uport->tx.flush == FLUSH_STOP)
		/* DMA FLUSH unsuccesfful */
		WARN_ON(!(result & DMOV_RSLT_FLUSH));
	else
		/* DMA did not finish properly */
		WARN_ON(!(result & DMOV_RSLT_DONE));

	tasklet_schedule(&msm_uport->tx.tlet);
}

static void msm_serial_hs_tx_tlet(unsigned long tlet_ptr)
{
	unsigned long flags;
	struct msm_hs_port *msm_uport = container_of((struct tasklet_struct *)
				tlet_ptr, struct msm_hs_port, tx.tlet);
	struct msm_hs_tx *tx = &msm_uport->tx;

	spin_lock_irqsave(&(msm_uport->uport.lock), flags);

	tx->dma_in_flight = 0;
	if (msm_uport->tx.flush == FLUSH_STOP) {
		msm_uport->tx.flush = FLUSH_SHUTDOWN;
		wake_up(&msm_uport->tx.wait);
		spin_unlock_irqrestore(&(msm_uport->uport.lock), flags);
		return;
	}

	msm_uport->imr_reg |= UARTDM_ISR_TX_READY_BMSK;
	msm_hs_write(&(msm_uport->uport), UARTDM_IMR_ADDR, msm_uport->imr_reg);
	/* Calling clk API. Hence mb() requires. */
	mb();

	spin_unlock_irqrestore(&(msm_uport->uport.lock), flags);
}

/*
 * This routine is called when ADM driver is about to program queued UART
 * RX CMD with ADM hardware.
 */
static void msm_hs_dmov_rx_exec_callback(struct msm_dmov_cmd *cmd_ptr)
{
	struct msm_hs_port *msm_uport;
	struct msm_hs_rx *rx;

	msm_uport = container_of(cmd_ptr, struct msm_hs_port, rx.xfer);
	rx = &msm_uport->rx;

	rx->cmd_exec = true;
	/*
	 * wakeup set_termios() as  it waits for UART RX CMD to be programmed
	 * with ADM hardware.
	 */
	wake_up(&msm_uport->rx.wait);
}

/*
 * This routine is called when we are done with a DMA transfer or the
 * a flush has been sent to the data mover driver.
 *
 * This routine is registered with Data mover when we set up a Data Mover
 *  transfer. It is called from Data mover ISR when the DMA transfer is done.
 */
static void msm_hs_dmov_rx_callback(struct msm_dmov_cmd *cmd_ptr,
					unsigned int result,
					struct msm_dmov_errdata *err)
{
	struct msm_hs_port *msm_uport;

	if (result & DMOV_RSLT_ERROR)
		pr_err("%s(): DMOV_RSLT_ERROR\n", __func__);

	msm_uport = container_of(cmd_ptr, struct msm_hs_port, rx.xfer);

	tasklet_schedule(&msm_uport->rx.tlet);
}

/*
 *  Standard API, Current states of modem control inputs
 *
 * Since CTS can be handled entirely by HARDWARE we always
 * indicate clear to send and count on the TX FIFO to block when
 * it fills up.
 *
 * - TIOCM_DCD
 * - TIOCM_CTS
 * - TIOCM_DSR
 * - TIOCM_RI
 *  (Unsupported) DCD and DSR will return them high. RI will return low.
 */
static unsigned int msm_hs_get_mctrl_locked(struct uart_port *uport)
{
	return TIOCM_DSR | TIOCM_CAR | TIOCM_CTS;
}

/*
 *  Standard API, Set or clear RFR_signal
 *
 * Set RFR high, (Indicate we are not ready for data), we disable auto
 * ready for receiving and then set RFR_N high. To set RFR to low we just turn
 * back auto ready for receiving and it should lower RFR signal
 * when hardware is ready
 */
void msm_hs_set_mctrl_locked(struct uart_port *uport,
				    unsigned int mctrl)
{
	unsigned int set_rts;
	unsigned int data;

	/* RTS is active low */
	set_rts = TIOCM_RTS & mctrl ? 0 : 1;

	data = msm_hs_read(uport, UARTDM_MR1_ADDR);
	if (set_rts) {
		/*disable auto ready-for-receiving */
		data &= ~UARTDM_MR1_RX_RDY_CTL_BMSK;
		msm_hs_write(uport, UARTDM_MR1_ADDR, data);
		/* set RFR_N to high */
		msm_hs_write(uport, UARTDM_CR_ADDR, RFR_HIGH);
	} else {
		/* Enable auto ready-for-receiving */
		data |= UARTDM_MR1_RX_RDY_CTL_BMSK;
		msm_hs_write(uport, UARTDM_MR1_ADDR, data);
	}
	mb();
}

void msm_hs_set_mctrl(struct uart_port *uport,
				    unsigned int mctrl)
{
	unsigned long flags;

	spin_lock_irqsave(&uport->lock, flags);
	msm_hs_set_mctrl_locked(uport, mctrl);
	spin_unlock_irqrestore(&uport->lock, flags);
}
EXPORT_SYMBOL(msm_hs_set_mctrl);

/* Standard API, Enable modem status (CTS) interrupt  */
static void msm_hs_enable_ms_locked(struct uart_port *uport)
{
	struct msm_hs_port *msm_uport = UARTDM_TO_MSM(uport);

	/* Enable DELTA_CTS Interrupt */
	msm_uport->imr_reg |= UARTDM_ISR_DELTA_CTS_BMSK;
	msm_hs_write(uport, UARTDM_IMR_ADDR, msm_uport->imr_reg);
	mb();

}

static void msm_hs_flush_buffer_locked(struct uart_port *uport)
{
	struct msm_hs_port *msm_uport = UARTDM_TO_MSM(uport);

	if (msm_uport->tx.dma_in_flight)
		msm_uport->tty_flush_receive = true;
}

/*
 *  Standard API, Break Signal
 *
 * Control the transmission of a break signal. ctl eq 0 => break
 * signal terminate ctl ne 0 => start break signal
 */
static void msm_hs_break_ctl(struct uart_port *uport, int ctl)
{
	unsigned long flags;

	spin_lock_irqsave(&uport->lock, flags);
	msm_hs_write(uport, UARTDM_CR_ADDR, ctl ? START_BREAK : STOP_BREAK);
	mb();
	spin_unlock_irqrestore(&uport->lock, flags);
}

static void msm_hs_config_port(struct uart_port *uport, int cfg_flags)
{
	unsigned long flags;
	struct msm_hs_port *msm_uport = UARTDM_TO_MSM(uport);

	if (cfg_flags & UART_CONFIG_TYPE) {
		uport->type = PORT_MSM;
		msm_hs_request_port(uport);
	}

	if (is_gsbi_uart(msm_uport)) {
		if (msm_uport->pclk)
			clk_prepare_enable(msm_uport->pclk);
		spin_lock_irqsave(&uport->lock, flags);
		iowrite32(GSBI_PROTOCOL_UART, msm_uport->mapped_gsbi +
			  GSBI_CONTROL_ADDR);
		spin_unlock_irqrestore(&uport->lock, flags);
		if (msm_uport->pclk)
			clk_disable_unprepare(msm_uport->pclk);
	}
}

/*  Handle CTS changes (Called from interrupt handler) */
static void msm_hs_handle_delta_cts_locked(struct uart_port *uport)
{
	/* clear interrupt */
	msm_hs_write(uport, UARTDM_CR_ADDR, RESET_CTS);
	/* Calling CLOCK API. Hence mb() requires here. */
	mb();
	uport->icount.cts++;

	/* clear the IOCTL TIOCMIWAIT if called */
	wake_up_interruptible(&uport->state->port.delta_msr_wait);
}

/* check if the TX path is flushed, and if so clock off
 * returns 0 did not clock off, need to retry (still sending final byte)
 *        -1 did not clock off, do not retry
 *         1 if we clocked off
 */
static int msm_hs_check_clock_off(struct uart_port *uport)
{
	unsigned long sr_status;
	unsigned long flags;
	int ret;
	struct msm_hs_port *msm_uport = UARTDM_TO_MSM(uport);
	struct circ_buf *tx_buf = &uport->state->xmit;

	mutex_lock(&msm_uport->clk_mutex);
	spin_lock_irqsave(&uport->lock, flags);

	/* Cancel if tx tty buffer is not empty, dma is in flight,
	 * or tx fifo is not empty */
	if (msm_uport->clk_state != MSM_HS_CLK_REQUEST_OFF ||
	    !uart_circ_empty(tx_buf) || msm_uport->tx.dma_in_flight ||
	    msm_uport->imr_reg & UARTDM_ISR_TXLEV_BMSK) {
		spin_unlock_irqrestore(&uport->lock, flags);
		mutex_unlock(&msm_uport->clk_mutex);
		return -1;
	}

	/* Make sure the uart is finished with the last byte */
	sr_status = msm_hs_read(uport, UARTDM_SR_ADDR);
	if (!(sr_status & UARTDM_SR_TXEMT_BMSK)) {
		spin_unlock_irqrestore(&uport->lock, flags);
		mutex_unlock(&msm_uport->clk_mutex);
		return 0;  /* retry */
	}

	/* Make sure forced RXSTALE flush complete */
	switch (msm_uport->clk_req_off_state) {
	case CLK_REQ_OFF_START:
		msm_uport->clk_req_off_state = CLK_REQ_OFF_RXSTALE_ISSUED;
		msm_hs_write(uport, UARTDM_CR_ADDR, FORCE_STALE_EVENT);
		/*
		 * Before returning make sure that device writel completed.
		 * Hence mb() requires here.
		 */
		mb();
		spin_unlock_irqrestore(&uport->lock, flags);
		mutex_unlock(&msm_uport->clk_mutex);
		return 0;  /* RXSTALE flush not complete - retry */
	case CLK_REQ_OFF_RXSTALE_ISSUED:
	case CLK_REQ_OFF_FLUSH_ISSUED:
		spin_unlock_irqrestore(&uport->lock, flags);
		mutex_unlock(&msm_uport->clk_mutex);
		return 0;  /* RXSTALE flush not complete - retry */
	case CLK_REQ_OFF_RXSTALE_FLUSHED:
		break;  /* continue */
	}

	if (msm_uport->rx.flush != FLUSH_SHUTDOWN) {
		if (msm_uport->rx.flush == FLUSH_NONE) {
			msm_hs_stop_rx_locked(uport);
			msm_uport->rx_discard_flush_issued = true;
		}

		spin_unlock_irqrestore(&uport->lock, flags);
		if (msm_uport->rx_discard_flush_issued) {
			pr_debug("%s(): wainting for flush completion.\n",
								__func__);
			ret = wait_event_timeout(msm_uport->rx.wait,
				msm_uport->rx_discard_flush_issued == false,
				RX_FLUSH_COMPLETE_TIMEOUT);
			if (!ret)
				pr_err("%s(): Flush complete pending.\n",
								__func__);
		}

		mutex_unlock(&msm_uport->clk_mutex);
		return 0;  /* come back later to really clock off */
	}

	spin_unlock_irqrestore(&uport->lock, flags);

	/* we really want to clock off */
	clk_disable_unprepare(msm_uport->clk);
	if (msm_uport->pclk)
		clk_disable_unprepare(msm_uport->pclk);

	msm_uport->clk_state = MSM_HS_CLK_OFF;

	spin_lock_irqsave(&uport->lock, flags);
	if (use_low_power_wakeup(msm_uport)) {
		msm_uport->wakeup.ignore = 1;
		enable_irq(msm_uport->wakeup.irq);
	}
	wake_unlock(&msm_uport->dma_wake_lock);

	spin_unlock_irqrestore(&uport->lock, flags);
	mutex_unlock(&msm_uport->clk_mutex);
	return 1;
}

static void hsuart_clock_off_work(struct work_struct *w)
{
	struct msm_hs_port *msm_uport = container_of(w, struct msm_hs_port,
							clock_off_w);
	struct uart_port *uport = &msm_uport->uport;

	if (!msm_hs_check_clock_off(uport)) {
		hrtimer_start(&msm_uport->clk_off_timer,
				msm_uport->clk_off_delay,
				HRTIMER_MODE_REL);
	}
}

static enum hrtimer_restart msm_hs_clk_off_retry(struct hrtimer *timer)
{
	struct msm_hs_port *msm_uport = container_of(timer, struct msm_hs_port,
							clk_off_timer);

	queue_work(msm_uport->hsuart_wq, &msm_uport->clock_off_w);
	return HRTIMER_NORESTART;
}

static irqreturn_t msm_hs_isr(int irq, void *dev)
{
	unsigned long flags;
	unsigned long isr_status;
	struct msm_hs_port *msm_uport = (struct msm_hs_port *)dev;
	struct uart_port *uport = &msm_uport->uport;
	struct circ_buf *tx_buf = &uport->state->xmit;
	struct msm_hs_tx *tx = &msm_uport->tx;
	struct msm_hs_rx *rx = &msm_uport->rx;

	spin_lock_irqsave(&uport->lock, flags);

	if (msm_uport->is_shutdown) {
		spin_unlock_irqrestore(&uport->lock, flags);
		return IRQ_HANDLED;
	}

	isr_status = msm_hs_read(uport, UARTDM_MISR_ADDR);

	/* Uart RX starting */
	if (isr_status & UARTDM_ISR_RXLEV_BMSK) {
		wake_lock(&rx->wake_lock);  /* hold wakelock while rx dma */
		msm_uport->imr_reg &= ~UARTDM_ISR_RXLEV_BMSK;
		msm_hs_write(uport, UARTDM_IMR_ADDR, msm_uport->imr_reg);
		/* Complete device write for IMR. Hence mb() requires. */
		mb();
	}
	/* Stale rx interrupt */
	if (isr_status & UARTDM_ISR_RXSTALE_BMSK) {
		msm_hs_write(uport, UARTDM_CR_ADDR, STALE_EVENT_DISABLE);
		msm_hs_write(uport, UARTDM_CR_ADDR, RESET_STALE_INT);
		/*
		 * Complete device write before calling DMOV API. Hence
		 * mb() requires here.
		 */
		mb();

		if (msm_uport->clk_req_off_state == CLK_REQ_OFF_RXSTALE_ISSUED)
			msm_uport->clk_req_off_state =
				CLK_REQ_OFF_FLUSH_ISSUED;

		if (rx->flush == FLUSH_NONE) {
			if (!msm_uport->termios_in_progress) {
				rx->flush = FLUSH_DATA_READY;
				/* Graceful Flush */
				msm_dmov_flush(msm_uport->dma_rx_channel, 1);
			} else {
				rx->flush = FLUSH_IGNORE;
				/* Discard Flush */
				msm_dmov_flush(msm_uport->dma_rx_channel, 0);
			}
		}
	}
	/* tx ready interrupt */
	if (isr_status & UARTDM_ISR_TX_READY_BMSK) {
		/* Clear  TX Ready */
		msm_hs_write(uport, UARTDM_CR_ADDR, CLEAR_TX_READY);

		if (msm_uport->clk_state == MSM_HS_CLK_REQUEST_OFF) {
			msm_uport->imr_reg |= UARTDM_ISR_TXLEV_BMSK;
			msm_hs_write(uport, UARTDM_IMR_ADDR,
				     msm_uport->imr_reg);
		}
		/*
		 * Complete both writes before starting new TX.
		 * Hence mb() requires here.
		 */
		mb();
		/* Complete DMA TX transactions and submit new transactions */

		/* Do not update tx_buf.tail if uart_flush_buffer already
						called in serial core */
		if (!msm_uport->tty_flush_receive)
			tx_buf->tail = (tx_buf->tail +
					tx->tx_count) & ~UART_XMIT_SIZE;
		else
			msm_uport->tty_flush_receive = false;

		uport->icount.tx += tx->tx_count;
		if (tx->tx_ready_int_en)
			msm_hs_submit_tx_locked(uport);

		if (uart_circ_chars_pending(tx_buf) < WAKEUP_CHARS)
			uart_write_wakeup(uport);
	}
	if (isr_status & UARTDM_ISR_TXLEV_BMSK) {
		/* TX FIFO is empty */
		msm_uport->imr_reg &= ~UARTDM_ISR_TXLEV_BMSK;
		msm_hs_write(uport, UARTDM_IMR_ADDR, msm_uport->imr_reg);
		/*
		 * Complete device write before starting clock_off request.
		 * Hence mb() requires here.
		 */
		mb();
		queue_work(msm_uport->hsuart_wq, &msm_uport->clock_off_w);
	}

	/* Change in CTS interrupt */
	if (isr_status & UARTDM_ISR_DELTA_CTS_BMSK)
		msm_hs_handle_delta_cts_locked(uport);

	spin_unlock_irqrestore(&uport->lock, flags);

	return IRQ_HANDLED;
}

/* request to turn off uart clock once pending TX is flushed */
void msm_hs_request_clock_off(struct uart_port *uport) {
	unsigned long flags;
	struct msm_hs_port *msm_uport = UARTDM_TO_MSM(uport);

	spin_lock_irqsave(&uport->lock, flags);
	if (msm_uport->clk_state == MSM_HS_CLK_ON) {
		msm_uport->clk_state = MSM_HS_CLK_REQUEST_OFF;
		msm_uport->clk_req_off_state = CLK_REQ_OFF_START;
		msm_uport->imr_reg |= UARTDM_ISR_TXLEV_BMSK;
		msm_hs_write(uport, UARTDM_IMR_ADDR, msm_uport->imr_reg);
		/*
		 * Complete device write before retuning back.
		 * Hence mb() requires here.
		 */
		mb();
	}
	spin_unlock_irqrestore(&uport->lock, flags);
}
EXPORT_SYMBOL(msm_hs_request_clock_off);

void msm_hs_request_clock_on(struct uart_port *uport)
{
	struct msm_hs_port *msm_uport = UARTDM_TO_MSM(uport);
	unsigned long flags;
	unsigned int data;
	int ret = 0;

	mutex_lock(&msm_uport->clk_mutex);
	spin_lock_irqsave(&uport->lock, flags);

	switch (msm_uport->clk_state) {
	case MSM_HS_CLK_OFF:
		wake_lock(&msm_uport->dma_wake_lock);
		disable_irq_nosync(msm_uport->wakeup.irq);
		spin_unlock_irqrestore(&uport->lock, flags);
		ret = clk_prepare_enable(msm_uport->clk);
		if (ret) {
			dev_err(uport->dev, "Clock ON Failure"
			"For UART CLK Stalling HSUART\n");
			break;
		}

		if (msm_uport->pclk) {
			ret = clk_prepare_enable(msm_uport->pclk);
			if (unlikely(ret)) {
				clk_disable_unprepare(msm_uport->clk);
				dev_err(uport->dev, "Clock ON Failure"
				"For UART Pclk Stalling HSUART\n");
				break;
			}
		}
		spin_lock_irqsave(&uport->lock, flags);
		/* else fall-through */
	case MSM_HS_CLK_REQUEST_OFF:
		if (msm_uport->rx.flush == FLUSH_STOP ||
		    msm_uport->rx.flush == FLUSH_SHUTDOWN) {
			msm_hs_write(uport, UARTDM_CR_ADDR, RESET_RX);
			data = msm_hs_read(uport, UARTDM_DMEN_ADDR);
			data |= UARTDM_RX_DM_EN_BMSK;
			msm_hs_write(uport, UARTDM_DMEN_ADDR, data);
			/* Complete above device write. Hence mb() here. */
			mb();
		}
		hrtimer_try_to_cancel(&msm_uport->clk_off_timer);
		if (msm_uport->rx.flush == FLUSH_SHUTDOWN)
			msm_hs_start_rx_locked(uport);
		if (msm_uport->rx.flush == FLUSH_STOP)
			msm_uport->rx.flush = FLUSH_IGNORE;
		msm_uport->clk_state = MSM_HS_CLK_ON;
		break;
	case MSM_HS_CLK_ON:
		break;
	case MSM_HS_CLK_PORT_OFF:
		break;
	}

	spin_unlock_irqrestore(&uport->lock, flags);
	mutex_unlock(&msm_uport->clk_mutex);
}
EXPORT_SYMBOL(msm_hs_request_clock_on);

static irqreturn_t msm_hs_wakeup_isr(int irq, void *dev)
{
	unsigned int wakeup = 0;
	unsigned long flags;
	struct msm_hs_port *msm_uport = (struct msm_hs_port *)dev;
	struct uart_port *uport = &msm_uport->uport;
	struct tty_struct *tty = NULL;

	spin_lock_irqsave(&uport->lock, flags);
	if (msm_uport->clk_state == MSM_HS_CLK_OFF)  {
		/* ignore the first irq - it is a pending irq that occured
		 * before enable_irq() */
		if (msm_uport->wakeup.ignore)
			msm_uport->wakeup.ignore = 0;
		else
			wakeup = 1;
	}

	if (wakeup) {
		/* the uart was clocked off during an rx, wake up and
		 * optionally inject char into tty rx */
		spin_unlock_irqrestore(&uport->lock, flags);
		msm_hs_request_clock_on(uport);
		spin_lock_irqsave(&uport->lock, flags);
		if (msm_uport->wakeup.inject_rx) {
			tty = uport->state->port.tty;
			tty_insert_flip_char(tty,
					     msm_uport->wakeup.rx_to_inject,
					     TTY_NORMAL);
		}
	}

	spin_unlock_irqrestore(&uport->lock, flags);

	if (wakeup && msm_uport->wakeup.inject_rx)
		tty_flip_buffer_push(tty);
	return IRQ_HANDLED;
}

static const char *msm_hs_type(struct uart_port *port)
{
	return ("MSM HS UART");
}

/* Called when port is opened */
static int msm_hs_startup(struct uart_port *uport)
{
	int ret;
	int rfr_level;
	unsigned long flags;
	unsigned int data;
	struct msm_hs_port *msm_uport = UARTDM_TO_MSM(uport);
	struct platform_device *pdev = to_platform_device(uport->dev);
	const struct msm_serial_hs_platform_data *pdata =
					pdev->dev.platform_data;
	struct circ_buf *tx_buf = &uport->state->xmit;
	struct msm_hs_tx *tx = &msm_uport->tx;
	struct msm_hs_rx *rx = &msm_uport->rx;

	msm_uport->is_shutdown = false;
	msm_uport->termios_in_progress = false;

	rfr_level = uport->fifosize;
	if (rfr_level > 16)
		rfr_level -= 16;

	tx->dma_base = dma_map_single(uport->dev, tx_buf->buf, UART_XMIT_SIZE,
				      DMA_TO_DEVICE);

	wake_lock(&msm_uport->dma_wake_lock);
	/* turn on uart clk */
	ret = msm_hs_init_clk(uport);
	if (unlikely(ret)) {
		pr_err("Turning ON uartclk error\n");
		wake_unlock(&msm_uport->dma_wake_lock);
		return ret;
	}

	/* Stop remote UART to send data by setting RFR GPIO to LOW. */
	msm_hs_write(uport, UARTDM_CR_ADDR, RFR_HIGH);

	/*
	 * Set RX_BREAK_ZERO_CHAR_OFF and RX_ERROR_CHAR_OFF
	 * so any rx_break and character having parity of framing
	 * error don't enter inside UART RX FIFO.
	 */
	data = msm_hs_read(uport, UARTDM_MR2_ADDR);
	data |= (UARTDM_MR2_RX_BREAK_ZERO_CHAR_OFF |
			UARTDM_MR2_RX_ERROR_CHAR_OFF);
	msm_hs_write(uport, UARTDM_MR2_ADDR, data);
	mb();

	if (pdata && pdata->config_gpio) {
		ret = msm_hs_config_uart_gpios(uport);
		if (ret)
			goto deinit_uart_clk;
	} else {
		pr_debug("%s(): UART GPIOs not specified.\n", __func__);
	}

	/* Set auto RFR Level */
	data = msm_hs_read(uport, UARTDM_MR1_ADDR);
	data &= ~UARTDM_MR1_AUTO_RFR_LEVEL1_BMSK;
	data &= ~UARTDM_MR1_AUTO_RFR_LEVEL0_BMSK;
	data |= (UARTDM_MR1_AUTO_RFR_LEVEL1_BMSK & (rfr_level << 2));
	data |= (UARTDM_MR1_AUTO_RFR_LEVEL0_BMSK & rfr_level);
	msm_hs_write(uport, UARTDM_MR1_ADDR, data);

	/* Make sure RXSTALE count is non-zero */
	data = msm_hs_read(uport, UARTDM_IPR_ADDR);
	if (!data) {
		data |= 0x1f & UARTDM_IPR_STALE_LSB_BMSK;
		msm_hs_write(uport, UARTDM_IPR_ADDR, data);
	}

	/* Enable Data Mover Mode */
	data = UARTDM_TX_DM_EN_BMSK | UARTDM_RX_DM_EN_BMSK;
	msm_hs_write(uport, UARTDM_DMEN_ADDR, data);


	/* Reset both RX and TX HW state machine */
	msm_hs_write(uport, UARTDM_CR_ADDR, (RESET_RX | RESET_TX));
	/*
	 * Rx and Tx reset operation takes few clock cycles, hence as
	 * safe side adding 10us delay.
	 */
	udelay(10);

	msm_hs_write(uport, UARTDM_CR_ADDR, RESET_ERROR_STATUS);
	msm_hs_write(uport, UARTDM_CR_ADDR, RESET_BREAK_INT);
	msm_hs_write(uport, UARTDM_CR_ADDR, RESET_STALE_INT);
	msm_hs_write(uport, UARTDM_CR_ADDR, RESET_CTS);
	/* Turn on Uart Receiver */
	msm_hs_write(uport, UARTDM_CR_ADDR, UARTDM_CR_RX_EN_BMSK);

	/* Turn on Uart Transmitter */
	msm_hs_write(uport, UARTDM_CR_ADDR, UARTDM_CR_TX_EN_BMSK);

	/* Initialize the tx */
	tx->tx_ready_int_en = 0;
	tx->dma_in_flight = 0;
	rx->dma_in_flight = false;
	rx->cmd_exec = false;

	tx->xfer.complete_func = msm_hs_dmov_tx_callback;

	tx->command_ptr->cmd = CMD_LC |
	    CMD_DST_CRCI(msm_uport->dma_tx_crci) | CMD_MODE_BOX;

	tx->command_ptr->src_dst_len = (MSM_UARTDM_BURST_SIZE << 16)
					   | (MSM_UARTDM_BURST_SIZE);

	tx->command_ptr->row_offset = (MSM_UARTDM_BURST_SIZE << 16);

	tx->command_ptr->dst_row_addr =
	    msm_uport->uport.mapbase + UARTDM_TF_ADDR;

	msm_uport->imr_reg |= UARTDM_ISR_RXSTALE_BMSK;
	/* Enable reading the current CTS, no harm even if CTS is ignored */
	msm_uport->imr_reg |= UARTDM_ISR_CURRENT_CTS_BMSK;

	msm_hs_write(uport, UARTDM_TFWR_ADDR, 0);  /* TXLEV on empty TX fifo */
	/*
	 * Complete all device write related configuration before
	 * queuing RX request. Hence mb() requires here.
	 */
	mb();

	if (use_low_power_wakeup(msm_uport)) {
		ret = irq_set_irq_wake(msm_uport->wakeup.irq, 1);
		if (unlikely(ret)) {
			pr_err("%s():Err setting wakeup irq\n", __func__);
			goto unconfigure_uart_gpio;
		}
	}

	ret = request_irq(uport->irq, msm_hs_isr, IRQF_TRIGGER_HIGH,
			  "msm_hs_uart", msm_uport);
	if (unlikely(ret)) {
		pr_err("%s():Error getting uart irq\n", __func__);
		goto free_wake_irq;
	}
	if (use_low_power_wakeup(msm_uport)) {

		ret = request_threaded_irq(msm_uport->wakeup.irq, NULL,
					msm_hs_wakeup_isr,
					IRQF_TRIGGER_FALLING,
					"msm_hs_wakeup", msm_uport);

		if (unlikely(ret)) {
			pr_err("%s():Err getting uart wakeup_irq\n", __func__);
			goto free_uart_irq;
		}
		disable_irq(msm_uport->wakeup.irq);
	}

	spin_lock_irqsave(&uport->lock, flags);

	msm_hs_start_rx_locked(uport);

	/*
	 * Re-enable UART_DM_MR2: 8 and 9 bits
	 */
	data = msm_hs_read(uport, UARTDM_MR2_ADDR);
	data &= ~(UARTDM_MR2_RX_BREAK_ZERO_CHAR_OFF |
			UARTDM_MR2_RX_ERROR_CHAR_OFF);

	msm_hs_write(uport, UARTDM_MR2_ADDR, data);
	mb();

	/* Allow remote UART to send data by setting RFR GPIO to HIGH. */
	msm_hs_write(uport, UARTDM_CR_ADDR, RFR_LOW);

	spin_unlock_irqrestore(&uport->lock, flags);

	pm_runtime_enable(uport->dev);

	return 0;

free_uart_irq:
	free_irq(uport->irq, msm_uport);
free_wake_irq:
	irq_set_irq_wake(msm_uport->wakeup.irq, 0);
unconfigure_uart_gpio:
	if (pdata && pdata->config_gpio)
		msm_hs_unconfig_uart_gpios(uport);
deinit_uart_clk:
	clk_disable_unprepare(msm_uport->clk);
	if (msm_uport->pclk)
		clk_disable_unprepare(msm_uport->pclk);
	wake_unlock(&msm_uport->dma_wake_lock);

	return ret;
}

/* Initialize tx and rx data structures */
static int uartdm_init_port(struct uart_port *uport)
{
	int ret = 0;
	struct msm_hs_port *msm_uport = UARTDM_TO_MSM(uport);
	struct msm_hs_tx *tx = &msm_uport->tx;
	struct msm_hs_rx *rx = &msm_uport->rx;

	/* Allocate the command pointer. Needs to be 64 bit aligned */
	tx->command_ptr = kmalloc(sizeof(dmov_box), GFP_KERNEL | __GFP_DMA);
	if (!tx->command_ptr)
		return -ENOMEM;

	tx->command_ptr_ptr = kmalloc(sizeof(u32), GFP_KERNEL | __GFP_DMA);
	if (!tx->command_ptr_ptr) {
		ret = -ENOMEM;
		goto free_tx_command_ptr;
	}

	tx->mapped_cmd_ptr = dma_map_single(uport->dev, tx->command_ptr,
					    sizeof(dmov_box), DMA_TO_DEVICE);
	tx->mapped_cmd_ptr_ptr = dma_map_single(uport->dev,
						tx->command_ptr_ptr,
						sizeof(u32), DMA_TO_DEVICE);
	tx->xfer.cmdptr = DMOV_CMD_ADDR(tx->mapped_cmd_ptr_ptr);

	init_waitqueue_head(&rx->wait);
	init_waitqueue_head(&tx->wait);
	wake_lock_init(&rx->wake_lock, WAKE_LOCK_SUSPEND, "msm_serial_hs_rx");
	wake_lock_init(&msm_uport->dma_wake_lock, WAKE_LOCK_SUSPEND,
		       "msm_serial_hs_dma");

	tasklet_init(&rx->tlet, msm_serial_hs_rx_tlet,
			(unsigned long) &rx->tlet);
	tasklet_init(&tx->tlet, msm_serial_hs_tx_tlet,
			(unsigned long) &tx->tlet);

	rx->pool = dma_pool_create("rx_buffer_pool", uport->dev,
				   msm_uport->rx_buf_size, 16, 0);
	if (!rx->pool) {
		pr_err("%s(): cannot allocate rx_buffer_pool", __func__);
		ret = -ENOMEM;
		goto exit_tasket_init;
	}

	rx->buffer = dma_pool_alloc(rx->pool, GFP_KERNEL, &rx->rbuffer);
	if (!rx->buffer) {
		pr_err("%s(): cannot allocate rx->buffer", __func__);
		ret = -ENOMEM;
		goto free_pool;
	}

	/* Allocate the command pointer. Needs to be 64 bit aligned */
	rx->command_ptr = kmalloc(sizeof(dmov_box), GFP_KERNEL | __GFP_DMA);
	if (!rx->command_ptr) {
		pr_err("%s(): cannot allocate rx->command_ptr", __func__);
		ret = -ENOMEM;
		goto free_rx_buffer;
	}

	rx->command_ptr_ptr = kmalloc(sizeof(u32), GFP_KERNEL | __GFP_DMA);
	if (!rx->command_ptr_ptr) {
		pr_err("%s(): cannot allocate rx->command_ptr_ptr", __func__);
		ret = -ENOMEM;
		goto free_rx_command_ptr;
	}

	rx->command_ptr->num_rows = ((msm_uport->rx_buf_size >> 4) << 16) |
					 (msm_uport->rx_buf_size >> 4);

	rx->command_ptr->dst_row_addr = rx->rbuffer;

	/* Set up Uart Receive */
	msm_hs_write(uport, UARTDM_RFWR_ADDR, 0);

	rx->xfer.complete_func = msm_hs_dmov_rx_callback;
	rx->xfer.exec_func = msm_hs_dmov_rx_exec_callback;

	rx->command_ptr->cmd = CMD_LC |
	    CMD_SRC_CRCI(msm_uport->dma_rx_crci) | CMD_MODE_BOX;

	rx->command_ptr->src_dst_len = (MSM_UARTDM_BURST_SIZE << 16)
					   | (MSM_UARTDM_BURST_SIZE);
	rx->command_ptr->row_offset =  MSM_UARTDM_BURST_SIZE;
	rx->command_ptr->src_row_addr = uport->mapbase + UARTDM_RF_ADDR;

	rx->mapped_cmd_ptr = dma_map_single(uport->dev, rx->command_ptr,
					    sizeof(dmov_box), DMA_TO_DEVICE);

	*rx->command_ptr_ptr = CMD_PTR_LP | DMOV_CMD_ADDR(rx->mapped_cmd_ptr);

	rx->cmdptr_dmaaddr = dma_map_single(uport->dev, rx->command_ptr_ptr,
					    sizeof(u32), DMA_TO_DEVICE);
	rx->xfer.cmdptr = DMOV_CMD_ADDR(rx->cmdptr_dmaaddr);

	INIT_DELAYED_WORK(&rx->flip_insert_work, flip_insert_work);

	return ret;

free_rx_command_ptr:
	kfree(rx->command_ptr);

free_rx_buffer:
	dma_pool_free(msm_uport->rx.pool, msm_uport->rx.buffer,
			msm_uport->rx.rbuffer);

free_pool:
	dma_pool_destroy(msm_uport->rx.pool);

exit_tasket_init:
	wake_lock_destroy(&msm_uport->rx.wake_lock);
	wake_lock_destroy(&msm_uport->dma_wake_lock);
	tasklet_kill(&msm_uport->tx.tlet);
	tasklet_kill(&msm_uport->rx.tlet);
	dma_unmap_single(uport->dev, msm_uport->tx.mapped_cmd_ptr_ptr,
			sizeof(u32), DMA_TO_DEVICE);
	dma_unmap_single(uport->dev, msm_uport->tx.mapped_cmd_ptr,
			sizeof(dmov_box), DMA_TO_DEVICE);
	kfree(msm_uport->tx.command_ptr_ptr);

free_tx_command_ptr:
	kfree(msm_uport->tx.command_ptr);
	return ret;
}

static int __devinit msm_hs_probe(struct platform_device *pdev)
{
	int ret;
	struct uart_port *uport;
	struct msm_hs_port *msm_uport;
	struct resource *resource;
	struct msm_serial_hs_platform_data *pdata = pdev->dev.platform_data;

	if (pdev->id < 0 || pdev->id >= UARTDM_NR) {
		printk(KERN_ERR "Invalid plaform device ID = %d\n", pdev->id);
		return -EINVAL;
	}

	msm_uport = &q_uart_port[pdev->id];
	uport = &msm_uport->uport;

	uport->dev = &pdev->dev;
	platform_set_drvdata(pdev, uport);

	resource = platform_get_resource(pdev, IORESOURCE_MEM, 0);
	if (unlikely(!resource))
		return -ENXIO;
	uport->mapbase = resource->start;  /* virtual address */

	uport->membase = ioremap(uport->mapbase, PAGE_SIZE);
	if (unlikely(!uport->membase))
		return -ENOMEM;

	uport->irq = platform_get_irq(pdev, 0);
	if (unlikely((int)uport->irq < 0))
		return -ENXIO;

	if (pdata == NULL)
		msm_uport->wakeup.irq = -1;
	else {
		msm_uport->wakeup.irq = pdata->wakeup_irq;
		msm_uport->wakeup.ignore = 1;
		msm_uport->wakeup.inject_rx = pdata->inject_rx_on_wakeup;
		msm_uport->wakeup.rx_to_inject = pdata->rx_to_inject;

		if (unlikely(msm_uport->wakeup.irq < 0))
			return -ENXIO;

	}

	/* Identify UART functional mode as 2-wire or 4-wire. */
	if (pdata && pdata->config_gpio) {
		switch (pdata->config_gpio) {
		case 4:
			if (gpio_is_valid(pdata->uart_tx_gpio)
				&& gpio_is_valid(pdata->uart_rx_gpio)
				&& gpio_is_valid(pdata->uart_cts_gpio)
				&& gpio_is_valid(pdata->uart_rfr_gpio)) {
					msm_uport->func_mode = UART_FOUR_WIRE;
			} else {
				pr_err("%s(): Wrong GPIO Number for 4-Wire.\n",
								__func__);
				return -EINVAL;
			}
			break;
		case 2:
			if (gpio_is_valid(pdata->uart_tx_gpio)
				&& gpio_is_valid(pdata->uart_rx_gpio)) {
					msm_uport->func_mode = UART_TWO_WIRE;
			} else {
				pr_err("%s(): Wrong GPIO Number for 2-Wire.\n",
								__func__);
				return -EINVAL;
			}
			break;
		default:
			pr_err("%s(): Invalid number of GPIOs.\n", __func__);
			pdata->config_gpio = 0;
			return -EINVAL;
		}
	}

	if (pdata && pdata->uartdm_rx_buf_size)
		msm_uport->rx_buf_size = pdata->uartdm_rx_buf_size;
	else
		msm_uport->rx_buf_size = UARTDM_RX_BUF_SIZE;

	resource = platform_get_resource_byname(pdev, IORESOURCE_DMA,
						"uartdm_channels");
	if (unlikely(!resource))
		return -ENXIO;
	msm_uport->dma_tx_channel = resource->start;
	msm_uport->dma_rx_channel = resource->end;

	resource = platform_get_resource_byname(pdev, IORESOURCE_DMA,
						"uartdm_crci");
	if (unlikely(!resource))
		return -ENXIO;
	msm_uport->dma_tx_crci = resource->start;
	msm_uport->dma_rx_crci = resource->end;

	uport->iotype = UPIO_MEM;
	uport->fifosize = 64;
	uport->ops = &msm_hs_ops;
	uport->flags = UPF_BOOT_AUTOCONF;
	uport->uartclk = 7372800;
	msm_uport->imr_reg = 0x0;

	msm_uport->clk = clk_get(&pdev->dev, "core_clk");
	if (IS_ERR(msm_uport->clk))
		return PTR_ERR(msm_uport->clk);

	msm_uport->pclk = clk_get(&pdev->dev, "iface_clk");
	/*
	 * Some configurations do not require explicit pclk control so
	 * do not flag error on pclk get failure.
	 */
	if (IS_ERR(msm_uport->pclk))
		msm_uport->pclk = NULL;

	ret = clk_set_rate(msm_uport->clk, uport->uartclk);
	if (ret) {
		printk(KERN_WARNING "Error setting clock rate on UART\n");
		return ret;
	}

	msm_uport->hsuart_wq = alloc_workqueue("k_hsuart",
					WQ_UNBOUND | WQ_MEM_RECLAIM, 1);
	if (!msm_uport->hsuart_wq) {
		pr_err("%s(): Unable to create workqueue hsuart_wq\n",
								__func__);
		return -ENOMEM;
	}

	INIT_WORK(&msm_uport->clock_off_w, hsuart_clock_off_work);
	mutex_init(&msm_uport->clk_mutex);

	clk_prepare_enable(msm_uport->clk);
	if (msm_uport->pclk)
		clk_prepare_enable(msm_uport->pclk);

	ret = uartdm_init_port(uport);
	if (unlikely(ret)) {
		clk_disable_unprepare(msm_uport->clk);
		if (msm_uport->pclk)
			clk_disable_unprepare(msm_uport->pclk);
		return ret;
	}

	/* configure the CR Protection to Enable */
	msm_hs_write(uport, UARTDM_CR_ADDR, CR_PROTECTION_EN);

	clk_disable_unprepare(msm_uport->clk);
	if (msm_uport->pclk)
		clk_disable_unprepare(msm_uport->pclk);

	/*
	 * Enable Command register protection before going ahead as this hw
	 * configuration makes sure that issued cmd to CR register gets complete
	 * before next issued cmd start. Hence mb() requires here.
	 */
	mb();

	msm_uport->clk_state = MSM_HS_CLK_PORT_OFF;
	hrtimer_init(&msm_uport->clk_off_timer, CLOCK_MONOTONIC,
		     HRTIMER_MODE_REL);
	msm_uport->clk_off_timer.function = msm_hs_clk_off_retry;
	msm_uport->clk_off_delay = ktime_set(0, 1000000);  /* 1ms */

	ret = sysfs_create_file(&pdev->dev.kobj, &dev_attr_clock.attr);
	if (unlikely(ret))
		return ret;

	msm_serial_debugfs_init(msm_uport, pdev->id);

	uport->line = pdev->id;
	if (pdata != NULL && pdata->userid && pdata->userid <= UARTDM_NR)
		uport->line = pdata->userid;
	return uart_add_one_port(&msm_hs_driver, uport);
}

static int __init msm_serial_hs_init(void)
{
	int ret;
	int i;

	/* Init all UARTS as non-configured */
	for (i = 0; i < UARTDM_NR; i++)
		q_uart_port[i].uport.type = PORT_UNKNOWN;

	ret = uart_register_driver(&msm_hs_driver);
	if (unlikely(ret)) {
		printk(KERN_ERR "%s failed to load\n", __FUNCTION__);
		return ret;
	}
	debug_base = debugfs_create_dir("msm_serial_hs", NULL);
	if (IS_ERR_OR_NULL(debug_base))
		pr_info("msm_serial_hs: Cannot create debugfs dir\n");

	ret = platform_driver_register(&msm_serial_hs_platform_driver);
	if (ret) {
		printk(KERN_ERR "%s failed to load\n", __FUNCTION__);
		debugfs_remove_recursive(debug_base);
		uart_unregister_driver(&msm_hs_driver);
		return ret;
	}

	printk(KERN_INFO "msm_serial_hs module loaded\n");
	return ret;
}

/*
 *  Called by the upper layer when port is closed.
 *     - Disables the port
 *     - Unhook the ISR
 */
static void msm_hs_shutdown(struct uart_port *uport)
{
	int ret;
	unsigned int data;
	unsigned long flags;
	struct msm_hs_port *msm_uport = UARTDM_TO_MSM(uport);
	struct platform_device *pdev = to_platform_device(uport->dev);
	const struct msm_serial_hs_platform_data *pdata =
				pdev->dev.platform_data;


	spin_lock_irqsave(&uport->lock, flags);

	/* deactivate if any clock off hrtimer is active. */
	hrtimer_try_to_cancel(&msm_uport->clk_off_timer);

	/* Disable all UART interrupts */
	msm_uport->imr_reg = 0;
	msm_hs_write(uport, UARTDM_IMR_ADDR, msm_uport->imr_reg);
	msm_uport->is_shutdown = true;
	/* disable UART TX interface to DM */
	data = msm_hs_read(uport, UARTDM_DMEN_ADDR);
	data &= ~UARTDM_TX_DM_EN_BMSK;
	msm_hs_write(uport, UARTDM_DMEN_ADDR, data);
	mb();

	if (msm_uport->tx.dma_in_flight) {
		msm_uport->tx.flush = FLUSH_STOP;
		/* discard flush */
		msm_dmov_flush(msm_uport->dma_tx_channel, 0);
		spin_unlock_irqrestore(&uport->lock, flags);
		ret = wait_event_timeout(msm_uport->tx.wait,
			msm_uport->tx.flush == FLUSH_SHUTDOWN, 100);
		if (!ret)
			pr_err("%s():HSUART TX Stalls.\n", __func__);
	} else {
		spin_unlock_irqrestore(&uport->lock, flags);
	}

	tasklet_kill(&msm_uport->tx.tlet);
	BUG_ON(msm_uport->rx.flush < FLUSH_STOP);
	wait_event(msm_uport->rx.wait, msm_uport->rx.flush == FLUSH_SHUTDOWN);
	tasklet_kill(&msm_uport->rx.tlet);
	cancel_delayed_work_sync(&msm_uport->rx.flip_insert_work);
	flush_workqueue(msm_uport->hsuart_wq);
	pm_runtime_disable(uport->dev);

	/* Disable the transmitter */
	msm_hs_write(uport, UARTDM_CR_ADDR, UARTDM_CR_TX_DISABLE_BMSK);
	/* Disable the receiver */
	msm_hs_write(uport, UARTDM_CR_ADDR, UARTDM_CR_RX_DISABLE_BMSK);

	/*
	 * Complete all device write before actually disabling uartclk.
	 * Hence mb() requires here.
	 */
	mb();
	if (msm_uport->clk_state != MSM_HS_CLK_OFF) {
		/* to balance clk_state */
		clk_disable_unprepare(msm_uport->clk);
		if (msm_uport->pclk)
			clk_disable_unprepare(msm_uport->pclk);
		wake_unlock(&msm_uport->dma_wake_lock);
	}

	msm_uport->clk_state = MSM_HS_CLK_PORT_OFF;
	dma_unmap_single(uport->dev, msm_uport->tx.dma_base,
			 UART_XMIT_SIZE, DMA_TO_DEVICE);

	if (use_low_power_wakeup(msm_uport))
		irq_set_irq_wake(msm_uport->wakeup.irq, 0);

	/* Free the interrupt */
	free_irq(uport->irq, msm_uport);
	if (use_low_power_wakeup(msm_uport))
		free_irq(msm_uport->wakeup.irq, msm_uport);

	if (pdata && pdata->config_gpio)
			msm_hs_unconfig_uart_gpios(uport);
}

static void __exit msm_serial_hs_exit(void)
{
	printk(KERN_INFO "msm_serial_hs module removed\n");
	debugfs_remove_recursive(debug_base);
	platform_driver_unregister(&msm_serial_hs_platform_driver);
	uart_unregister_driver(&msm_hs_driver);
}

static int msm_hs_runtime_idle(struct device *dev)
{
	/*
	 * returning success from idle results in runtime suspend to be
	 * called
	 */
	return 0;
}

static int msm_hs_runtime_resume(struct device *dev)
{
	struct platform_device *pdev = container_of(dev, struct
						    platform_device, dev);
	struct msm_hs_port *msm_uport = &q_uart_port[pdev->id];
	msm_hs_request_clock_on(&msm_uport->uport);
	return 0;
}

static int msm_hs_runtime_suspend(struct device *dev)
{
	struct platform_device *pdev = container_of(dev, struct
						    platform_device, dev);
	struct msm_hs_port *msm_uport = &q_uart_port[pdev->id];
	msm_hs_request_clock_off(&msm_uport->uport);
	return 0;
}

static const struct dev_pm_ops msm_hs_dev_pm_ops = {
	.runtime_suspend = msm_hs_runtime_suspend,
	.runtime_resume  = msm_hs_runtime_resume,
	.runtime_idle    = msm_hs_runtime_idle,
};

static struct platform_driver msm_serial_hs_platform_driver = {
	.probe	= msm_hs_probe,
	.remove = __devexit_p(msm_hs_remove),
	.driver = {
		.name = "msm_serial_hs",
		.pm   = &msm_hs_dev_pm_ops,
	},
};

static struct uart_driver msm_hs_driver = {
	.owner = THIS_MODULE,
	.driver_name = "msm_serial_hs",
	.dev_name = "ttyHS",
	.nr = UARTDM_NR,
	.cons = 0,
};

static struct uart_ops msm_hs_ops = {
	.tx_empty = msm_hs_tx_empty,
	.set_mctrl = msm_hs_set_mctrl_locked,
	.get_mctrl = msm_hs_get_mctrl_locked,
	.stop_tx = msm_hs_stop_tx_locked,
	.start_tx = msm_hs_start_tx_locked,
	.stop_rx = msm_hs_stop_rx_locked,
	.enable_ms = msm_hs_enable_ms_locked,
	.break_ctl = msm_hs_break_ctl,
	.startup = msm_hs_startup,
	.shutdown = msm_hs_shutdown,
	.set_termios = msm_hs_set_termios,
	.type = msm_hs_type,
	.config_port = msm_hs_config_port,
	.release_port = msm_hs_release_port,
	.request_port = msm_hs_request_port,
	.flush_buffer = msm_hs_flush_buffer_locked,
};

module_init(msm_serial_hs_init);
module_exit(msm_serial_hs_exit);
MODULE_DESCRIPTION("High Speed UART Driver for the MSM chipset");
MODULE_VERSION("1.2");
MODULE_LICENSE("GPL v2");<|MERGE_RESOLUTION|>--- conflicted
+++ resolved
@@ -1076,14 +1076,7 @@
 static void msm_hs_stop_rx_locked(struct uart_port *uport)
 {
 	struct msm_hs_port *msm_uport = UARTDM_TO_MSM(uport);
-	unsigned int data;
-
-<<<<<<< HEAD
-	/* disable dlink */
-	data = msm_hs_read(uport, UARTDM_DMEN_ADDR);
-	data &= ~UARTDM_RX_DM_EN_BMSK;
-	msm_hs_write(uport, UARTDM_DMEN_ADDR, data);
-=======
+
 	/* Disable RxStale Event Mechanism */
 	msm_hs_write(uport, UARTDM_CR_ADDR, STALE_EVENT_DISABLE);
 
@@ -1092,15 +1085,9 @@
 
 	/* Allow to receive all pending data from UART RX FIFO */
 	udelay(100);
->>>>>>> 02745821
-
-	/* calling DMOV or CLOCK API. Hence mb() */
-	mb();
-	/* Disable the receiver */
+
 	if (msm_uport->rx.flush == FLUSH_NONE) {
 		wake_lock(&msm_uport->rx.wake_lock);
-		/* do discard flush */
-		msm_dmov_flush(msm_uport->dma_rx_channel, 0);
 	}
 	if (msm_uport->rx.flush != FLUSH_SHUTDOWN)
 		msm_uport->rx.flush = FLUSH_STOP;
