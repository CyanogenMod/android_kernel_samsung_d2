/*
 * Synaptics RMI4 touchscreen driver
 *
 * Copyright (C) 2012 Synaptics Incorporated
 *
 * Copyright (C) 2012 Alexandra Chin <alexandra.chin@tw.synaptics.com>
 * Copyright (C) 2012 Scott Lin <scott.lin@tw.synaptics.com>
 * Copyright (c) 2013, The Linux Foundation. All rights reserved.
 *
 * This program is free software; you can redistribute it and/or modify
 * it under the terms of the GNU General Public License as published by
 * the Free Software Foundation; either version 2 of the License, or
 * (at your option) any later version.
 *
 * This program is distributed in the hope that it will be useful,
 * but WITHOUT ANY WARRANTY; without even the implied warranty of
 * MERCHANTABILITY or FITNESS FOR A PARTICULAR PURPOSE.  See the
 * GNU General Public License for more details.
 */

#include <linux/kernel.h>
#include <linux/module.h>
#include <linux/slab.h>
#include <linux/i2c.h>
#include <linux/interrupt.h>
#include <linux/delay.h>
#include <linux/input.h>
#include <linux/gpio.h>
#include <linux/regulator/consumer.h>
#include <linux/input/synaptics_dsx.h>
#include <linux/of_gpio.h>
#include "synaptics_i2c_rmi4.h"
#include <linux/input/mt.h>

#define DRIVER_NAME "synaptics_rmi4_i2c"
#define INPUT_PHYS_NAME "synaptics_rmi4_i2c/input0"

#define RESET_DELAY 100

#define TYPE_B_PROTOCOL

#define NO_0D_WHILE_2D
/*
#define REPORT_2D_Z
*/
#define REPORT_2D_W

#define RPT_TYPE (1 << 0)
#define RPT_X_LSB (1 << 1)
#define RPT_X_MSB (1 << 2)
#define RPT_Y_LSB (1 << 3)
#define RPT_Y_MSB (1 << 4)
#define RPT_Z (1 << 5)
#define RPT_WX (1 << 6)
#define RPT_WY (1 << 7)
#define RPT_DEFAULT (RPT_TYPE | RPT_X_LSB | RPT_X_MSB | RPT_Y_LSB | RPT_Y_MSB)

#define EXP_FN_DET_INTERVAL 1000 /* ms */
#define POLLING_PERIOD 1 /* ms */
#define SYN_I2C_RETRY_TIMES 10
#define MAX_ABS_MT_TOUCH_MAJOR 15

#define F01_STD_QUERY_LEN 21
#define F01_BUID_ID_OFFSET 18
#define F11_STD_QUERY_LEN 9
#define F11_STD_CTRL_LEN 10
#define F11_STD_DATA_LEN 12

#define NORMAL_OPERATION (0 << 0)
#define SENSOR_SLEEP (1 << 0)
#define NO_SLEEP_OFF (0 << 2)
#define NO_SLEEP_ON (1 << 2)

enum device_status {
	STATUS_NO_ERROR = 0x00,
	STATUS_RESET_OCCURED = 0x01,
	STATUS_INVALID_CONFIG = 0x02,
	STATUS_DEVICE_FAILURE = 0x03,
	STATUS_CONFIG_CRC_FAILURE = 0x04,
	STATUS_FIRMWARE_CRC_FAILURE = 0x05,
	STATUS_CRC_IN_PROGRESS = 0x06
};

#define RMI4_VTG_MIN_UV		2700000
#define RMI4_VTG_MAX_UV		3300000
#define RMI4_ACTIVE_LOAD_UA	15000
#define RMI4_LPM_LOAD_UA	10

#define RMI4_I2C_VTG_MIN_UV	1800000
#define RMI4_I2C_VTG_MAX_UV	1800000
#define RMI4_I2C_LOAD_UA	10000
#define RMI4_I2C_LPM_LOAD_UA	10

#define RMI4_GPIO_SLEEP_LOW_US 10000

static int synaptics_rmi4_i2c_read(struct synaptics_rmi4_data *rmi4_data,
		unsigned short addr, unsigned char *data,
		unsigned short length);

static int synaptics_rmi4_i2c_write(struct synaptics_rmi4_data *rmi4_data,
		unsigned short addr, unsigned char *data,
		unsigned short length);

static int synaptics_rmi4_reset_device(struct synaptics_rmi4_data *rmi4_data);

#ifdef CONFIG_PM
static int synaptics_rmi4_suspend(struct device *dev);

static int synaptics_rmi4_resume(struct device *dev);

static ssize_t synaptics_rmi4_full_pm_cycle_show(struct device *dev,
		struct device_attribute *attr, char *buf);

static ssize_t synaptics_rmi4_full_pm_cycle_store(struct device *dev,
		struct device_attribute *attr, const char *buf, size_t count);

#if defined(CONFIG_FB)
static int fb_notifier_callback(struct notifier_block *self,
				unsigned long event, void *data);
#elif defined(CONFIG_HAS_EARLYSUSPEND)
static void synaptics_rmi4_early_suspend(struct early_suspend *h);

static void synaptics_rmi4_late_resume(struct early_suspend *h);
#endif
#endif

static ssize_t synaptics_rmi4_f01_reset_store(struct device *dev,
		struct device_attribute *attr, const char *buf, size_t count);

static ssize_t synaptics_rmi4_f01_productinfo_show(struct device *dev,
		struct device_attribute *attr, char *buf);

static ssize_t synaptics_rmi4_f01_buildid_show(struct device *dev,
		struct device_attribute *attr, char *buf);

static ssize_t synaptics_rmi4_f01_flashprog_show(struct device *dev,
		struct device_attribute *attr, char *buf);

static ssize_t synaptics_rmi4_0dbutton_show(struct device *dev,
		struct device_attribute *attr, char *buf);

static ssize_t synaptics_rmi4_0dbutton_store(struct device *dev,
		struct device_attribute *attr, const char *buf, size_t count);

static ssize_t synaptics_rmi4_flipx_show(struct device *dev,
		struct device_attribute *attr, char *buf);

static ssize_t synaptics_rmi4_flipx_store(struct device *dev,
		struct device_attribute *attr, const char *buf, size_t count);

static ssize_t synaptics_rmi4_flipy_show(struct device *dev,
		struct device_attribute *attr, char *buf);

static ssize_t synaptics_rmi4_flipy_store(struct device *dev,
		struct device_attribute *attr, const char *buf, size_t count);


struct synaptics_rmi4_f01_device_status {
	union {
		struct {
			unsigned char status_code:4;
			unsigned char reserved:2;
			unsigned char flash_prog:1;
			unsigned char unconfigured:1;
		} __packed;
		unsigned char data[1];
	};
};

struct synaptics_rmi4_f1a_query {
	union {
		struct {
			unsigned char max_button_count:3;
			unsigned char reserved:5;
			unsigned char has_general_control:1;
			unsigned char has_interrupt_enable:1;
			unsigned char has_multibutton_select:1;
			unsigned char has_tx_rx_map:1;
			unsigned char has_perbutton_threshold:1;
			unsigned char has_release_threshold:1;
			unsigned char has_strongestbtn_hysteresis:1;
			unsigned char has_filter_strength:1;
		} __packed;
		unsigned char data[2];
	};
};

struct synaptics_rmi4_f1a_control_0 {
	union {
		struct {
			unsigned char multibutton_report:2;
			unsigned char filter_mode:2;
			unsigned char reserved:4;
		} __packed;
		unsigned char data[1];
	};
};

struct synaptics_rmi4_f1a_control_3_4 {
	unsigned char transmitterbutton;
	unsigned char receiverbutton;
};

struct synaptics_rmi4_f1a_control {
	struct synaptics_rmi4_f1a_control_0 general_control;
	unsigned char *button_int_enable;
	unsigned char *multi_button;
	struct synaptics_rmi4_f1a_control_3_4 *electrode_map;
	unsigned char *button_threshold;
	unsigned char button_release_threshold;
	unsigned char strongest_button_hysteresis;
	unsigned char filter_strength;
};

struct synaptics_rmi4_f1a_handle {
	int button_bitmask_size;
	unsigned char button_count;
	unsigned char valid_button_count;
	unsigned char *button_data_buffer;
	unsigned char *button_map;
	struct synaptics_rmi4_f1a_query button_query;
	struct synaptics_rmi4_f1a_control button_control;
};

struct synaptics_rmi4_exp_fn {
	enum exp_fn fn_type;
	bool inserted;
	int (*func_init)(struct synaptics_rmi4_data *rmi4_data);
	void (*func_remove)(struct synaptics_rmi4_data *rmi4_data);
	void (*func_attn)(struct synaptics_rmi4_data *rmi4_data,
			unsigned char intr_mask);
	struct list_head link;
};

static struct device_attribute attrs[] = {
#ifdef CONFIG_PM
<<<<<<< HEAD
	__ATTR(full_pm_cycle, S_IRUGO | S_IWUSR | S_IWGRP,
=======
	__ATTR(full_pm_cycle, (S_IRUGO | S_IWUGO),
>>>>>>> a0b5b9b6
			synaptics_rmi4_full_pm_cycle_show,
			synaptics_rmi4_full_pm_cycle_store),
#endif
	__ATTR(reset, S_IRUGO | S_IWUSR | S_IWGRP,
			synaptics_rmi4_show_error,
			synaptics_rmi4_f01_reset_store),
	__ATTR(productinfo, S_IRUGO,
			synaptics_rmi4_f01_productinfo_show,
			synaptics_rmi4_store_error),
	__ATTR(buildid, S_IRUGO,
			synaptics_rmi4_f01_buildid_show,
			synaptics_rmi4_store_error),
	__ATTR(flashprog, S_IRUGO,
			synaptics_rmi4_f01_flashprog_show,
			synaptics_rmi4_store_error),
	__ATTR(0dbutton, S_IRUGO | S_IWUSR | S_IWGRP,
			synaptics_rmi4_0dbutton_show,
			synaptics_rmi4_0dbutton_store),
	__ATTR(flipx, (S_IRUGO | S_IWUSR | S_IWGRP),
			synaptics_rmi4_flipx_show,
			synaptics_rmi4_flipx_store),
	__ATTR(flipy, (S_IRUGO | S_IWUSR | S_IWGRP),
			synaptics_rmi4_flipy_show,
			synaptics_rmi4_flipy_store),
};

static bool exp_fn_inited;
static struct mutex exp_fn_list_mutex;
static struct list_head exp_fn_list;
#ifdef CONFIG_PM
static ssize_t synaptics_rmi4_full_pm_cycle_show(struct device *dev,
		struct device_attribute *attr, char *buf)
{
	struct synaptics_rmi4_data *rmi4_data = dev_get_drvdata(dev);

	return snprintf(buf, PAGE_SIZE, "%u\n",
			rmi4_data->full_pm_cycle);
}

static ssize_t synaptics_rmi4_full_pm_cycle_store(struct device *dev,
		struct device_attribute *attr, const char *buf, size_t count)
{
	unsigned int input;
	struct synaptics_rmi4_data *rmi4_data = dev_get_drvdata(dev);

	if (sscanf(buf, "%u", &input) != 1)
		return -EINVAL;

	rmi4_data->full_pm_cycle = input > 0 ? 1 : 0;

	return count;
}

#ifdef CONFIG_FB
static void configure_sleep(struct synaptics_rmi4_data *rmi4_data)
{
	int retval = 0;

	rmi4_data->fb_notif.notifier_call = fb_notifier_callback;

	retval = fb_register_client(&rmi4_data->fb_notif);
	if (retval)
		dev_err(&rmi4_data->i2c_client->dev,
			"Unable to register fb_notifier: %d\n", retval);
	return;
}
#elif defined CONFIG_HAS_EARLYSUSPEND
static void configure_sleep(struct synaptics_rmi4_data *rmi4_data)
{
	rmi4_data->early_suspend.level = EARLY_SUSPEND_LEVEL_BLANK_SCREEN + 1;
	rmi4_data->early_suspend.suspend = synaptics_rmi4_early_suspend;
	rmi4_data->early_suspend.resume = synaptics_rmi4_late_resume;
	register_early_suspend(&rmi4_data->early_suspend);

	return;
}
#else
static void configure_sleep(struct synaptics_rmi4_data *rmi4_data)
{
	return;
}
#endif
#endif

static ssize_t synaptics_rmi4_f01_reset_store(struct device *dev,
		struct device_attribute *attr, const char *buf, size_t count)
{
	int retval;
	unsigned int reset;
	struct synaptics_rmi4_data *rmi4_data = dev_get_drvdata(dev);

	if (sscanf(buf, "%u", &reset) != 1)
		return -EINVAL;

	if (reset != 1)
		return -EINVAL;

	retval = synaptics_rmi4_reset_device(rmi4_data);
	if (retval < 0) {
		dev_err(dev,
				"%s: Failed to issue reset command, error = %d\n",
				__func__, retval);
		return retval;
	}

	return count;
}

static ssize_t synaptics_rmi4_f01_productinfo_show(struct device *dev,
		struct device_attribute *attr, char *buf)
{
	struct synaptics_rmi4_data *rmi4_data = dev_get_drvdata(dev);

	return snprintf(buf, PAGE_SIZE, "0x%02x 0x%02x\n",
			(rmi4_data->rmi4_mod_info.product_info[0]),
			(rmi4_data->rmi4_mod_info.product_info[1]));
}

static ssize_t synaptics_rmi4_f01_buildid_show(struct device *dev,
		struct device_attribute *attr, char *buf)
{
	unsigned int build_id;
	struct synaptics_rmi4_data *rmi4_data = dev_get_drvdata(dev);
	struct synaptics_rmi4_device_info *rmi;

	rmi = &(rmi4_data->rmi4_mod_info);

	build_id = (unsigned int)rmi->build_id[0] +
			(unsigned int)rmi->build_id[1] * 0x100 +
			(unsigned int)rmi->build_id[2] * 0x10000;

	return snprintf(buf, PAGE_SIZE, "%u\n",
			build_id);
}

static ssize_t synaptics_rmi4_f01_flashprog_show(struct device *dev,
		struct device_attribute *attr, char *buf)
{
	int retval;
	struct synaptics_rmi4_f01_device_status device_status;
	struct synaptics_rmi4_data *rmi4_data = dev_get_drvdata(dev);

	retval = synaptics_rmi4_i2c_read(rmi4_data,
			rmi4_data->f01_data_base_addr,
			device_status.data,
			sizeof(device_status.data));
	if (retval < 0) {
		dev_err(dev,
				"%s: Failed to read device status, error = %d\n",
				__func__, retval);
		return retval;
	}

	return snprintf(buf, PAGE_SIZE, "%u\n",
			device_status.flash_prog);
}

static ssize_t synaptics_rmi4_0dbutton_show(struct device *dev,
		struct device_attribute *attr, char *buf)
{
	struct synaptics_rmi4_data *rmi4_data = dev_get_drvdata(dev);

	return snprintf(buf, PAGE_SIZE, "%u\n",
			rmi4_data->button_0d_enabled);
}

static ssize_t synaptics_rmi4_0dbutton_store(struct device *dev,
		struct device_attribute *attr, const char *buf, size_t count)
{
	int retval;
	unsigned int input;
	unsigned char ii;
	unsigned char intr_enable;
	struct synaptics_rmi4_fn *fhandler;
	struct synaptics_rmi4_data *rmi4_data = dev_get_drvdata(dev);
	struct synaptics_rmi4_device_info *rmi;

	rmi = &(rmi4_data->rmi4_mod_info);

	if (sscanf(buf, "%u", &input) != 1)
		return -EINVAL;

	input = input > 0 ? 1 : 0;

	if (rmi4_data->button_0d_enabled == input)
		return count;

	if (!list_empty(&rmi->support_fn_list)) {
		list_for_each_entry(fhandler, &rmi->support_fn_list, link) {
			if (fhandler->fn_number == SYNAPTICS_RMI4_F1A) {
				ii = fhandler->intr_reg_num;

				retval = synaptics_rmi4_i2c_read(rmi4_data,
						rmi4_data->f01_ctrl_base_addr +
						1 + ii,
						&intr_enable,
						sizeof(intr_enable));
				if (retval < 0)
					return retval;

				if (input == 1)
					intr_enable |= fhandler->intr_mask;
				else
					intr_enable &= ~fhandler->intr_mask;

				retval = synaptics_rmi4_i2c_write(rmi4_data,
						rmi4_data->f01_ctrl_base_addr +
						1 + ii,
						&intr_enable,
						sizeof(intr_enable));
				if (retval < 0)
					return retval;
			}
		}
	}

	rmi4_data->button_0d_enabled = input;

	return count;
}

static ssize_t synaptics_rmi4_flipx_show(struct device *dev,
	struct device_attribute *attr, char *buf)
{
	struct synaptics_rmi4_data *rmi4_data = dev_get_drvdata(dev);

	return snprintf(buf, PAGE_SIZE, "%u\n",
		rmi4_data->flip_x);
}

static ssize_t synaptics_rmi4_flipx_store(struct device *dev,
	struct device_attribute *attr, const char *buf, size_t count)
{
	unsigned int input;
	struct synaptics_rmi4_data *rmi4_data = dev_get_drvdata(dev);

	if (sscanf(buf, "%u", &input) != 1)
		return -EINVAL;

	rmi4_data->flip_x = input > 0 ? 1 : 0;

	return count;
}

static ssize_t synaptics_rmi4_flipy_show(struct device *dev,
	struct device_attribute *attr, char *buf)
{
	struct synaptics_rmi4_data *rmi4_data = dev_get_drvdata(dev);

	return snprintf(buf, PAGE_SIZE, "%u\n",
		rmi4_data->flip_y);
}

static ssize_t synaptics_rmi4_flipy_store(struct device *dev,
	struct device_attribute *attr, const char *buf, size_t count)
{
	unsigned int input;
	struct synaptics_rmi4_data *rmi4_data = dev_get_drvdata(dev);

	if (sscanf(buf, "%u", &input) != 1)
		return -EINVAL;

	rmi4_data->flip_y = input > 0 ? 1 : 0;

	return count;
}

 /**
 * synaptics_rmi4_set_page()
 *
 * Called by synaptics_rmi4_i2c_read() and synaptics_rmi4_i2c_write().
 *
 * This function writes to the page select register to switch to the
 * assigned page.
 */
static int synaptics_rmi4_set_page(struct synaptics_rmi4_data *rmi4_data,
		unsigned int address)
{
	int retval = 0;
	unsigned char retry;
	unsigned char buf[PAGE_SELECT_LEN];
	unsigned char page;
	struct i2c_client *i2c = rmi4_data->i2c_client;

	page = ((address >> 8) & MASK_8BIT);
	if (page != rmi4_data->current_page) {
		buf[0] = MASK_8BIT;
		buf[1] = page;
		for (retry = 0; retry < SYN_I2C_RETRY_TIMES; retry++) {
			retval = i2c_master_send(i2c, buf, PAGE_SELECT_LEN);
			if (retval != PAGE_SELECT_LEN) {
				dev_err(&i2c->dev,
						"%s: I2C retry %d\n",
						__func__, retry + 1);
				msleep(20);
			} else {
				rmi4_data->current_page = page;
				break;
			}
		}
	} else
		return PAGE_SELECT_LEN;
	return (retval == PAGE_SELECT_LEN) ? retval : -EIO;
}

 /**
 * synaptics_rmi4_i2c_read()
 *
 * Called by various functions in this driver, and also exported to
 * other expansion Function modules such as rmi_dev.
 *
 * This function reads data of an arbitrary length from the sensor,
 * starting from an assigned register address of the sensor, via I2C
 * with a retry mechanism.
 */
static int synaptics_rmi4_i2c_read(struct synaptics_rmi4_data *rmi4_data,
		unsigned short addr, unsigned char *data, unsigned short length)
{
	int retval;
	unsigned char retry;
	unsigned char buf;
	struct i2c_msg msg[] = {
		{
			.addr = rmi4_data->i2c_client->addr,
			.flags = 0,
			.len = 1,
			.buf = &buf,
		},
		{
			.addr = rmi4_data->i2c_client->addr,
			.flags = I2C_M_RD,
			.len = length,
			.buf = data,
		},
	};

	buf = addr & MASK_8BIT;

	mutex_lock(&(rmi4_data->rmi4_io_ctrl_mutex));

	retval = synaptics_rmi4_set_page(rmi4_data, addr);
	if (retval != PAGE_SELECT_LEN)
		goto exit;

	for (retry = 0; retry < SYN_I2C_RETRY_TIMES; retry++) {
		if (i2c_transfer(rmi4_data->i2c_client->adapter, msg, 2) == 2) {
			retval = length;
			break;
		}
		dev_err(&rmi4_data->i2c_client->dev,
				"%s: I2C retry %d\n",
				__func__, retry + 1);
		msleep(20);
	}

	if (retry == SYN_I2C_RETRY_TIMES) {
		dev_err(&rmi4_data->i2c_client->dev,
				"%s: I2C read over retry limit\n",
				__func__);
		retval = -EIO;
	}

exit:
	mutex_unlock(&(rmi4_data->rmi4_io_ctrl_mutex));

	return retval;
}

 /**
 * synaptics_rmi4_i2c_write()
 *
 * Called by various functions in this driver, and also exported to
 * other expansion Function modules such as rmi_dev.
 *
 * This function writes data of an arbitrary length to the sensor,
 * starting from an assigned register address of the sensor, via I2C with
 * a retry mechanism.
 */
static int synaptics_rmi4_i2c_write(struct synaptics_rmi4_data *rmi4_data,
		unsigned short addr, unsigned char *data, unsigned short length)
{
	int retval;
	unsigned char retry;
	unsigned char buf[length + 1];
	struct i2c_msg msg[] = {
		{
			.addr = rmi4_data->i2c_client->addr,
			.flags = 0,
			.len = length + 1,
			.buf = buf,
		}
	};

	mutex_lock(&(rmi4_data->rmi4_io_ctrl_mutex));

	retval = synaptics_rmi4_set_page(rmi4_data, addr);
	if (retval != PAGE_SELECT_LEN)
		goto exit;

	buf[0] = addr & MASK_8BIT;
	memcpy(&buf[1], &data[0], length);

	for (retry = 0; retry < SYN_I2C_RETRY_TIMES; retry++) {
		if (i2c_transfer(rmi4_data->i2c_client->adapter, msg, 1) == 1) {
			retval = length;
			break;
		}
		dev_err(&rmi4_data->i2c_client->dev,
				"%s: I2C retry %d\n",
				__func__, retry + 1);
		msleep(20);
	}

	if (retry == SYN_I2C_RETRY_TIMES) {
		dev_err(&rmi4_data->i2c_client->dev,
				"%s: I2C write over retry limit\n",
				__func__);
		retval = -EIO;
	}

exit:
	mutex_unlock(&(rmi4_data->rmi4_io_ctrl_mutex));

	return retval;
}

 /**
 * synaptics_rmi4_f11_abs_report()
 *
 * Called by synaptics_rmi4_report_touch() when valid Function $11
 * finger data has been detected.
 *
 * This function reads the Function $11 data registers, determines the
 * status of each finger supported by the Function, processes any
 * necessary coordinate manipulation, reports the finger data to
 * the input subsystem, and returns the number of fingers detected.
 */
static int synaptics_rmi4_f11_abs_report(struct synaptics_rmi4_data *rmi4_data,
		struct synaptics_rmi4_fn *fhandler)
{
	int retval;
	unsigned char touch_count = 0; /* number of touch points */
	unsigned char reg_index;
	unsigned char finger;
	unsigned char fingers_supported;
	unsigned char num_of_finger_status_regs;
	unsigned char finger_shift;
	unsigned char finger_status;
	unsigned char data_reg_blk_size;
	unsigned char finger_status_reg[3];
	unsigned char data[F11_STD_DATA_LEN];
	unsigned short data_addr;
	unsigned short data_offset;
	int x;
	int y;
	int wx;
	int wy;
	int z;

	/*
	 * The number of finger status registers is determined by the
	 * maximum number of fingers supported - 2 bits per finger. So
	 * the number of finger status registers to read is:
	 * register_count = ceil(max_num_of_fingers / 4)
	 */
	fingers_supported = fhandler->num_of_data_points;
	num_of_finger_status_regs = (fingers_supported + 3) / 4;
	data_addr = fhandler->full_addr.data_base;
	data_reg_blk_size = fhandler->size_of_data_register_block;

	retval = synaptics_rmi4_i2c_read(rmi4_data,
			data_addr,
			finger_status_reg,
			num_of_finger_status_regs);
	if (retval < 0)
		return 0;

	for (finger = 0; finger < fingers_supported; finger++) {
		reg_index = finger / 4;
		finger_shift = (finger % 4) * 2;
		finger_status = (finger_status_reg[reg_index] >> finger_shift)
				& MASK_2BIT;

		/*
		 * Each 2-bit finger status field represents the following:
		 * 00 = finger not present
		 * 01 = finger present and data accurate
		 * 10 = finger present but data may be inaccurate
		 * 11 = reserved
		 */
#ifdef TYPE_B_PROTOCOL
		input_mt_slot(rmi4_data->input_dev, finger);
		input_mt_report_slot_state(rmi4_data->input_dev,
				MT_TOOL_FINGER, finger_status != 0);
#endif

		if (finger_status) {
			data_offset = data_addr +
					num_of_finger_status_regs +
					(finger * data_reg_blk_size);
			retval = synaptics_rmi4_i2c_read(rmi4_data,
					data_offset,
					data,
					data_reg_blk_size);
			if (retval < 0)
				return 0;

			x = (data[0] << 4) | (data[2] & MASK_4BIT);
			y = (data[1] << 4) | ((data[2] >> 4) & MASK_4BIT);
			wx = (data[3] & MASK_4BIT);
			wy = (data[3] >> 4) & MASK_4BIT;
			z = data[4];

			if (rmi4_data->flip_x)
				x = rmi4_data->sensor_max_x - x;
			if (rmi4_data->flip_y)
				y = rmi4_data->sensor_max_y - y;

			dev_dbg(&rmi4_data->i2c_client->dev,
					"%s: Finger %d:\n"
					"status = 0x%02x\n"
					"x = %d\n"
					"y = %d\n"
					"wx = %d\n"
					"wy = %d\n",
					__func__, finger,
					finger_status,
					x, y, wx, wy);

			input_report_abs(rmi4_data->input_dev,
					ABS_MT_POSITION_X, x);
			input_report_abs(rmi4_data->input_dev,
					ABS_MT_POSITION_Y, y);
			input_report_abs(rmi4_data->input_dev,
					ABS_MT_PRESSURE, z);

#ifdef REPORT_2D_W
			input_report_abs(rmi4_data->input_dev,
					ABS_MT_TOUCH_MAJOR, max(wx, wy));
			input_report_abs(rmi4_data->input_dev,
					ABS_MT_TOUCH_MINOR, min(wx, wy));
#endif
#ifndef TYPE_B_PROTOCOL
			input_mt_sync(rmi4_data->input_dev);
#endif
			touch_count++;
		}
	}

	input_report_key(rmi4_data->input_dev, BTN_TOUCH, touch_count > 0);
	input_report_key(rmi4_data->input_dev,
			BTN_TOOL_FINGER, touch_count > 0);

#ifndef TYPE_B_PROTOCOL
	if (!touch_count)
		input_mt_sync(rmi4_data->input_dev);
#else
	/* sync after groups of events */
	#ifdef KERNEL_ABOVE_3_7
	input_mt_sync_frame(rmi4_data->input_dev);
	#endif
#endif

	input_sync(rmi4_data->input_dev);

	return touch_count;
}

static void synaptics_rmi4_f1a_report(struct synaptics_rmi4_data *rmi4_data,
		struct synaptics_rmi4_fn *fhandler)
{
	int retval;
	unsigned char button;
	unsigned char index;
	unsigned char shift;
	unsigned char status;
	unsigned char *data;
	unsigned short data_addr = fhandler->full_addr.data_base;
	struct synaptics_rmi4_f1a_handle *f1a = fhandler->data;
	static unsigned char do_once = 1;
	static bool current_status[MAX_NUMBER_OF_BUTTONS];
#ifdef NO_0D_WHILE_2D
	static bool before_2d_status[MAX_NUMBER_OF_BUTTONS];
	static bool while_2d_status[MAX_NUMBER_OF_BUTTONS];
#endif

	if (do_once) {
		memset(current_status, 0, sizeof(current_status));
#ifdef NO_0D_WHILE_2D
		memset(before_2d_status, 0, sizeof(before_2d_status));
		memset(while_2d_status, 0, sizeof(while_2d_status));
#endif
		do_once = 0;
	}

	retval = synaptics_rmi4_i2c_read(rmi4_data,
			data_addr,
			f1a->button_data_buffer,
			f1a->button_bitmask_size);
	if (retval < 0) {
		dev_err(&rmi4_data->i2c_client->dev,
				"%s: Failed to read button data registers\n",
				__func__);
		return;
	}

	data = f1a->button_data_buffer;

	for (button = 0; button < f1a->valid_button_count; button++) {
		index = button / 8;
		shift = button % 8;
		status = ((data[index] >> shift) & MASK_1BIT);

		if (current_status[button] == status)
			continue;
		else
			current_status[button] = status;

		dev_dbg(&rmi4_data->i2c_client->dev,
				"%s: Button %d (code %d) ->%d\n",
				__func__, button,
				f1a->button_map[button],
				status);
#ifdef NO_0D_WHILE_2D
		if (rmi4_data->fingers_on_2d == false) {
			if (status == 1) {
				before_2d_status[button] = 1;
			} else {
				if (while_2d_status[button] == 1) {
					while_2d_status[button] = 0;
					continue;
				} else {
					before_2d_status[button] = 0;
				}
			}
			input_report_key(rmi4_data->input_dev,
					f1a->button_map[button],
					status);
		} else {
			if (before_2d_status[button] == 1) {
				before_2d_status[button] = 0;
				input_report_key(rmi4_data->input_dev,
						f1a->button_map[button],
						status);
			} else {
				if (status == 1)
					while_2d_status[button] = 1;
				else
					while_2d_status[button] = 0;
			}
		}
#else
		input_report_key(rmi4_data->input_dev,
				f1a->button_map[button],
				status);
#endif
	}

	input_sync(rmi4_data->input_dev);

	return;
}

 /**
 * synaptics_rmi4_report_touch()
 *
 * Called by synaptics_rmi4_sensor_report().
 *
 * This function calls the appropriate finger data reporting function
 * based on the function handler it receives and returns the number of
 * fingers detected.
 */
static void synaptics_rmi4_report_touch(struct synaptics_rmi4_data *rmi4_data,
		struct synaptics_rmi4_fn *fhandler,
		unsigned char *touch_count)
{
	unsigned char touch_count_2d;

	dev_dbg(&rmi4_data->i2c_client->dev,
			"%s: Function %02x reporting\n",
			__func__, fhandler->fn_number);

	switch (fhandler->fn_number) {
	case SYNAPTICS_RMI4_F11:
		touch_count_2d = synaptics_rmi4_f11_abs_report(rmi4_data,
				fhandler);

		*touch_count += touch_count_2d;

		if (touch_count_2d)
			rmi4_data->fingers_on_2d = true;
		else
			rmi4_data->fingers_on_2d = false;
		break;

	case SYNAPTICS_RMI4_F1A:
		synaptics_rmi4_f1a_report(rmi4_data, fhandler);
		break;

	default:
		break;
	}

	return;
}

 /**
 * synaptics_rmi4_sensor_report()
 *
 * Called by synaptics_rmi4_irq().
 *
 * This function determines the interrupt source(s) from the sensor
 * and calls synaptics_rmi4_report_touch() with the appropriate
 * function handler for each function with valid data inputs.
 */
static int synaptics_rmi4_sensor_report(struct synaptics_rmi4_data *rmi4_data)
{
	int retval;
	unsigned char touch_count = 0;
	unsigned char intr[MAX_INTR_REGISTERS];
	struct synaptics_rmi4_fn *fhandler;
	struct synaptics_rmi4_exp_fn *exp_fhandler;
	struct synaptics_rmi4_device_info *rmi;

	rmi = &(rmi4_data->rmi4_mod_info);

	/*
	 * Get interrupt status information from F01 Data1 register to
	 * determine the source(s) that are flagging the interrupt.
	 */
	retval = synaptics_rmi4_i2c_read(rmi4_data,
			rmi4_data->f01_data_base_addr + 1,
			intr,
			rmi4_data->num_of_intr_regs);
	if (retval < 0)
		return retval;

	/*
	 * Traverse the function handler list and service the source(s)
	 * of the interrupt accordingly.
	 */
	if (!list_empty(&rmi->support_fn_list)) {
		list_for_each_entry(fhandler, &rmi->support_fn_list, link) {
			if (fhandler->num_of_data_sources) {
				if (fhandler->intr_mask &
						intr[fhandler->intr_reg_num]) {
					synaptics_rmi4_report_touch(rmi4_data,
							fhandler, &touch_count);
				}
			}
		}
	}

	mutex_lock(&exp_fn_list_mutex);
	if (!list_empty(&exp_fn_list)) {
		list_for_each_entry(exp_fhandler, &exp_fn_list, link) {
			if (exp_fhandler->inserted &&
					(exp_fhandler->func_attn != NULL))
				exp_fhandler->func_attn(rmi4_data, intr[0]);
		}
	}
	mutex_unlock(&exp_fn_list_mutex);

	return touch_count;
}

 /**
 * synaptics_rmi4_irq()
 *
 * Called by the kernel when an interrupt occurs (when the sensor
 * asserts the attention irq).
 *
 * This function is the ISR thread and handles the acquisition
 * and the reporting of finger data when the presence of fingers
 * is detected.
 */
static irqreturn_t synaptics_rmi4_irq(int irq, void *data)
{
	struct synaptics_rmi4_data *rmi4_data = data;

	synaptics_rmi4_sensor_report(rmi4_data);

	return IRQ_HANDLED;
}

static int synaptics_rmi4_parse_dt(struct device *dev,
				struct synaptics_rmi4_platform_data *rmi4_pdata)
{
	struct device_node *np = dev->of_node;
	struct property *prop;
	u32 temp_val, num_buttons;
	u32 button_map[MAX_NUMBER_OF_BUTTONS];
	int rc, i;

	rmi4_pdata->i2c_pull_up = of_property_read_bool(np,
			"synaptics,i2c-pull-up");
	rmi4_pdata->regulator_en = of_property_read_bool(np,
			"synaptics,reg-en");
	rmi4_pdata->x_flip = of_property_read_bool(np, "synaptics,x-flip");
	rmi4_pdata->y_flip = of_property_read_bool(np, "synaptics,y-flip");

	rc = of_property_read_u32(np, "synaptics,panel-x", &temp_val);
	if (rc && (rc != -EINVAL)) {
		dev_err(dev, "Unable to read panel X dimension\n");
		return rc;
	} else {
		rmi4_pdata->panel_x = temp_val;
	}

	rc = of_property_read_u32(np, "synaptics,panel-y", &temp_val);
	if (rc && (rc != -EINVAL)) {
		dev_err(dev, "Unable to read panel Y dimension\n");
		return rc;
	} else {
		rmi4_pdata->panel_y = temp_val;
	}

	rc = of_property_read_string(np, "synaptics,fw-image-name",
		&rmi4_pdata->fw_image_name);
	if (rc && (rc != -EINVAL)) {
		dev_err(dev, "Unable to read fw image name\n");
		return rc;
	}

	/* reset, irq gpio info */
	rmi4_pdata->reset_gpio = of_get_named_gpio_flags(np,
			"synaptics,reset-gpio", 0, &rmi4_pdata->reset_flags);
	rmi4_pdata->irq_gpio = of_get_named_gpio_flags(np,
			"synaptics,irq-gpio", 0, &rmi4_pdata->irq_flags);

	prop = of_find_property(np, "synaptics,button-map", NULL);
	if (prop) {
		num_buttons = prop->length / sizeof(temp_val);

		rmi4_pdata->capacitance_button_map = devm_kzalloc(dev,
			sizeof(*rmi4_pdata->capacitance_button_map),
			GFP_KERNEL);
		if (!rmi4_pdata->capacitance_button_map)
			return -ENOMEM;

		rmi4_pdata->capacitance_button_map->map = devm_kzalloc(dev,
			sizeof(*rmi4_pdata->capacitance_button_map->map) *
			MAX_NUMBER_OF_BUTTONS, GFP_KERNEL);
		if (!rmi4_pdata->capacitance_button_map->map)
			return -ENOMEM;

		if (num_buttons <= MAX_NUMBER_OF_BUTTONS) {
			rc = of_property_read_u32_array(np,
				"synaptics,button-map", button_map,
				num_buttons);
			if (rc) {
				dev_err(dev, "Unable to read key codes\n");
				return rc;
			}
			for (i = 0; i < num_buttons; i++)
				rmi4_pdata->capacitance_button_map->map[i] =
					button_map[i];
			rmi4_pdata->capacitance_button_map->nbuttons =
				num_buttons;
		} else {
			return -EINVAL;
		}
	}
	return 0;
}

 /**
 * synaptics_rmi4_irq_enable()
 *
 * Called by synaptics_rmi4_probe() and the power management functions
 * in this driver and also exported to other expansion Function modules
 * such as rmi_dev.
 *
 * This function handles the enabling and disabling of the attention
 * irq including the setting up of the ISR thread.
 */
static int synaptics_rmi4_irq_enable(struct synaptics_rmi4_data *rmi4_data,
		bool enable)
{
	int retval = 0;
	unsigned char *intr_status;

	if (enable) {
		if (rmi4_data->irq_enabled)
			return retval;

		intr_status = kzalloc(rmi4_data->num_of_intr_regs, GFP_KERNEL);
		if (!intr_status) {
			dev_err(&rmi4_data->i2c_client->dev,
					"%s: Failed to alloc memory\n",
					__func__);
			return -ENOMEM;
		}
		/* Clear interrupts first */
		retval = synaptics_rmi4_i2c_read(rmi4_data,
				rmi4_data->f01_data_base_addr + 1,
				intr_status,
				rmi4_data->num_of_intr_regs);
		kfree(intr_status);
		if (retval < 0)
			return retval;

		enable_irq(rmi4_data->irq);

		rmi4_data->irq_enabled = true;
	} else {
		if (rmi4_data->irq_enabled) {
			disable_irq(rmi4_data->irq);
			rmi4_data->irq_enabled = false;
		}
	}

	return retval;
}

 /**
 * synaptics_rmi4_f11_init()
 *
 * Called by synaptics_rmi4_query_device().
 *
 * This funtion parses information from the Function 11 registers
 * and determines the number of fingers supported, x and y data ranges,
 * offset to the associated interrupt status register, interrupt bit
 * mask, and gathers finger data acquisition capabilities from the query
 * registers.
 */
static int synaptics_rmi4_f11_init(struct synaptics_rmi4_data *rmi4_data,
		struct synaptics_rmi4_fn *fhandler,
		struct synaptics_rmi4_fn_desc *fd,
		unsigned int intr_count)
{
	int retval;
	unsigned char ii;
	unsigned char intr_offset;
	unsigned char abs_data_size;
	unsigned char abs_data_blk_size;
	unsigned char query[F11_STD_QUERY_LEN];
	unsigned char control[F11_STD_CTRL_LEN];

	fhandler->fn_number = fd->fn_number;
	fhandler->num_of_data_sources = fd->intr_src_count;

	retval = synaptics_rmi4_i2c_read(rmi4_data,
			fhandler->full_addr.query_base,
			query,
			sizeof(query));
	if (retval < 0)
		return retval;

	/* Maximum number of fingers supported */
	if ((query[1] & MASK_3BIT) <= 4)
		fhandler->num_of_data_points = (query[1] & MASK_3BIT) + 1;
	else if ((query[1] & MASK_3BIT) == 5)
		fhandler->num_of_data_points = 10;

	rmi4_data->num_of_fingers = fhandler->num_of_data_points;

	retval = synaptics_rmi4_i2c_read(rmi4_data,
			fhandler->full_addr.ctrl_base,
			control,
			sizeof(control));
	if (retval < 0)
		return retval;

	/* Maximum x and y */
	rmi4_data->sensor_max_x = ((control[6] & MASK_8BIT) << 0) |
			((control[7] & MASK_4BIT) << 8);
	rmi4_data->sensor_max_y = ((control[8] & MASK_8BIT) << 0) |
			((control[9] & MASK_4BIT) << 8);
	dev_dbg(&rmi4_data->i2c_client->dev,
			"%s: Function %02x max x = %d max y = %d\n",
			__func__, fhandler->fn_number,
			rmi4_data->sensor_max_x,
			rmi4_data->sensor_max_y);

	fhandler->intr_reg_num = (intr_count + 7) / 8;
	if (fhandler->intr_reg_num != 0)
		fhandler->intr_reg_num -= 1;

	/* Set an enable bit for each data source */
	intr_offset = intr_count % 8;
	fhandler->intr_mask = 0;
	for (ii = intr_offset;
			ii < ((fd->intr_src_count & MASK_3BIT) +
			intr_offset);
			ii++)
		fhandler->intr_mask |= 1 << ii;

	abs_data_size = query[5] & MASK_2BIT;
	abs_data_blk_size = 3 + (2 * (abs_data_size == 0 ? 1 : 0));
	fhandler->size_of_data_register_block = abs_data_blk_size;

	return retval;
}

static int synaptics_rmi4_f1a_alloc_mem(struct synaptics_rmi4_data *rmi4_data,
		struct synaptics_rmi4_fn *fhandler)
{
	int retval;
	struct synaptics_rmi4_f1a_handle *f1a;

	f1a = kzalloc(sizeof(*f1a), GFP_KERNEL);
	if (!f1a) {
		dev_err(&rmi4_data->i2c_client->dev,
				"%s: Failed to alloc mem for function handle\n",
				__func__);
		return -ENOMEM;
	}

	fhandler->data = (void *)f1a;

	retval = synaptics_rmi4_i2c_read(rmi4_data,
			fhandler->full_addr.query_base,
			f1a->button_query.data,
			sizeof(f1a->button_query.data));
	if (retval < 0) {
		dev_err(&rmi4_data->i2c_client->dev,
				"%s: Failed to read query registers\n",
				__func__);
		return retval;
	}

	f1a->button_count = f1a->button_query.max_button_count + 1;
	f1a->button_bitmask_size = (f1a->button_count + 7) / 8;

	f1a->button_data_buffer = kcalloc(f1a->button_bitmask_size,
			sizeof(*(f1a->button_data_buffer)), GFP_KERNEL);
	if (!f1a->button_data_buffer) {
		dev_err(&rmi4_data->i2c_client->dev,
				"%s: Failed to alloc mem for data buffer\n",
				__func__);
		return -ENOMEM;
	}

	f1a->button_map = kcalloc(f1a->button_count,
			sizeof(*(f1a->button_map)), GFP_KERNEL);
	if (!f1a->button_map) {
		dev_err(&rmi4_data->i2c_client->dev,
				"%s: Failed to alloc mem for button map\n",
				__func__);
		return -ENOMEM;
	}

	return 0;
}

static int synaptics_rmi4_capacitance_button_map(
				struct synaptics_rmi4_data *rmi4_data,
				struct synaptics_rmi4_fn *fhandler)
{
	unsigned char ii;
	struct synaptics_rmi4_f1a_handle *f1a = fhandler->data;
	const struct synaptics_rmi4_platform_data *pdata = rmi4_data->board;

	if (!pdata->capacitance_button_map) {
		dev_err(&rmi4_data->i2c_client->dev,
				"%s: capacitance_button_map is" \
				"NULL in board file\n",
				__func__);
		return -ENODEV;
	} else if (!pdata->capacitance_button_map->map) {
		dev_err(&rmi4_data->i2c_client->dev,
				"%s: Button map is missing in board file\n",
				__func__);
		return -ENODEV;
	} else {
		if (pdata->capacitance_button_map->nbuttons !=
			f1a->button_count) {
			f1a->valid_button_count = min(f1a->button_count,
				pdata->capacitance_button_map->nbuttons);
		} else {
			f1a->valid_button_count = f1a->button_count;
		}

		for (ii = 0; ii < f1a->valid_button_count; ii++)
			f1a->button_map[ii] =
					pdata->capacitance_button_map->map[ii];
	}

	return 0;
}

static void synaptics_rmi4_f1a_kfree(struct synaptics_rmi4_fn *fhandler)
{
	struct synaptics_rmi4_f1a_handle *f1a = fhandler->data;

	if (f1a) {
		kfree(f1a->button_data_buffer);
		kfree(f1a->button_map);
		kfree(f1a);
		fhandler->data = NULL;
	}

	return;
}

static int synaptics_rmi4_f1a_init(struct synaptics_rmi4_data *rmi4_data,
		struct synaptics_rmi4_fn *fhandler,
		struct synaptics_rmi4_fn_desc *fd,
		unsigned int intr_count)
{
	int retval;
	unsigned char ii;
	unsigned short intr_offset;

	fhandler->fn_number = fd->fn_number;
	fhandler->num_of_data_sources = fd->intr_src_count;

	fhandler->intr_reg_num = (intr_count + 7) / 8;
	if (fhandler->intr_reg_num != 0)
		fhandler->intr_reg_num -= 1;

	/* Set an enable bit for each data source */
	intr_offset = intr_count % 8;
	fhandler->intr_mask = 0;
	for (ii = intr_offset;
			ii < ((fd->intr_src_count & MASK_3BIT) +
			intr_offset);
			ii++)
		fhandler->intr_mask |= 1 << ii;

	retval = synaptics_rmi4_f1a_alloc_mem(rmi4_data, fhandler);
	if (retval < 0)
		goto error_exit;

	retval = synaptics_rmi4_capacitance_button_map(rmi4_data, fhandler);
	if (retval < 0)
		goto error_exit;

	rmi4_data->button_0d_enabled = 1;

	return 0;

error_exit:
	synaptics_rmi4_f1a_kfree(fhandler);

	return retval;
}

static int synaptics_rmi4_alloc_fh(struct synaptics_rmi4_fn **fhandler,
		struct synaptics_rmi4_fn_desc *rmi_fd, int page_number)
{
	*fhandler = kzalloc(sizeof(**fhandler), GFP_KERNEL);
	if (!(*fhandler))
		return -ENOMEM;

	(*fhandler)->full_addr.data_base =
			(rmi_fd->data_base_addr |
			(page_number << 8));
	(*fhandler)->full_addr.ctrl_base =
			(rmi_fd->ctrl_base_addr |
			(page_number << 8));
	(*fhandler)->full_addr.cmd_base =
			(rmi_fd->cmd_base_addr |
			(page_number << 8));
	(*fhandler)->full_addr.query_base =
			(rmi_fd->query_base_addr |
			(page_number << 8));
	(*fhandler)->fn_number = rmi_fd->fn_number;

	return 0;
}


 /**
 * synaptics_rmi4_query_device_info()
 *
 * Called by synaptics_rmi4_query_device().
 *
 */
static int synaptics_rmi4_query_device_info(
					struct synaptics_rmi4_data *rmi4_data)
{
	int retval;
	unsigned char f01_query[F01_STD_QUERY_LEN];
	struct synaptics_rmi4_device_info *rmi = &(rmi4_data->rmi4_mod_info);

	retval = synaptics_rmi4_i2c_read(rmi4_data,
			rmi4_data->f01_query_base_addr,
			f01_query,
			sizeof(f01_query));
	if (retval < 0)
		return retval;

	/* RMI Version 4.0 currently supported */
	rmi->version_major = 4;
	rmi->version_minor = 0;

	rmi->manufacturer_id = f01_query[0];
	rmi->product_props = f01_query[1];
	rmi->product_info[0] = f01_query[2] & MASK_7BIT;
	rmi->product_info[1] = f01_query[3] & MASK_7BIT;
	rmi->date_code[0] = f01_query[4] & MASK_5BIT;
	rmi->date_code[1] = f01_query[5] & MASK_4BIT;
	rmi->date_code[2] = f01_query[6] & MASK_5BIT;
	rmi->tester_id = ((f01_query[7] & MASK_7BIT) << 8) |
			(f01_query[8] & MASK_7BIT);
	rmi->serial_number = ((f01_query[9] & MASK_7BIT) << 8) |
			(f01_query[10] & MASK_7BIT);
	memcpy(rmi->product_id_string, &f01_query[11], 10);

	if (rmi->manufacturer_id != 1) {
		dev_err(&rmi4_data->i2c_client->dev,
				"%s: Non-Synaptics device found, manufacturer ID = %d\n",
				__func__, rmi->manufacturer_id);
	}

	retval = synaptics_rmi4_i2c_read(rmi4_data,
			rmi4_data->f01_query_base_addr + F01_BUID_ID_OFFSET,
			rmi->build_id,
			sizeof(rmi->build_id));
	if (retval < 0) {
		dev_err(&rmi4_data->i2c_client->dev,
				"%s: Failed to read firmware build id (code %d)\n",
				__func__, retval);
		return retval;
	}
	return 0;
}

 /**
 * synaptics_rmi4_query_device()
 *
 * Called by synaptics_rmi4_probe().
 *
 * This funtion scans the page description table, records the offsets
 * to the register types of Function $01, sets up the function handlers
 * for Function $11 and Function $12, determines the number of interrupt
 * sources from the sensor, adds valid Functions with data inputs to the
 * Function linked list, parses information from the query registers of
 * Function $01, and enables the interrupt sources from the valid Functions
 * with data inputs.
 */
static int synaptics_rmi4_query_device(struct synaptics_rmi4_data *rmi4_data)
{
	int retval;
	unsigned char ii;
	unsigned char page_number;
	unsigned char intr_count = 0;
	unsigned char data_sources = 0;
	unsigned short pdt_entry_addr;
	unsigned short intr_addr;
	struct synaptics_rmi4_f01_device_status status;
	struct synaptics_rmi4_fn_desc rmi_fd;
	struct synaptics_rmi4_fn *fhandler;
	struct synaptics_rmi4_device_info *rmi;

	rmi = &(rmi4_data->rmi4_mod_info);

	INIT_LIST_HEAD(&rmi->support_fn_list);

	/* Scan the page description tables of the pages to service */
	for (page_number = 0; page_number < PAGES_TO_SERVICE; page_number++) {
		for (pdt_entry_addr = PDT_START; pdt_entry_addr > PDT_END;
				pdt_entry_addr -= PDT_ENTRY_SIZE) {
			pdt_entry_addr |= (page_number << 8);

			retval = synaptics_rmi4_i2c_read(rmi4_data,
					pdt_entry_addr,
					(unsigned char *)&rmi_fd,
					sizeof(rmi_fd));
			if (retval < 0)
				return retval;

			fhandler = NULL;

			if (rmi_fd.fn_number == 0) {
				dev_dbg(&rmi4_data->i2c_client->dev,
						"%s: Reached end of PDT\n",
						__func__);
				break;
			}

			dev_dbg(&rmi4_data->i2c_client->dev,
					"%s: F%02x found (page %d)\n",
					__func__, rmi_fd.fn_number,
					page_number);

			switch (rmi_fd.fn_number) {
			case SYNAPTICS_RMI4_F01:
				rmi4_data->f01_query_base_addr =
						rmi_fd.query_base_addr;
				rmi4_data->f01_ctrl_base_addr =
						rmi_fd.ctrl_base_addr;
				rmi4_data->f01_data_base_addr =
						rmi_fd.data_base_addr;
				rmi4_data->f01_cmd_base_addr =
						rmi_fd.cmd_base_addr;

				retval =
				synaptics_rmi4_query_device_info(rmi4_data);
				if (retval < 0)
					return retval;

				retval = synaptics_rmi4_i2c_read(rmi4_data,
						rmi4_data->f01_data_base_addr,
						status.data,
						sizeof(status.data));
				if (retval < 0)
					return retval;

				while (status.status_code ==
						STATUS_CRC_IN_PROGRESS) {
					msleep(1);
					retval = synaptics_rmi4_i2c_read(
						rmi4_data,
						rmi4_data->f01_data_base_addr,
						status.data,
						sizeof(status.data));
					if (retval < 0)
						return retval;
				}

				if (status.flash_prog == 1) {
					pr_notice("%s: In flash prog mode," \
							"status = 0x%02x\n",
							__func__,
							status.status_code);
					goto flash_prog_mode;
				}
				break;

			case SYNAPTICS_RMI4_F34:
				if (rmi_fd.intr_src_count == 0)
					break;

				retval = synaptics_rmi4_alloc_fh(&fhandler,
					&rmi_fd, page_number);
				if (retval < 0) {
					dev_err(&rmi4_data->i2c_client->dev,
					"%s: Failed to alloc for F%d\n",
					__func__,
					rmi_fd.fn_number);
					return retval;
				}
				retval = synaptics_rmi4_i2c_read(rmi4_data,
						rmi_fd.ctrl_base_addr,
						rmi->config_id,
						sizeof(rmi->config_id));
				if (retval < 0)
					return retval;
				break;

			case SYNAPTICS_RMI4_F11:
				if (rmi_fd.intr_src_count == 0)
					break;

				retval = synaptics_rmi4_alloc_fh(&fhandler,
						&rmi_fd, page_number);
				if (retval < 0) {
					dev_err(&rmi4_data->i2c_client->dev,
							"%s: Failed to alloc for F%d\n",
							__func__,
							rmi_fd.fn_number);
					return retval;
				}

				retval = synaptics_rmi4_f11_init(rmi4_data,
						fhandler, &rmi_fd, intr_count);
				if (retval < 0)
					return retval;
				break;

			case SYNAPTICS_RMI4_F1A:
				if (rmi_fd.intr_src_count == 0)
					break;

				retval = synaptics_rmi4_alloc_fh(&fhandler,
						&rmi_fd, page_number);
				if (retval < 0) {
					dev_err(&rmi4_data->i2c_client->dev,
							"%s: Failed to alloc for F%d\n",
							__func__,
							rmi_fd.fn_number);
					return retval;
				}

				retval = synaptics_rmi4_f1a_init(rmi4_data,
						fhandler, &rmi_fd, intr_count);
				if (retval < 0)
					return retval;
				break;
			}

			/* Accumulate the interrupt count */
			intr_count += (rmi_fd.intr_src_count & MASK_3BIT);

			if (fhandler && rmi_fd.intr_src_count) {
				list_add_tail(&fhandler->link,
						&rmi->support_fn_list);
			}
		}
	}

flash_prog_mode:
	rmi4_data->num_of_intr_regs = (intr_count + 7) / 8;
	dev_dbg(&rmi4_data->i2c_client->dev,
			"%s: Number of interrupt registers = %d\n",
			__func__, rmi4_data->num_of_intr_regs);

	memset(rmi4_data->intr_mask, 0x00, sizeof(rmi4_data->intr_mask));

	/*
	 * Map out the interrupt bit masks for the interrupt sources
	 * from the registered function handlers.
	 */
	if (!list_empty(&rmi->support_fn_list)) {
		list_for_each_entry(fhandler, &rmi->support_fn_list, link)
			data_sources += fhandler->num_of_data_sources;
	}
	if (data_sources) {
		if (!list_empty(&rmi->support_fn_list)) {
			list_for_each_entry(fhandler,
						&rmi->support_fn_list, link) {
				if (fhandler->num_of_data_sources) {
					rmi4_data->intr_mask[fhandler->intr_reg_num] |=
							fhandler->intr_mask;
				}
			}
		}
	}

	/* Enable the interrupt sources */
	for (ii = 0; ii < rmi4_data->num_of_intr_regs; ii++) {
		if (rmi4_data->intr_mask[ii] != 0x00) {
			dev_dbg(&rmi4_data->i2c_client->dev,
					"%s: Interrupt enable mask %d = 0x%02x\n",
					__func__, ii, rmi4_data->intr_mask[ii]);
			intr_addr = rmi4_data->f01_ctrl_base_addr + 1 + ii;
			retval = synaptics_rmi4_i2c_write(rmi4_data,
					intr_addr,
					&(rmi4_data->intr_mask[ii]),
					sizeof(rmi4_data->intr_mask[ii]));
			if (retval < 0)
				return retval;
		}
	}

	return 0;
}

static int synaptics_rmi4_reset_command(struct synaptics_rmi4_data *rmi4_data)
{
	int retval;
	int page_number;
	unsigned char command = 0x01;
	unsigned short pdt_entry_addr;
	struct synaptics_rmi4_fn_desc rmi_fd;
	bool done = false;

	/* Scan the page description tables of the pages to service */
	for (page_number = 0; page_number < PAGES_TO_SERVICE; page_number++) {
		for (pdt_entry_addr = PDT_START; pdt_entry_addr > PDT_END;
				pdt_entry_addr -= PDT_ENTRY_SIZE) {
			retval = synaptics_rmi4_i2c_read(rmi4_data,
				pdt_entry_addr,
				(unsigned char *)&rmi_fd,
				sizeof(rmi_fd));
			if (retval < 0)
				return retval;

			if (rmi_fd.fn_number == 0)
				break;

			switch (rmi_fd.fn_number) {
			case SYNAPTICS_RMI4_F01:
				rmi4_data->f01_cmd_base_addr =
					rmi_fd.cmd_base_addr;
				done = true;
				break;
			}
		}
		if (done) {
			dev_info(&rmi4_data->i2c_client->dev,
				"%s: Find F01 in page description table 0x%x\n",
				__func__, rmi4_data->f01_cmd_base_addr);
			break;
		}
	}

	if (!done) {
		dev_err(&rmi4_data->i2c_client->dev,
			"%s: Cannot find F01 in page description table\n",
			__func__);
		return -EINVAL;
	}

	retval = synaptics_rmi4_i2c_write(rmi4_data,
			rmi4_data->f01_cmd_base_addr,
			&command,
			sizeof(command));
	if (retval < 0) {
		dev_err(&rmi4_data->i2c_client->dev,
				"%s: Failed to issue reset command, error = %d\n",
				__func__, retval);
		return retval;
	}

	msleep(RESET_DELAY);
	return retval;
};

static int synaptics_rmi4_reset_device(struct synaptics_rmi4_data *rmi4_data)
{
	int retval;
	struct synaptics_rmi4_fn *fhandler;
	struct synaptics_rmi4_device_info *rmi;

	rmi = &(rmi4_data->rmi4_mod_info);

	retval = synaptics_rmi4_reset_command(rmi4_data);
	if (retval < 0) {
		dev_err(&rmi4_data->i2c_client->dev,
			"%s: Failed to send command reset\n",
			__func__);
		return retval;
	}

	if (!list_empty(&rmi->support_fn_list)) {
		list_for_each_entry(fhandler, &rmi->support_fn_list, link) {
			if (fhandler->fn_number == SYNAPTICS_RMI4_F1A)
				synaptics_rmi4_f1a_kfree(fhandler);
			else
				kfree(fhandler->data);
			kfree(fhandler);
		}
	}

	retval = synaptics_rmi4_query_device(rmi4_data);
	if (retval < 0) {
		dev_err(&rmi4_data->i2c_client->dev,
				"%s: Failed to query device\n",
				__func__);
		return retval;
	}

	return 0;
}

/**
* synaptics_rmi4_detection_work()
*
* Called by the kernel at the scheduled time.
*
* This function is a self-rearming work thread that checks for the
* insertion and removal of other expansion Function modules such as
* rmi_dev and calls their initialization and removal callback functions
* accordingly.
*/
static void synaptics_rmi4_detection_work(struct work_struct *work)
{
	struct synaptics_rmi4_exp_fn *exp_fhandler, *next_list_entry;
	struct synaptics_rmi4_data *rmi4_data =
			container_of(work, struct synaptics_rmi4_data,
			det_work.work);

	mutex_lock(&exp_fn_list_mutex);
	if (!list_empty(&exp_fn_list)) {
		list_for_each_entry_safe(exp_fhandler,
				next_list_entry,
				&exp_fn_list,
				link) {
			if ((exp_fhandler->func_init != NULL) &&
					(exp_fhandler->inserted == false)) {
				exp_fhandler->func_init(rmi4_data);
				exp_fhandler->inserted = true;
			} else if ((exp_fhandler->func_init == NULL) &&
					(exp_fhandler->inserted == true)) {
				exp_fhandler->func_remove(rmi4_data);
				list_del(&exp_fhandler->link);
				kfree(exp_fhandler);
			}
		}
	}
	mutex_unlock(&exp_fn_list_mutex);

	return;
}

/**
* synaptics_rmi4_new_function()
*
* Called by other expansion Function modules in their module init and
* module exit functions.
*
* This function is used by other expansion Function modules such as
* rmi_dev to register themselves with the driver by providing their
* initialization and removal callback function pointers so that they
* can be inserted or removed dynamically at module init and exit times,
* respectively.
*/
void synaptics_rmi4_new_function(enum exp_fn fn_type, bool insert,
		int (*func_init)(struct synaptics_rmi4_data *rmi4_data),
		void (*func_remove)(struct synaptics_rmi4_data *rmi4_data),
		void (*func_attn)(struct synaptics_rmi4_data *rmi4_data,
		unsigned char intr_mask))
{
	struct synaptics_rmi4_exp_fn *exp_fhandler;

	if (!exp_fn_inited) {
		mutex_init(&exp_fn_list_mutex);
		INIT_LIST_HEAD(&exp_fn_list);
		exp_fn_inited = 1;
	}

	mutex_lock(&exp_fn_list_mutex);
	if (insert) {
		exp_fhandler = kzalloc(sizeof(*exp_fhandler), GFP_KERNEL);
		if (!exp_fhandler) {
			pr_err("%s: Failed to alloc mem for expansion function\n",
					__func__);
			goto exit;
		}
		exp_fhandler->fn_type = fn_type;
		exp_fhandler->func_init = func_init;
		exp_fhandler->func_attn = func_attn;
		exp_fhandler->func_remove = func_remove;
		exp_fhandler->inserted = false;
		list_add_tail(&exp_fhandler->link, &exp_fn_list);
	} else {
		if (!list_empty(&exp_fn_list)) {
			list_for_each_entry(exp_fhandler, &exp_fn_list, link) {
				if (exp_fhandler->func_init == func_init) {
					exp_fhandler->inserted = false;
					exp_fhandler->func_init = NULL;
					exp_fhandler->func_attn = NULL;
					goto exit;
				}
			}
		}
	}

exit:
	mutex_unlock(&exp_fn_list_mutex);

	return;
}
EXPORT_SYMBOL(synaptics_rmi4_new_function);


static int reg_set_optimum_mode_check(struct regulator *reg, int load_uA)
{
	return (regulator_count_voltages(reg) > 0) ?
		regulator_set_optimum_mode(reg, load_uA) : 0;
}

static int synaptics_rmi4_regulator_configure(struct synaptics_rmi4_data
						*rmi4_data, bool on)
{
	int retval;

	if (on == false)
		goto hw_shutdown;

	if (rmi4_data->board->regulator_en) {
		rmi4_data->vdd = regulator_get(&rmi4_data->i2c_client->dev,
						"vdd");
		if (IS_ERR(rmi4_data->vdd)) {
			dev_err(&rmi4_data->i2c_client->dev,
					"%s: Failed to get vdd regulator\n",
					__func__);
			return PTR_ERR(rmi4_data->vdd);
		}

		if (regulator_count_voltages(rmi4_data->vdd) > 0) {
			retval = regulator_set_voltage(rmi4_data->vdd,
				RMI4_VTG_MIN_UV, RMI4_VTG_MAX_UV);
			if (retval) {
				dev_err(&rmi4_data->i2c_client->dev,
					"regulator set_vtg failed retval =%d\n",
					retval);
				goto err_set_vtg_vdd;
			}
		}
	}

	if (rmi4_data->board->i2c_pull_up) {
		rmi4_data->vcc_i2c = regulator_get(&rmi4_data->i2c_client->dev,
						"vcc_i2c");
		if (IS_ERR(rmi4_data->vcc_i2c)) {
			dev_err(&rmi4_data->i2c_client->dev,
					"%s: Failed to get i2c regulator\n",
					__func__);
			retval = PTR_ERR(rmi4_data->vcc_i2c);
			goto err_get_vtg_i2c;
		}

		if (regulator_count_voltages(rmi4_data->vcc_i2c) > 0) {
			retval = regulator_set_voltage(rmi4_data->vcc_i2c,
				RMI4_I2C_VTG_MIN_UV, RMI4_I2C_VTG_MAX_UV);
			if (retval) {
				dev_err(&rmi4_data->i2c_client->dev,
					"reg set i2c vtg failed retval =%d\n",
					retval);
			goto err_set_vtg_i2c;
			}
		}
	}
	return 0;

err_set_vtg_i2c:
	if (rmi4_data->board->i2c_pull_up)
		regulator_put(rmi4_data->vcc_i2c);
err_get_vtg_i2c:
	if (rmi4_data->board->regulator_en)
		if (regulator_count_voltages(rmi4_data->vdd) > 0)
			regulator_set_voltage(rmi4_data->vdd, 0,
				RMI4_VTG_MAX_UV);
err_set_vtg_vdd:
	if (rmi4_data->board->regulator_en)
		regulator_put(rmi4_data->vdd);
	return retval;

hw_shutdown:
	if (rmi4_data->board->regulator_en) {
		if (regulator_count_voltages(rmi4_data->vdd) > 0)
			regulator_set_voltage(rmi4_data->vdd, 0,
				RMI4_VTG_MAX_UV);
		regulator_put(rmi4_data->vdd);
	}
	if (rmi4_data->board->i2c_pull_up) {
		if (regulator_count_voltages(rmi4_data->vcc_i2c) > 0)
			regulator_set_voltage(rmi4_data->vcc_i2c, 0,
					RMI4_I2C_VTG_MAX_UV);
		regulator_put(rmi4_data->vcc_i2c);
	}
	return 0;
};

static int synaptics_rmi4_power_on(struct synaptics_rmi4_data *rmi4_data,
					bool on) {
	int retval;

	if (on == false)
		goto power_off;

	if (rmi4_data->board->regulator_en) {
		retval = reg_set_optimum_mode_check(rmi4_data->vdd,
			RMI4_ACTIVE_LOAD_UA);
		if (retval < 0) {
			dev_err(&rmi4_data->i2c_client->dev,
				"Regulator vdd set_opt failed rc=%d\n",
				retval);
			return retval;
		}

		retval = regulator_enable(rmi4_data->vdd);
		if (retval) {
			dev_err(&rmi4_data->i2c_client->dev,
				"Regulator vdd enable failed rc=%d\n",
				retval);
			goto error_reg_en_vdd;
		}
	}

	if (rmi4_data->board->i2c_pull_up) {
		retval = reg_set_optimum_mode_check(rmi4_data->vcc_i2c,
			RMI4_I2C_LOAD_UA);
		if (retval < 0) {
			dev_err(&rmi4_data->i2c_client->dev,
				"Regulator vcc_i2c set_opt failed rc=%d\n",
				retval);
			goto error_reg_opt_i2c;
		}

		retval = regulator_enable(rmi4_data->vcc_i2c);
		if (retval) {
			dev_err(&rmi4_data->i2c_client->dev,
				"Regulator vcc_i2c enable failed rc=%d\n",
				retval);
			goto error_reg_en_vcc_i2c;
		}
	}
	return 0;

error_reg_en_vcc_i2c:
	if (rmi4_data->board->i2c_pull_up)
		reg_set_optimum_mode_check(rmi4_data->vdd, 0);
error_reg_opt_i2c:
	if (rmi4_data->board->regulator_en)
		regulator_disable(rmi4_data->vdd);
error_reg_en_vdd:
	if (rmi4_data->board->regulator_en)
		reg_set_optimum_mode_check(rmi4_data->vdd, 0);
	return retval;

power_off:
	if (rmi4_data->board->regulator_en) {
		reg_set_optimum_mode_check(rmi4_data->vdd, 0);
		regulator_disable(rmi4_data->vdd);
	}
	if (rmi4_data->board->i2c_pull_up) {
		reg_set_optimum_mode_check(rmi4_data->vcc_i2c, 0);
		regulator_disable(rmi4_data->vcc_i2c);
	}
	return 0;
}

 /**
 * synaptics_rmi4_probe()
 *
 * Called by the kernel when an association with an I2C device of the
 * same name is made (after doing i2c_add_driver).
 *
 * This funtion allocates and initializes the resources for the driver
 * as an input driver, turns on the power to the sensor, queries the
 * sensor for its supported Functions and characteristics, registers
 * the driver to the input subsystem, sets up the interrupt, handles
 * the registration of the early_suspend and late_resume functions,
 * and creates a work queue for detection of other expansion Function
 * modules.
 */
static int __devinit synaptics_rmi4_probe(struct i2c_client *client,
		const struct i2c_device_id *dev_id)
{
	int retval = 0;
	unsigned char ii;
	unsigned char attr_count;
	struct synaptics_rmi4_f1a_handle *f1a;
	struct synaptics_rmi4_fn *fhandler;
	struct synaptics_rmi4_data *rmi4_data;
	struct synaptics_rmi4_device_info *rmi;
	struct synaptics_rmi4_platform_data *platform_data =
			client->dev.platform_data;

	if (!i2c_check_functionality(client->adapter,
			I2C_FUNC_SMBUS_BYTE_DATA)) {
		dev_err(&client->dev,
				"%s: SMBus byte data not supported\n",
				__func__);
		return -EIO;
	}

	if (client->dev.of_node) {
		platform_data = devm_kzalloc(&client->dev,
			sizeof(*platform_data),
			GFP_KERNEL);
		if (!platform_data) {
			dev_err(&client->dev, "Failed to allocate memory\n");
			return -ENOMEM;
		}

		retval = synaptics_rmi4_parse_dt(&client->dev, platform_data);
		if (retval)
			return retval;
	} else {
		platform_data = client->dev.platform_data;
	}

	if (!platform_data) {
		dev_err(&client->dev,
				"%s: No platform data found\n",
				__func__);
		return -EINVAL;
	}

	rmi4_data = kzalloc(sizeof(*rmi4_data) * 2, GFP_KERNEL);
	if (!rmi4_data) {
		dev_err(&client->dev,
				"%s: Failed to alloc mem for rmi4_data\n",
				__func__);
		return -ENOMEM;
	}

	rmi = &(rmi4_data->rmi4_mod_info);

	rmi4_data->input_dev = input_allocate_device();
	if (rmi4_data->input_dev == NULL) {
		dev_err(&client->dev,
				"%s: Failed to allocate input device\n",
				__func__);
		retval = -ENOMEM;
		goto err_input_device;
	}

	rmi4_data->i2c_client = client;
	rmi4_data->current_page = MASK_8BIT;
	rmi4_data->board = platform_data;
	rmi4_data->touch_stopped = false;
	rmi4_data->sensor_sleep = false;
	rmi4_data->irq_enabled = false;

	rmi4_data->i2c_read = synaptics_rmi4_i2c_read;
	rmi4_data->i2c_write = synaptics_rmi4_i2c_write;
	rmi4_data->irq_enable = synaptics_rmi4_irq_enable;
	rmi4_data->reset_device = synaptics_rmi4_reset_device;

	rmi4_data->flip_x = rmi4_data->board->x_flip;
	rmi4_data->flip_y = rmi4_data->board->y_flip;

	rmi4_data->fw_image_name = rmi4_data->board->fw_image_name;

	rmi4_data->input_dev->name = DRIVER_NAME;
	rmi4_data->input_dev->phys = INPUT_PHYS_NAME;
	rmi4_data->input_dev->id.bustype = BUS_I2C;
	rmi4_data->input_dev->id.product = SYNAPTICS_DSX_DRIVER_PRODUCT;
	rmi4_data->input_dev->id.version = SYNAPTICS_DSX_DRIVER_VERSION;
	rmi4_data->input_dev->dev.parent = &client->dev;
	input_set_drvdata(rmi4_data->input_dev, rmi4_data);

	set_bit(EV_SYN, rmi4_data->input_dev->evbit);
	set_bit(EV_KEY, rmi4_data->input_dev->evbit);
	set_bit(EV_ABS, rmi4_data->input_dev->evbit);
	set_bit(BTN_TOUCH, rmi4_data->input_dev->keybit);
	set_bit(BTN_TOOL_FINGER, rmi4_data->input_dev->keybit);

#ifdef INPUT_PROP_DIRECT
	set_bit(INPUT_PROP_DIRECT, rmi4_data->input_dev->propbit);
#endif

	retval = synaptics_rmi4_regulator_configure(rmi4_data, true);
	if (retval < 0) {
		dev_err(&client->dev, "Failed to configure regulators\n");
		goto err_reg_configure;
	}

	retval = synaptics_rmi4_power_on(rmi4_data, true);
	if (retval < 0) {
		dev_err(&client->dev, "Failed to power on\n");
		goto err_power_device;
	}

	if (gpio_is_valid(platform_data->irq_gpio)) {
		/* configure touchscreen irq gpio */
		retval = gpio_request(platform_data->irq_gpio, "rmi4_irq_gpio");
		if (retval) {
			dev_err(&client->dev, "unable to request gpio [%d]\n",
						platform_data->irq_gpio);
			goto err_irq_gpio_req;
		}
		retval = gpio_direction_input(platform_data->irq_gpio);
		if (retval) {
			dev_err(&client->dev,
				"unable to set direction for gpio [%d]\n",
				platform_data->irq_gpio);
			goto err_irq_gpio_dir;
		}
	} else {
		dev_err(&client->dev, "irq gpio not provided\n");
		goto err_irq_gpio_req;
	}

	if (gpio_is_valid(platform_data->reset_gpio)) {
		/* configure touchscreen reset out gpio */
		retval = gpio_request(platform_data->reset_gpio,
				"rmi4_reset_gpio");
		if (retval) {
			dev_err(&client->dev, "unable to request gpio [%d]\n",
						platform_data->reset_gpio);
			goto err_irq_gpio_dir;
		}

		retval = gpio_direction_output(platform_data->reset_gpio, 1);
		if (retval) {
			dev_err(&client->dev,
				"unable to set direction for gpio [%d]\n",
				platform_data->reset_gpio);
			goto err_reset_gpio_dir;
		}

		gpio_set_value(platform_data->reset_gpio, 0);
		usleep(RMI4_GPIO_SLEEP_LOW_US);
		gpio_set_value(platform_data->reset_gpio, 1);
		msleep(RESET_DELAY);
	} else
		synaptics_rmi4_reset_command(rmi4_data);


	init_waitqueue_head(&rmi4_data->wait);
	mutex_init(&(rmi4_data->rmi4_io_ctrl_mutex));

	retval = synaptics_rmi4_query_device(rmi4_data);
	if (retval < 0) {
		dev_err(&client->dev,
				"%s: Failed to query device\n",
				__func__);
		goto err_reset_gpio_dir;
	}

	input_set_abs_params(rmi4_data->input_dev,
			ABS_MT_POSITION_X, 0,
			rmi4_data->sensor_max_x, 0, 0);
	input_set_abs_params(rmi4_data->input_dev,
			ABS_MT_POSITION_Y, 0,
			rmi4_data->sensor_max_y, 0, 0);
	input_set_abs_params(rmi4_data->input_dev,
			ABS_PRESSURE, 0, 255, 0, 0);
#ifdef REPORT_2D_W
	input_set_abs_params(rmi4_data->input_dev,
			ABS_MT_TOUCH_MAJOR, 0,
			MAX_ABS_MT_TOUCH_MAJOR, 0, 0);
#endif

#ifdef TYPE_B_PROTOCOL
	input_mt_init_slots(rmi4_data->input_dev,
			rmi4_data->num_of_fingers);
#endif

	i2c_set_clientdata(client, rmi4_data);

	f1a = NULL;
	if (!list_empty(&rmi->support_fn_list)) {
		list_for_each_entry(fhandler, &rmi->support_fn_list, link) {
			if (fhandler->fn_number == SYNAPTICS_RMI4_F1A)
				f1a = fhandler->data;
		}
	}

	if (f1a) {
		for (ii = 0; ii < f1a->valid_button_count; ii++) {
			set_bit(f1a->button_map[ii],
					rmi4_data->input_dev->keybit);
			input_set_capability(rmi4_data->input_dev,
					EV_KEY, f1a->button_map[ii]);
		}
	}

	retval = input_register_device(rmi4_data->input_dev);
	if (retval) {
		dev_err(&client->dev,
				"%s: Failed to register input device\n",
				__func__);
		goto err_register_input;
	}

	configure_sleep(rmi4_data);

	if (!exp_fn_inited) {
		mutex_init(&exp_fn_list_mutex);
		INIT_LIST_HEAD(&exp_fn_list);
		exp_fn_inited = 1;
	}

	rmi4_data->det_workqueue =
			create_singlethread_workqueue("rmi_det_workqueue");
	INIT_DELAYED_WORK(&rmi4_data->det_work,
			synaptics_rmi4_detection_work);
	queue_delayed_work(rmi4_data->det_workqueue,
			&rmi4_data->det_work,
			msecs_to_jiffies(EXP_FN_DET_INTERVAL));

	rmi4_data->irq = gpio_to_irq(platform_data->irq_gpio);

	retval = request_threaded_irq(rmi4_data->irq, NULL,
		synaptics_rmi4_irq, platform_data->irq_flags,
		DRIVER_NAME, rmi4_data);
	rmi4_data->irq_enabled = true;

	if (retval < 0) {
		dev_err(&client->dev,
				"%s: Failed to create irq thread\n",
				__func__);
		goto err_enable_irq;
	}

	for (attr_count = 0; attr_count < ARRAY_SIZE(attrs); attr_count++) {
		retval = sysfs_create_file(&rmi4_data->input_dev->dev.kobj,
				&attrs[attr_count].attr);
		if (retval < 0) {
			dev_err(&client->dev,
					"%s: Failed to create sysfs attributes\n",
					__func__);
			goto err_sysfs;
		}
	}
	retval = synaptics_rmi4_irq_enable(rmi4_data, true);
	if (retval < 0) {
		dev_err(&client->dev,
			"%s: Failed to enable attention interrupt\n",
			__func__);
		goto err_sysfs;
	}

	return retval;

err_sysfs:
	for (attr_count--; attr_count >= 0; attr_count--) {
		sysfs_remove_file(&rmi4_data->input_dev->dev.kobj,
				&attrs[attr_count].attr);
	}

err_enable_irq:
	cancel_delayed_work_sync(&rmi4_data->det_work);
	flush_workqueue(rmi4_data->det_workqueue);
	destroy_workqueue(rmi4_data->det_workqueue);
	input_unregister_device(rmi4_data->input_dev);

err_register_input:
	if (!list_empty(&rmi->support_fn_list)) {
		list_for_each_entry(fhandler, &rmi->support_fn_list, link) {
			if (fhandler->fn_number == SYNAPTICS_RMI4_F1A)
				synaptics_rmi4_f1a_kfree(fhandler);
			else
				kfree(fhandler->data);
			kfree(fhandler);
		}
	}
err_reset_gpio_dir:
	if (gpio_is_valid(platform_data->reset_gpio))
		gpio_free(platform_data->reset_gpio);
err_irq_gpio_dir:
	if (gpio_is_valid(platform_data->irq_gpio))
		gpio_free(platform_data->irq_gpio);
err_irq_gpio_req:
	synaptics_rmi4_power_on(rmi4_data, false);
err_power_device:
	synaptics_rmi4_regulator_configure(rmi4_data, false);
err_reg_configure:
	input_free_device(rmi4_data->input_dev);
	rmi4_data->input_dev = NULL;
err_input_device:
	kfree(rmi4_data);

	return retval;
}

 /**
 * synaptics_rmi4_remove()
 *
 * Called by the kernel when the association with an I2C device of the
 * same name is broken (when the driver is unloaded).
 *
 * This funtion terminates the work queue, stops sensor data acquisition,
 * frees the interrupt, unregisters the driver from the input subsystem,
 * turns off the power to the sensor, and frees other allocated resources.
 */
static int __devexit synaptics_rmi4_remove(struct i2c_client *client)
{
	unsigned char attr_count;
	struct synaptics_rmi4_fn *fhandler;
	struct synaptics_rmi4_data *rmi4_data = i2c_get_clientdata(client);
	struct synaptics_rmi4_device_info *rmi;

	rmi = &(rmi4_data->rmi4_mod_info);

	cancel_delayed_work_sync(&rmi4_data->det_work);
	flush_workqueue(rmi4_data->det_workqueue);
	destroy_workqueue(rmi4_data->det_workqueue);

	rmi4_data->touch_stopped = true;
	wake_up(&rmi4_data->wait);

	free_irq(rmi4_data->irq, rmi4_data);

	for (attr_count = 0; attr_count < ARRAY_SIZE(attrs); attr_count++) {
		sysfs_remove_file(&rmi4_data->input_dev->dev.kobj,
				&attrs[attr_count].attr);
	}

	input_unregister_device(rmi4_data->input_dev);

	if (!list_empty(&rmi->support_fn_list)) {
		list_for_each_entry(fhandler, &rmi->support_fn_list, link) {
			if (fhandler->fn_number == SYNAPTICS_RMI4_F1A)
				synaptics_rmi4_f1a_kfree(fhandler);
			else
				kfree(fhandler->data);
			kfree(fhandler);
		}
	}

	if (gpio_is_valid(rmi4_data->board->reset_gpio))
		gpio_free(rmi4_data->board->reset_gpio);
	if (gpio_is_valid(rmi4_data->board->irq_gpio))
		gpio_free(rmi4_data->board->irq_gpio);

	synaptics_rmi4_power_on(rmi4_data, false);
	synaptics_rmi4_regulator_configure(rmi4_data, false);

	kfree(rmi4_data);

	return 0;
}

#ifdef CONFIG_PM
 /**
 * synaptics_rmi4_sensor_sleep()
 *
 * Called by synaptics_rmi4_early_suspend() and synaptics_rmi4_suspend().
 *
 * This function stops finger data acquisition and puts the sensor to sleep.
 */
static void synaptics_rmi4_sensor_sleep(struct synaptics_rmi4_data *rmi4_data)
{
	int retval;
	unsigned char device_ctrl;

	retval = synaptics_rmi4_i2c_read(rmi4_data,
			rmi4_data->f01_ctrl_base_addr,
			&device_ctrl,
			sizeof(device_ctrl));
	if (retval < 0) {
		dev_err(&(rmi4_data->input_dev->dev),
				"%s: Failed to enter sleep mode\n",
				__func__);
		rmi4_data->sensor_sleep = false;
		return;
	}

	device_ctrl = (device_ctrl & ~MASK_3BIT);
	device_ctrl = (device_ctrl | NO_SLEEP_OFF | SENSOR_SLEEP);

	retval = synaptics_rmi4_i2c_write(rmi4_data,
			rmi4_data->f01_ctrl_base_addr,
			&device_ctrl,
			sizeof(device_ctrl));
	if (retval < 0) {
		dev_err(&(rmi4_data->input_dev->dev),
				"%s: Failed to enter sleep mode\n",
				__func__);
		rmi4_data->sensor_sleep = false;
		return;
	} else {
		rmi4_data->sensor_sleep = true;
	}

	return;
}

 /**
 * synaptics_rmi4_sensor_wake()
 *
 * Called by synaptics_rmi4_resume() and synaptics_rmi4_late_resume().
 *
 * This function wakes the sensor from sleep.
 */
static void synaptics_rmi4_sensor_wake(struct synaptics_rmi4_data *rmi4_data)
{
	int retval;
	unsigned char device_ctrl;

	retval = synaptics_rmi4_i2c_read(rmi4_data,
			rmi4_data->f01_ctrl_base_addr,
			&device_ctrl,
			sizeof(device_ctrl));
	if (retval < 0) {
		dev_err(&(rmi4_data->input_dev->dev),
				"%s: Failed to wake from sleep mode\n",
				__func__);
		rmi4_data->sensor_sleep = true;
		return;
	}

	device_ctrl = (device_ctrl & ~MASK_3BIT);
	device_ctrl = (device_ctrl | NO_SLEEP_OFF | NORMAL_OPERATION);

	retval = synaptics_rmi4_i2c_write(rmi4_data,
			rmi4_data->f01_ctrl_base_addr,
			&device_ctrl,
			sizeof(device_ctrl));
	if (retval < 0) {
		dev_err(&(rmi4_data->input_dev->dev),
				"%s: Failed to wake from sleep mode\n",
				__func__);
		rmi4_data->sensor_sleep = true;
		return;
	} else {
		rmi4_data->sensor_sleep = false;
	}

	return;
}

#if defined(CONFIG_FB)
static int fb_notifier_callback(struct notifier_block *self,
				unsigned long event, void *data)
{
	struct fb_event *evdata = data;
	int *blank;
	struct synaptics_rmi4_data *rmi4_data =
		container_of(self, struct synaptics_rmi4_data, fb_notif);

	if (evdata && evdata->data && event == FB_EVENT_BLANK &&
		rmi4_data && rmi4_data->i2c_client) {
		blank = evdata->data;
		if (*blank == FB_BLANK_UNBLANK)
			synaptics_rmi4_resume(&(rmi4_data->input_dev->dev));
		else if (*blank == FB_BLANK_POWERDOWN)
			synaptics_rmi4_suspend(&(rmi4_data->input_dev->dev));
	}

	return 0;
}
#elif defined(CONFIG_HAS_EARLYSUSPEND)
 /**
 * synaptics_rmi4_early_suspend()
 *
 * Called by the kernel during the early suspend phase when the system
 * enters suspend.
 *
 * This function calls synaptics_rmi4_sensor_sleep() to stop finger
 * data acquisition and put the sensor to sleep.
 */
static void synaptics_rmi4_early_suspend(struct early_suspend *h)
{
	struct synaptics_rmi4_data *rmi4_data =
			container_of(h, struct synaptics_rmi4_data,
			early_suspend);

	rmi4_data->touch_stopped = true;
	wake_up(&rmi4_data->wait);
	synaptics_rmi4_irq_enable(rmi4_data, false);
	synaptics_rmi4_sensor_sleep(rmi4_data);

	if (rmi4_data->full_pm_cycle)
		synaptics_rmi4_suspend(&(rmi4_data->input_dev->dev));

	return;
}

 /**
 * synaptics_rmi4_late_resume()
 *
 * Called by the kernel during the late resume phase when the system
 * wakes up from suspend.
 *
 * This function goes through the sensor wake process if the system wakes
 * up from early suspend (without going into suspend).
 */
static void synaptics_rmi4_late_resume(struct early_suspend *h)
{
	struct synaptics_rmi4_data *rmi4_data =
			container_of(h, struct synaptics_rmi4_data,
			early_suspend);

	if (rmi4_data->full_pm_cycle)
		synaptics_rmi4_resume(&(rmi4_data->input_dev->dev));

	if (rmi4_data->sensor_sleep == true) {
		synaptics_rmi4_sensor_wake(rmi4_data);
		rmi4_data->touch_stopped = false;
		synaptics_rmi4_irq_enable(rmi4_data, true);
	}

	return;
}
#endif

static int synaptics_rmi4_regulator_lpm(struct synaptics_rmi4_data *rmi4_data,
						bool on)
{
	int retval;

	if (on == false)
		goto regulator_hpm;

	retval = reg_set_optimum_mode_check(rmi4_data->vdd, RMI4_LPM_LOAD_UA);
	if (retval < 0) {
		dev_err(&rmi4_data->i2c_client->dev,
			"Regulator vcc_ana set_opt failed rc=%d\n",
			retval);
		goto fail_regulator_lpm;
	}

	if (rmi4_data->board->i2c_pull_up) {
		retval = reg_set_optimum_mode_check(rmi4_data->vcc_i2c,
			RMI4_I2C_LOAD_UA);
		if (retval < 0) {
			dev_err(&rmi4_data->i2c_client->dev,
				"Regulator vcc_i2c set_opt failed rc=%d\n",
				retval);
			goto fail_regulator_lpm;
		}
	}

	return 0;

regulator_hpm:

	retval = reg_set_optimum_mode_check(rmi4_data->vdd,
				RMI4_ACTIVE_LOAD_UA);
	if (retval < 0) {
		dev_err(&rmi4_data->i2c_client->dev,
			"Regulator vcc_ana set_opt failed rc=%d\n",
			retval);
		goto fail_regulator_hpm;
	}

	if (rmi4_data->board->i2c_pull_up) {
		retval = reg_set_optimum_mode_check(rmi4_data->vcc_i2c,
			RMI4_I2C_LPM_LOAD_UA);
		if (retval < 0) {
			dev_err(&rmi4_data->i2c_client->dev,
				"Regulator vcc_i2c set_opt failed rc=%d\n",
				retval);
			goto fail_regulator_hpm;
		}
	}

	return 0;

fail_regulator_lpm:
	reg_set_optimum_mode_check(rmi4_data->vdd, RMI4_ACTIVE_LOAD_UA);
	if (rmi4_data->board->i2c_pull_up)
		reg_set_optimum_mode_check(rmi4_data->vcc_i2c,
						RMI4_I2C_LOAD_UA);

	return retval;

fail_regulator_hpm:
	reg_set_optimum_mode_check(rmi4_data->vdd, RMI4_LPM_LOAD_UA);
	if (rmi4_data->board->i2c_pull_up)
		reg_set_optimum_mode_check(rmi4_data->vcc_i2c,
						RMI4_I2C_LPM_LOAD_UA);
	return retval;
}

 /**
 * synaptics_rmi4_suspend()
 *
 * Called by the kernel during the suspend phase when the system
 * enters suspend.
 *
 * This function stops finger data acquisition and puts the sensor to
 * sleep (if not already done so during the early suspend phase),
 * disables the interrupt, and turns off the power to the sensor.
 */
static int synaptics_rmi4_suspend(struct device *dev)
{
	struct synaptics_rmi4_data *rmi4_data = dev_get_drvdata(dev);
	int retval;

	if (!rmi4_data->sensor_sleep) {
		rmi4_data->touch_stopped = true;
		wake_up(&rmi4_data->wait);
		synaptics_rmi4_irq_enable(rmi4_data, false);
		synaptics_rmi4_sensor_sleep(rmi4_data);
	}

	retval = synaptics_rmi4_regulator_lpm(rmi4_data, true);
	if (retval < 0) {
		dev_err(dev, "failed to enter low power mode\n");
		return retval;
	}

	return 0;
}

 /**
 * synaptics_rmi4_resume()
 *
 * Called by the kernel during the resume phase when the system
 * wakes up from suspend.
 *
 * This function turns on the power to the sensor, wakes the sensor
 * from sleep, enables the interrupt, and starts finger data
 * acquisition.
 */
static int synaptics_rmi4_resume(struct device *dev)
{
	struct synaptics_rmi4_data *rmi4_data = dev_get_drvdata(dev);
	int retval;

	retval = synaptics_rmi4_regulator_lpm(rmi4_data, false);
	if (retval < 0) {
		dev_err(dev, "failed to enter active power mode\n");
		return retval;
	}

	synaptics_rmi4_sensor_wake(rmi4_data);
	rmi4_data->touch_stopped = false;
	synaptics_rmi4_irq_enable(rmi4_data, true);

	return 0;
}

#if (!defined(CONFIG_FB) && !defined(CONFIG_HAS_EARLYSUSPEND))
static const struct dev_pm_ops synaptics_rmi4_dev_pm_ops = {
	.suspend = synaptics_rmi4_suspend,
	.resume  = synaptics_rmi4_resume,
};
#else
static const struct dev_pm_ops synaptics_rmi4_dev_pm_ops = {
};
#endif
#endif

static const struct i2c_device_id synaptics_rmi4_id_table[] = {
	{DRIVER_NAME, 0},
	{},
};
MODULE_DEVICE_TABLE(i2c, synaptics_rmi4_id_table);

#ifdef CONFIG_OF
static struct of_device_id rmi4_match_table[] = {
	{ .compatible = "synaptics,rmi4",},
	{ },
};
#else
#define rmi4_match_table NULL
#endif

static struct i2c_driver synaptics_rmi4_driver = {
	.driver = {
		.name = DRIVER_NAME,
		.owner = THIS_MODULE,
		.of_match_table = rmi4_match_table,
#ifdef CONFIG_PM
		.pm = &synaptics_rmi4_dev_pm_ops,
#endif
	},
	.probe = synaptics_rmi4_probe,
	.remove = __devexit_p(synaptics_rmi4_remove),
	.id_table = synaptics_rmi4_id_table,
};

 /**
 * synaptics_rmi4_init()
 *
 * Called by the kernel during do_initcalls (if built-in)
 * or when the driver is loaded (if a module).
 *
 * This function registers the driver to the I2C subsystem.
 *
 */
static int __init synaptics_rmi4_init(void)
{
	return i2c_add_driver(&synaptics_rmi4_driver);
}

 /**
 * synaptics_rmi4_exit()
 *
 * Called by the kernel when the driver is unloaded.
 *
 * This funtion unregisters the driver from the I2C subsystem.
 *
 */
static void __exit synaptics_rmi4_exit(void)
{
	i2c_del_driver(&synaptics_rmi4_driver);
}

module_init(synaptics_rmi4_init);
module_exit(synaptics_rmi4_exit);

MODULE_AUTHOR("Synaptics, Inc.");
MODULE_DESCRIPTION("Synaptics RMI4 I2C Touch Driver");
MODULE_LICENSE("GPL v2");<|MERGE_RESOLUTION|>--- conflicted
+++ resolved
@@ -234,11 +234,7 @@
 
 static struct device_attribute attrs[] = {
 #ifdef CONFIG_PM
-<<<<<<< HEAD
-	__ATTR(full_pm_cycle, S_IRUGO | S_IWUSR | S_IWGRP,
-=======
 	__ATTR(full_pm_cycle, (S_IRUGO | S_IWUGO),
->>>>>>> a0b5b9b6
 			synaptics_rmi4_full_pm_cycle_show,
 			synaptics_rmi4_full_pm_cycle_store),
 #endif
