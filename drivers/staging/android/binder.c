/* binder.c
 *
 * Android IPC Subsystem
 *
 * Copyright (C) 2007-2008 Google, Inc.
 *
 * This software is licensed under the terms of the GNU General Public
 * License version 2, as published by the Free Software Foundation, and
 * may be copied, distributed, and modified under those terms.
 *
 * This program is distributed in the hope that it will be useful,
 * but WITHOUT ANY WARRANTY; without even the implied warranty of
 * MERCHANTABILITY or FITNESS FOR A PARTICULAR PURPOSE.  See the
 * GNU General Public License for more details.
 *
 */

#include <asm/cacheflush.h>
#include <linux/fdtable.h>
#include <linux/file.h>
#include <linux/freezer.h>
#include <linux/fs.h>
#include <linux/list.h>
#include <linux/miscdevice.h>
#include <linux/mm.h>
#include <linux/module.h>
#include <linux/rtmutex.h>
#include <linux/mutex.h>
#include <linux/nsproxy.h>
#include <linux/poll.h>
#include <linux/debugfs.h>
#include <linux/rbtree.h>
#include <linux/sched.h>
#include <linux/seq_file.h>
#include <linux/uaccess.h>
#include <linux/vmalloc.h>
#include <linux/slab.h>
#include <linux/security.h>

#include "binder.h"

static DEFINE_RT_MUTEX(binder_main_lock);
static DEFINE_MUTEX(binder_deferred_lock);
static DEFINE_MUTEX(binder_mmap_lock);

static HLIST_HEAD(binder_procs);
static HLIST_HEAD(binder_deferred_list);
static HLIST_HEAD(binder_dead_nodes);

static struct binder_node *binder_context_mgr_node;
static uid_t binder_context_mgr_uid = -1;
static int binder_last_id;
static struct workqueue_struct *binder_deferred_workqueue;

/* This is only defined in include/asm-arm/sizes.h */
#ifndef SZ_1K
#define SZ_1K                               0x400
#endif

#ifndef SZ_4M
#define SZ_4M                               0x400000
#endif

#define FORBIDDEN_MMAP_FLAGS                (VM_WRITE)

#define BINDER_SMALL_BUF_SIZE (PAGE_SIZE * 64)

enum {
	BINDER_DEBUG_USER_ERROR             = 1U << 0,
	BINDER_DEBUG_FAILED_TRANSACTION     = 1U << 1,
	BINDER_DEBUG_DEAD_TRANSACTION       = 1U << 2,
	BINDER_DEBUG_OPEN_CLOSE             = 1U << 3,
	BINDER_DEBUG_DEAD_BINDER            = 1U << 4,
	BINDER_DEBUG_DEATH_NOTIFICATION     = 1U << 5,
	BINDER_DEBUG_READ_WRITE             = 1U << 6,
	BINDER_DEBUG_USER_REFS              = 1U << 7,
	BINDER_DEBUG_THREADS                = 1U << 8,
	BINDER_DEBUG_TRANSACTION            = 1U << 9,
	BINDER_DEBUG_TRANSACTION_COMPLETE   = 1U << 10,
	BINDER_DEBUG_FREE_BUFFER            = 1U << 11,
	BINDER_DEBUG_INTERNAL_REFS          = 1U << 12,
	BINDER_DEBUG_BUFFER_ALLOC           = 1U << 13,
	BINDER_DEBUG_PRIORITY_CAP           = 1U << 14,
	BINDER_DEBUG_BUFFER_ALLOC_ASYNC     = 1U << 15,
};
#define binder_debug_mask (0)

static bool binder_debug_no_lock;
module_param_named(proc_no_lock, binder_debug_no_lock, bool, S_IWUSR | S_IRUGO);

static DECLARE_WAIT_QUEUE_HEAD(binder_user_error_wait);
static int binder_stop_on_user_error;

static int binder_set_stop_on_user_error(const char *val,
					 struct kernel_param *kp)
{
	int ret;
	ret = param_set_int(val, kp);
	if (binder_stop_on_user_error < 2)
		wake_up(&binder_user_error_wait);
	return ret;
}
module_param_call(stop_on_user_error, binder_set_stop_on_user_error,
	param_get_int, &binder_stop_on_user_error, S_IWUSR | S_IRUGO);

#define binder_debug(mask, x...) \
	do { \
		if (binder_debug_mask & mask) \
			printk(KERN_INFO x); \
	} while (0)

#define binder_user_error(x...) \
	do { \
		if (binder_debug_mask & BINDER_DEBUG_USER_ERROR) \
			printk(KERN_INFO x); \
		if (binder_stop_on_user_error) \
			binder_stop_on_user_error = 2; \
	} while (0)

enum binder_stat_types {
	BINDER_STAT_PROC,
	BINDER_STAT_THREAD,
	BINDER_STAT_NODE,
	BINDER_STAT_REF,
	BINDER_STAT_DEATH,
	BINDER_STAT_TRANSACTION,
	BINDER_STAT_TRANSACTION_COMPLETE,
	BINDER_STAT_COUNT
};

struct binder_stats {
	int br[_IOC_NR(BR_FAILED_REPLY) + 1];
	int bc[_IOC_NR(BC_DEAD_BINDER_DONE) + 1];
	int obj_created[BINDER_STAT_COUNT];
	int obj_deleted[BINDER_STAT_COUNT];
};

static struct binder_stats binder_stats;

static inline void binder_stats_deleted(enum binder_stat_types type)
{
	binder_stats.obj_deleted[type]++;
}

static inline void binder_stats_created(enum binder_stat_types type)
{
	binder_stats.obj_created[type]++;
}

struct binder_transaction_log_entry {
	int debug_id;
	int call_type;
	int from_proc;
	int from_thread;
	int target_handle;
	int to_proc;
	int to_thread;
	int to_node;
	int data_size;
	int offsets_size;
};
struct binder_transaction_log {
	int next;
	int full;
	struct binder_transaction_log_entry entry[32];
};
static struct binder_transaction_log binder_transaction_log;
static struct binder_transaction_log binder_transaction_log_failed;

static struct binder_transaction_log_entry *binder_transaction_log_add(
	struct binder_transaction_log *log)
{
	struct binder_transaction_log_entry *e;
	e = &log->entry[log->next];
	memset(e, 0, sizeof(*e));
	log->next++;
	if (log->next == ARRAY_SIZE(log->entry)) {
		log->next = 0;
		log->full = 1;
	}
	return e;
}

struct binder_work {
	struct list_head entry;
	enum {
		BINDER_WORK_TRANSACTION = 1,
		BINDER_WORK_TRANSACTION_COMPLETE,
		BINDER_WORK_NODE,
		BINDER_WORK_DEAD_BINDER,
		BINDER_WORK_DEAD_BINDER_AND_CLEAR,
		BINDER_WORK_CLEAR_DEATH_NOTIFICATION,
	} type;
};

struct binder_node {
	int debug_id;
	struct binder_work work;
	union {
		struct rb_node rb_node;
		struct hlist_node dead_node;
	};
	struct binder_proc *proc;
	struct hlist_head refs;
	int internal_strong_refs;
	int local_weak_refs;
	int local_strong_refs;
	void __user *ptr;
	void __user *cookie;
	unsigned has_strong_ref:1;
	unsigned pending_strong_ref:1;
	unsigned has_weak_ref:1;
	unsigned pending_weak_ref:1;
	unsigned has_async_transaction:1;
	unsigned accept_fds:1;
	unsigned min_priority:8;
	struct list_head async_todo;
};

struct binder_ref_death {
	struct binder_work work;
	void __user *cookie;
};

struct binder_ref {
	/* Lookups needed: */
	/*   node + proc => ref (transaction) */
	/*   desc + proc => ref (transaction, inc/dec ref) */
	/*   node => refs + procs (proc exit) */
	int debug_id;
	struct rb_node rb_node_desc;
	struct rb_node rb_node_node;
	struct hlist_node node_entry;
	struct binder_proc *proc;
	struct binder_node *node;
	uint32_t desc;
	int strong;
	int weak;
	struct binder_ref_death *death;
};

struct binder_buffer {
	struct list_head entry; /* free and allocated entries by address */
	struct rb_node rb_node; /* free entry by size or allocated entry */
				/* by address */
	unsigned free:1;
	unsigned allow_user_free:1;
	unsigned async_transaction:1;
	unsigned debug_id:29;

	struct binder_transaction *transaction;

	struct binder_node *target_node;
	size_t data_size;
	size_t offsets_size;
	uint8_t data[0];
};

enum binder_deferred_state {
	BINDER_DEFERRED_PUT_FILES    = 0x01,
	BINDER_DEFERRED_FLUSH        = 0x02,
	BINDER_DEFERRED_RELEASE      = 0x04,
};

struct binder_proc {
	struct hlist_node proc_node;
	struct rb_root threads;
	struct rb_root nodes;
	struct rb_root refs_by_desc;
	struct rb_root refs_by_node;
	int pid;
	struct vm_area_struct *vma;
	struct mm_struct *vma_vm_mm;
	struct task_struct *tsk;
	struct files_struct *files;
	struct hlist_node deferred_work_node;
	int deferred_work;
	void *buffer;
	ptrdiff_t user_buffer_offset;

	struct list_head buffers;
	struct rb_root free_buffers;
	struct rb_root allocated_buffers;
	size_t free_async_space;

	struct page **pages;
	size_t buffer_size;
	uint32_t buffer_free;
	struct list_head todo;
	wait_queue_head_t wait;
	struct binder_stats stats;
	struct list_head delivered_death;
	int max_threads;
	int requested_threads;
	int requested_threads_started;
	int ready_threads;
	long default_priority;
};

enum {
	BINDER_LOOPER_STATE_REGISTERED  = 0x01,
	BINDER_LOOPER_STATE_ENTERED     = 0x02,
	BINDER_LOOPER_STATE_EXITED      = 0x04,
	BINDER_LOOPER_STATE_INVALID     = 0x08,
	BINDER_LOOPER_STATE_WAITING     = 0x10,
	BINDER_LOOPER_STATE_NEED_RETURN = 0x20
};

struct binder_thread {
	struct binder_proc *proc;
	struct rb_node rb_node;
	int pid;
	int looper;
	struct binder_transaction *transaction_stack;
	struct list_head todo;
	uint32_t return_error; /* Write failed, return error code in read buf */
	uint32_t return_error2; /* Write failed, return error code in read */
		/* buffer. Used when sending a reply to a dead process that */
		/* we are also waiting on */
	wait_queue_head_t wait;
	struct binder_stats stats;
};

struct binder_transaction {
	int debug_id;
	struct binder_work work;
	struct binder_thread *from;
	struct binder_transaction *from_parent;
	struct binder_proc *to_proc;
	struct binder_thread *to_thread;
	struct binder_transaction *to_parent;
	unsigned need_reply:1;
	/* unsigned is_dead:1; */	/* not used at the moment */

	struct binder_buffer *buffer;
	unsigned int	code;
	unsigned int	flags;
	long	priority;
	long	saved_priority;
	uid_t	sender_euid;
};

static void
binder_defer_work(struct binder_proc *proc, enum binder_deferred_state defer);

/*
 * copied from get_unused_fd_flags
 */
int task_get_unused_fd_flags(struct binder_proc *proc, int flags)
{
	struct files_struct *files = proc->files;
	int fd, error;
	struct fdtable *fdt;
	unsigned long rlim_cur;
	unsigned long irqs;

	if (files == NULL)
		return -ESRCH;

	error = -EMFILE;
	spin_lock(&files->file_lock);

repeat:
	fdt = files_fdtable(files);
	fd = find_next_zero_bit(fdt->open_fds, fdt->max_fds, files->next_fd);

	/*
	 * N.B. For clone tasks sharing a files structure, this test
	 * will limit the total number of files that can be opened.
	 */
	rlim_cur = 0;
	if (lock_task_sighand(proc->tsk, &irqs)) {
		rlim_cur = proc->tsk->signal->rlim[RLIMIT_NOFILE].rlim_cur;
		unlock_task_sighand(proc->tsk, &irqs);
	}
	if (fd >= rlim_cur)
		goto out;

	/* Do we need to expand the fd array or fd set?  */
	error = expand_files(files, fd);
	if (error < 0)
		goto out;

	if (error) {
		/*
		 * If we needed to expand the fs array we
		 * might have blocked - try again.
		 */
		error = -EMFILE;
		goto repeat;
	}

	__set_open_fd(fd, fdt);
	if (flags & O_CLOEXEC)
		__set_close_on_exec(fd, fdt);
	else
		__clear_close_on_exec(fd, fdt);
	files->next_fd = fd + 1;
#if 1
	/* Sanity check */
	if (fdt->fd[fd] != NULL) {
		printk(KERN_WARNING "get_unused_fd: slot %d not NULL!\n", fd);
		fdt->fd[fd] = NULL;
	}
#endif
	error = fd;

out:
	spin_unlock(&files->file_lock);
	return error;
}

/*
 * copied from fd_install
 */
static void task_fd_install(
	struct binder_proc *proc, unsigned int fd, struct file *file)
{
	struct files_struct *files = proc->files;
	struct fdtable *fdt;

	if (files == NULL)
		return;

	spin_lock(&files->file_lock);
	fdt = files_fdtable(files);
	BUG_ON(fdt->fd[fd] != NULL);
	rcu_assign_pointer(fdt->fd[fd], file);
	spin_unlock(&files->file_lock);
}

/*
 * copied from __put_unused_fd in open.c
 */
static void __put_unused_fd(struct files_struct *files, unsigned int fd)
{
	struct fdtable *fdt = files_fdtable(files);
	__clear_open_fd(fd, fdt);
	if (fd < files->next_fd)
		files->next_fd = fd;
}

/*
 * copied from sys_close
 */
static long task_close_fd(struct binder_proc *proc, unsigned int fd)
{
	struct file *filp;
	struct files_struct *files = proc->files;
	struct fdtable *fdt;
	int retval;

	if (files == NULL)
		return -ESRCH;

	spin_lock(&files->file_lock);
	fdt = files_fdtable(files);
	if (fd >= fdt->max_fds)
		goto out_unlock;
	filp = fdt->fd[fd];
	if (!filp)
		goto out_unlock;
	rcu_assign_pointer(fdt->fd[fd], NULL);
	__clear_close_on_exec(fd, fdt);
	__put_unused_fd(files, fd);
	spin_unlock(&files->file_lock);
	retval = filp_close(filp, files);

	/* can't restart close syscall because file table entry was cleared */
	if (unlikely(retval == -ERESTARTSYS ||
		     retval == -ERESTARTNOINTR ||
		     retval == -ERESTARTNOHAND ||
		     retval == -ERESTART_RESTARTBLOCK))
		retval = -EINTR;

	return retval;

out_unlock:
	spin_unlock(&files->file_lock);
	return -EBADF;
}

static inline void binder_lock(const char *tag)
{
<<<<<<< HEAD
	mutex_lock(&binder_main_lock);
=======
	trace_binder_lock(tag);
	rt_mutex_lock(&binder_main_lock);
	trace_binder_locked(tag);
>>>>>>> c8eef485
}

static inline void binder_unlock(const char *tag)
{
<<<<<<< HEAD
	mutex_unlock(&binder_main_lock);
=======
	trace_binder_unlock(tag);
	rt_mutex_unlock(&binder_main_lock);
>>>>>>> c8eef485
}

static void binder_set_nice(long nice)
{
	long min_nice;
	if (can_nice(current, nice)) {
		set_user_nice(current, nice);
		return;
	}
	min_nice = 20 - current->signal->rlim[RLIMIT_NICE].rlim_cur;
	binder_debug(BINDER_DEBUG_PRIORITY_CAP,
		     "binder: %d: nice value %ld not allowed use "
		     "%ld instead\n", current->pid, nice, min_nice);
	set_user_nice(current, min_nice);
	if (min_nice < 20)
		return;
	binder_user_error("binder: %d RLIMIT_NICE not set\n", current->pid);
}

static size_t binder_buffer_size(struct binder_proc *proc,
				 struct binder_buffer *buffer)
{
	if (list_is_last(&buffer->entry, &proc->buffers))
		return proc->buffer + proc->buffer_size - (void *)buffer->data;
	else
		return (size_t)list_entry(buffer->entry.next,
			struct binder_buffer, entry) - (size_t)buffer->data;
}

static void binder_insert_free_buffer(struct binder_proc *proc,
				      struct binder_buffer *new_buffer)
{
	struct rb_node **p = &proc->free_buffers.rb_node;
	struct rb_node *parent = NULL;
	struct binder_buffer *buffer;
	size_t buffer_size;
	size_t new_buffer_size;

	BUG_ON(!new_buffer->free);

	new_buffer_size = binder_buffer_size(proc, new_buffer);

	binder_debug(BINDER_DEBUG_BUFFER_ALLOC,
		     "binder: %d: add free buffer, size %zd, "
		     "at %p\n", proc->pid, new_buffer_size, new_buffer);

	while (*p) {
		parent = *p;
		buffer = rb_entry(parent, struct binder_buffer, rb_node);
		BUG_ON(!buffer->free);

		buffer_size = binder_buffer_size(proc, buffer);

		if (new_buffer_size < buffer_size)
			p = &parent->rb_left;
		else
			p = &parent->rb_right;
	}
	rb_link_node(&new_buffer->rb_node, parent, p);
	rb_insert_color(&new_buffer->rb_node, &proc->free_buffers);
}

static void binder_insert_allocated_buffer(struct binder_proc *proc,
					   struct binder_buffer *new_buffer)
{
	struct rb_node **p = &proc->allocated_buffers.rb_node;
	struct rb_node *parent = NULL;
	struct binder_buffer *buffer;

	BUG_ON(new_buffer->free);

	while (*p) {
		parent = *p;
		buffer = rb_entry(parent, struct binder_buffer, rb_node);
		BUG_ON(buffer->free);

		if (new_buffer < buffer)
			p = &parent->rb_left;
		else if (new_buffer > buffer)
			p = &parent->rb_right;
		else
			BUG();
	}
	rb_link_node(&new_buffer->rb_node, parent, p);
	rb_insert_color(&new_buffer->rb_node, &proc->allocated_buffers);
}

static struct binder_buffer *binder_buffer_lookup(struct binder_proc *proc,
						  void __user *user_ptr)
{
	struct rb_node *n = proc->allocated_buffers.rb_node;
	struct binder_buffer *buffer;
	struct binder_buffer *kern_ptr;

	kern_ptr = user_ptr - proc->user_buffer_offset
		- offsetof(struct binder_buffer, data);

	while (n) {
		buffer = rb_entry(n, struct binder_buffer, rb_node);
		BUG_ON(buffer->free);

		if (kern_ptr < buffer)
			n = n->rb_left;
		else if (kern_ptr > buffer)
			n = n->rb_right;
		else
			return buffer;
	}
	return NULL;
}

static int binder_update_page_range(struct binder_proc *proc, int allocate,
				    void *start, void *end,
				    struct vm_area_struct *vma)
{
	void *page_addr;
	unsigned long user_page_addr;
	struct vm_struct tmp_area;
	struct page **page;
	struct mm_struct *mm;

	binder_debug(BINDER_DEBUG_BUFFER_ALLOC,
		     "binder: %d: %s pages %p-%p\n", proc->pid,
		     allocate ? "allocate" : "free", start, end);

	if (end <= start)
		return 0;

	if (vma)
		mm = NULL;
	else
		mm = get_task_mm(proc->tsk);

	if (mm) {
		down_write(&mm->mmap_sem);
		vma = proc->vma;
		if (vma && mm != proc->vma_vm_mm) {
			pr_err("binder: %d: vma mm and task mm mismatch\n",
				proc->pid);
			vma = NULL;
		}
	}

	if (allocate == 0)
		goto free_range;

	if (vma == NULL) {
		printk(KERN_ERR "binder: %d: binder_alloc_buf failed to "
		       "map pages in userspace, no vma\n", proc->pid);
		goto err_no_vma;
	}

	for (page_addr = start; page_addr < end; page_addr += PAGE_SIZE) {
		int ret;
		struct page **page_array_ptr;
		page = &proc->pages[(page_addr - proc->buffer) / PAGE_SIZE];

		BUG_ON(*page);
		*page = alloc_page(GFP_KERNEL | __GFP_HIGHMEM | __GFP_ZERO);
		if (*page == NULL) {
			printk(KERN_ERR "binder: %d: binder_alloc_buf failed "
			       "for page at %p\n", proc->pid, page_addr);
			goto err_alloc_page_failed;
		}
		tmp_area.addr = page_addr;
		tmp_area.size = PAGE_SIZE + PAGE_SIZE /* guard page? */;
		page_array_ptr = page;
		ret = map_vm_area(&tmp_area, PAGE_KERNEL, &page_array_ptr);
		if (ret) {
			printk(KERN_ERR "binder: %d: binder_alloc_buf failed "
			       "to map page at %p in kernel\n",
			       proc->pid, page_addr);
			goto err_map_kernel_failed;
		}
		user_page_addr =
			(uintptr_t)page_addr + proc->user_buffer_offset;
		ret = vm_insert_page(vma, user_page_addr, page[0]);
		if (ret) {
			printk(KERN_ERR "binder: %d: binder_alloc_buf failed "
			       "to map page at %lx in userspace\n",
			       proc->pid, user_page_addr);
			goto err_vm_insert_page_failed;
		}
		/* vm_insert_page does not seem to increment the refcount */
	}
	if (mm) {
		up_write(&mm->mmap_sem);
		mmput(mm);
	}
	return 0;

free_range:
	for (page_addr = end - PAGE_SIZE; page_addr >= start;
	     page_addr -= PAGE_SIZE) {
		page = &proc->pages[(page_addr - proc->buffer) / PAGE_SIZE];
		if (vma)
			zap_page_range(vma, (uintptr_t)page_addr +
				proc->user_buffer_offset, PAGE_SIZE, NULL);
err_vm_insert_page_failed:
		unmap_kernel_range((unsigned long)page_addr, PAGE_SIZE);
err_map_kernel_failed:
		__free_page(*page);
		*page = NULL;
err_alloc_page_failed:
		;
	}
err_no_vma:
	if (mm) {
		up_write(&mm->mmap_sem);
		mmput(mm);
	}
	return -ENOMEM;
}

static struct binder_buffer *binder_alloc_buf(struct binder_proc *proc,
					      size_t data_size,
					      size_t offsets_size, int is_async)
{
	struct rb_node *n = proc->free_buffers.rb_node;
	struct binder_buffer *buffer;
	size_t buffer_size;
	struct rb_node *best_fit = NULL;
	void *has_page_addr;
	void *end_page_addr;
	size_t size;

	if (proc->vma == NULL) {
		printk(KERN_ERR "binder: %d: binder_alloc_buf, no vma\n",
		       proc->pid);
		return NULL;
	}

	size = ALIGN(data_size, sizeof(void *)) +
		ALIGN(offsets_size, sizeof(void *));

	if (size < data_size || size < offsets_size) {
		binder_user_error("binder: %d: got transaction with invalid "
			"size %zd-%zd\n", proc->pid, data_size, offsets_size);
		return NULL;
	}

	if (is_async &&
	    proc->free_async_space < size + sizeof(struct binder_buffer)) {
		binder_debug(BINDER_DEBUG_BUFFER_ALLOC,
			     "binder: %d: binder_alloc_buf size %zd"
			     "failed, no async space left\n", proc->pid, size);
		return NULL;
	}

	while (n) {
		buffer = rb_entry(n, struct binder_buffer, rb_node);
		BUG_ON(!buffer->free);
		buffer_size = binder_buffer_size(proc, buffer);

		if (size < buffer_size) {
			best_fit = n;
			n = n->rb_left;
		} else if (size > buffer_size)
			n = n->rb_right;
		else {
			best_fit = n;
			break;
		}
	}
	if (best_fit == NULL) {
		printk(KERN_ERR "binder: %d: binder_alloc_buf size %zd failed, "
		       "no address space\n", proc->pid, size);
		return NULL;
	}
	if (n == NULL) {
		buffer = rb_entry(best_fit, struct binder_buffer, rb_node);
		buffer_size = binder_buffer_size(proc, buffer);
	}

	binder_debug(BINDER_DEBUG_BUFFER_ALLOC,
		     "binder: %d: binder_alloc_buf size %zd got buff"
		     "er %p size %zd\n", proc->pid, size, buffer, buffer_size);

	has_page_addr =
		(void *)(((uintptr_t)buffer->data + buffer_size) & PAGE_MASK);
	if (n == NULL) {
		if (size + sizeof(struct binder_buffer) + 4 >= buffer_size)
			buffer_size = size; /* no room for other buffers */
		else
			buffer_size = size + sizeof(struct binder_buffer);
	}
	end_page_addr =
		(void *)PAGE_ALIGN((uintptr_t)buffer->data + buffer_size);
	if (end_page_addr > has_page_addr)
		end_page_addr = has_page_addr;
	if (binder_update_page_range(proc, 1,
	    (void *)PAGE_ALIGN((uintptr_t)buffer->data), end_page_addr, NULL))
		return NULL;

	rb_erase(best_fit, &proc->free_buffers);
	buffer->free = 0;
	binder_insert_allocated_buffer(proc, buffer);
	if (buffer_size != size) {
		struct binder_buffer *new_buffer = (void *)buffer->data + size;
		list_add(&new_buffer->entry, &buffer->entry);
		new_buffer->free = 1;
		binder_insert_free_buffer(proc, new_buffer);
	}
	binder_debug(BINDER_DEBUG_BUFFER_ALLOC,
		     "binder: %d: binder_alloc_buf size %zd got "
		     "%p\n", proc->pid, size, buffer);
	buffer->data_size = data_size;
	buffer->offsets_size = offsets_size;
	buffer->async_transaction = is_async;
	if (is_async) {
		proc->free_async_space -= size + sizeof(struct binder_buffer);
		binder_debug(BINDER_DEBUG_BUFFER_ALLOC_ASYNC,
			     "binder: %d: binder_alloc_buf size %zd "
			     "async free %zd\n", proc->pid, size,
			     proc->free_async_space);
	}

	return buffer;
}

static void *buffer_start_page(struct binder_buffer *buffer)
{
	return (void *)((uintptr_t)buffer & PAGE_MASK);
}

static void *buffer_end_page(struct binder_buffer *buffer)
{
	return (void *)(((uintptr_t)(buffer + 1) - 1) & PAGE_MASK);
}

static void binder_delete_free_buffer(struct binder_proc *proc,
				      struct binder_buffer *buffer)
{
	struct binder_buffer *prev, *next = NULL;
	int free_page_end = 1;
	int free_page_start = 1;

	BUG_ON(proc->buffers.next == &buffer->entry);
	prev = list_entry(buffer->entry.prev, struct binder_buffer, entry);
	BUG_ON(!prev->free);
	if (buffer_end_page(prev) == buffer_start_page(buffer)) {
		free_page_start = 0;
		if (buffer_end_page(prev) == buffer_end_page(buffer))
			free_page_end = 0;
		binder_debug(BINDER_DEBUG_BUFFER_ALLOC,
			     "binder: %d: merge free, buffer %p "
			     "share page with %p\n", proc->pid, buffer, prev);
	}

	if (!list_is_last(&buffer->entry, &proc->buffers)) {
		next = list_entry(buffer->entry.next,
				  struct binder_buffer, entry);
		if (buffer_start_page(next) == buffer_end_page(buffer)) {
			free_page_end = 0;
			if (buffer_start_page(next) ==
			    buffer_start_page(buffer))
				free_page_start = 0;
			binder_debug(BINDER_DEBUG_BUFFER_ALLOC,
				     "binder: %d: merge free, buffer"
				     " %p share page with %p\n", proc->pid,
				     buffer, prev);
		}
	}
	list_del(&buffer->entry);
	if (free_page_start || free_page_end) {
		binder_debug(BINDER_DEBUG_BUFFER_ALLOC,
			     "binder: %d: merge free, buffer %p do "
			     "not share page%s%s with with %p or %p\n",
			     proc->pid, buffer, free_page_start ? "" : " end",
			     free_page_end ? "" : " start", prev, next);
		binder_update_page_range(proc, 0, free_page_start ?
			buffer_start_page(buffer) : buffer_end_page(buffer),
			(free_page_end ? buffer_end_page(buffer) :
			buffer_start_page(buffer)) + PAGE_SIZE, NULL);
	}
}

static void binder_free_buf(struct binder_proc *proc,
			    struct binder_buffer *buffer)
{
	size_t size, buffer_size;

	buffer_size = binder_buffer_size(proc, buffer);

	size = ALIGN(buffer->data_size, sizeof(void *)) +
		ALIGN(buffer->offsets_size, sizeof(void *));

	binder_debug(BINDER_DEBUG_BUFFER_ALLOC,
		     "binder: %d: binder_free_buf %p size %zd buffer"
		     "_size %zd\n", proc->pid, buffer, size, buffer_size);

	BUG_ON(buffer->free);
	BUG_ON(size > buffer_size);
	BUG_ON(buffer->transaction != NULL);
	BUG_ON((void *)buffer < proc->buffer);
	BUG_ON((void *)buffer > proc->buffer + proc->buffer_size);

	if (buffer->async_transaction) {
		proc->free_async_space += size + sizeof(struct binder_buffer);

		binder_debug(BINDER_DEBUG_BUFFER_ALLOC_ASYNC,
			     "binder: %d: binder_free_buf size %zd "
			     "async free %zd\n", proc->pid, size,
			     proc->free_async_space);
	}

	binder_update_page_range(proc, 0,
		(void *)PAGE_ALIGN((uintptr_t)buffer->data),
		(void *)(((uintptr_t)buffer->data + buffer_size) & PAGE_MASK),
		NULL);
	rb_erase(&buffer->rb_node, &proc->allocated_buffers);
	buffer->free = 1;
	if (!list_is_last(&buffer->entry, &proc->buffers)) {
		struct binder_buffer *next = list_entry(buffer->entry.next,
						struct binder_buffer, entry);
		if (next->free) {
			rb_erase(&next->rb_node, &proc->free_buffers);
			binder_delete_free_buffer(proc, next);
		}
	}
	if (proc->buffers.next != &buffer->entry) {
		struct binder_buffer *prev = list_entry(buffer->entry.prev,
						struct binder_buffer, entry);
		if (prev->free) {
			binder_delete_free_buffer(proc, buffer);
			rb_erase(&prev->rb_node, &proc->free_buffers);
			buffer = prev;
		}
	}
	binder_insert_free_buffer(proc, buffer);
}

static struct binder_node *binder_get_node(struct binder_proc *proc,
					   void __user *ptr)
{
	struct rb_node *n = proc->nodes.rb_node;
	struct binder_node *node;

	while (n) {
		node = rb_entry(n, struct binder_node, rb_node);

		if (ptr < node->ptr)
			n = n->rb_left;
		else if (ptr > node->ptr)
			n = n->rb_right;
		else
			return node;
	}
	return NULL;
}

static struct binder_node *binder_new_node(struct binder_proc *proc,
					   void __user *ptr,
					   void __user *cookie)
{
	struct rb_node **p = &proc->nodes.rb_node;
	struct rb_node *parent = NULL;
	struct binder_node *node;

	while (*p) {
		parent = *p;
		node = rb_entry(parent, struct binder_node, rb_node);

		if (ptr < node->ptr)
			p = &(*p)->rb_left;
		else if (ptr > node->ptr)
			p = &(*p)->rb_right;
		else
			return NULL;
	}

	node = kzalloc(sizeof(*node), GFP_KERNEL);
	if (node == NULL)
		return NULL;
	binder_stats_created(BINDER_STAT_NODE);
	rb_link_node(&node->rb_node, parent, p);
	rb_insert_color(&node->rb_node, &proc->nodes);
	node->debug_id = ++binder_last_id;
	node->proc = proc;
	node->ptr = ptr;
	node->cookie = cookie;
	node->work.type = BINDER_WORK_NODE;
	INIT_LIST_HEAD(&node->work.entry);
	INIT_LIST_HEAD(&node->async_todo);
	binder_debug(BINDER_DEBUG_INTERNAL_REFS,
		     "binder: %d:%d node %d u%p c%p created\n",
		     proc->pid, current->pid, node->debug_id,
		     node->ptr, node->cookie);
	return node;
}

static int binder_inc_node(struct binder_node *node, int strong, int internal,
			   struct list_head *target_list)
{
	if (strong) {
		if (internal) {
			if (target_list == NULL &&
			    node->internal_strong_refs == 0 &&
			    !(node == binder_context_mgr_node &&
			    node->has_strong_ref)) {
				printk(KERN_ERR "binder: invalid inc strong "
					"node for %d\n", node->debug_id);
				return -EINVAL;
			}
			node->internal_strong_refs++;
		} else
			node->local_strong_refs++;
		if (!node->has_strong_ref && target_list) {
			list_del_init(&node->work.entry);
			list_add_tail(&node->work.entry, target_list);
		}
	} else {
		if (!internal)
			node->local_weak_refs++;
		if (!node->has_weak_ref && list_empty(&node->work.entry)) {
			if (target_list == NULL) {
				printk(KERN_ERR "binder: invalid inc weak node "
					"for %d\n", node->debug_id);
				return -EINVAL;
			}
			list_add_tail(&node->work.entry, target_list);
		}
	}
	return 0;
}

static int binder_dec_node(struct binder_node *node, int strong, int internal)
{
	if (strong) {
		if (internal)
			node->internal_strong_refs--;
		else
			node->local_strong_refs--;
		if (node->local_strong_refs || node->internal_strong_refs)
			return 0;
	} else {
		if (!internal)
			node->local_weak_refs--;
		if (node->local_weak_refs || !hlist_empty(&node->refs))
			return 0;
	}
	if (node->proc && (node->has_strong_ref || node->has_weak_ref)) {
		if (list_empty(&node->work.entry)) {
			list_add_tail(&node->work.entry, &node->proc->todo);
			wake_up_interruptible(&node->proc->wait);
		}
	} else {
		if (hlist_empty(&node->refs) && !node->local_strong_refs &&
		    !node->local_weak_refs) {
			list_del_init(&node->work.entry);
			if (node->proc) {
				rb_erase(&node->rb_node, &node->proc->nodes);
				binder_debug(BINDER_DEBUG_INTERNAL_REFS,
					     "binder: refless node %d deleted\n",
					     node->debug_id);
			} else {
				hlist_del(&node->dead_node);
				binder_debug(BINDER_DEBUG_INTERNAL_REFS,
					     "binder: dead node %d deleted\n",
					     node->debug_id);
			}
			kfree(node);
			binder_stats_deleted(BINDER_STAT_NODE);
		}
	}

	return 0;
}


static struct binder_ref *binder_get_ref(struct binder_proc *proc,
					 uint32_t desc)
{
	struct rb_node *n = proc->refs_by_desc.rb_node;
	struct binder_ref *ref;

	while (n) {
		ref = rb_entry(n, struct binder_ref, rb_node_desc);

		if (desc < ref->desc)
			n = n->rb_left;
		else if (desc > ref->desc)
			n = n->rb_right;
		else
			return ref;
	}
	return NULL;
}

static struct binder_ref *binder_get_ref_for_node(struct binder_proc *proc,
						  struct binder_node *node)
{
	struct rb_node *n;
	struct rb_node **p = &proc->refs_by_node.rb_node;
	struct rb_node *parent = NULL;
	struct binder_ref *ref, *new_ref;

	while (*p) {
		parent = *p;
		ref = rb_entry(parent, struct binder_ref, rb_node_node);

		if (node < ref->node)
			p = &(*p)->rb_left;
		else if (node > ref->node)
			p = &(*p)->rb_right;
		else
			return ref;
	}
	new_ref = kzalloc(sizeof(*ref), GFP_KERNEL);
	if (new_ref == NULL)
		return NULL;
	binder_stats_created(BINDER_STAT_REF);
	new_ref->debug_id = ++binder_last_id;
	new_ref->proc = proc;
	new_ref->node = node;
	rb_link_node(&new_ref->rb_node_node, parent, p);
	rb_insert_color(&new_ref->rb_node_node, &proc->refs_by_node);

	new_ref->desc = (node == binder_context_mgr_node) ? 0 : 1;
	for (n = rb_first(&proc->refs_by_desc); n != NULL; n = rb_next(n)) {
		ref = rb_entry(n, struct binder_ref, rb_node_desc);
		if (ref->desc > new_ref->desc)
			break;
		new_ref->desc = ref->desc + 1;
	}

	p = &proc->refs_by_desc.rb_node;
	while (*p) {
		parent = *p;
		ref = rb_entry(parent, struct binder_ref, rb_node_desc);

		if (new_ref->desc < ref->desc)
			p = &(*p)->rb_left;
		else if (new_ref->desc > ref->desc)
			p = &(*p)->rb_right;
		else
			BUG();
	}
	rb_link_node(&new_ref->rb_node_desc, parent, p);
	rb_insert_color(&new_ref->rb_node_desc, &proc->refs_by_desc);
	if (node) {
		hlist_add_head(&new_ref->node_entry, &node->refs);

		binder_debug(BINDER_DEBUG_INTERNAL_REFS,
			     "binder: %d new ref %d desc %d for "
			     "node %d\n", proc->pid, new_ref->debug_id,
			     new_ref->desc, node->debug_id);
	} else {
		binder_debug(BINDER_DEBUG_INTERNAL_REFS,
			     "binder: %d new ref %d desc %d for "
			     "dead node\n", proc->pid, new_ref->debug_id,
			      new_ref->desc);
	}
	return new_ref;
}

static void binder_delete_ref(struct binder_ref *ref)
{
	binder_debug(BINDER_DEBUG_INTERNAL_REFS,
		     "binder: %d delete ref %d desc %d for "
		     "node %d\n", ref->proc->pid, ref->debug_id,
		     ref->desc, ref->node->debug_id);

	rb_erase(&ref->rb_node_desc, &ref->proc->refs_by_desc);
	rb_erase(&ref->rb_node_node, &ref->proc->refs_by_node);
	if (ref->strong)
		binder_dec_node(ref->node, 1, 1);
	hlist_del(&ref->node_entry);
	binder_dec_node(ref->node, 0, 1);
	if (ref->death) {
		binder_debug(BINDER_DEBUG_DEAD_BINDER,
			     "binder: %d delete ref %d desc %d "
			     "has death notification\n", ref->proc->pid,
			     ref->debug_id, ref->desc);
		list_del(&ref->death->work.entry);
		kfree(ref->death);
		binder_stats_deleted(BINDER_STAT_DEATH);
	}
	kfree(ref);
	binder_stats_deleted(BINDER_STAT_REF);
}

static int binder_inc_ref(struct binder_ref *ref, int strong,
			  struct list_head *target_list)
{
	int ret;
	if (strong) {
		if (ref->strong == 0) {
			ret = binder_inc_node(ref->node, 1, 1, target_list);
			if (ret)
				return ret;
		}
		ref->strong++;
	} else {
		if (ref->weak == 0) {
			ret = binder_inc_node(ref->node, 0, 1, target_list);
			if (ret)
				return ret;
		}
		ref->weak++;
	}
	return 0;
}


static int binder_dec_ref(struct binder_ref *ref, int strong)
{
	if (strong) {
		if (ref->strong == 0) {
			binder_user_error("binder: %d invalid dec strong, "
					  "ref %d desc %d s %d w %d\n",
					  ref->proc->pid, ref->debug_id,
					  ref->desc, ref->strong, ref->weak);
			return -EINVAL;
		}
		ref->strong--;
		if (ref->strong == 0) {
			int ret;
			ret = binder_dec_node(ref->node, strong, 1);
			if (ret)
				return ret;
		}
	} else {
		if (ref->weak == 0) {
			binder_user_error("binder: %d invalid dec weak, "
					  "ref %d desc %d s %d w %d\n",
					  ref->proc->pid, ref->debug_id,
					  ref->desc, ref->strong, ref->weak);
			return -EINVAL;
		}
		ref->weak--;
	}
	if (ref->strong == 0 && ref->weak == 0)
		binder_delete_ref(ref);
	return 0;
}

static void binder_pop_transaction(struct binder_thread *target_thread,
				   struct binder_transaction *t)
{
	if (target_thread) {
		BUG_ON(target_thread->transaction_stack != t);
		BUG_ON(target_thread->transaction_stack->from != target_thread);
		target_thread->transaction_stack =
			target_thread->transaction_stack->from_parent;
		t->from = NULL;
	}
	t->need_reply = 0;
	if (t->buffer)
		t->buffer->transaction = NULL;
	kfree(t);
	binder_stats_deleted(BINDER_STAT_TRANSACTION);
}

static void binder_send_failed_reply(struct binder_transaction *t,
				     uint32_t error_code)
{
	struct binder_thread *target_thread;
	BUG_ON(t->flags & TF_ONE_WAY);
	while (1) {
		target_thread = t->from;
		if (target_thread) {
			if (target_thread->return_error != BR_OK &&
			   target_thread->return_error2 == BR_OK) {
				target_thread->return_error2 =
					target_thread->return_error;
				target_thread->return_error = BR_OK;
			}
			if (target_thread->return_error == BR_OK) {
				binder_debug(BINDER_DEBUG_FAILED_TRANSACTION,
					     "binder: send failed reply for "
					     "transaction %d to %d:%d\n",
					      t->debug_id, target_thread->proc->pid,
					      target_thread->pid);

				binder_pop_transaction(target_thread, t);
				target_thread->return_error = error_code;
				wake_up_interruptible(&target_thread->wait);
			} else {
				printk(KERN_ERR "binder: reply failed, target "
					"thread, %d:%d, has error code %d "
					"already\n", target_thread->proc->pid,
					target_thread->pid,
					target_thread->return_error);
			}
			return;
		} else {
			struct binder_transaction *next = t->from_parent;

			binder_debug(BINDER_DEBUG_FAILED_TRANSACTION,
				     "binder: send failed reply "
				     "for transaction %d, target dead\n",
				     t->debug_id);

			binder_pop_transaction(target_thread, t);
			if (next == NULL) {
				binder_debug(BINDER_DEBUG_DEAD_BINDER,
					     "binder: reply failed,"
					     " no target thread at root\n");
				return;
			}
			t = next;
			binder_debug(BINDER_DEBUG_DEAD_BINDER,
				     "binder: reply failed, no target "
				     "thread -- retry %d\n", t->debug_id);
		}
	}
}

static void binder_transaction_buffer_release(struct binder_proc *proc,
					      struct binder_buffer *buffer,
					      size_t *failed_at)
{
	size_t *offp, *off_end;
	int debug_id = buffer->debug_id;

	binder_debug(BINDER_DEBUG_TRANSACTION,
		     "binder: %d buffer release %d, size %zd-%zd, failed at %p\n",
		     proc->pid, buffer->debug_id,
		     buffer->data_size, buffer->offsets_size, failed_at);

	if (buffer->target_node)
		binder_dec_node(buffer->target_node, 1, 0);

	offp = (size_t *)(buffer->data + ALIGN(buffer->data_size, sizeof(void *)));
	if (failed_at)
		off_end = failed_at;
	else
		off_end = (void *)offp + buffer->offsets_size;
	for (; offp < off_end; offp++) {
		struct flat_binder_object *fp;
		if (*offp > buffer->data_size - sizeof(*fp) ||
		    buffer->data_size < sizeof(*fp) ||
		    !IS_ALIGNED(*offp, sizeof(void *))) {
			printk(KERN_ERR "binder: transaction release %d bad"
					"offset %zd, size %zd\n", debug_id,
					*offp, buffer->data_size);
			continue;
		}
		fp = (struct flat_binder_object *)(buffer->data + *offp);
		switch (fp->type) {
		case BINDER_TYPE_BINDER:
		case BINDER_TYPE_WEAK_BINDER: {
			struct binder_node *node = binder_get_node(proc, fp->binder);
			if (node == NULL) {
				printk(KERN_ERR "binder: transaction release %d"
				       " bad node %p\n", debug_id, fp->binder);
				break;
			}
			binder_debug(BINDER_DEBUG_TRANSACTION,
				     "        node %d u%p\n",
				     node->debug_id, node->ptr);
			binder_dec_node(node, fp->type == BINDER_TYPE_BINDER, 0);
		} break;
		case BINDER_TYPE_HANDLE:
		case BINDER_TYPE_WEAK_HANDLE: {
			struct binder_ref *ref = binder_get_ref(proc, fp->handle);
			if (ref == NULL) {
				printk(KERN_ERR "binder: transaction release %d"
				       " bad handle %ld\n", debug_id,
				       fp->handle);
				break;
			}
			binder_debug(BINDER_DEBUG_TRANSACTION,
				     "        ref %d desc %d (node %d)\n",
				     ref->debug_id, ref->desc, ref->node->debug_id);
			binder_dec_ref(ref, fp->type == BINDER_TYPE_HANDLE);
		} break;

		case BINDER_TYPE_FD:
			binder_debug(BINDER_DEBUG_TRANSACTION,
				     "        fd %ld\n", fp->handle);
			if (failed_at)
				task_close_fd(proc, fp->handle);
			break;

		default:
			printk(KERN_ERR "binder: transaction release %d bad "
			       "object type %lx\n", debug_id, fp->type);
			break;
		}
	}
}

static void binder_transaction(struct binder_proc *proc,
			       struct binder_thread *thread,
			       struct binder_transaction_data *tr, int reply)
{
	struct binder_transaction *t;
	struct binder_work *tcomplete;
	size_t *offp, *off_end;
	size_t off_min;
	struct binder_proc *target_proc;
	struct binder_thread *target_thread = NULL;
	struct binder_node *target_node = NULL;
	struct list_head *target_list;
	wait_queue_head_t *target_wait;
	struct binder_transaction *in_reply_to = NULL;
	struct binder_transaction_log_entry *e;
	uint32_t return_error;

	e = binder_transaction_log_add(&binder_transaction_log);
	e->call_type = reply ? 2 : !!(tr->flags & TF_ONE_WAY);
	e->from_proc = proc->pid;
	e->from_thread = thread->pid;
	e->target_handle = tr->target.handle;
	e->data_size = tr->data_size;
	e->offsets_size = tr->offsets_size;

	if (reply) {
		in_reply_to = thread->transaction_stack;
		if (in_reply_to == NULL) {
			binder_user_error("binder: %d:%d got reply transaction "
					  "with no transaction stack\n",
					  proc->pid, thread->pid);
			return_error = BR_FAILED_REPLY;
			goto err_empty_call_stack;
		}
		binder_set_nice(in_reply_to->saved_priority);
		if (in_reply_to->to_thread != thread) {
			binder_user_error("binder: %d:%d got reply transaction "
				"with bad transaction stack,"
				" transaction %d has target %d:%d\n",
				proc->pid, thread->pid, in_reply_to->debug_id,
				in_reply_to->to_proc ?
				in_reply_to->to_proc->pid : 0,
				in_reply_to->to_thread ?
				in_reply_to->to_thread->pid : 0);
			return_error = BR_FAILED_REPLY;
			in_reply_to = NULL;
			goto err_bad_call_stack;
		}
		thread->transaction_stack = in_reply_to->to_parent;
		target_thread = in_reply_to->from;
		if (target_thread == NULL) {
			return_error = BR_DEAD_REPLY;
			goto err_dead_binder;
		}
		if (target_thread->transaction_stack != in_reply_to) {
			binder_user_error("binder: %d:%d got reply transaction "
				"with bad target transaction stack %d, "
				"expected %d\n",
				proc->pid, thread->pid,
				target_thread->transaction_stack ?
				target_thread->transaction_stack->debug_id : 0,
				in_reply_to->debug_id);
			return_error = BR_FAILED_REPLY;
			in_reply_to = NULL;
			target_thread = NULL;
			goto err_dead_binder;
		}
		target_proc = target_thread->proc;
	} else {
		if (tr->target.handle) {
			struct binder_ref *ref;
			ref = binder_get_ref(proc, tr->target.handle);
			if (ref == NULL) {
				binder_user_error("binder: %d:%d got "
					"transaction to invalid handle\n",
					proc->pid, thread->pid);
				return_error = BR_FAILED_REPLY;
				goto err_invalid_target_handle;
			}
			target_node = ref->node;
		} else {
			target_node = binder_context_mgr_node;
			if (target_node == NULL) {
				return_error = BR_DEAD_REPLY;
				goto err_no_context_mgr_node;
			}
		}
		e->to_node = target_node->debug_id;
		target_proc = target_node->proc;
		if (target_proc == NULL) {
			return_error = BR_DEAD_REPLY;
			goto err_dead_binder;
		}
		if (security_binder_transaction(proc->tsk, target_proc->tsk) < 0) {
			return_error = BR_FAILED_REPLY;
			goto err_invalid_target_handle;
		}
		if (!(tr->flags & TF_ONE_WAY) && thread->transaction_stack) {
			struct binder_transaction *tmp;
			tmp = thread->transaction_stack;
			if (tmp->to_thread != thread) {
				binder_user_error("binder: %d:%d got new "
					"transaction with bad transaction stack"
					", transaction %d has target %d:%d\n",
					proc->pid, thread->pid, tmp->debug_id,
					tmp->to_proc ? tmp->to_proc->pid : 0,
					tmp->to_thread ?
					tmp->to_thread->pid : 0);
				return_error = BR_FAILED_REPLY;
				goto err_bad_call_stack;
			}
			while (tmp) {
				if (tmp->from && tmp->from->proc == target_proc)
					target_thread = tmp->from;
				tmp = tmp->from_parent;
			}
		}
	}
	if (target_thread) {
		e->to_thread = target_thread->pid;
		target_list = &target_thread->todo;
		target_wait = &target_thread->wait;
	} else {
		target_list = &target_proc->todo;
		target_wait = &target_proc->wait;
	}
	e->to_proc = target_proc->pid;

	/* TODO: reuse incoming transaction for reply */
	t = kzalloc(sizeof(*t), GFP_KERNEL);
	if (t == NULL) {
		return_error = BR_FAILED_REPLY;
		goto err_alloc_t_failed;
	}
	binder_stats_created(BINDER_STAT_TRANSACTION);

	tcomplete = kzalloc(sizeof(*tcomplete), GFP_KERNEL);
	if (tcomplete == NULL) {
		return_error = BR_FAILED_REPLY;
		goto err_alloc_tcomplete_failed;
	}
	binder_stats_created(BINDER_STAT_TRANSACTION_COMPLETE);

	t->debug_id = ++binder_last_id;
	e->debug_id = t->debug_id;

	if (reply)
		binder_debug(BINDER_DEBUG_TRANSACTION,
			     "binder: %d:%d BC_REPLY %d -> %d:%d, "
			     "data %p-%p size %zd-%zd\n",
			     proc->pid, thread->pid, t->debug_id,
			     target_proc->pid, target_thread->pid,
			     tr->data.ptr.buffer, tr->data.ptr.offsets,
			     tr->data_size, tr->offsets_size);
	else
		binder_debug(BINDER_DEBUG_TRANSACTION,
			     "binder: %d:%d BC_TRANSACTION %d -> "
			     "%d - node %d, data %p-%p size %zd-%zd\n",
			     proc->pid, thread->pid, t->debug_id,
			     target_proc->pid, target_node->debug_id,
			     tr->data.ptr.buffer, tr->data.ptr.offsets,
			     tr->data_size, tr->offsets_size);

	if (!reply && !(tr->flags & TF_ONE_WAY))
		t->from = thread;
	else
		t->from = NULL;
	t->sender_euid = proc->tsk->cred->euid;
	t->to_proc = target_proc;
	t->to_thread = target_thread;
	t->code = tr->code;
	t->flags = tr->flags;
	t->priority = task_nice(current);

	t->buffer = binder_alloc_buf(target_proc, tr->data_size,
		tr->offsets_size, !reply && (t->flags & TF_ONE_WAY));
	if (t->buffer == NULL) {
		return_error = BR_FAILED_REPLY;
		goto err_binder_alloc_buf_failed;
	}
	t->buffer->allow_user_free = 0;
	t->buffer->debug_id = t->debug_id;
	t->buffer->transaction = t;
	t->buffer->target_node = target_node;
	if (target_node)
		binder_inc_node(target_node, 1, 0, NULL);

	offp = (size_t *)(t->buffer->data + ALIGN(tr->data_size, sizeof(void *)));

	if (copy_from_user(t->buffer->data, tr->data.ptr.buffer, tr->data_size)) {
		binder_user_error("binder: %d:%d got transaction with invalid "
			"data ptr\n", proc->pid, thread->pid);
		return_error = BR_FAILED_REPLY;
		goto err_copy_data_failed;
	}
	if (copy_from_user(offp, tr->data.ptr.offsets, tr->offsets_size)) {
		binder_user_error("binder: %d:%d got transaction with invalid "
			"offsets ptr\n", proc->pid, thread->pid);
		return_error = BR_FAILED_REPLY;
		goto err_copy_data_failed;
	}
	if (!IS_ALIGNED(tr->offsets_size, sizeof(size_t))) {
		binder_user_error("binder: %d:%d got transaction with "
			"invalid offsets size, %zd\n",
			proc->pid, thread->pid, tr->offsets_size);
		return_error = BR_FAILED_REPLY;
		goto err_bad_offset;
	}
	off_end = (void *)offp + tr->offsets_size;
	off_min = 0;
	for (; offp < off_end; offp++) {
		struct flat_binder_object *fp;
		if (*offp > t->buffer->data_size - sizeof(*fp) ||
		    *offp < off_min ||
		    t->buffer->data_size < sizeof(*fp) ||
		    !IS_ALIGNED(*offp, sizeof(u32))) {
			binder_user_error("%d:%d got transaction with invalid offset, %lld (min %lld, max %lld)\n",
					  proc->pid, thread->pid, (u64)*offp,
					  (u64)off_min,
					  (u64)(t->buffer->data_size -
					  sizeof(*fp)));
			return_error = BR_FAILED_REPLY;
			goto err_bad_offset;
		}
		fp = (struct flat_binder_object *)(t->buffer->data + *offp);
		off_min = *offp + sizeof(struct flat_binder_object);
		switch (fp->type) {
		case BINDER_TYPE_BINDER:
		case BINDER_TYPE_WEAK_BINDER: {
			struct binder_ref *ref;
			struct binder_node *node = binder_get_node(proc, fp->binder);
			if (node == NULL) {
				node = binder_new_node(proc, fp->binder, fp->cookie);
				if (node == NULL) {
					return_error = BR_FAILED_REPLY;
					goto err_binder_new_node_failed;
				}
				node->min_priority = fp->flags & FLAT_BINDER_FLAG_PRIORITY_MASK;
				node->accept_fds = !!(fp->flags & FLAT_BINDER_FLAG_ACCEPTS_FDS);
			}
			if (fp->cookie != node->cookie) {
				binder_user_error("binder: %d:%d sending u%p "
					"node %d, cookie mismatch %p != %p\n",
					proc->pid, thread->pid,
					fp->binder, node->debug_id,
					fp->cookie, node->cookie);
				goto err_binder_get_ref_for_node_failed;
			}
			if (security_binder_transfer_binder(proc->tsk, target_proc->tsk)) {
				return_error = BR_FAILED_REPLY;
				goto err_binder_get_ref_for_node_failed;
			}
			ref = binder_get_ref_for_node(target_proc, node);
			if (ref == NULL) {
				return_error = BR_FAILED_REPLY;
				goto err_binder_get_ref_for_node_failed;
			}
			if (fp->type == BINDER_TYPE_BINDER)
				fp->type = BINDER_TYPE_HANDLE;
			else
				fp->type = BINDER_TYPE_WEAK_HANDLE;
			fp->handle = ref->desc;
			binder_inc_ref(ref, fp->type == BINDER_TYPE_HANDLE,
				       &thread->todo);

			binder_debug(BINDER_DEBUG_TRANSACTION,
				     "        node %d u%p -> ref %d desc %d\n",
				     node->debug_id, node->ptr, ref->debug_id,
				     ref->desc);
		} break;
		case BINDER_TYPE_HANDLE:
		case BINDER_TYPE_WEAK_HANDLE: {
			struct binder_ref *ref = binder_get_ref(proc, fp->handle);
			if (ref == NULL) {
				binder_user_error("binder: %d:%d got "
					"transaction with invalid "
					"handle, %ld\n", proc->pid,
					thread->pid, fp->handle);
				return_error = BR_FAILED_REPLY;
				goto err_binder_get_ref_failed;
			}
			if (security_binder_transfer_binder(proc->tsk, target_proc->tsk)) {
				return_error = BR_FAILED_REPLY;
				goto err_binder_get_ref_failed;
			}
			if (ref->node->proc == target_proc) {
				if (fp->type == BINDER_TYPE_HANDLE)
					fp->type = BINDER_TYPE_BINDER;
				else
					fp->type = BINDER_TYPE_WEAK_BINDER;
				fp->binder = ref->node->ptr;
				fp->cookie = ref->node->cookie;
				binder_inc_node(ref->node, fp->type == BINDER_TYPE_BINDER, 0, NULL);
				binder_debug(BINDER_DEBUG_TRANSACTION,
					     "        ref %d desc %d -> node %d u%p\n",
					     ref->debug_id, ref->desc, ref->node->debug_id,
					     ref->node->ptr);
			} else {
				struct binder_ref *new_ref;
				new_ref = binder_get_ref_for_node(target_proc, ref->node);
				if (new_ref == NULL) {
					return_error = BR_FAILED_REPLY;
					goto err_binder_get_ref_for_node_failed;
				}
				fp->handle = new_ref->desc;
				binder_inc_ref(new_ref, fp->type == BINDER_TYPE_HANDLE, NULL);
				binder_debug(BINDER_DEBUG_TRANSACTION,
					     "        ref %d desc %d -> ref %d desc %d (node %d)\n",
					     ref->debug_id, ref->desc, new_ref->debug_id,
					     new_ref->desc, ref->node->debug_id);
			}
		} break;

		case BINDER_TYPE_FD: {
			int target_fd;
			struct file *file;

			if (reply) {
				if (!(in_reply_to->flags & TF_ACCEPT_FDS)) {
					binder_user_error("binder: %d:%d got reply with fd, %ld, but target does not allow fds\n",
						proc->pid, thread->pid, fp->handle);
					return_error = BR_FAILED_REPLY;
					goto err_fd_not_allowed;
				}
			} else if (!target_node->accept_fds) {
				binder_user_error("binder: %d:%d got transaction with fd, %ld, but target does not allow fds\n",
					proc->pid, thread->pid, fp->handle);
				return_error = BR_FAILED_REPLY;
				goto err_fd_not_allowed;
			}

			file = fget(fp->handle);
			if (file == NULL) {
				binder_user_error("binder: %d:%d got transaction with invalid fd, %ld\n",
					proc->pid, thread->pid, fp->handle);
				return_error = BR_FAILED_REPLY;
				goto err_fget_failed;
			}
			if (security_binder_transfer_file(proc->tsk, target_proc->tsk, file) < 0) {
				fput(file);
				return_error = BR_FAILED_REPLY;
				goto err_get_unused_fd_failed;
			}
			target_fd = task_get_unused_fd_flags(target_proc, O_CLOEXEC);
			if (target_fd < 0) {
				fput(file);
				return_error = BR_FAILED_REPLY;
				goto err_get_unused_fd_failed;
			}
			task_fd_install(target_proc, target_fd, file);
			binder_debug(BINDER_DEBUG_TRANSACTION,
				     "        fd %ld -> %d\n", fp->handle, target_fd);
			/* TODO: fput? */
			fp->handle = target_fd;
		} break;

		default:
			binder_user_error("binder: %d:%d got transactio"
				"n with invalid object type, %lx\n",
				proc->pid, thread->pid, fp->type);
			return_error = BR_FAILED_REPLY;
			goto err_bad_object_type;
		}
	}
	if (reply) {
		BUG_ON(t->buffer->async_transaction != 0);
		binder_pop_transaction(target_thread, in_reply_to);
	} else if (!(t->flags & TF_ONE_WAY)) {
		BUG_ON(t->buffer->async_transaction != 0);
		t->need_reply = 1;
		t->from_parent = thread->transaction_stack;
		thread->transaction_stack = t;
	} else {
		BUG_ON(target_node == NULL);
		BUG_ON(t->buffer->async_transaction != 1);
		if (target_node->has_async_transaction) {
			target_list = &target_node->async_todo;
			target_wait = NULL;
		} else
			target_node->has_async_transaction = 1;
	}
	t->work.type = BINDER_WORK_TRANSACTION;
	list_add_tail(&t->work.entry, target_list);
	tcomplete->type = BINDER_WORK_TRANSACTION_COMPLETE;
	list_add_tail(&tcomplete->entry, &thread->todo);
	if (target_wait)
		wake_up_interruptible(target_wait);
	return;

err_get_unused_fd_failed:
err_fget_failed:
err_fd_not_allowed:
err_binder_get_ref_for_node_failed:
err_binder_get_ref_failed:
err_binder_new_node_failed:
err_bad_object_type:
err_bad_offset:
err_copy_data_failed:
	binder_transaction_buffer_release(target_proc, t->buffer, offp);
	t->buffer->transaction = NULL;
	binder_free_buf(target_proc, t->buffer);
err_binder_alloc_buf_failed:
	kfree(tcomplete);
	binder_stats_deleted(BINDER_STAT_TRANSACTION_COMPLETE);
err_alloc_tcomplete_failed:
	kfree(t);
	binder_stats_deleted(BINDER_STAT_TRANSACTION);
err_alloc_t_failed:
err_bad_call_stack:
err_empty_call_stack:
err_dead_binder:
err_invalid_target_handle:
err_no_context_mgr_node:
	binder_debug(BINDER_DEBUG_FAILED_TRANSACTION,
		     "binder: %d:%d transaction failed %d, size %zd-%zd\n",
		     proc->pid, thread->pid, return_error,
		     tr->data_size, tr->offsets_size);

	{
		struct binder_transaction_log_entry *fe;
		fe = binder_transaction_log_add(&binder_transaction_log_failed);
		*fe = *e;
	}

	BUG_ON(thread->return_error != BR_OK);
	if (in_reply_to) {
		thread->return_error = BR_TRANSACTION_COMPLETE;
		binder_send_failed_reply(in_reply_to, return_error);
	} else
		thread->return_error = return_error;
}

int binder_thread_write(struct binder_proc *proc, struct binder_thread *thread,
			void __user *buffer, int size, signed long *consumed)
{
	uint32_t cmd;
	void __user *ptr = buffer + *consumed;
	void __user *end = buffer + size;

	while (ptr < end && thread->return_error == BR_OK) {
		if (get_user(cmd, (uint32_t __user *)ptr))
			return -EFAULT;
		ptr += sizeof(uint32_t);
		if (_IOC_NR(cmd) < ARRAY_SIZE(binder_stats.bc)) {
			binder_stats.bc[_IOC_NR(cmd)]++;
			proc->stats.bc[_IOC_NR(cmd)]++;
			thread->stats.bc[_IOC_NR(cmd)]++;
		}
		switch (cmd) {
		case BC_INCREFS:
		case BC_ACQUIRE:
		case BC_RELEASE:
		case BC_DECREFS: {
			uint32_t target;
			struct binder_ref *ref;
			const char *debug_string;

			if (get_user(target, (uint32_t __user *)ptr))
				return -EFAULT;
			ptr += sizeof(uint32_t);
			if (target == 0 && binder_context_mgr_node &&
			    (cmd == BC_INCREFS || cmd == BC_ACQUIRE)) {
				ref = binder_get_ref_for_node(proc,
					       binder_context_mgr_node);
				if (ref->desc != target) {
					binder_user_error("binder: %d:"
						"%d tried to acquire "
						"reference to desc 0, "
						"got %d instead\n",
						proc->pid, thread->pid,
						ref->desc);
				}
			} else
				ref = binder_get_ref(proc, target);
			if (ref == NULL) {
				binder_user_error("binder: %d:%d refcou"
					"nt change on invalid ref %d\n",
					proc->pid, thread->pid, target);
				break;
			}
			switch (cmd) {
			case BC_INCREFS:
				debug_string = "IncRefs";
				binder_inc_ref(ref, 0, NULL);
				break;
			case BC_ACQUIRE:
				debug_string = "Acquire";
				binder_inc_ref(ref, 1, NULL);
				break;
			case BC_RELEASE:
				debug_string = "Release";
				binder_dec_ref(ref, 1);
				break;
			case BC_DECREFS:
			default:
				debug_string = "DecRefs";
				binder_dec_ref(ref, 0);
				break;
			}
			binder_debug(BINDER_DEBUG_USER_REFS,
				     "binder: %d:%d %s ref %d desc %d s %d w %d for node %d\n",
				     proc->pid, thread->pid, debug_string, ref->debug_id,
				     ref->desc, ref->strong, ref->weak, ref->node->debug_id);
			break;
		}
		case BC_INCREFS_DONE:
		case BC_ACQUIRE_DONE: {
			void __user *node_ptr;
			void *cookie;
			struct binder_node *node;

			if (get_user(node_ptr, (void * __user *)ptr))
				return -EFAULT;
			ptr += sizeof(void *);
			if (get_user(cookie, (void * __user *)ptr))
				return -EFAULT;
			ptr += sizeof(void *);
			node = binder_get_node(proc, node_ptr);
			if (node == NULL) {
				binder_user_error("binder: %d:%d "
					"%s u%p no match\n",
					proc->pid, thread->pid,
					cmd == BC_INCREFS_DONE ?
					"BC_INCREFS_DONE" :
					"BC_ACQUIRE_DONE",
					node_ptr);
				break;
			}
			if (cookie != node->cookie) {
				binder_user_error("binder: %d:%d %s u%p node %d"
					" cookie mismatch %p != %p\n",
					proc->pid, thread->pid,
					cmd == BC_INCREFS_DONE ?
					"BC_INCREFS_DONE" : "BC_ACQUIRE_DONE",
					node_ptr, node->debug_id,
					cookie, node->cookie);
				break;
			}
			if (cmd == BC_ACQUIRE_DONE) {
				if (node->pending_strong_ref == 0) {
					binder_user_error("binder: %d:%d "
						"BC_ACQUIRE_DONE node %d has "
						"no pending acquire request\n",
						proc->pid, thread->pid,
						node->debug_id);
					break;
				}
				node->pending_strong_ref = 0;
			} else {
				if (node->pending_weak_ref == 0) {
					binder_user_error("binder: %d:%d "
						"BC_INCREFS_DONE node %d has "
						"no pending increfs request\n",
						proc->pid, thread->pid,
						node->debug_id);
					break;
				}
				node->pending_weak_ref = 0;
			}
			binder_dec_node(node, cmd == BC_ACQUIRE_DONE, 0);
			binder_debug(BINDER_DEBUG_USER_REFS,
				     "binder: %d:%d %s node %d ls %d lw %d\n",
				     proc->pid, thread->pid,
				     cmd == BC_INCREFS_DONE ? "BC_INCREFS_DONE" : "BC_ACQUIRE_DONE",
				     node->debug_id, node->local_strong_refs, node->local_weak_refs);
			break;
		}
		case BC_ATTEMPT_ACQUIRE:
			printk(KERN_ERR "binder: BC_ATTEMPT_ACQUIRE not supported\n");
			return -EINVAL;
		case BC_ACQUIRE_RESULT:
			printk(KERN_ERR "binder: BC_ACQUIRE_RESULT not supported\n");
			return -EINVAL;

		case BC_FREE_BUFFER: {
			void __user *data_ptr;
			struct binder_buffer *buffer;

			if (get_user(data_ptr, (void * __user *)ptr))
				return -EFAULT;
			ptr += sizeof(void *);

			buffer = binder_buffer_lookup(proc, data_ptr);
			if (buffer == NULL) {
				binder_user_error("binder: %d:%d "
					"BC_FREE_BUFFER u%p no match\n",
					proc->pid, thread->pid, data_ptr);
				break;
			}
			if (!buffer->allow_user_free) {
				binder_user_error("binder: %d:%d "
					"BC_FREE_BUFFER u%p matched "
					"unreturned buffer\n",
					proc->pid, thread->pid, data_ptr);
				break;
			}
			binder_debug(BINDER_DEBUG_FREE_BUFFER,
				     "binder: %d:%d BC_FREE_BUFFER u%p found buffer %d for %s transaction\n",
				     proc->pid, thread->pid, data_ptr, buffer->debug_id,
				     buffer->transaction ? "active" : "finished");

			if (buffer->transaction) {
				buffer->transaction->buffer = NULL;
				buffer->transaction = NULL;
			}
			if (buffer->async_transaction && buffer->target_node) {
				BUG_ON(!buffer->target_node->has_async_transaction);
				if (list_empty(&buffer->target_node->async_todo))
					buffer->target_node->has_async_transaction = 0;
				else
					list_move_tail(buffer->target_node->async_todo.next, &thread->todo);
			}
			binder_transaction_buffer_release(proc, buffer, NULL);
			binder_free_buf(proc, buffer);
			break;
		}

		case BC_TRANSACTION:
		case BC_REPLY: {
			struct binder_transaction_data tr;

			if (copy_from_user(&tr, ptr, sizeof(tr)))
				return -EFAULT;
			ptr += sizeof(tr);
			binder_transaction(proc, thread, &tr, cmd == BC_REPLY);
			break;
		}

		case BC_REGISTER_LOOPER:
			binder_debug(BINDER_DEBUG_THREADS,
				     "binder: %d:%d BC_REGISTER_LOOPER\n",
				     proc->pid, thread->pid);
			if (thread->looper & BINDER_LOOPER_STATE_ENTERED) {
				thread->looper |= BINDER_LOOPER_STATE_INVALID;
				binder_user_error("binder: %d:%d ERROR:"
					" BC_REGISTER_LOOPER called "
					"after BC_ENTER_LOOPER\n",
					proc->pid, thread->pid);
			} else if (proc->requested_threads == 0) {
				thread->looper |= BINDER_LOOPER_STATE_INVALID;
				binder_user_error("binder: %d:%d ERROR:"
					" BC_REGISTER_LOOPER called "
					"without request\n",
					proc->pid, thread->pid);
			} else {
				proc->requested_threads--;
				proc->requested_threads_started++;
			}
			thread->looper |= BINDER_LOOPER_STATE_REGISTERED;
			break;
		case BC_ENTER_LOOPER:
			binder_debug(BINDER_DEBUG_THREADS,
				     "binder: %d:%d BC_ENTER_LOOPER\n",
				     proc->pid, thread->pid);
			if (thread->looper & BINDER_LOOPER_STATE_REGISTERED) {
				thread->looper |= BINDER_LOOPER_STATE_INVALID;
				binder_user_error("binder: %d:%d ERROR:"
					" BC_ENTER_LOOPER called after "
					"BC_REGISTER_LOOPER\n",
					proc->pid, thread->pid);
			}
			thread->looper |= BINDER_LOOPER_STATE_ENTERED;
			break;
		case BC_EXIT_LOOPER:
			binder_debug(BINDER_DEBUG_THREADS,
				     "binder: %d:%d BC_EXIT_LOOPER\n",
				     proc->pid, thread->pid);
			thread->looper |= BINDER_LOOPER_STATE_EXITED;
			break;

		case BC_REQUEST_DEATH_NOTIFICATION:
		case BC_CLEAR_DEATH_NOTIFICATION: {
			uint32_t target;
			void __user *cookie;
			struct binder_ref *ref;
			struct binder_ref_death *death;

			if (get_user(target, (uint32_t __user *)ptr))
				return -EFAULT;
			ptr += sizeof(uint32_t);
			if (get_user(cookie, (void __user * __user *)ptr))
				return -EFAULT;
			ptr += sizeof(void *);
			ref = binder_get_ref(proc, target);
			if (ref == NULL) {
				binder_user_error("binder: %d:%d %s "
					"invalid ref %d\n",
					proc->pid, thread->pid,
					cmd == BC_REQUEST_DEATH_NOTIFICATION ?
					"BC_REQUEST_DEATH_NOTIFICATION" :
					"BC_CLEAR_DEATH_NOTIFICATION",
					target);
				break;
			}

			binder_debug(BINDER_DEBUG_DEATH_NOTIFICATION,
				     "binder: %d:%d %s %p ref %d desc %d s %d w %d for node %d\n",
				     proc->pid, thread->pid,
				     cmd == BC_REQUEST_DEATH_NOTIFICATION ?
				     "BC_REQUEST_DEATH_NOTIFICATION" :
				     "BC_CLEAR_DEATH_NOTIFICATION",
				     cookie, ref->debug_id, ref->desc,
				     ref->strong, ref->weak, ref->node->debug_id);

			if (cmd == BC_REQUEST_DEATH_NOTIFICATION) {
				if (ref->death) {
					binder_user_error("binder: %d:%"
						"d BC_REQUEST_DEATH_NOTI"
						"FICATION death notific"
						"ation already set\n",
						proc->pid, thread->pid);
					break;
				}
				death = kzalloc(sizeof(*death), GFP_KERNEL);
				if (death == NULL) {
					thread->return_error = BR_ERROR;
					binder_debug(BINDER_DEBUG_FAILED_TRANSACTION,
						     "binder: %d:%d "
						     "BC_REQUEST_DEATH_NOTIFICATION failed\n",
						     proc->pid, thread->pid);
					break;
				}
				binder_stats_created(BINDER_STAT_DEATH);
				INIT_LIST_HEAD(&death->work.entry);
				death->cookie = cookie;
				ref->death = death;
				if (ref->node->proc == NULL) {
					ref->death->work.type = BINDER_WORK_DEAD_BINDER;
					if (thread->looper & (BINDER_LOOPER_STATE_REGISTERED | BINDER_LOOPER_STATE_ENTERED)) {
						list_add_tail(&ref->death->work.entry, &thread->todo);
					} else {
						list_add_tail(&ref->death->work.entry, &proc->todo);
						wake_up_interruptible(&proc->wait);
					}
				}
			} else {
				if (ref->death == NULL) {
					binder_user_error("binder: %d:%"
						"d BC_CLEAR_DEATH_NOTIFI"
						"CATION death notificat"
						"ion not active\n",
						proc->pid, thread->pid);
					break;
				}
				death = ref->death;
				if (death->cookie != cookie) {
					binder_user_error("binder: %d:%"
						"d BC_CLEAR_DEATH_NOTIFI"
						"CATION death notificat"
						"ion cookie mismatch "
						"%p != %p\n",
						proc->pid, thread->pid,
						death->cookie, cookie);
					break;
				}
				ref->death = NULL;
				if (list_empty(&death->work.entry)) {
					death->work.type = BINDER_WORK_CLEAR_DEATH_NOTIFICATION;
					if (thread->looper & (BINDER_LOOPER_STATE_REGISTERED | BINDER_LOOPER_STATE_ENTERED)) {
						list_add_tail(&death->work.entry, &thread->todo);
					} else {
						list_add_tail(&death->work.entry, &proc->todo);
						wake_up_interruptible(&proc->wait);
					}
				} else {
					BUG_ON(death->work.type != BINDER_WORK_DEAD_BINDER);
					death->work.type = BINDER_WORK_DEAD_BINDER_AND_CLEAR;
				}
			}
		} break;
		case BC_DEAD_BINDER_DONE: {
			struct binder_work *w;
			void __user *cookie;
			struct binder_ref_death *death = NULL;
			if (get_user(cookie, (void __user * __user *)ptr))
				return -EFAULT;

			ptr += sizeof(void *);
			list_for_each_entry(w, &proc->delivered_death, entry) {
				struct binder_ref_death *tmp_death = container_of(w, struct binder_ref_death, work);
				if (tmp_death->cookie == cookie) {
					death = tmp_death;
					break;
				}
			}
			binder_debug(BINDER_DEBUG_DEAD_BINDER,
				     "binder: %d:%d BC_DEAD_BINDER_DONE %p found %p\n",
				     proc->pid, thread->pid, cookie, death);
			if (death == NULL) {
				binder_user_error("binder: %d:%d BC_DEAD"
					"_BINDER_DONE %p not found\n",
					proc->pid, thread->pid, cookie);
				break;
			}

			list_del_init(&death->work.entry);
			if (death->work.type == BINDER_WORK_DEAD_BINDER_AND_CLEAR) {
				death->work.type = BINDER_WORK_CLEAR_DEATH_NOTIFICATION;
				if (thread->looper & (BINDER_LOOPER_STATE_REGISTERED | BINDER_LOOPER_STATE_ENTERED)) {
					list_add_tail(&death->work.entry, &thread->todo);
				} else {
					list_add_tail(&death->work.entry, &proc->todo);
					wake_up_interruptible(&proc->wait);
				}
			}
		} break;

		default:
			printk(KERN_ERR "binder: %d:%d unknown command %d\n",
			       proc->pid, thread->pid, cmd);
			return -EINVAL;
		}
		*consumed = ptr - buffer;
	}
	return 0;
}

void binder_stat_br(struct binder_proc *proc, struct binder_thread *thread,
		    uint32_t cmd)
{
	if (_IOC_NR(cmd) < ARRAY_SIZE(binder_stats.br)) {
		binder_stats.br[_IOC_NR(cmd)]++;
		proc->stats.br[_IOC_NR(cmd)]++;
		thread->stats.br[_IOC_NR(cmd)]++;
	}
}

static int binder_has_proc_work(struct binder_proc *proc,
				struct binder_thread *thread)
{
	return !list_empty(&proc->todo) ||
		(thread->looper & BINDER_LOOPER_STATE_NEED_RETURN);
}

static int binder_has_thread_work(struct binder_thread *thread)
{
	return !list_empty(&thread->todo) || thread->return_error != BR_OK ||
		(thread->looper & BINDER_LOOPER_STATE_NEED_RETURN);
}

static int binder_thread_read(struct binder_proc *proc,
			      struct binder_thread *thread,
			      void  __user *buffer, int size,
			      signed long *consumed, int non_block)
{
	void __user *ptr = buffer + *consumed;
	void __user *end = buffer + size;

	int ret = 0;
	int wait_for_proc_work;

	if (*consumed == 0) {
		if (put_user(BR_NOOP, (uint32_t __user *)ptr))
			return -EFAULT;
		ptr += sizeof(uint32_t);
	}

retry:
	wait_for_proc_work = thread->transaction_stack == NULL &&
				list_empty(&thread->todo);

	if (thread->return_error != BR_OK && ptr < end) {
		if (thread->return_error2 != BR_OK) {
			if (put_user(thread->return_error2, (uint32_t __user *)ptr))
				return -EFAULT;
			ptr += sizeof(uint32_t);
			binder_stat_br(proc, thread, thread->return_error2);
			if (ptr == end)
				goto done;
			thread->return_error2 = BR_OK;
		}
		if (put_user(thread->return_error, (uint32_t __user *)ptr))
			return -EFAULT;
		ptr += sizeof(uint32_t);
		binder_stat_br(proc, thread, thread->return_error);
		thread->return_error = BR_OK;
		goto done;
	}


	thread->looper |= BINDER_LOOPER_STATE_WAITING;
	if (wait_for_proc_work)
		proc->ready_threads++;

	binder_unlock(__func__);

	if (wait_for_proc_work) {
		if (!(thread->looper & (BINDER_LOOPER_STATE_REGISTERED |
					BINDER_LOOPER_STATE_ENTERED))) {
			binder_user_error("binder: %d:%d ERROR: Thread waiting "
				"for process work before calling BC_REGISTER_"
				"LOOPER or BC_ENTER_LOOPER (state %x)\n",
				proc->pid, thread->pid, thread->looper);
			wait_event_interruptible(binder_user_error_wait,
						 binder_stop_on_user_error < 2);
		}
		binder_set_nice(proc->default_priority);
		if (non_block) {
			if (!binder_has_proc_work(proc, thread))
				ret = -EAGAIN;
		} else
			ret = wait_event_freezable_exclusive(proc->wait, binder_has_proc_work(proc, thread));
	} else {
		if (non_block) {
			if (!binder_has_thread_work(thread))
				ret = -EAGAIN;
		} else
			ret = wait_event_freezable(thread->wait, binder_has_thread_work(thread));
	}

	binder_lock(__func__);

	if (wait_for_proc_work)
		proc->ready_threads--;
	thread->looper &= ~BINDER_LOOPER_STATE_WAITING;

	if (ret)
		return ret;

	while (1) {
		uint32_t cmd;
		struct binder_transaction_data tr;
		struct binder_work *w;
		struct binder_transaction *t = NULL;

		if (!list_empty(&thread->todo))
			w = list_first_entry(&thread->todo, struct binder_work, entry);
		else if (!list_empty(&proc->todo) && wait_for_proc_work)
			w = list_first_entry(&proc->todo, struct binder_work, entry);
		else {
			if (ptr - buffer == 4 && !(thread->looper & BINDER_LOOPER_STATE_NEED_RETURN)) /* no data added */
				goto retry;
			break;
		}

		if (end - ptr < sizeof(tr) + 4)
			break;

		switch (w->type) {
		case BINDER_WORK_TRANSACTION: {
			t = container_of(w, struct binder_transaction, work);
		} break;
		case BINDER_WORK_TRANSACTION_COMPLETE: {
			cmd = BR_TRANSACTION_COMPLETE;
			if (put_user(cmd, (uint32_t __user *)ptr))
				return -EFAULT;
			ptr += sizeof(uint32_t);

			binder_stat_br(proc, thread, cmd);
			binder_debug(BINDER_DEBUG_TRANSACTION_COMPLETE,
				     "binder: %d:%d BR_TRANSACTION_COMPLETE\n",
				     proc->pid, thread->pid);

			list_del(&w->entry);
			kfree(w);
			binder_stats_deleted(BINDER_STAT_TRANSACTION_COMPLETE);
		} break;
		case BINDER_WORK_NODE: {
			struct binder_node *node = container_of(w, struct binder_node, work);
			uint32_t cmd = BR_NOOP;
			const char *cmd_name;
			int strong = node->internal_strong_refs || node->local_strong_refs;
			int weak = !hlist_empty(&node->refs) || node->local_weak_refs || strong;
			if (weak && !node->has_weak_ref) {
				cmd = BR_INCREFS;
				cmd_name = "BR_INCREFS";
				node->has_weak_ref = 1;
				node->pending_weak_ref = 1;
				node->local_weak_refs++;
			} else if (strong && !node->has_strong_ref) {
				cmd = BR_ACQUIRE;
				cmd_name = "BR_ACQUIRE";
				node->has_strong_ref = 1;
				node->pending_strong_ref = 1;
				node->local_strong_refs++;
			} else if (!strong && node->has_strong_ref) {
				cmd = BR_RELEASE;
				cmd_name = "BR_RELEASE";
				node->has_strong_ref = 0;
			} else if (!weak && node->has_weak_ref) {
				cmd = BR_DECREFS;
				cmd_name = "BR_DECREFS";
				node->has_weak_ref = 0;
			}
			if (cmd != BR_NOOP) {
				if (put_user(cmd, (uint32_t __user *)ptr))
					return -EFAULT;
				ptr += sizeof(uint32_t);
				if (put_user(node->ptr, (void * __user *)ptr))
					return -EFAULT;
				ptr += sizeof(void *);
				if (put_user(node->cookie, (void * __user *)ptr))
					return -EFAULT;
				ptr += sizeof(void *);

				binder_stat_br(proc, thread, cmd);
				binder_debug(BINDER_DEBUG_USER_REFS,
					     "binder: %d:%d %s %d u%p c%p\n",
					     proc->pid, thread->pid, cmd_name, node->debug_id, node->ptr, node->cookie);
			} else {
				list_del_init(&w->entry);
				if (!weak && !strong) {
					binder_debug(BINDER_DEBUG_INTERNAL_REFS,
						     "binder: %d:%d node %d u%p c%p deleted\n",
						     proc->pid, thread->pid, node->debug_id,
						     node->ptr, node->cookie);
					rb_erase(&node->rb_node, &proc->nodes);
					kfree(node);
					binder_stats_deleted(BINDER_STAT_NODE);
				} else {
					binder_debug(BINDER_DEBUG_INTERNAL_REFS,
						     "binder: %d:%d node %d u%p c%p state unchanged\n",
						     proc->pid, thread->pid, node->debug_id, node->ptr,
						     node->cookie);
				}
			}
		} break;
		case BINDER_WORK_DEAD_BINDER:
		case BINDER_WORK_DEAD_BINDER_AND_CLEAR:
		case BINDER_WORK_CLEAR_DEATH_NOTIFICATION: {
			struct binder_ref_death *death;
			uint32_t cmd;

			death = container_of(w, struct binder_ref_death, work);
			if (w->type == BINDER_WORK_CLEAR_DEATH_NOTIFICATION)
				cmd = BR_CLEAR_DEATH_NOTIFICATION_DONE;
			else
				cmd = BR_DEAD_BINDER;
			if (put_user(cmd, (uint32_t __user *)ptr))
				return -EFAULT;
			ptr += sizeof(uint32_t);
			if (put_user(death->cookie, (void * __user *)ptr))
				return -EFAULT;
			ptr += sizeof(void *);
			binder_stat_br(proc, thread, cmd);
			binder_debug(BINDER_DEBUG_DEATH_NOTIFICATION,
				     "binder: %d:%d %s %p\n",
				      proc->pid, thread->pid,
				      cmd == BR_DEAD_BINDER ?
				      "BR_DEAD_BINDER" :
				      "BR_CLEAR_DEATH_NOTIFICATION_DONE",
				      death->cookie);

			if (w->type == BINDER_WORK_CLEAR_DEATH_NOTIFICATION) {
				list_del(&w->entry);
				kfree(death);
				binder_stats_deleted(BINDER_STAT_DEATH);
			} else
				list_move(&w->entry, &proc->delivered_death);
			if (cmd == BR_DEAD_BINDER)
				goto done; /* DEAD_BINDER notifications can cause transactions */
		} break;
		}

		if (!t)
			continue;

		BUG_ON(t->buffer == NULL);
		if (t->buffer->target_node) {
			struct binder_node *target_node = t->buffer->target_node;
			tr.target.ptr = target_node->ptr;
			tr.cookie =  target_node->cookie;
			t->saved_priority = task_nice(current);
			if (t->priority < target_node->min_priority &&
			    !(t->flags & TF_ONE_WAY))
				binder_set_nice(t->priority);
			else if (!(t->flags & TF_ONE_WAY) ||
				 t->saved_priority > target_node->min_priority)
				binder_set_nice(target_node->min_priority);
			cmd = BR_TRANSACTION;
		} else {
			tr.target.ptr = NULL;
			tr.cookie = NULL;
			cmd = BR_REPLY;
		}
		tr.code = t->code;
		tr.flags = t->flags;
		tr.sender_euid = t->sender_euid;

		if (t->from) {
			struct task_struct *sender = t->from->proc->tsk;
			tr.sender_pid = task_tgid_nr_ns(sender,
							current->nsproxy->pid_ns);
			if (tr.sender_pid == 0)
				tr.sender_pid = task_tgid_nr(sender);
		} else {
			tr.sender_pid = 0;
		}

		tr.data_size = t->buffer->data_size;
		tr.offsets_size = t->buffer->offsets_size;
		tr.data.ptr.buffer = (void *)t->buffer->data +
					proc->user_buffer_offset;
		tr.data.ptr.offsets = tr.data.ptr.buffer +
					ALIGN(t->buffer->data_size,
					    sizeof(void *));

		if (put_user(cmd, (uint32_t __user *)ptr))
			return -EFAULT;
		ptr += sizeof(uint32_t);
		if (copy_to_user(ptr, &tr, sizeof(tr)))
			return -EFAULT;
		ptr += sizeof(tr);

		binder_stat_br(proc, thread, cmd);
		binder_debug(BINDER_DEBUG_TRANSACTION,
			     "binder: %d:%d %s %d %d:%d, cmd %d"
			     "size %zd-%zd ptr %p-%p\n",
			     proc->pid, thread->pid,
			     (cmd == BR_TRANSACTION) ? "BR_TRANSACTION" :
			     "BR_REPLY",
			     t->debug_id, t->from ? t->from->proc->pid : 0,
			     t->from ? t->from->pid : 0, cmd,
			     t->buffer->data_size, t->buffer->offsets_size,
			     tr.data.ptr.buffer, tr.data.ptr.offsets);

		list_del(&t->work.entry);
		t->buffer->allow_user_free = 1;
		if (cmd == BR_TRANSACTION && !(t->flags & TF_ONE_WAY)) {
			t->to_parent = thread->transaction_stack;
			t->to_thread = thread;
			thread->transaction_stack = t;
		} else {
			t->buffer->transaction = NULL;
			kfree(t);
			binder_stats_deleted(BINDER_STAT_TRANSACTION);
		}
		break;
	}

done:

	*consumed = ptr - buffer;
	if (proc->requested_threads + proc->ready_threads == 0 &&
	    proc->requested_threads_started < proc->max_threads &&
	    (thread->looper & (BINDER_LOOPER_STATE_REGISTERED |
	     BINDER_LOOPER_STATE_ENTERED)) /* the user-space code fails to */
	     /*spawn a new thread if we leave this out */) {
		proc->requested_threads++;
		binder_debug(BINDER_DEBUG_THREADS,
			     "binder: %d:%d BR_SPAWN_LOOPER\n",
			     proc->pid, thread->pid);
		if (put_user(BR_SPAWN_LOOPER, (uint32_t __user *)buffer))
			return -EFAULT;
		binder_stat_br(proc, thread, BR_SPAWN_LOOPER);
	}
	return 0;
}

static void binder_release_work(struct list_head *list)
{
	struct binder_work *w;
	while (!list_empty(list)) {
		w = list_first_entry(list, struct binder_work, entry);
		list_del_init(&w->entry);
		switch (w->type) {
		case BINDER_WORK_TRANSACTION: {
			struct binder_transaction *t;

			t = container_of(w, struct binder_transaction, work);
			if (t->buffer->target_node &&
			    !(t->flags & TF_ONE_WAY)) {
				binder_send_failed_reply(t, BR_DEAD_REPLY);
			} else {
				binder_debug(BINDER_DEBUG_DEAD_TRANSACTION,
					"binder: undelivered transaction %d\n",
					t->debug_id);
				t->buffer->transaction = NULL;
				kfree(t);
				binder_stats_deleted(BINDER_STAT_TRANSACTION);
			}
		} break;
		case BINDER_WORK_TRANSACTION_COMPLETE: {
			binder_debug(BINDER_DEBUG_DEAD_TRANSACTION,
				"binder: undelivered TRANSACTION_COMPLETE\n");
			kfree(w);
			binder_stats_deleted(BINDER_STAT_TRANSACTION_COMPLETE);
		} break;
		case BINDER_WORK_DEAD_BINDER_AND_CLEAR:
		case BINDER_WORK_CLEAR_DEATH_NOTIFICATION: {
			struct binder_ref_death *death;

			death = container_of(w, struct binder_ref_death, work);
			binder_debug(BINDER_DEBUG_DEAD_TRANSACTION,
				"binder: undelivered death notification, %p\n",
				death->cookie);
			kfree(death);
			binder_stats_deleted(BINDER_STAT_DEATH);
		} break;
		default:
			pr_err("binder: unexpected work type, %d, not freed\n",
			       w->type);
			break;
		}
	}

}

static struct binder_thread *binder_get_thread(struct binder_proc *proc)
{
	struct binder_thread *thread = NULL;
	struct rb_node *parent = NULL;
	struct rb_node **p = &proc->threads.rb_node;

	while (*p) {
		parent = *p;
		thread = rb_entry(parent, struct binder_thread, rb_node);

		if (current->pid < thread->pid)
			p = &(*p)->rb_left;
		else if (current->pid > thread->pid)
			p = &(*p)->rb_right;
		else
			break;
	}
	if (*p == NULL) {
		thread = kzalloc(sizeof(*thread), GFP_KERNEL);
		if (thread == NULL)
			return NULL;
		binder_stats_created(BINDER_STAT_THREAD);
		thread->proc = proc;
		thread->pid = current->pid;
		init_waitqueue_head(&thread->wait);
		INIT_LIST_HEAD(&thread->todo);
		rb_link_node(&thread->rb_node, parent, p);
		rb_insert_color(&thread->rb_node, &proc->threads);
		thread->looper |= BINDER_LOOPER_STATE_NEED_RETURN;
		thread->return_error = BR_OK;
		thread->return_error2 = BR_OK;
	}
	return thread;
}

static int binder_free_thread(struct binder_proc *proc,
			      struct binder_thread *thread)
{
	struct binder_transaction *t;
	struct binder_transaction *send_reply = NULL;
	int active_transactions = 0;

	rb_erase(&thread->rb_node, &proc->threads);
	t = thread->transaction_stack;
	if (t && t->to_thread == thread)
		send_reply = t;
	while (t) {
		active_transactions++;
		binder_debug(BINDER_DEBUG_DEAD_TRANSACTION,
			     "binder: release %d:%d transaction %d "
			     "%s, still active\n", proc->pid, thread->pid,
			     t->debug_id,
			     (t->to_thread == thread) ? "in" : "out");

		if (t->to_thread == thread) {
			t->to_proc = NULL;
			t->to_thread = NULL;
			if (t->buffer) {
				t->buffer->transaction = NULL;
				t->buffer = NULL;
			}
			t = t->to_parent;
		} else if (t->from == thread) {
			t->from = NULL;
			t = t->from_parent;
		} else
			BUG();
	}
	if (send_reply)
		binder_send_failed_reply(send_reply, BR_DEAD_REPLY);
	binder_release_work(&thread->todo);
	kfree(thread);
	binder_stats_deleted(BINDER_STAT_THREAD);
	return active_transactions;
}

static unsigned int binder_poll(struct file *filp,
				struct poll_table_struct *wait)
{
	struct binder_proc *proc = filp->private_data;
	struct binder_thread *thread = NULL;
	int wait_for_proc_work;

	binder_lock(__func__);

	thread = binder_get_thread(proc);

	wait_for_proc_work = thread->transaction_stack == NULL &&
		list_empty(&thread->todo) && thread->return_error == BR_OK;

	binder_unlock(__func__);

	if (wait_for_proc_work) {
		if (binder_has_proc_work(proc, thread))
			return POLLIN;
		poll_wait(filp, &proc->wait, wait);
		if (binder_has_proc_work(proc, thread))
			return POLLIN;
	} else {
		if (binder_has_thread_work(thread))
			return POLLIN;
		poll_wait(filp, &thread->wait, wait);
		if (binder_has_thread_work(thread))
			return POLLIN;
	}
	return 0;
}

static long binder_ioctl(struct file *filp, unsigned int cmd, unsigned long arg)
{
	int ret;
	struct binder_proc *proc = filp->private_data;
	struct binder_thread *thread;
	unsigned int size = _IOC_SIZE(cmd);
	void __user *ubuf = (void __user *)arg;

	ret = wait_event_interruptible(binder_user_error_wait, binder_stop_on_user_error < 2);
	if (ret)
		goto err_unlocked;

	binder_lock(__func__);
	thread = binder_get_thread(proc);
	if (thread == NULL) {
		ret = -ENOMEM;
		goto err;
	}

	switch (cmd) {
	case BINDER_WRITE_READ: {
		struct binder_write_read bwr;
		if (size != sizeof(struct binder_write_read)) {
			ret = -EINVAL;
			goto err;
		}
		if (copy_from_user(&bwr, ubuf, sizeof(bwr))) {
			ret = -EFAULT;
			goto err;
		}
		binder_debug(BINDER_DEBUG_READ_WRITE,
			     "binder: %d:%d write %ld at %08lx, read %ld at %08lx\n",
			     proc->pid, thread->pid, bwr.write_size, bwr.write_buffer,
			     bwr.read_size, bwr.read_buffer);

		if (bwr.write_size > 0) {
			ret = binder_thread_write(proc, thread, (void __user *)bwr.write_buffer, bwr.write_size, &bwr.write_consumed);
			if (ret < 0) {
				bwr.read_consumed = 0;
				if (copy_to_user(ubuf, &bwr, sizeof(bwr)))
					ret = -EFAULT;
				goto err;
			}
		}
		if (bwr.read_size > 0) {
			ret = binder_thread_read(proc, thread, (void __user *)bwr.read_buffer, bwr.read_size, &bwr.read_consumed, filp->f_flags & O_NONBLOCK);
			if (!list_empty(&proc->todo))
				wake_up_interruptible(&proc->wait);
			if (ret < 0) {
				if (copy_to_user(ubuf, &bwr, sizeof(bwr)))
					ret = -EFAULT;
				goto err;
			}
		}
		binder_debug(BINDER_DEBUG_READ_WRITE,
			     "binder: %d:%d wrote %ld of %ld, read return %ld of %ld\n",
			     proc->pid, thread->pid, bwr.write_consumed, bwr.write_size,
			     bwr.read_consumed, bwr.read_size);
		if (copy_to_user(ubuf, &bwr, sizeof(bwr))) {
			ret = -EFAULT;
			goto err;
		}
		break;
	}
	case BINDER_SET_MAX_THREADS:
		if (copy_from_user(&proc->max_threads, ubuf, sizeof(proc->max_threads))) {
			ret = -EINVAL;
			goto err;
		}
		break;
	case BINDER_SET_CONTEXT_MGR:
		if (binder_context_mgr_node != NULL) {
			printk(KERN_ERR "binder: BINDER_SET_CONTEXT_MGR already set\n");
			ret = -EBUSY;
			goto err;
		}
		ret = security_binder_set_context_mgr(proc->tsk);
		if (ret < 0)
			goto err;
		if (binder_context_mgr_uid != -1) {
			if (binder_context_mgr_uid != current->cred->euid) {
				printk(KERN_ERR "binder: BINDER_SET_"
				       "CONTEXT_MGR bad uid %d != %d\n",
				       current->cred->euid,
				       binder_context_mgr_uid);
				ret = -EPERM;
				goto err;
			}
		} else
			binder_context_mgr_uid = current->cred->euid;
		binder_context_mgr_node = binder_new_node(proc, NULL, NULL);
		if (binder_context_mgr_node == NULL) {
			ret = -ENOMEM;
			goto err;
		}
		binder_context_mgr_node->local_weak_refs++;
		binder_context_mgr_node->local_strong_refs++;
		binder_context_mgr_node->has_strong_ref = 1;
		binder_context_mgr_node->has_weak_ref = 1;
		break;
	case BINDER_THREAD_EXIT:
		binder_debug(BINDER_DEBUG_THREADS, "binder: %d:%d exit\n",
			     proc->pid, thread->pid);
		binder_free_thread(proc, thread);
		thread = NULL;
		break;
	case BINDER_VERSION:
		if (size != sizeof(struct binder_version)) {
			ret = -EINVAL;
			goto err;
		}
		if (put_user(BINDER_CURRENT_PROTOCOL_VERSION, &((struct binder_version *)ubuf)->protocol_version)) {
			ret = -EINVAL;
			goto err;
		}
		break;
	default:
		ret = -EINVAL;
		goto err;
	}
	ret = 0;
err:
	if (thread)
		thread->looper &= ~BINDER_LOOPER_STATE_NEED_RETURN;
	binder_unlock(__func__);
	wait_event_interruptible(binder_user_error_wait, binder_stop_on_user_error < 2);
	if (ret && ret != -ERESTARTSYS)
		printk(KERN_INFO "binder: %d:%d ioctl %x %lx returned %d\n", proc->pid, current->pid, cmd, arg, ret);
err_unlocked:
	return ret;
}

static void binder_vma_open(struct vm_area_struct *vma)
{
	struct binder_proc *proc = vma->vm_private_data;
	binder_debug(BINDER_DEBUG_OPEN_CLOSE,
		     "binder: %d open vm area %lx-%lx (%ld K) vma %lx pagep %lx\n",
		     proc->pid, vma->vm_start, vma->vm_end,
		     (vma->vm_end - vma->vm_start) / SZ_1K, vma->vm_flags,
		     (unsigned long)pgprot_val(vma->vm_page_prot));
}

static void binder_vma_close(struct vm_area_struct *vma)
{
	struct binder_proc *proc = vma->vm_private_data;
	binder_debug(BINDER_DEBUG_OPEN_CLOSE,
		     "binder: %d close vm area %lx-%lx (%ld K) vma %lx pagep %lx\n",
		     proc->pid, vma->vm_start, vma->vm_end,
		     (vma->vm_end - vma->vm_start) / SZ_1K, vma->vm_flags,
		     (unsigned long)pgprot_val(vma->vm_page_prot));
	proc->vma = NULL;
	proc->vma_vm_mm = NULL;
	binder_defer_work(proc, BINDER_DEFERRED_PUT_FILES);
}

static int binder_vm_fault(struct vm_area_struct *vma, struct vm_fault *vmf)
{
	return VM_FAULT_SIGBUS;
}

static struct vm_operations_struct binder_vm_ops = {
	.open = binder_vma_open,
	.close = binder_vma_close,
	.fault = binder_vm_fault,
};

static int binder_mmap(struct file *filp, struct vm_area_struct *vma)
{
	int ret;
	struct vm_struct *area;
	struct binder_proc *proc = filp->private_data;
	const char *failure_string;
	struct binder_buffer *buffer;

	if ((vma->vm_end - vma->vm_start) > SZ_4M)
		vma->vm_end = vma->vm_start + SZ_4M;

	binder_debug(BINDER_DEBUG_OPEN_CLOSE,
		     "binder_mmap: %d %lx-%lx (%ld K) vma %lx pagep %lx\n",
		     proc->pid, vma->vm_start, vma->vm_end,
		     (vma->vm_end - vma->vm_start) / SZ_1K, vma->vm_flags,
		     (unsigned long)pgprot_val(vma->vm_page_prot));

	if (vma->vm_flags & FORBIDDEN_MMAP_FLAGS) {
		ret = -EPERM;
		failure_string = "bad vm_flags";
		goto err_bad_arg;
	}
	vma->vm_flags = (vma->vm_flags | VM_DONTCOPY) & ~VM_MAYWRITE;

	mutex_lock(&binder_mmap_lock);
	if (proc->buffer) {
		ret = -EBUSY;
		failure_string = "already mapped";
		goto err_already_mapped;
	}

	area = get_vm_area(vma->vm_end - vma->vm_start, VM_IOREMAP);
	if (area == NULL) {
		ret = -ENOMEM;
		failure_string = "get_vm_area";
		goto err_get_vm_area_failed;
	}
	proc->buffer = area->addr;
	proc->user_buffer_offset = vma->vm_start - (uintptr_t)proc->buffer;
	mutex_unlock(&binder_mmap_lock);

#ifdef CONFIG_CPU_CACHE_VIPT
	if (cache_is_vipt_aliasing()) {
		while (CACHE_COLOUR((vma->vm_start ^ (uint32_t)proc->buffer))) {
			printk(KERN_INFO "binder_mmap: %d %lx-%lx maps %p bad alignment\n", proc->pid, vma->vm_start, vma->vm_end, proc->buffer);
			vma->vm_start += PAGE_SIZE;
		}
	}
#endif
	proc->pages = kzalloc(sizeof(proc->pages[0]) * ((vma->vm_end - vma->vm_start) / PAGE_SIZE), GFP_KERNEL);
	if (proc->pages == NULL) {
		ret = -ENOMEM;
		failure_string = "alloc page array";
		goto err_alloc_pages_failed;
	}
	proc->buffer_size = vma->vm_end - vma->vm_start;

	vma->vm_ops = &binder_vm_ops;
	vma->vm_private_data = proc;

	if (binder_update_page_range(proc, 1, proc->buffer, proc->buffer + PAGE_SIZE, vma)) {
		ret = -ENOMEM;
		failure_string = "alloc small buf";
		goto err_alloc_small_buf_failed;
	}
	buffer = proc->buffer;
	INIT_LIST_HEAD(&proc->buffers);
	list_add(&buffer->entry, &proc->buffers);
	buffer->free = 1;
	binder_insert_free_buffer(proc, buffer);
	proc->free_async_space = proc->buffer_size / 2;
	barrier();
	proc->files = get_files_struct(proc->tsk);
	proc->vma = vma;
	proc->vma_vm_mm = vma->vm_mm;

	/*printk(KERN_INFO "binder_mmap: %d %lx-%lx maps %p\n",
		 proc->pid, vma->vm_start, vma->vm_end, proc->buffer);*/
	return 0;

err_alloc_small_buf_failed:
	kfree(proc->pages);
	proc->pages = NULL;
err_alloc_pages_failed:
	mutex_lock(&binder_mmap_lock);
	vfree(proc->buffer);
	proc->buffer = NULL;
err_get_vm_area_failed:
err_already_mapped:
	mutex_unlock(&binder_mmap_lock);
err_bad_arg:
	printk(KERN_ERR "binder_mmap: %d %lx-%lx %s failed %d\n",
	       proc->pid, vma->vm_start, vma->vm_end, failure_string, ret);
	return ret;
}

static int binder_open(struct inode *nodp, struct file *filp)
{
	struct binder_proc *proc;

	binder_debug(BINDER_DEBUG_OPEN_CLOSE, "binder_open: %d:%d\n",
		     current->group_leader->pid, current->pid);

	proc = kzalloc(sizeof(*proc), GFP_KERNEL);
	if (proc == NULL)
		return -ENOMEM;
	get_task_struct(current);
	proc->tsk = current;
	INIT_LIST_HEAD(&proc->todo);
	init_waitqueue_head(&proc->wait);
	proc->default_priority = task_nice(current);

	binder_lock(__func__);

	binder_stats_created(BINDER_STAT_PROC);
	hlist_add_head(&proc->proc_node, &binder_procs);
	proc->pid = current->group_leader->pid;
	INIT_LIST_HEAD(&proc->delivered_death);
	filp->private_data = proc;

	binder_unlock(__func__);

	return 0;
}

static int binder_flush(struct file *filp, fl_owner_t id)
{
	struct binder_proc *proc = filp->private_data;

	binder_defer_work(proc, BINDER_DEFERRED_FLUSH);

	return 0;
}

static void binder_deferred_flush(struct binder_proc *proc)
{
	struct rb_node *n;
	int wake_count = 0;
	for (n = rb_first(&proc->threads); n != NULL; n = rb_next(n)) {
		struct binder_thread *thread = rb_entry(n, struct binder_thread, rb_node);
		thread->looper |= BINDER_LOOPER_STATE_NEED_RETURN;
		if (thread->looper & BINDER_LOOPER_STATE_WAITING) {
			wake_up_interruptible(&thread->wait);
			wake_count++;
		}
	}
	wake_up_interruptible_all(&proc->wait);

	binder_debug(BINDER_DEBUG_OPEN_CLOSE,
		     "binder_flush: %d woke %d threads\n", proc->pid,
		     wake_count);
}

static int binder_release(struct inode *nodp, struct file *filp)
{
	struct binder_proc *proc = filp->private_data;
	binder_defer_work(proc, BINDER_DEFERRED_RELEASE);

	return 0;
}

static void binder_deferred_release(struct binder_proc *proc)
{
	struct hlist_node *pos;
	struct binder_transaction *t;
	struct rb_node *n;
	int threads, nodes, incoming_refs, outgoing_refs, buffers, active_transactions, page_count;

	BUG_ON(proc->vma);
	BUG_ON(proc->files);

	hlist_del(&proc->proc_node);
	if (binder_context_mgr_node && binder_context_mgr_node->proc == proc) {
		binder_debug(BINDER_DEBUG_DEAD_BINDER,
			     "binder_release: %d context_mgr_node gone\n",
			     proc->pid);
		binder_context_mgr_node = NULL;
	}

	threads = 0;
	active_transactions = 0;
	while ((n = rb_first(&proc->threads))) {
		struct binder_thread *thread = rb_entry(n, struct binder_thread, rb_node);
		threads++;
		active_transactions += binder_free_thread(proc, thread);
	}
	nodes = 0;
	incoming_refs = 0;
	while ((n = rb_first(&proc->nodes))) {
		struct binder_node *node = rb_entry(n, struct binder_node, rb_node);

		nodes++;
		rb_erase(&node->rb_node, &proc->nodes);
		list_del_init(&node->work.entry);
		binder_release_work(&node->async_todo);
		if (hlist_empty(&node->refs)) {
			kfree(node);
			binder_stats_deleted(BINDER_STAT_NODE);
		} else {
			struct binder_ref *ref;
			int death = 0;

			node->proc = NULL;
			node->local_strong_refs = 0;
			node->local_weak_refs = 0;
			hlist_add_head(&node->dead_node, &binder_dead_nodes);

			hlist_for_each_entry(ref, pos, &node->refs, node_entry) {
				incoming_refs++;
				if (ref->death) {
					death++;
					if (list_empty(&ref->death->work.entry)) {
						ref->death->work.type = BINDER_WORK_DEAD_BINDER;
						list_add_tail(&ref->death->work.entry, &ref->proc->todo);
						wake_up_interruptible(&ref->proc->wait);
					} else
						BUG();
				}
			}
			binder_debug(BINDER_DEBUG_DEAD_BINDER,
				     "binder: node %d now dead, "
				     "refs %d, death %d\n", node->debug_id,
				     incoming_refs, death);
		}
	}
	outgoing_refs = 0;
	while ((n = rb_first(&proc->refs_by_desc))) {
		struct binder_ref *ref = rb_entry(n, struct binder_ref,
						  rb_node_desc);
		outgoing_refs++;
		binder_delete_ref(ref);
	}
	binder_release_work(&proc->todo);
	binder_release_work(&proc->delivered_death);
	buffers = 0;

	while ((n = rb_first(&proc->allocated_buffers))) {
		struct binder_buffer *buffer = rb_entry(n, struct binder_buffer,
							rb_node);
		t = buffer->transaction;
		if (t) {
			t->buffer = NULL;
			buffer->transaction = NULL;
			printk(KERN_ERR "binder: release proc %d, "
			       "transaction %d, not freed\n",
			       proc->pid, t->debug_id);
			/*BUG();*/
		}
		binder_free_buf(proc, buffer);
		buffers++;
	}

	binder_stats_deleted(BINDER_STAT_PROC);

	page_count = 0;
	if (proc->pages) {
		int i;
		for (i = 0; i < proc->buffer_size / PAGE_SIZE; i++) {
			if (proc->pages[i]) {
				void *page_addr = proc->buffer + i * PAGE_SIZE;
				binder_debug(BINDER_DEBUG_BUFFER_ALLOC,
					     "binder_release: %d: "
					     "page %d at %p not freed\n",
					     proc->pid, i,
					     page_addr);
				unmap_kernel_range((unsigned long)page_addr,
					PAGE_SIZE);
				__free_page(proc->pages[i]);
				page_count++;
			}
		}
		kfree(proc->pages);
		vfree(proc->buffer);
	}

	put_task_struct(proc->tsk);

	binder_debug(BINDER_DEBUG_OPEN_CLOSE,
		     "binder_release: %d threads %d, nodes %d (ref %d), "
		     "refs %d, active transactions %d, buffers %d, "
		     "pages %d\n",
		     proc->pid, threads, nodes, incoming_refs, outgoing_refs,
		     active_transactions, buffers, page_count);

	kfree(proc);
}

static void binder_deferred_func(struct work_struct *work)
{
	struct binder_proc *proc;
	struct files_struct *files;

	int defer;
	do {
		binder_lock(__func__);
		mutex_lock(&binder_deferred_lock);
		if (!hlist_empty(&binder_deferred_list)) {
			proc = hlist_entry(binder_deferred_list.first,
					struct binder_proc, deferred_work_node);
			hlist_del_init(&proc->deferred_work_node);
			defer = proc->deferred_work;
			proc->deferred_work = 0;
		} else {
			proc = NULL;
			defer = 0;
		}
		mutex_unlock(&binder_deferred_lock);

		files = NULL;
		if (defer & BINDER_DEFERRED_PUT_FILES) {
			files = proc->files;
			if (files)
				proc->files = NULL;
		}

		if (defer & BINDER_DEFERRED_FLUSH)
			binder_deferred_flush(proc);

		if (defer & BINDER_DEFERRED_RELEASE)
			binder_deferred_release(proc); /* frees proc */

		binder_unlock(__func__);
		if (files)
			put_files_struct(files);
	} while (proc);
}
static DECLARE_WORK(binder_deferred_work, binder_deferred_func);

static void
binder_defer_work(struct binder_proc *proc, enum binder_deferred_state defer)
{
	mutex_lock(&binder_deferred_lock);
	proc->deferred_work |= defer;
	if (hlist_unhashed(&proc->deferred_work_node)) {
		hlist_add_head(&proc->deferred_work_node,
				&binder_deferred_list);
		queue_work(binder_deferred_workqueue, &binder_deferred_work);
	}
	mutex_unlock(&binder_deferred_lock);
}

static const struct file_operations binder_fops = {
	.owner = THIS_MODULE,
	.poll = binder_poll,
	.unlocked_ioctl = binder_ioctl,
	.mmap = binder_mmap,
	.open = binder_open,
	.flush = binder_flush,
	.release = binder_release,
};

static struct miscdevice binder_miscdev = {
	.minor = MISC_DYNAMIC_MINOR,
	.name = "binder",
	.fops = &binder_fops
};

static int __init binder_init(void)
{
	binder_deferred_workqueue = create_singlethread_workqueue("binder");
	if (!binder_deferred_workqueue)
		return -ENOMEM;

	return misc_register(&binder_miscdev);
}

device_initcall(binder_init);

MODULE_LICENSE("GPL v2");<|MERGE_RESOLUTION|>--- conflicted
+++ resolved
@@ -482,23 +482,15 @@
 
 static inline void binder_lock(const char *tag)
 {
-<<<<<<< HEAD
-	mutex_lock(&binder_main_lock);
-=======
 	trace_binder_lock(tag);
 	rt_mutex_lock(&binder_main_lock);
 	trace_binder_locked(tag);
->>>>>>> c8eef485
 }
 
 static inline void binder_unlock(const char *tag)
 {
-<<<<<<< HEAD
-	mutex_unlock(&binder_main_lock);
-=======
 	trace_binder_unlock(tag);
 	rt_mutex_unlock(&binder_main_lock);
->>>>>>> c8eef485
 }
 
 static void binder_set_nice(long nice)
