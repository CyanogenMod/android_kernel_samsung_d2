--- conflicted
+++ resolved
@@ -40,10 +40,7 @@
 #include <linux/mutex.h>
 #include <linux/delay.h>
 #include <linux/swap.h>
-<<<<<<< HEAD
-=======
 #include <linux/fs.h>
->>>>>>> 01460a0a
 
 #ifdef CONFIG_HIGHMEM
 #define _ZONE ZONE_HIGHMEM
@@ -281,10 +278,6 @@
 	}
 
 	other_free = global_page_state(NR_FREE_PAGES);
-<<<<<<< HEAD
-	other_file = global_page_state(NR_FILE_PAGES) -
-						global_page_state(NR_SHMEM);
-=======
 
 	if (global_page_state(NR_SHMEM) + total_swapcache_pages <
 		global_page_state(NR_FILE_PAGES))
@@ -293,9 +286,6 @@
 						total_swapcache_pages;
 	else
 		other_file = 0;
-
-	tune_lmk_param(&other_free, &other_file, sc);
->>>>>>> 01460a0a
 
 	tune_lmk_param(&other_free, &other_file, sc);
 
