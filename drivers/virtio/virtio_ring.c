/* Virtio ring implementation.
 *
 *  Copyright 2007 Rusty Russell IBM Corporation
 *
 *  This program is free software; you can redistribute it and/or modify
 *  it under the terms of the GNU General Public License as published by
 *  the Free Software Foundation; either version 2 of the License, or
 *  (at your option) any later version.
 *
 *  This program is distributed in the hope that it will be useful,
 *  but WITHOUT ANY WARRANTY; without even the implied warranty of
 *  MERCHANTABILITY or FITNESS FOR A PARTICULAR PURPOSE.  See the
 *  GNU General Public License for more details.
 *
 *  You should have received a copy of the GNU General Public License
 *  along with this program; if not, write to the Free Software
 *  Foundation, Inc., 51 Franklin St, Fifth Floor, Boston, MA  02110-1301  USA
 */
#include <linux/virtio.h>
#include <linux/virtio_ring.h>
#include <linux/virtio_config.h>
#include <linux/device.h>
#include <linux/slab.h>
#include <linux/module.h>
#include <linux/hrtimer.h>

/* virtio guest is communicating with a virtual "device" that actually runs on
 * a host processor.  Memory barriers are used to control SMP effects. */
#ifdef CONFIG_SMP
/* Where possible, use SMP barriers which are more lightweight than mandatory
 * barriers, because mandatory barriers control MMIO effects on accesses
 * through relaxed memory I/O windows (which virtio-pci does not use). */
#define virtio_mb(vq) \
	do { if ((vq)->weak_barriers) smp_mb(); else mb(); } while(0)
#define virtio_rmb(vq) \
	do { if ((vq)->weak_barriers) smp_rmb(); else rmb(); } while(0)
#define virtio_wmb(vq) \
	do { if ((vq)->weak_barriers) smp_wmb(); else wmb(); } while(0)
#else
/* We must force memory ordering even if guest is UP since host could be
 * running on another CPU, but SMP barriers are defined to barrier() in that
 * configuration. So fall back to mandatory barriers instead. */
#define virtio_mb(vq) mb()
#define virtio_rmb(vq) rmb()
#define virtio_wmb(vq) wmb()
#endif

#ifdef DEBUG
/* For development, we want to crash whenever the ring is screwed. */
#define BAD_RING(_vq, fmt, args...)				\
	do {							\
		dev_err(&(_vq)->vq.vdev->dev,			\
			"%s:"fmt, (_vq)->vq.name, ##args);	\
		BUG();						\
	} while (0)
/* Caller is supposed to guarantee no reentry. */
#define START_USE(_vq)						\
	do {							\
		if ((_vq)->in_use)				\
			panic("%s:in_use = %i\n",		\
			      (_vq)->vq.name, (_vq)->in_use);	\
		(_vq)->in_use = __LINE__;			\
	} while (0)
#define END_USE(_vq) \
	do { BUG_ON(!(_vq)->in_use); (_vq)->in_use = 0; } while(0)
#else
#define BAD_RING(_vq, fmt, args...)				\
	do {							\
		dev_err(&_vq->vq.vdev->dev,			\
			"%s:"fmt, (_vq)->vq.name, ##args);	\
		(_vq)->broken = true;				\
	} while (0)
#define START_USE(vq)
#define END_USE(vq)
#endif

struct vring_virtqueue
{
	struct virtqueue vq;

	/* Actual memory layout for this queue */
	struct vring vring;

	/* Can we use weak barriers? */
	bool weak_barriers;

	/* Other side has made a mess, don't try any more. */
	bool broken;

	/* Host supports indirect buffers */
	bool indirect;

	/* Host publishes avail event idx */
	bool event;

	/* Number of free buffers */
	unsigned int num_free;
	/* Head of free buffer list. */
	unsigned int free_head;
	/* Number we've added since last sync. */
	unsigned int num_added;

	/* Last used index we've seen. */
	u16 last_used_idx;

	/* How to notify other side. FIXME: commonalize hcalls! */
	void (*notify)(struct virtqueue *vq);

#ifdef DEBUG
	/* They're supposed to lock for us. */
	unsigned int in_use;

	/* Figure out if their kicks are too delayed. */
	bool last_add_time_valid;
	ktime_t last_add_time;
#endif

	/* Tokens for callbacks. */
	void *data[];
};

#define to_vvq(_vq) container_of(_vq, struct vring_virtqueue, vq)

/* Set up an indirect table of descriptors and add it to the queue. */
static int vring_add_indirect(struct vring_virtqueue *vq,
			      struct scatterlist sg[],
			      unsigned int out,
			      unsigned int in,
			      gfp_t gfp)
{
	struct vring_desc *desc;
	unsigned head;
	int i;

	/*
	 * We require lowmem mappings for the descriptors because
	 * otherwise virt_to_phys will give us bogus addresses in the
	 * virtqueue.
	 */
	gfp &= ~(__GFP_HIGHMEM | __GFP_HIGH);

	desc = kmalloc((out + in) * sizeof(struct vring_desc), gfp);
	if (!desc)
		return -ENOMEM;

	/* Transfer entries from the sg list into the indirect page */
	for (i = 0; i < out; i++) {
		desc[i].flags = VRING_DESC_F_NEXT;
		desc[i].addr = sg_phys(sg);
		desc[i].len = sg->length;
		desc[i].next = i+1;
		sg++;
	}
	for (; i < (out + in); i++) {
		desc[i].flags = VRING_DESC_F_NEXT|VRING_DESC_F_WRITE;
		desc[i].addr = sg_phys(sg);
		desc[i].len = sg->length;
		desc[i].next = i+1;
		sg++;
	}

	/* Last one doesn't continue. */
	desc[i-1].flags &= ~VRING_DESC_F_NEXT;
	desc[i-1].next = 0;

	/* We're about to use a buffer */
	vq->num_free--;

	/* Use a single buffer which doesn't continue */
	head = vq->free_head;
	vq->vring.desc[head].flags = VRING_DESC_F_INDIRECT;
	vq->vring.desc[head].addr = virt_to_phys(desc);
	vq->vring.desc[head].len = i * sizeof(struct vring_desc);

	/* Update free pointer */
	vq->free_head = vq->vring.desc[head].next;

	return head;
}

/**
 * vring_add_buf - expose buffer to other end
 * @vq: the struct virtqueue we're talking about.
 * @sg: the description of the buffer(s).
 * @out_num: the number of sg readable by other side
 * @in_num: the number of sg which are writable (after readable ones)
 * @data: the token identifying the buffer.
 * @gfp: how to do memory allocations (if necessary).
 *
 * Caller must ensure we don't call this with other virtqueue operations
 * at the same time (except where noted).
 *
 * Returns remaining capacity of queue or a negative error
 * (ie. ENOSPC).  Note that it only really makes sense to treat all
 * positive return values as "available": indirect buffers mean that
 * we can put an entire sg[] array inside a single queue entry.
 */
static int vring_add_buf(struct virtqueue *_vq,
		      struct scatterlist sg[],
		      unsigned int out,
		      unsigned int in,
		      void *data,
		      gfp_t gfp)
{
	struct vring_virtqueue *vq = to_vvq(_vq);
	unsigned int i, avail, uninitialized_var(prev);
	int head;

	START_USE(vq);

	BUG_ON(data == NULL);

#ifdef DEBUG
	{
		ktime_t now = ktime_get();

		/* No kick or get, with .1 second between?  Warn. */
		if (vq->last_add_time_valid)
			WARN_ON(ktime_to_ms(ktime_sub(now, vq->last_add_time))
					    > 100);
		vq->last_add_time = now;
		vq->last_add_time_valid = true;
	}
#endif

	/* If the host supports indirect descriptor tables, and we have multiple
	 * buffers, then go indirect. FIXME: tune this threshold */
	if (vq->indirect && (out + in) > 1 && vq->num_free) {
		head = vring_add_indirect(vq, sg, out, in, gfp);
		if (likely(head >= 0))
			goto add_head;
	}

	BUG_ON(out + in > vq->vring.num);
	BUG_ON(out + in == 0);

	if (vq->num_free < out + in) {
		pr_debug("Can't add buf len %i - avail = %i\n",
			 out + in, vq->num_free);
		/* FIXME: for historical reasons, we force a notify here if
		 * there are outgoing parts to the buffer.  Presumably the
		 * host should service the ring ASAP. */
		if (out)
			vq->notify(&vq->vq);
		END_USE(vq);
		return -ENOSPC;
	}

	/* We're about to use some buffers from the free list. */
	vq->num_free -= out + in;

	head = vq->free_head;
	for (i = vq->free_head; out; i = vq->vring.desc[i].next, out--) {
		vq->vring.desc[i].flags = VRING_DESC_F_NEXT;
		vq->vring.desc[i].addr = sg_phys(sg);
		vq->vring.desc[i].len = sg->length;
		prev = i;
		sg++;
	}
	for (; in; i = vq->vring.desc[i].next, in--) {
		vq->vring.desc[i].flags = VRING_DESC_F_NEXT|VRING_DESC_F_WRITE;
		vq->vring.desc[i].addr = sg_phys(sg);
		vq->vring.desc[i].len = sg->length;
		prev = i;
		sg++;
	}
	/* Last one doesn't continue. */
	vq->vring.desc[prev].flags &= ~VRING_DESC_F_NEXT;

	/* Update free pointer */
	vq->free_head = i;

add_head:
	/* Set token. */
	vq->data[head] = data;

	/* Put entry in available array (but don't update avail->idx until they
	 * do sync). */
	avail = (vq->vring.avail->idx & (vq->vring.num-1));
	vq->vring.avail->ring[avail] = head;

	/* Descriptors and available array need to be set before we expose the
	 * new available array entries. */
	virtio_wmb(vq);
	vq->vring.avail->idx++;
	vq->num_added++;

	/* This is very unlikely, but theoretically possible.  Kick
	 * just in case. */
	if (unlikely(vq->num_added == (1 << 16) - 1))
		virtqueue_kick(_vq);

	pr_debug("Added buffer head %i to %p\n", head, vq);
	END_USE(vq);

	return vq->num_free;
}

/**
 * vring_kick_prepare - first half of split vring_kick call.
 * @vq: the struct virtqueue
 *
 * Instead of vring_kick(), you can do:
 *	if (vring_kick_prepare(vq))
 *		vring_kick_notify(vq);
 *
 * This is sometimes useful because the vring_kick_prepare() needs
 * to be serialized, but the actual vring_kick_notify() call does not.
 */
static bool vring_kick_prepare(struct virtqueue *_vq)
{
	struct vring_virtqueue *vq = to_vvq(_vq);
	u16 new, old;
	bool needs_kick;

	START_USE(vq);
	/* We need to expose available array entries before checking avail
	 * event. */
	virtio_mb(vq);

	old = vq->vring.avail->idx - vq->num_added;
	new = vq->vring.avail->idx;
	vq->num_added = 0;

#ifdef DEBUG
	if (vq->last_add_time_valid) {
		WARN_ON(ktime_to_ms(ktime_sub(ktime_get(),
					      vq->last_add_time)) > 100);
	}
	vq->last_add_time_valid = false;
#endif

	if (vq->event) {
		needs_kick = vring_need_event(vring_avail_event(&vq->vring),
					      new, old);
	} else {
		needs_kick = !(vq->vring.used->flags & VRING_USED_F_NO_NOTIFY);
	}
	END_USE(vq);
	return needs_kick;
}

/**
 * vring_kick_notify - second half of split virtqueue_kick call.
 * @vq: the struct virtqueue
 *
 * This does not need to be serialized.
 */
static void vring_kick_notify(struct virtqueue *_vq)
{
	struct vring_virtqueue *vq = to_vvq(_vq);

	/* Prod other side to tell it about changes. */
	vq->notify(_vq);
}

/**
 * vring_kick - update after add_buf
 * @vq: the struct virtqueue
 *
 * After one or more vring_add_buf calls, invoke this to kick
 * the other side.
 *
 * Caller must ensure we don't call this with other virtqueue
 * operations at the same time (except where noted).
 */
static void vring_kick(struct virtqueue *vq)
{
	if (vring_kick_prepare(vq))
		vring_kick_notify(vq);
}

static void detach_buf(struct vring_virtqueue *vq, unsigned int head)
{
	unsigned int i;

	/* Clear data ptr. */
	vq->data[head] = NULL;

	/* Put back on free list: find end */
	i = head;

	/* Free the indirect table */
	if (vq->vring.desc[i].flags & VRING_DESC_F_INDIRECT)
		kfree(phys_to_virt(vq->vring.desc[i].addr));

	while (vq->vring.desc[i].flags & VRING_DESC_F_NEXT) {
		i = vq->vring.desc[i].next;
		vq->num_free++;
	}

	vq->vring.desc[i].next = vq->free_head;
	vq->free_head = head;
	/* Plus final descriptor */
	vq->num_free++;
}

static inline bool more_used(const struct vring_virtqueue *vq)
{
	return vq->last_used_idx != vq->vring.used->idx;
}

/**
 * vring_get_buf - get the next used buffer
 * @vq: the struct virtqueue we're talking about.
 * @len: the length written into the buffer
 *
 * If the driver wrote data into the buffer, @len will be set to the
 * amount written.  This means you don't need to clear the buffer
 * beforehand to ensure there's no data leakage in the case of short
 * writes.
 *
 * Caller must ensure we don't call this with other virtqueue
 * operations at the same time (except where noted).
 *
 * Returns NULL if there are no used buffers, or the "data" token
 * handed to vring_add_buf().
 */
static void *vring_get_buf(struct virtqueue *_vq, unsigned int *len)
{
	struct vring_virtqueue *vq = to_vvq(_vq);
	void *ret;
	unsigned int i;
	u16 last_used;

	START_USE(vq);

	if (unlikely(vq->broken)) {
		END_USE(vq);
		return NULL;
	}

	if (!more_used(vq)) {
		pr_debug("No more buffers in queue\n");
		END_USE(vq);
		return NULL;
	}

	/* Only get used array entries after they have been exposed by host. */
	virtio_rmb(vq);

	last_used = (vq->last_used_idx & (vq->vring.num - 1));
	i = vq->vring.used->ring[last_used].id;
	*len = vq->vring.used->ring[last_used].len;

	if (unlikely(i >= vq->vring.num)) {
		BAD_RING(vq, "id %u out of range\n", i);
		return NULL;
	}
	if (unlikely(!vq->data[i])) {
		BAD_RING(vq, "id %u is not a head!\n", i);
		return NULL;
	}

	/* detach_buf clears data, so grab it now. */
	ret = vq->data[i];
	detach_buf(vq, i);
	vq->last_used_idx++;
	/* If we expect an interrupt for the next entry, tell host
	 * by writing event index and flush out the write before
	 * the read in the next get_buf call. */
	if (!(vq->vring.avail->flags & VRING_AVAIL_F_NO_INTERRUPT)) {
		vring_used_event(&vq->vring) = vq->last_used_idx;
		virtio_mb(vq);
	}

#ifdef DEBUG
	vq->last_add_time_valid = false;
#endif

	END_USE(vq);
	return ret;
}

/**
 * vring_disable_cb - disable callbacks
 * @vq: the struct virtqueue we're talking about.
 *
 * Note that this is not necessarily synchronous, hence unreliable and only
 * useful as an optimization.
 *
 * Unlike other operations, this need not be serialized.
 */
static void vring_disable_cb(struct virtqueue *_vq)
{
	struct vring_virtqueue *vq = to_vvq(_vq);

	vq->vring.avail->flags |= VRING_AVAIL_F_NO_INTERRUPT;
}

/**
 * vring_enable_cb - restart callbacks after disable_cb.
 * @vq: the struct virtqueue we're talking about.
 *
 * This re-enables callbacks; it returns current queue state
 * in an opaque unsigned value. This value should be later tested by
 * virtqueue_poll, to detect a possible race between the driver checking for
 * more work, and enabling callbacks.
 *
 * Caller must ensure we don't call this with other virtqueue
 * operations at the same time (except where noted).
 */
<<<<<<< HEAD
static bool vring_enable_cb(struct virtqueue *_vq)
=======
unsigned virtqueue_enable_cb_prepare(struct virtqueue *_vq)
>>>>>>> 7b17c579
{
	struct vring_virtqueue *vq = to_vvq(_vq);
	u16 last_used_idx;

	START_USE(vq);

	/* We optimistically turn back on interrupts, then check if there was
	 * more to do. */
	/* Depending on the VIRTIO_RING_F_EVENT_IDX feature, we need to
	 * either clear the flags bit or point the event index at the next
	 * entry. Always do both to keep code simple. */
	vq->vring.avail->flags &= ~VRING_AVAIL_F_NO_INTERRUPT;
	vring_used_event(&vq->vring) = last_used_idx = vq->last_used_idx;
	END_USE(vq);
	return last_used_idx;
}
EXPORT_SYMBOL_GPL(virtqueue_enable_cb_prepare);

/**
 * virtqueue_poll - query pending used buffers
 * @vq: the struct virtqueue we're talking about.
 * @last_used_idx: virtqueue state (from call to virtqueue_enable_cb_prepare).
 *
 * Returns "true" if there are pending used buffers in the queue.
 *
 * This does not need to be serialized.
 */
bool virtqueue_poll(struct virtqueue *_vq, unsigned last_used_idx)
{
	struct vring_virtqueue *vq = to_vvq(_vq);

	virtio_mb(vq);
	return (u16)last_used_idx != vq->vring.used->idx;
}
EXPORT_SYMBOL_GPL(virtqueue_poll);

/**
 * virtqueue_enable_cb - restart callbacks after disable_cb.
 * @vq: the struct virtqueue we're talking about.
 *
 * This re-enables callbacks; it returns "false" if there are pending
 * buffers in the queue, to detect a possible race between the driver
 * checking for more work, and enabling callbacks.
 *
 * Caller must ensure we don't call this with other virtqueue
 * operations at the same time (except where noted).
 */
bool virtqueue_enable_cb(struct virtqueue *_vq)
{
	unsigned last_used_idx = virtqueue_enable_cb_prepare(_vq);
	return !virtqueue_poll(_vq, last_used_idx);
}

/**
 * vring_enable_cb_delayed - restart callbacks after disable_cb.
 * @vq: the struct virtqueue we're talking about.
 *
 * This re-enables callbacks but hints to the other side to delay
 * interrupts until most of the available buffers have been processed;
 * it returns "false" if there are many pending buffers in the queue,
 * to detect a possible race between the driver checking for more work,
 * and enabling callbacks.
 *
 * Caller must ensure we don't call this with other virtqueue
 * operations at the same time (except where noted).
 */
static bool vring_enable_cb_delayed(struct virtqueue *_vq)
{
	struct vring_virtqueue *vq = to_vvq(_vq);
	u16 bufs;

	START_USE(vq);

	/* We optimistically turn back on interrupts, then check if there was
	 * more to do. */
	/* Depending on the VIRTIO_RING_F_USED_EVENT_IDX feature, we need to
	 * either clear the flags bit or point the event index at the next
	 * entry. Always do both to keep code simple. */
	vq->vring.avail->flags &= ~VRING_AVAIL_F_NO_INTERRUPT;
	/* TODO: tune this threshold */
	bufs = (u16)(vq->vring.avail->idx - vq->last_used_idx) * 3 / 4;
	vring_used_event(&vq->vring) = vq->last_used_idx + bufs;
	virtio_mb(vq);
	if (unlikely((u16)(vq->vring.used->idx - vq->last_used_idx) > bufs)) {
		END_USE(vq);
		return false;
	}

	END_USE(vq);
	return true;
}

/**
 * vring_detach_unused_buf - detach first unused buffer
 * @vq: the struct virtqueue we're talking about.
 *
 * Returns NULL or the "data" token handed to vring_add_buf().
 * This is not valid on an active queue; it is useful only for device
 * shutdown.
 */
static void *vring_detach_unused_buf(struct virtqueue *_vq)
{
	struct vring_virtqueue *vq = to_vvq(_vq);
	unsigned int i;
	void *buf;

	START_USE(vq);

	for (i = 0; i < vq->vring.num; i++) {
		if (!vq->data[i])
			continue;
		/* detach_buf clears data, so grab it now. */
		buf = vq->data[i];
		detach_buf(vq, i);
		vq->vring.avail->idx--;
		END_USE(vq);
		return buf;
	}
	/* That should have freed everything. */
	BUG_ON(vq->num_free != vq->vring.num);

	END_USE(vq);
	return NULL;
}

irqreturn_t vring_interrupt(int irq, void *_vq)
{
	struct vring_virtqueue *vq = to_vvq(_vq);

	if (!more_used(vq)) {
		pr_debug("virtqueue interrupt with no work for %p\n", vq);
		return IRQ_NONE;
	}

	if (unlikely(vq->broken))
		return IRQ_HANDLED;

	pr_debug("virtqueue callback for %p (%p)\n", vq, vq->vq.callback);
	if (vq->vq.callback)
		vq->vq.callback(&vq->vq);

	return IRQ_HANDLED;
}
EXPORT_SYMBOL_GPL(vring_interrupt);

/**
 * get_vring_size - return the size of the virtqueue's vring
 * @vq: the struct virtqueue containing the vring of interest.
 *
 * Returns the size of the vring.  This is mainly used for boasting to
 * userspace.  Unlike other operations, this need not be serialized.
 */
static unsigned int get_vring_size(struct virtqueue *_vq)
{

	struct vring_virtqueue *vq = to_vvq(_vq);

	return vq->vring.num;
}

static struct virtqueue_ops vring_vq_ops = {
	.add_buf = vring_add_buf,
	.get_buf = vring_get_buf,
	.kick = vring_kick,
	.kick_prepare = vring_kick_prepare,
	.kick_notify = vring_kick_notify,
	.disable_cb = vring_disable_cb,
	.enable_cb = vring_enable_cb,
	.enable_cb_delayed = vring_enable_cb_delayed,
	.detach_unused_buf = vring_detach_unused_buf,
	.get_impl_size = get_vring_size,
};

struct virtqueue *vring_new_virtqueue(unsigned int num,
				      unsigned int vring_align,
				      struct virtio_device *vdev,
				      bool weak_barriers,
				      void *pages,
				      void (*notify)(struct virtqueue *),
				      void (*callback)(struct virtqueue *),
				      const char *name)
{
	struct vring_virtqueue *vq;
	unsigned int i;

	/* We assume num is a power of 2. */
	if (num & (num - 1)) {
		dev_warn(&vdev->dev, "Bad virtqueue length %u\n", num);
		return NULL;
	}

	vq = kmalloc(sizeof(*vq) + sizeof(void *)*num, GFP_KERNEL);
	if (!vq)
		return NULL;

	vring_init(&vq->vring, num, pages, vring_align);
	vq->vq.callback = callback;
	vq->vq.vdev = vdev;
	vq->vq.vq_ops = &vring_vq_ops;
	vq->vq.name = name;
	vq->notify = notify;
	vq->weak_barriers = weak_barriers;
	vq->broken = false;
	vq->last_used_idx = 0;
	vq->num_added = 0;
	list_add_tail(&vq->vq.list, &vdev->vqs);
#ifdef DEBUG
	vq->in_use = false;
	vq->last_add_time_valid = false;
#endif

	vq->indirect = virtio_has_feature(vdev, VIRTIO_RING_F_INDIRECT_DESC);
	vq->event = virtio_has_feature(vdev, VIRTIO_RING_F_EVENT_IDX);

	/* No callback?  Tell other side not to bother us. */
	if (!callback)
		vq->vring.avail->flags |= VRING_AVAIL_F_NO_INTERRUPT;

	/* Put everything in free lists. */
	vq->num_free = num;
	vq->free_head = 0;
	for (i = 0; i < num-1; i++) {
		vq->vring.desc[i].next = i+1;
		vq->data[i] = NULL;
	}
	vq->data[i] = NULL;

	return &vq->vq;
}
EXPORT_SYMBOL_GPL(vring_new_virtqueue);

void vring_del_virtqueue(struct virtqueue *vq)
{
	list_del(&vq->list);
	kfree(to_vvq(vq));
}
EXPORT_SYMBOL_GPL(vring_del_virtqueue);

/* Manipulates transport-specific feature bits. */
void vring_transport_features(struct virtio_device *vdev)
{
	unsigned int i;

	for (i = VIRTIO_TRANSPORT_F_START; i < VIRTIO_TRANSPORT_F_END; i++) {
		switch (i) {
		case VIRTIO_RING_F_INDIRECT_DESC:
			break;
		case VIRTIO_RING_F_EVENT_IDX:
			break;
		default:
			/* We don't understand this bit. */
			clear_bit(i, vdev->features);
		}
	}
}
EXPORT_SYMBOL_GPL(vring_transport_features);

MODULE_LICENSE("GPL");<|MERGE_RESOLUTION|>--- conflicted
+++ resolved
@@ -500,11 +500,7 @@
  * Caller must ensure we don't call this with other virtqueue
  * operations at the same time (except where noted).
  */
-<<<<<<< HEAD
-static bool vring_enable_cb(struct virtqueue *_vq)
-=======
 unsigned virtqueue_enable_cb_prepare(struct virtqueue *_vq)
->>>>>>> 7b17c579
 {
 	struct vring_virtqueue *vq = to_vvq(_vq);
 	u16 last_used_idx;
