/* Virtio ring implementation.
 *
 *  Copyright 2007 Rusty Russell IBM Corporation
 *
 *  This program is free software; you can redistribute it and/or modify
 *  it under the terms of the GNU General Public License as published by
 *  the Free Software Foundation; either version 2 of the License, or
 *  (at your option) any later version.
 *
 *  This program is distributed in the hope that it will be useful,
 *  but WITHOUT ANY WARRANTY; without even the implied warranty of
 *  MERCHANTABILITY or FITNESS FOR A PARTICULAR PURPOSE.  See the
 *  GNU General Public License for more details.
 *
 *  You should have received a copy of the GNU General Public License
 *  along with this program; if not, write to the Free Software
 *  Foundation, Inc., 51 Franklin St, Fifth Floor, Boston, MA  02110-1301  USA
 */
#include <linux/virtio.h>
#include <linux/virtio_ring.h>
#include <linux/virtio_config.h>
#include <linux/device.h>
#include <linux/slab.h>
#include <linux/module.h>
#include <linux/hrtimer.h>

/* virtio guest is communicating with a virtual "device" that actually runs on
 * a host processor.  Memory barriers are used to control SMP effects. */
#ifdef CONFIG_SMP
/* Where possible, use SMP barriers which are more lightweight than mandatory
 * barriers, because mandatory barriers control MMIO effects on accesses
 * through relaxed memory I/O windows (which virtio-pci does not use). */
#define virtio_mb(vq) \
	do { if ((vq)->weak_barriers) smp_mb(); else mb(); } while(0)
#define virtio_rmb(vq) \
	do { if ((vq)->weak_barriers) smp_rmb(); else rmb(); } while(0)
#define virtio_wmb(vq) \
	do { if ((vq)->weak_barriers) smp_wmb(); else wmb(); } while(0)
#else
/* We must force memory ordering even if guest is UP since host could be
 * running on another CPU, but SMP barriers are defined to barrier() in that
 * configuration. So fall back to mandatory barriers instead. */
#define virtio_mb(vq) mb()
#define virtio_rmb(vq) rmb()
#define virtio_wmb(vq) wmb()
#endif

#ifdef DEBUG
/* For development, we want to crash whenever the ring is screwed. */
#define BAD_RING(_vq, fmt, args...)				\
	do {							\
		dev_err(&(_vq)->vq.vdev->dev,			\
			"%s:"fmt, (_vq)->vq.name, ##args);	\
		BUG();						\
	} while (0)
/* Caller is supposed to guarantee no reentry. */
#define START_USE(_vq)						\
	do {							\
		if ((_vq)->in_use)				\
			panic("%s:in_use = %i\n",		\
			      (_vq)->vq.name, (_vq)->in_use);	\
		(_vq)->in_use = __LINE__;			\
	} while (0)
#define END_USE(_vq) \
	do { BUG_ON(!(_vq)->in_use); (_vq)->in_use = 0; } while(0)
#else
#define BAD_RING(_vq, fmt, args...)				\
	do {							\
		dev_err(&_vq->vq.vdev->dev,			\
			"%s:"fmt, (_vq)->vq.name, ##args);	\
		(_vq)->broken = true;				\
	} while (0)
#define START_USE(vq)
#define END_USE(vq)
#endif

struct vring_virtqueue
{
	struct virtqueue vq;

	/* Actual memory layout for this queue */
	struct vring vring;

	/* Can we use weak barriers? */
	bool weak_barriers;

	/* Other side has made a mess, don't try any more. */
	bool broken;

	/* Host supports indirect buffers */
	bool indirect;

	/* Host publishes avail event idx */
	bool event;

	/* Number of free buffers */
	unsigned int num_free;
	/* Head of free buffer list. */
	unsigned int free_head;
	/* Number we've added since last sync. */
	unsigned int num_added;

	/* Last used index we've seen. */
	u16 last_used_idx;

	/* How to notify other side. FIXME: commonalize hcalls! */
	void (*notify)(struct virtqueue *vq);

#ifdef DEBUG
	/* They're supposed to lock for us. */
	unsigned int in_use;

	/* Figure out if their kicks are too delayed. */
	bool last_add_time_valid;
	ktime_t last_add_time;
#endif

	/* Tokens for callbacks. */
	void *data[];
};

#define to_vvq(_vq) container_of(_vq, struct vring_virtqueue, vq)

/* Set up an indirect table of descriptors and add it to the queue. */
static int vring_add_indirect(struct vring_virtqueue *vq,
			      struct scatterlist sg[],
			      unsigned int out,
			      unsigned int in,
			      gfp_t gfp)
{
	struct vring_desc *desc;
	unsigned head;
	int i;

	/*
	 * We require lowmem mappings for the descriptors because
	 * otherwise virt_to_phys will give us bogus addresses in the
	 * virtqueue.
	 */
	gfp &= ~(__GFP_HIGHMEM | __GFP_HIGH);

	desc = kmalloc((out + in) * sizeof(struct vring_desc), gfp);
	if (!desc)
		return -ENOMEM;

	/* Transfer entries from the sg list into the indirect page */
	for (i = 0; i < out; i++) {
		desc[i].flags = VRING_DESC_F_NEXT;
		desc[i].addr = sg_phys(sg);
		desc[i].len = sg->length;
		desc[i].next = i+1;
		sg++;
	}
	for (; i < (out + in); i++) {
		desc[i].flags = VRING_DESC_F_NEXT|VRING_DESC_F_WRITE;
		desc[i].addr = sg_phys(sg);
		desc[i].len = sg->length;
		desc[i].next = i+1;
		sg++;
	}

	/* Last one doesn't continue. */
	desc[i-1].flags &= ~VRING_DESC_F_NEXT;
	desc[i-1].next = 0;

	/* We're about to use a buffer */
	vq->num_free--;

	/* Use a single buffer which doesn't continue */
	head = vq->free_head;
	vq->vring.desc[head].flags = VRING_DESC_F_INDIRECT;
	vq->vring.desc[head].addr = virt_to_phys(desc);
	vq->vring.desc[head].len = i * sizeof(struct vring_desc);

	/* Update free pointer */
	vq->free_head = vq->vring.desc[head].next;

	return head;
}

/**
 * vring_add_buf - expose buffer to other end
 * @vq: the struct virtqueue we're talking about.
 * @sg: the description of the buffer(s).
 * @out_num: the number of sg readable by other side
 * @in_num: the number of sg which are writable (after readable ones)
 * @data: the token identifying the buffer.
 * @gfp: how to do memory allocations (if necessary).
 *
 * Caller must ensure we don't call this with other virtqueue operations
 * at the same time (except where noted).
 *
 * Returns remaining capacity of queue or a negative error
 * (ie. ENOSPC).  Note that it only really makes sense to treat all
 * positive return values as "available": indirect buffers mean that
 * we can put an entire sg[] array inside a single queue entry.
 */
static int vring_add_buf(struct virtqueue *_vq,
		      struct scatterlist sg[],
		      unsigned int out,
		      unsigned int in,
		      void *data,
		      gfp_t gfp)
{
	struct vring_virtqueue *vq = to_vvq(_vq);
	unsigned int i, avail, uninitialized_var(prev);
	int head;

	START_USE(vq);

	BUG_ON(data == NULL);

#ifdef DEBUG
	{
		ktime_t now = ktime_get();

		/* No kick or get, with .1 second between?  Warn. */
		if (vq->last_add_time_valid)
			WARN_ON(ktime_to_ms(ktime_sub(now, vq->last_add_time))
					    > 100);
		vq->last_add_time = now;
		vq->last_add_time_valid = true;
	}
#endif

	/* If the host supports indirect descriptor tables, and we have multiple
	 * buffers, then go indirect. FIXME: tune this threshold */
	if (vq->indirect && (out + in) > 1 && vq->num_free) {
		head = vring_add_indirect(vq, sg, out, in, gfp);
		if (likely(head >= 0))
			goto add_head;
	}

	BUG_ON(out + in > vq->vring.num);
	BUG_ON(out + in == 0);

	if (vq->num_free < out + in) {
		pr_debug("Can't add buf len %i - avail = %i\n",
			 out + in, vq->num_free);
		/* FIXME: for historical reasons, we force a notify here if
		 * there are outgoing parts to the buffer.  Presumably the
		 * host should service the ring ASAP. */
		if (out)
			vq->notify(&vq->vq);
		END_USE(vq);
		return -ENOSPC;
	}

	/* We're about to use some buffers from the free list. */
	vq->num_free -= out + in;

	head = vq->free_head;
	for (i = vq->free_head; out; i = vq->vring.desc[i].next, out--) {
		vq->vring.desc[i].flags = VRING_DESC_F_NEXT;
		vq->vring.desc[i].addr = sg_phys(sg);
		vq->vring.desc[i].len = sg->length;
		prev = i;
		sg++;
	}
	for (; in; i = vq->vring.desc[i].next, in--) {
		vq->vring.desc[i].flags = VRING_DESC_F_NEXT|VRING_DESC_F_WRITE;
		vq->vring.desc[i].addr = sg_phys(sg);
		vq->vring.desc[i].len = sg->length;
		prev = i;
		sg++;
	}
	/* Last one doesn't continue. */
	vq->vring.desc[prev].flags &= ~VRING_DESC_F_NEXT;

	/* Update free pointer */
	vq->free_head = i;

add_head:
	/* Set token. */
	vq->data[head] = data;

	/* Put entry in available array (but don't update avail->idx until they
	 * do sync). */
	avail = (vq->vring.avail->idx & (vq->vring.num-1));
	vq->vring.avail->ring[avail] = head;

	/* Descriptors and available array need to be set before we expose the
	 * new available array entries. */
	virtio_wmb(vq);
	vq->vring.avail->idx++;
	vq->num_added++;

	/* This is very unlikely, but theoretically possible.  Kick
	 * just in case. */
	if (unlikely(vq->num_added == (1 << 16) - 1))
		virtqueue_kick(_vq);

	pr_debug("Added buffer head %i to %p\n", head, vq);
	END_USE(vq);

	return vq->num_free;
}

/**
 * vring_kick_prepare - first half of split vring_kick call.
 * @vq: the struct virtqueue
 *
 * Instead of vring_kick(), you can do:
 *	if (vring_kick_prepare(vq))
 *		vring_kick_notify(vq);
 *
 * This is sometimes useful because the vring_kick_prepare() needs
 * to be serialized, but the actual vring_kick_notify() call does not.
 */
static bool vring_kick_prepare(struct virtqueue *_vq)
{
	struct vring_virtqueue *vq = to_vvq(_vq);
	u16 new, old;
	bool needs_kick;

	START_USE(vq);
	/* We need to expose available array entries before checking avail
	 * event. */
	virtio_mb(vq);

	old = vq->vring.avail->idx - vq->num_added;
	new = vq->vring.avail->idx;
	vq->num_added = 0;

#ifdef DEBUG
	if (vq->last_add_time_valid) {
		WARN_ON(ktime_to_ms(ktime_sub(ktime_get(),
					      vq->last_add_time)) > 100);
	}
	vq->last_add_time_valid = false;
#endif

	if (vq->event) {
		needs_kick = vring_need_event(vring_avail_event(&vq->vring),
					      new, old);
	} else {
		needs_kick = !(vq->vring.used->flags & VRING_USED_F_NO_NOTIFY);
	}
	END_USE(vq);
	return needs_kick;
}

/**
 * vring_kick_notify - second half of split virtqueue_kick call.
 * @vq: the struct virtqueue
 *
 * This does not need to be serialized.
 */
static void vring_kick_notify(struct virtqueue *_vq)
{
	struct vring_virtqueue *vq = to_vvq(_vq);

	/* Prod other side to tell it about changes. */
	vq->notify(_vq);
}

/**
 * vring_kick - update after add_buf
 * @vq: the struct virtqueue
 *
 * After one or more vring_add_buf calls, invoke this to kick
 * the other side.
 *
 * Caller must ensure we don't call this with other virtqueue
 * operations at the same time (except where noted).
 */
static void vring_kick(struct virtqueue *vq)
{
	if (vring_kick_prepare(vq))
		vring_kick_notify(vq);
}

static void detach_buf(struct vring_virtqueue *vq, unsigned int head)
{
	unsigned int i;

	/* Clear data ptr. */
	vq->data[head] = NULL;

	/* Put back on free list: find end */
	i = head;

	/* Free the indirect table */
	if (vq->vring.desc[i].flags & VRING_DESC_F_INDIRECT)
		kfree(phys_to_virt(vq->vring.desc[i].addr));

	while (vq->vring.desc[i].flags & VRING_DESC_F_NEXT) {
		i = vq->vring.desc[i].next;
		vq->num_free++;
	}

	vq->vring.desc[i].next = vq->free_head;
	vq->free_head = head;
	/* Plus final descriptor */
	vq->num_free++;
}

static inline bool more_used(const struct vring_virtqueue *vq)
{
	return vq->last_used_idx != vq->vring.used->idx;
}

/**
 * vring_get_buf - get the next used buffer
 * @vq: the struct virtqueue we're talking about.
 * @len: the length written into the buffer
 *
 * If the driver wrote data into the buffer, @len will be set to the
 * amount written.  This means you don't need to clear the buffer
 * beforehand to ensure there's no data leakage in the case of short
 * writes.
 *
 * Caller must ensure we don't call this with other virtqueue
 * operations at the same time (except where noted).
 *
 * Returns NULL if there are no used buffers, or the "data" token
 * handed to vring_add_buf().
 */
static void *vring_get_buf(struct virtqueue *_vq, unsigned int *len)
{
	struct vring_virtqueue *vq = to_vvq(_vq);
	void *ret;
	unsigned int i;
	u16 last_used;

	START_USE(vq);

	if (unlikely(vq->broken)) {
		END_USE(vq);
		return NULL;
	}

	if (!more_used(vq)) {
		pr_debug("No more buffers in queue\n");
		END_USE(vq);
		return NULL;
	}

	/* Only get used array entries after they have been exposed by host. */
	virtio_rmb(vq);

	last_used = (vq->last_used_idx & (vq->vring.num - 1));
	i = vq->vring.used->ring[last_used].id;
	*len = vq->vring.used->ring[last_used].len;

	if (unlikely(i >= vq->vring.num)) {
		BAD_RING(vq, "id %u out of range\n", i);
		return NULL;
	}
	if (unlikely(!vq->data[i])) {
		BAD_RING(vq, "id %u is not a head!\n", i);
		return NULL;
	}

	/* detach_buf clears data, so grab it now. */
	ret = vq->data[i];
	detach_buf(vq, i);
	vq->last_used_idx++;
	/* If we expect an interrupt for the next entry, tell host
	 * by writing event index and flush out the write before
	 * the read in the next get_buf call. */
	if (!(vq->vring.avail->flags & VRING_AVAIL_F_NO_INTERRUPT)) {
		vring_used_event(&vq->vring) = vq->last_used_idx;
		virtio_mb(vq);
	}

#ifdef DEBUG
	vq->last_add_time_valid = false;
#endif

	END_USE(vq);
	return ret;
}

/**
 * vring_disable_cb - disable callbacks
 * @vq: the struct virtqueue we're talking about.
 *
 * Note that this is not necessarily synchronous, hence unreliable and only
 * useful as an optimization.
 *
 * Unlike other operations, this need not be serialized.
 */
static void vring_disable_cb(struct virtqueue *_vq)
{
	struct vring_virtqueue *vq = to_vvq(_vq);

	vq->vring.avail->flags |= VRING_AVAIL_F_NO_INTERRUPT;
}

/**
 * vring_enable_cb - restart callbacks after disable_cb.
 * @vq: the struct virtqueue we're talking about.
 *
 * This re-enables callbacks; it returns current queue state
 * in an opaque unsigned value. This value should be later tested by
 * virtqueue_poll, to detect a possible race between the driver checking for
 * more work, and enabling callbacks.
 *
 * Caller must ensure we don't call this with other virtqueue
 * operations at the same time (except where noted).
 */
<<<<<<< HEAD
static bool vring_enable_cb(struct virtqueue *_vq)
=======
unsigned virtqueue_enable_cb_prepare(struct virtqueue *_vq)
>>>>>>> 7b17c579
{
	struct vring_virtqueue *vq = to_vvq(_vq);
	u16 last_used_idx;

	START_USE(vq);

	/* We optimistically turn back on interrupts, then check if there was
	 * more to do. */
	/* Depending on the VIRTIO_RING_F_EVENT_IDX feature, we need to
	 * either clear the flags bit or point the event index at the next
	 * entry. Always do both to keep code simple. */
	vq->vring.avail->flags &= ~VRING_AVAIL_F_NO_INTERRUPT;
	vring_used_event(&vq->vring) = last_used_idx = vq->last_used_idx;
	END_USE(vq);
	return last_used_idx;
}
EXPORT_SYMBOL_GPL(virtqueue_enable_cb_prepare);

/**
 * virtqueue_poll - query pending used buffers
 * @vq: the struct virtqueue we're talking about.
 * @last_used_idx: virtqueue state (from call to virtqueue_enable_cb_prepare).
 *
 * Returns "true" if there are pending used buffers in the queue.
 *
 * This does not need to be serialized.
 */
bool virtqueue_poll(struct virtqueue *_vq, unsigned last_used_idx)
{
	struct vring_virtqueue *vq = to_vvq(_vq);

	virtio_mb(vq);
	return (u16)last_used_idx != vq->vring.used->idx;
}
EXPORT_SYMBOL_GPL(virtqueue_poll);

/**
 * virtqueue_enable_cb - restart callbacks after disable_cb.
 * @vq: the struct virtqueue we're talking about.
 *
 * This re-enables callbacks; it returns "false" if there are pending
 * buffers in the queue, to detect a possible race between the driver
 * checking for more work, and enabling callbacks.
 *
 * Caller must ensure we don't call this with other virtqueue
 * operations at the same time (except where noted).
 */
bool virtqueue_enable_cb(struct virtqueue *_vq)
{
	unsigned last_used_idx = virtqueue_enable_cb_prepare(_vq);
	return !virtqueue_poll(_vq, last_used_idx);
}

/**
 * vring_enable_cb_delayed - restart callbacks after disable_cb.
 * @vq: the struct virtqueue we're talking about.
 *
 * This re-enables callbacks but hints to the other side to delay
 * interrupts until most of the available buffers have been processed;
 * it returns "false" if there are many pending buffers in the queue,
 * to detect a possible race between the driver checking for more work,
 * and enabling callbacks.
 *
 * Caller must ensure we don't call this with other virtqueue
 * operations at the same time (except where noted).
 */
static bool vring_enable_cb_delayed(struct virtqueue *_vq)
{
	struct vring_virtqueue *vq = to_vvq(_vq);
	u16 bufs;

	START_USE(vq);

	/* We optimistically turn back on interrupts, then check if there was
	 * more to do. */
	/* Depending on the VIRTIO_RING_F_USED_EVENT_IDX feature, we need to
	 * either clear the flags bit or point the event index at the next
	 * entry. Always do both to keep code simple. */
	vq->vring.avail->flags &= ~VRING_AVAIL_F_NO_INTERRUPT;
	/* TODO: tune this threshold */
	bufs = (u16)(vq->vring.avail->idx - vq->last_used_idx) * 3 / 4;
	vring_used_event(&vq->vring) = vq->last_used_idx + bufs;
	virtio_mb(vq);
	if (unlikely((u16)(vq->vring.used->idx - vq->last_used_idx) > bufs)) {
		END_USE(vq);
		return false;
	}

	END_USE(vq);
	return true;
}

/**
 * vring_detach_unused_buf - detach first unused buffer
 * @vq: the struct virtqueue we're talking about.
 *
 * Returns NULL or the "data" token handed to vring_add_buf().
 * This is not valid on an active queue; it is useful only for device
 * shutdown.
 */
static void *vring_detach_unused_buf(struct virtqueue *_vq)
{
	struct vring_virtqueue *vq = to_vvq(_vq);
	unsigned int i;
	void *buf;

	START_USE(vq);

	for (i = 0; i < vq->vring.num; i++) {
		if (!vq->data[i])
			continue;
		/* detach_buf clears data, so grab it now. */
		buf = vq->data[i];
		detach_buf(vq, i);
		vq->vring.avail->idx--;
		END_USE(vq);
		return buf;
	}
	/* That should have freed everything. */
	BUG_ON(vq->num_free != vq->vring.num);

	END_USE(vq);
	return NULL;
}

irqreturn_t vring_interrupt(int irq, void *_vq)
{
	struct vring_virtqueue *vq = to_vvq(_vq);

	if (!more_used(vq)) {
		pr_debug("virtqueue interrupt with no work for %p\n", vq);
		return IRQ_NONE;
	}

	if (unlikely(vq->broken))
		return IRQ_HANDLED;

	pr_debug("virtqueue callback for %p (%p)\n", vq, vq->vq.callback);
	if (vq->vq.callback)
		vq->vq.callback(&vq->vq);

	return IRQ_HANDLED;
}
EXPORT_SYMBOL_GPL(vring_interrupt);

/**
 * get_vring_size - return the size of the virtqueue's vring
 * @vq: the struct virtqueue containing the vring of interest.
 *
 * Returns the size of the vring.  This is mainly used for boasting to
 * userspace.  Unlike other operations, this need not be serialized.
 */
static unsigned int get_vring_size(struct virtqueue *_vq)
{

	struct vring_virtqueue *vq = to_vvq(_vq);

	return vq->vring.num;
}

static struct virtqueue_ops vring_vq_ops = {
	.add_buf = vring_add_buf,
	.get_buf = vring_get_buf,
	.kick = vring_kick,
	.kick_prepare = vring_kick_prepare,
	.kick_notify = vring_kick_notify,
	.disable_cb = vring_disable_cb,
	.enable_cb = vring_enable_cb,
	.enable_cb_delayed = vring_enable_cb_delayed,
	.detach_unused_buf = vring_detach_unused_buf,
	.get_impl_size = get_vring_size,
};

struct virtqueue *vring_new_virtqueue(unsigned int num,
				      unsigned int vring_align,
				      struct virtio_device *vdev,
				      bool weak_barriers,
				      void *pages,
				      void (*notify)(struct virtqueue *),
				      void (*callback)(struct virtqueue *),
				      const char *name)
{
	struct vring_virtqueue *vq;
	unsigned int i;

	/* We assume num is a power of 2. */
	if (num & (num - 1)) {
		dev_warn(&vdev->dev, "Bad virtqueue length %u\n", num);
		return NULL;
	}

	vq = kmalloc(sizeof(*vq) + sizeof(void *)*num, GFP_KERNEL);
	if (!vq)
		return NULL;

	vring_init(&vq->vring, num, pages, vring_align);
	vq->vq.callback = callback;
	vq->vq.vdev = vdev;
	vq->vq.vq_ops = &vring_vq_ops;
	vq->vq.name = name;
	vq->notify = notify;
	vq->weak_barriers = weak_barriers;
	vq->broken = false;
	vq->last_used_idx = 0;
	vq->num_added = 0;
	list_add_tail(&vq->vq.list, &vdev->vqs);
#ifdef DEBUG
	vq->in_use = false;
	vq->last_add_time_valid = false;
#endif

	vq->indirect = virtio_has_feature(vdev, VIRTIO_RING_F_INDIRECT_DESC);
	vq->event = virtio_has_feature(vdev, VIRTIO_RING_F_EVENT_IDX);

	/* No callback?  Tell other side not to bother us. */
	if (!callback)
		vq->vring.avail->flags |= VRING_AVAIL_F_NO_INTERRUPT;

	/* Put everything in free lists. */
	vq->num_free = num;
	vq->free_head = 0;
	for (i = 0; i < num-1; i++) {
		vq->vring.desc[i].next = i+1;
		vq->data[i] = NULL;
	}
	vq->data[i] = NULL;

	return &vq->vq;
}
EXPORT_SYMBOL_GPL(vring_new_virtqueue);

void vring_del_virtqueue(struct virtqueue *vq)
{
	list_del(&vq->list);
	kfree(to_vvq(vq));
}
EXPORT_SYMBOL_GPL(vring_del_virtqueue);

/* Manipulates transport-specific feature bits. */
void vring_transport_features(struct virtio_device *vdev)
{
	unsigned int i;

	for (i = VIRTIO_TRANSPORT_F_START; i < VIRTIO_TRANSPORT_F_END; i++) {
		switch (i) {
		case VIRTIO_RING_F_INDIRECT_DESC:
			break;
		case VIRTIO_RING_F_EVENT_IDX:
			break;
		default:
			/* We don't understand this bit. */
			clear_bit(i, vdev->features);
		}
	}
}
EXPORT_SYMBOL_GPL(vring_transport_features);

MODULE_LICENSE("GPL");<|MERGE_RESOLUTION|>--- conflicted
+++ resolved
@@ -179,7 +179,7 @@
 }
 
 /**
- * vring_add_buf - expose buffer to other end
+ * virtqueue_add_buf - expose buffer to other end
  * @vq: the struct virtqueue we're talking about.
  * @sg: the description of the buffer(s).
  * @out_num: the number of sg readable by other side
@@ -195,7 +195,7 @@
  * positive return values as "available": indirect buffers mean that
  * we can put an entire sg[] array inside a single queue entry.
  */
-static int vring_add_buf(struct virtqueue *_vq,
+int virtqueue_add_buf(struct virtqueue *_vq,
 		      struct scatterlist sg[],
 		      unsigned int out,
 		      unsigned int in,
@@ -295,19 +295,20 @@
 
 	return vq->num_free;
 }
-
-/**
- * vring_kick_prepare - first half of split vring_kick call.
+EXPORT_SYMBOL_GPL(virtqueue_add_buf);
+
+/**
+ * virtqueue_kick_prepare - first half of split virtqueue_kick call.
  * @vq: the struct virtqueue
  *
- * Instead of vring_kick(), you can do:
- *	if (vring_kick_prepare(vq))
- *		vring_kick_notify(vq);
- *
- * This is sometimes useful because the vring_kick_prepare() needs
- * to be serialized, but the actual vring_kick_notify() call does not.
- */
-static bool vring_kick_prepare(struct virtqueue *_vq)
+ * Instead of virtqueue_kick(), you can do:
+ *	if (virtqueue_kick_prepare(vq))
+ *		virtqueue_notify(vq);
+ *
+ * This is sometimes useful because the virtqueue_kick_prepare() needs
+ * to be serialized, but the actual virtqueue_notify() call does not.
+ */
+bool virtqueue_kick_prepare(struct virtqueue *_vq)
 {
 	struct vring_virtqueue *vq = to_vvq(_vq);
 	u16 new, old;
@@ -339,36 +340,39 @@
 	END_USE(vq);
 	return needs_kick;
 }
-
-/**
- * vring_kick_notify - second half of split virtqueue_kick call.
+EXPORT_SYMBOL_GPL(virtqueue_kick_prepare);
+
+/**
+ * virtqueue_notify - second half of split virtqueue_kick call.
  * @vq: the struct virtqueue
  *
  * This does not need to be serialized.
  */
-static void vring_kick_notify(struct virtqueue *_vq)
+void virtqueue_notify(struct virtqueue *_vq)
 {
 	struct vring_virtqueue *vq = to_vvq(_vq);
 
 	/* Prod other side to tell it about changes. */
 	vq->notify(_vq);
 }
-
-/**
- * vring_kick - update after add_buf
+EXPORT_SYMBOL_GPL(virtqueue_notify);
+
+/**
+ * virtqueue_kick - update after add_buf
  * @vq: the struct virtqueue
  *
- * After one or more vring_add_buf calls, invoke this to kick
+ * After one or more virtqueue_add_buf calls, invoke this to kick
  * the other side.
  *
  * Caller must ensure we don't call this with other virtqueue
  * operations at the same time (except where noted).
  */
-static void vring_kick(struct virtqueue *vq)
-{
-	if (vring_kick_prepare(vq))
-		vring_kick_notify(vq);
-}
+void virtqueue_kick(struct virtqueue *vq)
+{
+	if (virtqueue_kick_prepare(vq))
+		virtqueue_notify(vq);
+}
+EXPORT_SYMBOL_GPL(virtqueue_kick);
 
 static void detach_buf(struct vring_virtqueue *vq, unsigned int head)
 {
@@ -401,7 +405,7 @@
 }
 
 /**
- * vring_get_buf - get the next used buffer
+ * virtqueue_get_buf - get the next used buffer
  * @vq: the struct virtqueue we're talking about.
  * @len: the length written into the buffer
  *
@@ -414,9 +418,9 @@
  * operations at the same time (except where noted).
  *
  * Returns NULL if there are no used buffers, or the "data" token
- * handed to vring_add_buf().
- */
-static void *vring_get_buf(struct virtqueue *_vq, unsigned int *len)
+ * handed to virtqueue_add_buf().
+ */
+void *virtqueue_get_buf(struct virtqueue *_vq, unsigned int *len)
 {
 	struct vring_virtqueue *vq = to_vvq(_vq);
 	void *ret;
@@ -471,9 +475,10 @@
 	END_USE(vq);
 	return ret;
 }
-
-/**
- * vring_disable_cb - disable callbacks
+EXPORT_SYMBOL_GPL(virtqueue_get_buf);
+
+/**
+ * virtqueue_disable_cb - disable callbacks
  * @vq: the struct virtqueue we're talking about.
  *
  * Note that this is not necessarily synchronous, hence unreliable and only
@@ -481,15 +486,16 @@
  *
  * Unlike other operations, this need not be serialized.
  */
-static void vring_disable_cb(struct virtqueue *_vq)
+void virtqueue_disable_cb(struct virtqueue *_vq)
 {
 	struct vring_virtqueue *vq = to_vvq(_vq);
 
 	vq->vring.avail->flags |= VRING_AVAIL_F_NO_INTERRUPT;
 }
-
-/**
- * vring_enable_cb - restart callbacks after disable_cb.
+EXPORT_SYMBOL_GPL(virtqueue_disable_cb);
+
+/**
+ * virtqueue_enable_cb - restart callbacks after disable_cb.
  * @vq: the struct virtqueue we're talking about.
  *
  * This re-enables callbacks; it returns current queue state
@@ -500,11 +506,7 @@
  * Caller must ensure we don't call this with other virtqueue
  * operations at the same time (except where noted).
  */
-<<<<<<< HEAD
-static bool vring_enable_cb(struct virtqueue *_vq)
-=======
 unsigned virtqueue_enable_cb_prepare(struct virtqueue *_vq)
->>>>>>> 7b17c579
 {
 	struct vring_virtqueue *vq = to_vvq(_vq);
 	u16 last_used_idx;
@@ -557,9 +559,10 @@
 	unsigned last_used_idx = virtqueue_enable_cb_prepare(_vq);
 	return !virtqueue_poll(_vq, last_used_idx);
 }
-
-/**
- * vring_enable_cb_delayed - restart callbacks after disable_cb.
+EXPORT_SYMBOL_GPL(virtqueue_enable_cb);
+
+/**
+ * virtqueue_enable_cb_delayed - restart callbacks after disable_cb.
  * @vq: the struct virtqueue we're talking about.
  *
  * This re-enables callbacks but hints to the other side to delay
@@ -571,7 +574,7 @@
  * Caller must ensure we don't call this with other virtqueue
  * operations at the same time (except where noted).
  */
-static bool vring_enable_cb_delayed(struct virtqueue *_vq)
+bool virtqueue_enable_cb_delayed(struct virtqueue *_vq)
 {
 	struct vring_virtqueue *vq = to_vvq(_vq);
 	u16 bufs;
@@ -596,16 +599,17 @@
 	END_USE(vq);
 	return true;
 }
-
-/**
- * vring_detach_unused_buf - detach first unused buffer
+EXPORT_SYMBOL_GPL(virtqueue_enable_cb_delayed);
+
+/**
+ * virtqueue_detach_unused_buf - detach first unused buffer
  * @vq: the struct virtqueue we're talking about.
  *
- * Returns NULL or the "data" token handed to vring_add_buf().
+ * Returns NULL or the "data" token handed to virtqueue_add_buf().
  * This is not valid on an active queue; it is useful only for device
  * shutdown.
  */
-static void *vring_detach_unused_buf(struct virtqueue *_vq)
+void *virtqueue_detach_unused_buf(struct virtqueue *_vq)
 {
 	struct vring_virtqueue *vq = to_vvq(_vq);
 	unsigned int i;
@@ -629,6 +633,7 @@
 	END_USE(vq);
 	return NULL;
 }
+EXPORT_SYMBOL_GPL(virtqueue_detach_unused_buf);
 
 irqreturn_t vring_interrupt(int irq, void *_vq)
 {
@@ -649,34 +654,6 @@
 	return IRQ_HANDLED;
 }
 EXPORT_SYMBOL_GPL(vring_interrupt);
-
-/**
- * get_vring_size - return the size of the virtqueue's vring
- * @vq: the struct virtqueue containing the vring of interest.
- *
- * Returns the size of the vring.  This is mainly used for boasting to
- * userspace.  Unlike other operations, this need not be serialized.
- */
-static unsigned int get_vring_size(struct virtqueue *_vq)
-{
-
-	struct vring_virtqueue *vq = to_vvq(_vq);
-
-	return vq->vring.num;
-}
-
-static struct virtqueue_ops vring_vq_ops = {
-	.add_buf = vring_add_buf,
-	.get_buf = vring_get_buf,
-	.kick = vring_kick,
-	.kick_prepare = vring_kick_prepare,
-	.kick_notify = vring_kick_notify,
-	.disable_cb = vring_disable_cb,
-	.enable_cb = vring_enable_cb,
-	.enable_cb_delayed = vring_enable_cb_delayed,
-	.detach_unused_buf = vring_detach_unused_buf,
-	.get_impl_size = get_vring_size,
-};
 
 struct virtqueue *vring_new_virtqueue(unsigned int num,
 				      unsigned int vring_align,
@@ -703,7 +680,6 @@
 	vring_init(&vq->vring, num, pages, vring_align);
 	vq->vq.callback = callback;
 	vq->vq.vdev = vdev;
-	vq->vq.vq_ops = &vring_vq_ops;
 	vq->vq.name = name;
 	vq->notify = notify;
 	vq->weak_barriers = weak_barriers;
@@ -762,4 +738,20 @@
 }
 EXPORT_SYMBOL_GPL(vring_transport_features);
 
+/**
+ * virtqueue_get_vring_size - return the size of the virtqueue's vring
+ * @vq: the struct virtqueue containing the vring of interest.
+ *
+ * Returns the size of the vring.  This is mainly used for boasting to
+ * userspace.  Unlike other operations, this need not be serialized.
+ */
+unsigned int virtqueue_get_vring_size(struct virtqueue *_vq)
+{
+
+	struct vring_virtqueue *vq = to_vvq(_vq);
+
+	return vq->vring.num;
+}
+EXPORT_SYMBOL_GPL(virtqueue_get_vring_size);
+
 MODULE_LICENSE("GPL");