/*
 * menu.c - the menu idle governor
 *
 * Copyright (C) 2006-2007 Adam Belay <abelay@novell.com>
 * Copyright (C) 2009 Intel Corporation
 * Author:
 *        Arjan van de Ven <arjan@linux.intel.com>
 *
 * This code is licenced under the GPL version 2 as described
 * in the COPYING file that acompanies the Linux Kernel.
 */

#include <linux/kernel.h>
#include <linux/cpuidle.h>
#include <linux/pm_qos.h>
#include <linux/time.h>
#include <linux/ktime.h>
#include <linux/hrtimer.h>
#include <linux/tick.h>
#include <linux/sched.h>
#include <linux/math64.h>
#include <linux/module.h>

#define BUCKETS 12
#define INTERVALS 8
#define RESOLUTION 1024
#define DECAY 8
#define MAX_INTERESTING 50000
#define STDDEV_THRESH 400


/*
 * Concepts and ideas behind the menu governor
 *
 * For the menu governor, there are 3 decision factors for picking a C
 * state:
 * 1) Energy break even point
 * 2) Performance impact
 * 3) Latency tolerance (from pmqos infrastructure)
 * These these three factors are treated independently.
 *
 * Energy break even point
 * -----------------------
 * C state entry and exit have an energy cost, and a certain amount of time in
 * the  C state is required to actually break even on this cost. CPUIDLE
 * provides us this duration in the "target_residency" field. So all that we
 * need is a good prediction of how long we'll be idle. Like the traditional
 * menu governor, we start with the actual known "next timer event" time.
 *
 * Since there are other source of wakeups (interrupts for example) than
 * the next timer event, this estimation is rather optimistic. To get a
 * more realistic estimate, a correction factor is applied to the estimate,
 * that is based on historic behavior. For example, if in the past the actual
 * duration always was 50% of the next timer tick, the correction factor will
 * be 0.5.
 *
 * menu uses a running average for this correction factor, however it uses a
 * set of factors, not just a single factor. This stems from the realization
 * that the ratio is dependent on the order of magnitude of the expected
 * duration; if we expect 500 milliseconds of idle time the likelihood of
 * getting an interrupt very early is much higher than if we expect 50 micro
 * seconds of idle time. A second independent factor that has big impact on
 * the actual factor is if there is (disk) IO outstanding or not.
 * (as a special twist, we consider every sleep longer than 50 milliseconds
 * as perfect; there are no power gains for sleeping longer than this)
 *
 * For these two reasons we keep an array of 12 independent factors, that gets
 * indexed based on the magnitude of the expected duration as well as the
 * "is IO outstanding" property.
 *
 * Repeatable-interval-detector
 * ----------------------------
 * There are some cases where "next timer" is a completely unusable predictor:
 * Those cases where the interval is fixed, for example due to hardware
 * interrupt mitigation, but also due to fixed transfer rate devices such as
 * mice.
 * For this, we use a different predictor: We track the duration of the last 8
 * intervals and if the stand deviation of these 8 intervals is below a
 * threshold value, we use the average of these intervals as prediction.
 *
 * Limiting Performance Impact
 * ---------------------------
 * C states, especially those with large exit latencies, can have a real
 * noticeable impact on workloads, which is not acceptable for most sysadmins,
 * and in addition, less performance has a power price of its own.
 *
 * As a general rule of thumb, menu assumes that the following heuristic
 * holds:
 *     The busier the system, the less impact of C states is acceptable
 *
 * This rule-of-thumb is implemented using a performance-multiplier:
 * If the exit latency times the performance multiplier is longer than
 * the predicted duration, the C state is not considered a candidate
 * for selection due to a too high performance impact. So the higher
 * this multiplier is, the longer we need to be idle to pick a deep C
 * state, and thus the less likely a busy CPU will hit such a deep
 * C state.
 *
 * Two factors are used in determing this multiplier:
 * a value of 10 is added for each point of "per cpu load average" we have.
 * a value of 5 points is added for each process that is waiting for
 * IO on this CPU.
 * (these values are experimentally determined)
 *
 * The load average factor gives a longer term (few seconds) input to the
 * decision, while the iowait value gives a cpu local instantanious input.
 * The iowait factor may look low, but realize that this is also already
 * represented in the system load average.
 *
 */

struct menu_device {
	int		last_state_idx;
	int             needs_update;

	int		expected_us;
	u64		predicted_us;
	unsigned int	exit_us;
	unsigned int	bucket;
	u64		correction_factor[BUCKETS];
	u32		intervals[INTERVALS];
	int		interval_ptr;
};


#define LOAD_INT(x) ((x) >> FSHIFT)
#define LOAD_FRAC(x) LOAD_INT(((x) & (FIXED_1-1)) * 100)

static inline int which_bucket(unsigned int duration)
{
	int bucket = 0;

	/*
	 * We keep two groups of stats; one with no
	 * IO pending, one without.
	 * This allows us to calculate
	 * E(duration)|iowait
	 */
	if (nr_iowait_cpu(smp_processor_id()))
		bucket = BUCKETS/2;

	if (duration < 10)
		return bucket;
	if (duration < 100)
		return bucket + 1;
	if (duration < 1000)
		return bucket + 2;
	if (duration < 10000)
		return bucket + 3;
	if (duration < 100000)
		return bucket + 4;
	return bucket + 5;
}

/*
 * Return a multiplier for the exit latency that is intended
 * to take performance requirements into account.
 * The more performance critical we estimate the system
 * to be, the higher this multiplier, and thus the higher
 * the barrier to go to an expensive C state.
 */
static inline int performance_multiplier(void)
{
	int mult = 1;

<<<<<<< HEAD
	/* for higher loadavg, we are more reluctant */

	/*
	 * this doesn't work as intended - it is almost always 0, but can
	 * sometimes, depending on workload, spike very high into the hundreds
	 * even when the average cpu load is under 10%.
	 */
	/* mult += 2 * get_loadavg(); */

	/* for IO wait tasks (per cpu!) we add 2x each */
	mult += 2 * nr_iowait_cpu(smp_processor_id());
=======
	/* for IO wait tasks (per cpu!) we add 5x each */
	mult += 10 * nr_iowait_cpu(smp_processor_id());
>>>>>>> 2df0f3f0

	return mult;
}

static DEFINE_PER_CPU(struct menu_device, menu_devices);

static void menu_update(struct cpuidle_driver *drv, struct cpuidle_device *dev);

/* This implements DIV_ROUND_CLOSEST but avoids 64 bit division */
static u64 div_round64(u64 dividend, u32 divisor)
{
	return div_u64(dividend + (divisor / 2), divisor);
}

/*
 * Try detecting repeating patterns by keeping track of the last 8
 * intervals, and checking if the standard deviation of that set
 * of points is below a threshold. If it is... then use the
 * average of these 8 points as the estimated value.
 */
static void detect_repeating_patterns(struct menu_device *data)
{
	int i;
	uint64_t avg = 0;
	uint64_t stddev = 0; /* contains the square of the std deviation */

	/* first calculate average and standard deviation of the past */
	for (i = 0; i < INTERVALS; i++)
		avg += data->intervals[i];
	avg = avg / INTERVALS;

	/* if the avg is beyond the known next tick, it's worthless */
	if (avg > data->expected_us)
		return;

	for (i = 0; i < INTERVALS; i++)
		stddev += (data->intervals[i] - avg) *
			  (data->intervals[i] - avg);

	stddev = stddev / INTERVALS;

	/*
	 * now.. if stddev is small.. then assume we have a
	 * repeating pattern and predict we keep doing this.
	 */

	if (avg && stddev < STDDEV_THRESH)
		data->predicted_us = avg;
}

/**
 * menu_select - selects the next idle state to enter
 * @drv: cpuidle driver containing state data
 * @dev: the CPU
 */
static int menu_select(struct cpuidle_driver *drv, struct cpuidle_device *dev)
{
	struct menu_device *data = &__get_cpu_var(menu_devices);
	int latency_req = pm_qos_request(PM_QOS_CPU_DMA_LATENCY);
	int power_usage = -1;
	int i;
	int multiplier;
	struct timespec t;

	if (data->needs_update) {
		menu_update(drv, dev);
		data->needs_update = 0;
	}

	data->last_state_idx = 0;
	data->exit_us = 0;

	dev->est_residency = 0;

	/* Special case when user has set very strict latency requirement */
	if (unlikely(latency_req == 0))
		return 0;

	/* determine the expected residency time, round up */
	t = ktime_to_timespec(tick_nohz_get_sleep_length());
	data->expected_us =
		t.tv_sec * USEC_PER_SEC + t.tv_nsec / NSEC_PER_USEC;
	if (unlikely(data->expected_us <= 0)) {
		data->expected_us = 0;
		data->bucket = which_bucket(0);
		return 0;
	}

	data->bucket = which_bucket(data->expected_us);

	multiplier = performance_multiplier();

	/*
	 * if the correction factor is 0 (eg first time init or cpu hotplug
	 * etc), we actually want to start out with a unity factor.
	 */
	if (data->correction_factor[data->bucket] == 0)
		data->correction_factor[data->bucket] = RESOLUTION * DECAY;

	/* Make sure to round up for half microseconds */
	data->predicted_us = div_round64(data->expected_us * data->correction_factor[data->bucket],
					 RESOLUTION * DECAY);

	detect_repeating_patterns(data);

	dev->est_residency = data->predicted_us;

	/*
	 * We want to default to C1 (hlt), not to busy polling
	 * unless the timer is happening really really soon.
	 */
	if (data->expected_us > 5 &&
		drv->states[CPUIDLE_DRIVER_STATE_START].disable == 0)
		data->last_state_idx = CPUIDLE_DRIVER_STATE_START;

	/*
	 * Find the idle state with the lowest power while satisfying
	 * our constraints.
	 */
	for (i = CPUIDLE_DRIVER_STATE_START; i < drv->state_count; i++) {
		struct cpuidle_state *s = &drv->states[i];

		if (s->disable)
			continue;
		if (s->target_residency > data->predicted_us)
			continue;
		if (s->exit_latency > latency_req)
			continue;
		if (s->exit_latency * multiplier > data->predicted_us)
			continue;

		if (s->power_usage < power_usage) {
			power_usage = s->power_usage;
			data->last_state_idx = i;
			data->exit_us = s->exit_latency;
		}
	}

	return data->last_state_idx;
}

/**
 * menu_reflect - records that data structures need update
 * @dev: the CPU
 * @index: the index of actual entered state
 *
 * NOTE: it's important to be fast here because this operation will add to
 *       the overall exit latency.
 */
static void menu_reflect(struct cpuidle_device *dev, int index)
{
	struct menu_device *data = &__get_cpu_var(menu_devices);
	data->last_state_idx = index;
	if (index >= 0)
		data->needs_update = 1;
}

/**
 * menu_update - attempts to guess what happened after entry
 * @drv: cpuidle driver containing state data
 * @dev: the CPU
 */
static void menu_update(struct cpuidle_driver *drv, struct cpuidle_device *dev)
{
	struct menu_device *data = &__get_cpu_var(menu_devices);
	int last_idx = data->last_state_idx;
	unsigned int last_idle_us = cpuidle_get_last_residency(dev);
	struct cpuidle_state *target = &drv->states[last_idx];
	unsigned int measured_us;
	u64 new_factor;

	/*
	 * Ugh, this idle state doesn't support residency measurements, so we
	 * are basically lost in the dark.  As a compromise, assume we slept
	 * for the whole expected time.
	 */
	if (unlikely(!(target->flags & CPUIDLE_FLAG_TIME_VALID)))
		last_idle_us = data->expected_us;


	measured_us = last_idle_us;

	/*
	 * We correct for the exit latency; we are assuming here that the
	 * exit latency happens after the event that we're interested in.
	 */
	if (measured_us > data->exit_us)
		measured_us -= data->exit_us;


	/* update our correction ratio */

	new_factor = data->correction_factor[data->bucket]
			* (DECAY - 1) / DECAY;

	if (data->expected_us > 0 && measured_us < MAX_INTERESTING)
		new_factor += RESOLUTION * measured_us / data->expected_us;
	else
		/*
		 * we were idle so long that we count it as a perfect
		 * prediction
		 */
		new_factor += RESOLUTION;

	/*
	 * We don't want 0 as factor; we always want at least
	 * a tiny bit of estimated time.
	 */
	if (new_factor == 0)
		new_factor = 1;

	data->correction_factor[data->bucket] = new_factor;

	/* update the repeating-pattern data */
	data->intervals[data->interval_ptr++] = last_idle_us;
	if (data->interval_ptr >= INTERVALS)
		data->interval_ptr = 0;
}

/**
 * menu_enable_device - scans a CPU's states and does setup
 * @drv: cpuidle driver
 * @dev: the CPU
 */
static int menu_enable_device(struct cpuidle_driver *drv,
				struct cpuidle_device *dev)
{
	struct menu_device *data = &per_cpu(menu_devices, dev->cpu);

	memset(data, 0, sizeof(struct menu_device));

	return 0;
}

static struct cpuidle_governor menu_governor = {
	.name =		"menu",
	.rating =	20,
	.enable =	menu_enable_device,
	.select =	menu_select,
	.reflect =	menu_reflect,
	.owner =	THIS_MODULE,
};

/**
 * init_menu - initializes the governor
 */
static int __init init_menu(void)
{
	return cpuidle_register_governor(&menu_governor);
}

/**
 * exit_menu - exits the governor
 */
static void __exit exit_menu(void)
{
	cpuidle_unregister_governor(&menu_governor);
}

MODULE_LICENSE("GPL");
module_init(init_menu);
module_exit(exit_menu);<|MERGE_RESOLUTION|>--- conflicted
+++ resolved
@@ -163,22 +163,8 @@
 {
 	int mult = 1;
 
-<<<<<<< HEAD
-	/* for higher loadavg, we are more reluctant */
-
-	/*
-	 * this doesn't work as intended - it is almost always 0, but can
-	 * sometimes, depending on workload, spike very high into the hundreds
-	 * even when the average cpu load is under 10%.
-	 */
-	/* mult += 2 * get_loadavg(); */
-
 	/* for IO wait tasks (per cpu!) we add 2x each */
 	mult += 2 * nr_iowait_cpu(smp_processor_id());
-=======
-	/* for IO wait tasks (per cpu!) we add 5x each */
-	mult += 10 * nr_iowait_cpu(smp_processor_id());
->>>>>>> 2df0f3f0
 
 	return mult;
 }
