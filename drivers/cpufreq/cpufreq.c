--- conflicted
+++ resolved
@@ -810,23 +810,13 @@
 	return ret;
 }
 
-<<<<<<< HEAD
-#ifdef CONFIG_MSM_RUN_QUEUE_STATS
-extern void msm_rq_stats_enable(int enable);
-#endif
-
-=======
->>>>>>> 595ec230
 static ssize_t store(struct kobject *kobj, struct attribute *attr,
 		     const char *buf, size_t count)
 {
 	struct cpufreq_policy *policy = to_policy(kobj);
 	struct freq_attr *fattr = to_attr(attr);
 	ssize_t ret = count;
-<<<<<<< HEAD
-=======
 	struct cpufreq_governor *gov = NULL;
->>>>>>> 595ec230
 
 	int j, iter = 0, cpu = policy->cpu;
 
@@ -842,27 +832,9 @@
 			name[p] = 0;
 			if (cpufreq_parse_governor(name, &p, &gov))
 				return -EINVAL;
-<<<<<<< HEAD
-			if (t->flags & BIT(GOVFLAGS_ALLCPUS)) {
-				iter = 1;
-			} else {
-				// If cpu0 has ALLCPUS, they all do.
-				if (per_cpu(cpufreq_cpu_data, 0)->governor->flags &
-					BIT(GOVFLAGS_ALLCPUS)) {
-					iter = 1;
-				}
-			}
-
-#ifdef CONFIG_MSM_RUN_QUEUE_STATS
-			// If cpu0 can't enable cpu1, we need mpdecision
-			if (cpu == 0)
-				msm_rq_stats_enable(!(t->flags & BIT(GOVFLAGS_HOTPLUG)));
-#endif
-=======
 			if (!gov)
 				return -EINVAL;
 			iter = 1;
->>>>>>> 595ec230
 		} else if (fattr->store == store_scaling_max_freq ||
 			   fattr->store == store_scaling_min_freq) {
 			iter = 1;
