/*
 *  linux/drivers/cpufreq/cpufreq.c
 *
 *  Copyright (C) 2001 Russell King
 *            (C) 2002 - 2003 Dominik Brodowski <linux@brodo.de>
 *
 *  Oct 2005 - Ashok Raj <ashok.raj@intel.com>
 *	Added handling for CPU hotplug
 *  Feb 2006 - Jacob Shin <jacob.shin@amd.com>
 *	Fix handling for CPU hotplug -- affected CPUs
 *
 * This program is free software; you can redistribute it and/or modify
 * it under the terms of the GNU General Public License version 2 as
 * published by the Free Software Foundation.
 *
 */

#include <linux/kernel.h>
#include <linux/module.h>
#include <linux/init.h>
#include <linux/notifier.h>
#include <linux/cpufreq.h>
#include <linux/delay.h>
#include <linux/interrupt.h>
#include <linux/spinlock.h>
#include <linux/device.h>
#include <linux/slab.h>
#include <linux/cpu.h>
#include <linux/completion.h>
#include <linux/mutex.h>
#include <linux/syscore_ops.h>
#include <linux/gen_attr.h>
#include <linux/dkp.h>
#include <linux/sched.h>

#include <trace/events/power.h>

/**
 * The "cpufreq driver" - the arch- or hardware-dependent low
 * level driver of CPUFreq support, and its spinlock. This lock
 * also protects the cpufreq_cpu_data array.
 */
static struct cpufreq_driver *cpufreq_driver;
static DEFINE_PER_CPU(struct cpufreq_policy *, cpufreq_cpu_data);
#ifdef CONFIG_HOTPLUG_CPU
/* This one keeps track of the previously set governor of a removed CPU */
struct cpufreq_cpu_save_data {
	char gov[CPUFREQ_NAME_LEN];
	unsigned int max, min;
};
static DEFINE_PER_CPU(struct cpufreq_cpu_save_data, cpufreq_policy_save);
#endif
static DEFINE_SPINLOCK(cpufreq_driver_lock);

static struct kset *cpufreq_kset;
static struct kset *cpudev_kset;

/*
 * cpu_policy_rwsem is a per CPU reader-writer semaphore designed to cure
 * all cpufreq/hotplug/workqueue/etc related lock issues.
 *
 * The rules for this semaphore:
 * - Any routine that wants to read from the policy structure will
 *   do a down_read on this semaphore.
 * - Any routine that will write to the policy structure and/or may take away
 *   the policy altogether (eg. CPU hotplug), will hold this lock in write
 *   mode before doing so.
 *
 * Additional rules:
 * - All holders of the lock should check to make sure that the CPU they
 *   are concerned with are online after they get the lock.
 * - Governor routines that can be called in cpufreq hotplug path should not
 *   take this sem as top level hotplug notifier handler takes this.
 * - Lock should not be held across
 *     __cpufreq_governor(data, CPUFREQ_GOV_STOP);
 */
static DEFINE_PER_CPU(int, cpufreq_policy_cpu);
static DEFINE_PER_CPU(struct rw_semaphore, cpu_policy_rwsem);

#define lock_policy_rwsem(mode, cpu)					\
int lock_policy_rwsem_##mode						\
(int cpu)								\
{									\
	int policy_cpu = per_cpu(cpufreq_policy_cpu, cpu);		\
	BUG_ON(policy_cpu == -1);					\
	down_##mode(&per_cpu(cpu_policy_rwsem, policy_cpu));		\
	if (unlikely(!cpu_online(cpu))) {				\
		up_##mode(&per_cpu(cpu_policy_rwsem, policy_cpu));	\
		return -1;						\
	}								\
									\
	return 0;							\
}

lock_policy_rwsem(read, cpu);

lock_policy_rwsem(write, cpu);

static void unlock_policy_rwsem_read(int cpu)
{
	int policy_cpu = per_cpu(cpufreq_policy_cpu, cpu);
	BUG_ON(policy_cpu == -1);
	up_read(&per_cpu(cpu_policy_rwsem, policy_cpu));
}

void unlock_policy_rwsem_write(int cpu)
{
	int policy_cpu = per_cpu(cpufreq_policy_cpu, cpu);
	BUG_ON(policy_cpu == -1);
	up_write(&per_cpu(cpu_policy_rwsem, policy_cpu));
}


/* internal prototypes */
static int __cpufreq_governor(struct cpufreq_policy *policy,
		unsigned int event);
static unsigned int __cpufreq_get(unsigned int cpu);
static void handle_update(struct work_struct *work);

/**
 * Two notifier lists: the "policy" list is involved in the
 * validation process for a new CPU frequency policy; the
 * "transition" list for kernel code that needs to handle
 * changes to devices when the CPU clock speed changes.
 * The mutex locks both lists.
 */
static BLOCKING_NOTIFIER_HEAD(cpufreq_policy_notifier_list);
static struct srcu_notifier_head cpufreq_transition_notifier_list;

static bool init_cpufreq_transition_notifier_list_called;
static int __init init_cpufreq_transition_notifier_list(void)
{
	srcu_init_notifier_head(&cpufreq_transition_notifier_list);
	init_cpufreq_transition_notifier_list_called = true;
	return 0;
}
pure_initcall(init_cpufreq_transition_notifier_list);

static int off __read_mostly;
int cpufreq_disabled(void)
{
	return off;
}
void disable_cpufreq(void)
{
	off = 1;
}
static LIST_HEAD(cpufreq_governor_list);
static DEFINE_MUTEX(cpufreq_governor_mutex);

static struct cpufreq_policy *__cpufreq_cpu_get(unsigned int cpu, int sysfs)
{
	struct cpufreq_policy *data;
	unsigned long flags;

	if (cpu >= nr_cpu_ids)
		goto err_out;

	/* get the cpufreq driver */
	spin_lock_irqsave(&cpufreq_driver_lock, flags);

	if (!cpufreq_driver)
		goto err_out_unlock;

	if (!try_module_get(cpufreq_driver->owner))
		goto err_out_unlock;


	/* get the CPU */
	data = per_cpu(cpufreq_cpu_data, cpu);

	if (!data)
		goto err_out_put_module;

	if (!sysfs && !kobject_get(&data->kobj))
		goto err_out_put_module;

	spin_unlock_irqrestore(&cpufreq_driver_lock, flags);
	return data;

err_out_put_module:
	module_put(cpufreq_driver->owner);
err_out_unlock:
	spin_unlock_irqrestore(&cpufreq_driver_lock, flags);
err_out:
	return NULL;
}

struct cpufreq_policy *cpufreq_cpu_get(unsigned int cpu)
{
	return __cpufreq_cpu_get(cpu, 0);
}
EXPORT_SYMBOL_GPL(cpufreq_cpu_get);

static struct cpufreq_policy *cpufreq_cpu_get_sysfs(unsigned int cpu)
{
	return __cpufreq_cpu_get(cpu, 1);
}

static void __cpufreq_cpu_put(struct cpufreq_policy *data, int sysfs)
{
	if (!sysfs)
		kobject_put(&data->kobj);
	module_put(cpufreq_driver->owner);
}

void cpufreq_cpu_put(struct cpufreq_policy *data)
{
	__cpufreq_cpu_put(data, 0);
}
EXPORT_SYMBOL_GPL(cpufreq_cpu_put);

static void cpufreq_cpu_put_sysfs(struct cpufreq_policy *data)
{
	__cpufreq_cpu_put(data, 1);
}

/*********************************************************************
 *            EXTERNALLY AFFECTING FREQUENCY CHANGES                 *
 *********************************************************************/

/**
 * adjust_jiffies - adjust the system "loops_per_jiffy"
 *
 * This function alters the system "loops_per_jiffy" for the clock
 * speed change. Note that loops_per_jiffy cannot be updated on SMP
 * systems as each CPU might be scaled differently. So, use the arch
 * per-CPU loops_per_jiffy value wherever possible.
 */
#ifndef CONFIG_SMP
static unsigned long l_p_j_ref;
static unsigned int  l_p_j_ref_freq;

static void adjust_jiffies(unsigned long val, struct cpufreq_freqs *ci)
{
	if (ci->flags & CPUFREQ_CONST_LOOPS)
		return;

	if (!l_p_j_ref_freq) {
		l_p_j_ref = loops_per_jiffy;
		l_p_j_ref_freq = ci->old;
		pr_debug("saving %lu as reference value for loops_per_jiffy; "
			"freq is %u kHz\n", l_p_j_ref, l_p_j_ref_freq);
	}
	if ((val == CPUFREQ_POSTCHANGE  && ci->old != ci->new) ||
	    (val == CPUFREQ_RESUMECHANGE || val == CPUFREQ_SUSPENDCHANGE)) {
		loops_per_jiffy = cpufreq_scale(l_p_j_ref, l_p_j_ref_freq,
								ci->new);
		pr_debug("scaling loops_per_jiffy to %lu "
			"for frequency %u kHz\n", loops_per_jiffy, ci->new);
	}
}
#else
static inline void adjust_jiffies(unsigned long val, struct cpufreq_freqs *ci)
{
	return;
}
#endif


/**
 * cpufreq_notify_transition - call notifier chain and adjust_jiffies
 * on frequency transition.
 *
 * This function calls the transition notifiers and the "adjust_jiffies"
 * function. It is called twice on all CPU frequency changes that have
 * external effects.
 */
void cpufreq_notify_transition(struct cpufreq_freqs *freqs, unsigned int state)
{
	struct cpufreq_policy *policy;

	BUG_ON(irqs_disabled());

	freqs->flags = cpufreq_driver->flags;
	pr_debug("notification %u of frequency transition to %u kHz\n",
		state, freqs->new);

	policy = per_cpu(cpufreq_cpu_data, freqs->cpu);
	switch (state) {

	case CPUFREQ_PRECHANGE:
		/* detect if the driver reported a value as "old frequency"
		 * which is not equal to what the cpufreq core thinks is
		 * "old frequency".
		 */
		if (!(cpufreq_driver->flags & CPUFREQ_CONST_LOOPS)) {
			if ((policy) && (policy->cpu == freqs->cpu) &&
			    (policy->cur) && (policy->cur != freqs->old)) {
				pr_debug("Warning: CPU frequency is"
					" %u, cpufreq assumed %u kHz.\n",
					freqs->old, policy->cur);
				freqs->old = policy->cur;
			}
		}
		srcu_notifier_call_chain(&cpufreq_transition_notifier_list,
				CPUFREQ_PRECHANGE, freqs);
		adjust_jiffies(CPUFREQ_PRECHANGE, freqs);
		break;

	case CPUFREQ_POSTCHANGE:
		adjust_jiffies(CPUFREQ_POSTCHANGE, freqs);
		pr_debug("FREQ: %lu - CPU: %lu", (unsigned long)freqs->new,
			(unsigned long)freqs->cpu);
		trace_power_frequency(POWER_PSTATE, freqs->new, freqs->cpu);
		trace_cpu_frequency(freqs->new, freqs->cpu);
		srcu_notifier_call_chain(&cpufreq_transition_notifier_list,
				CPUFREQ_POSTCHANGE, freqs);
		if (likely(policy) && likely(policy->cpu == freqs->cpu)) {
			policy->cur = freqs->new;
			sysfs_notify(&policy->kobj, NULL, "scaling_cur_freq");
		}
		break;
	}
}
EXPORT_SYMBOL_GPL(cpufreq_notify_transition);
/**
 * cpufreq_notify_utilization - notify CPU userspace about CPU utilization
 * change
 *
 * This function is called everytime the CPU load is evaluated by the
 * ondemand governor. It notifies userspace of cpu load changes via sysfs.
 */
void cpufreq_notify_utilization(struct cpufreq_policy *policy,
		unsigned int util)
{
	if (policy)
		policy->util = util;

	if (policy->util >= MIN_CPU_UTIL_NOTIFY)
		sysfs_notify(&policy->kobj, NULL, "cpu_utilization");

}

/*********************************************************************
 *                          SYSFS INTERFACE                          *
 *********************************************************************/

static struct cpufreq_governor *__find_governor(const char *str_governor)
{
	struct cpufreq_governor *t;

	list_for_each_entry(t, &cpufreq_governor_list, governor_list)
		if (!strnicmp(str_governor, t->name, CPUFREQ_NAME_LEN))
			return t;

	return NULL;
}

/**
 * cpufreq_parse_governor - parse a governor string
 */
static int cpufreq_parse_governor(char *str_governor, unsigned int *policy,
				struct cpufreq_governor **governor)
{
	int err = -EINVAL;

	if (!cpufreq_driver)
		goto out;

	if (cpufreq_driver->setpolicy) {
		if (!strnicmp(str_governor, "performance", CPUFREQ_NAME_LEN)) {
			*policy = CPUFREQ_POLICY_PERFORMANCE;
			err = 0;
		} else if (!strnicmp(str_governor, "powersave",
						CPUFREQ_NAME_LEN)) {
			*policy = CPUFREQ_POLICY_POWERSAVE;
			err = 0;
		}
	} else if (cpufreq_driver->target) {
		struct cpufreq_governor *t;

		mutex_lock(&cpufreq_governor_mutex);

		t = __find_governor(str_governor);

		if (t == NULL) {
			int ret;

			mutex_unlock(&cpufreq_governor_mutex);
			ret = request_module("cpufreq_%s", str_governor);
			mutex_lock(&cpufreq_governor_mutex);

			if (ret == 0)
				t = __find_governor(str_governor);
		}

		if (t != NULL) {
			*governor = t;
			err = 0;
		}

		mutex_unlock(&cpufreq_governor_mutex);
	}
out:
	return err;
}


/**
 * cpufreq_per_cpu_attr_read() / show_##file_name() -
 * print out cpufreq information
 *
 * Write out information from cpufreq_driver->policy[cpu]; object must be
 * "unsigned int".
 */

#define show_one(file_name, object)			\
static ssize_t show_##file_name				\
(struct cpufreq_policy *policy, char *buf)		\
{							\
	return sprintf(buf, "%u\n", policy->object);	\
}

show_one(cpuinfo_min_freq, cpuinfo.min_freq);
show_one(cpuinfo_max_freq, cpuinfo.max_freq);
show_one(cpuinfo_transition_latency, cpuinfo.transition_latency);
show_one(scaling_min_freq, min);
//show_one(scaling_max_freq, max);
show_one(scaling_cur_freq, cur);
show_one(cpu_utilization, util);

static struct task_struct *thermald;
static int check_current_is_thermald(void) {
        int ret = 0;
        if (current != thermald) {
                if (!strcmp(current->comm, "thermald")) {
                        printk(KERN_DEBUG "%s: found thermald (pid %u)!\n",
                                __func__, current->pid);
                        thermald = current;
                        ret = 1;
                }
        } else {
                ret = 1;
        }
        return ret;
}

static ssize_t show_scaling_max_freq(struct cpufreq_policy *policy, char *buf)
{
        int val = 0;
        if (check_current_is_thermald()) {
                if (policy->max >= policy->user_policy.max)
                        val = 1512000;
                else
                        val = policy->max;
        } else {
                val = policy->max;
        }
        return sprintf(buf, "%u\n", val);
}

static int __cpufreq_set_policy(struct cpufreq_policy *data,
				struct cpufreq_policy *policy);

/* cpufreq holds a lock when calling store_xxx(), so we need to schedule the
 * frequency table update to avoid a deadlock.
 */
struct freq_work_struct {
	struct work_struct work;
	unsigned int freq;
	struct cpufreq_policy *policy;
};
void acpuclk_enable_oc_freqs(unsigned int freq);
extern int msm_thermal_get_freq_table(void);

static void do_enable_oc(struct work_struct *work) {
	int ret;
	unsigned int new_max = ((struct freq_work_struct *) work)->freq;
	struct cpufreq_policy new_policy;
	struct cpufreq_policy *policy =
		((struct freq_work_struct *) work)->policy;
	acpuclk_enable_oc_freqs(new_max);
	if (ret = cpufreq_get_policy(&new_policy, policy->cpu)) {
                printk(KERN_ERR "%s: can't get policy (%i)!\n", __func__, ret);
                goto out;
	}
	policy->cpuinfo.max_freq = new_policy.max = new_max;
        printk(KERN_DEBUG "%s: set policy for cpu %i\n", __func__, policy->cpu);
        if (ret = __cpufreq_set_policy(policy, &new_policy)) {
                printk(KERN_ERR "%s: can't set policy (%i)!\n", __func__, ret);
                goto out;
        }
        policy->user_policy.max = policy->max;
	msm_thermal_get_freq_table();
out:
        kfree(work);
}

/**
 * cpufreq_per_cpu_attr_write() / store_##file_name() - sysfs write access
 */
static ssize_t store_scaling_min_freq
(struct cpufreq_policy *policy, const char *buf, size_t count)
{
	unsigned int ret = -EINVAL;
	struct cpufreq_policy new_policy;

	ret = cpufreq_get_policy(&new_policy, policy->cpu);
	if (ret)
		return -EINVAL;

	ret = sscanf(buf, "%u", &new_policy.min);
	if (ret != 1)
		return -EINVAL;

	ret = __cpufreq_set_policy(policy, &new_policy);
	policy->user_policy.min = policy->min;

	return ret ? ret : count;
}
static ssize_t store_scaling_max_freq
(struct cpufreq_policy *policy, const char *buf, size_t count)
{
	unsigned int ret = -EINVAL;
	struct cpufreq_policy new_policy;
	bool is_thermald = 0;

	ret = cpufreq_get_policy(&new_policy, policy->cpu);
	if (ret)
		return -EINVAL;

	ret = sscanf(buf, "%u", &new_policy.max);
	if (ret != 1)
		return -EINVAL;

        if (check_current_is_thermald()) {
                printk(KERN_DEBUG "%s: mangling thermald frequency %u\n",
			__func__, new_policy.max);
                is_thermald = 1;
                if (new_policy.max == 1512000)
                        new_policy.max = policy->user_policy.max;
        }

	if (new_policy.max > 1512000) {
		static struct freq_work_struct *enable_oc_work;
		enable_oc_work = kzalloc(sizeof(struct freq_work_struct), GFP_KERNEL);
		if (enable_oc_work) {
			INIT_WORK((struct work_struct *) enable_oc_work, do_enable_oc);
			enable_oc_work->freq = new_policy.max;
			enable_oc_work->policy = policy;
			schedule_work((struct work_struct *) enable_oc_work);
			ret = 0;
		} else {
			ret = -EINVAL;
		}
	} else {
		ret = __cpufreq_set_policy(policy, &new_policy);
		if (!is_thermald)
			policy->user_policy.max = policy->max;
	}

	return ret ? ret : count;
}

/**
 * show_cpuinfo_cur_freq - current CPU frequency as detected by hardware
 */
static ssize_t show_cpuinfo_cur_freq(struct cpufreq_policy *policy,
					char *buf)
{
	unsigned int cur_freq = __cpufreq_get(policy->cpu);
	if (!cur_freq)
		return sprintf(buf, "<unknown>");
	return sprintf(buf, "%u\n", cur_freq);
}


/**
 * show_scaling_governor - show the current policy for the specified CPU
 */
static ssize_t show_scaling_governor(struct cpufreq_policy *policy, char *buf)
{
	if (policy->policy == CPUFREQ_POLICY_POWERSAVE)
		return sprintf(buf, "powersave\n");
	else if (policy->policy == CPUFREQ_POLICY_PERFORMANCE)
		return sprintf(buf, "performance\n");
	else if (policy->governor)
		return scnprintf(buf, CPUFREQ_NAME_LEN, "%s\n",
				policy->governor->name);
	return -EINVAL;
}

/**
 * auto-hotplug tuners, to be merged into governor settings as needed
 */
int hotplug_intpulse = 0;
int hotplug_sampling_periods = 15;
int hotplug_sampling_rate = 2000 / HZ;
int __used hotplug_enable_all_threshold = 1000;
int hotplug_enable_one_threshold = 250;
int hotplug_disable_one_threshold = 125;
static __GATTR(hotplug_intpulse, 0, 1, NULL);
static __GATTR(hotplug_sampling_periods, 2, 15, NULL);
static __GATTR(hotplug_sampling_rate, 1, 10, NULL);
//static __GATTR(hotplug_enable_all_threshold, 100, 1000, NULL);
static __GATTR(hotplug_enable_one_threshold, 100, 1000, NULL);
static __GATTR(hotplug_disable_one_threshold, 0, 1000, NULL);
static struct attribute *hotplug_attrs[] = {
	&gen_attr(hotplug_intpulse),
	&gen_attr(hotplug_sampling_periods),
	&gen_attr(hotplug_sampling_rate),
	//&gen_attr(hotplug_enable_all_threshold),
	&gen_attr(hotplug_enable_one_threshold),
	&gen_attr(hotplug_disable_one_threshold),
	NULL
};
static struct attribute_group hotplug_attr_grp = {
	.attrs = hotplug_attrs,
};

/**
 * store_scaling_governor - store policy for the specified CPU
 */

static ssize_t store_scaling_governor(struct cpufreq_policy *policy,
					const char *buf, size_t count)
{
	unsigned int ret = -EINVAL;
	char	str_governor[16];
	struct cpufreq_policy new_policy;
<<<<<<< HEAD
	char *envp[3];
	char buf1[64];
	char buf2[64];
	bool need_hotplug = 0;
=======
>>>>>>> a69085b5

	ret = cpufreq_get_policy(&new_policy, policy->cpu);
	if (ret)
		return ret;

	ret = sscanf(buf, "%15s", str_governor);
	if (ret != 1)
		return -EINVAL;

	if (cpufreq_parse_governor(str_governor, &new_policy.policy,
						&new_policy.governor))
		return -EINVAL;

	if (!policy->cpu &&
	    policy->governor != new_policy.governor &&
	    !(new_policy.governor->flags & BIT(GOVFLAGS_HOTPLUG)))
		need_hotplug = 1;

	/* Do not use cpufreq_set_policy here or the user_policy.max
	   will be wrongly overridden */
	ret = __cpufreq_set_policy(policy, &new_policy);

	policy->user_policy.policy = policy->policy;
	policy->user_policy.governor = policy->governor;

	// Add auto-hotplug tuners if governor doesn't hotplug
	if (need_hotplug) {
		hotplug_attr_grp.name = policy->governor->name;
		sysfs_merge_group(cpufreq_global_kobject, &hotplug_attr_grp);
	}

	sysfs_notify(&policy->kobj, NULL, "scaling_governor");

	kobject_uevent(cpufreq_global_kobject, KOBJ_ADD);

	if (ret)
		return ret;
	else
		return count;
}

/* Per-core UV interface */
ssize_t acpuclk_store_vdd_table(const char *buf, size_t count);
ssize_t acpuclk_show_vdd_table(char *buf, char *fmt, int dir, int fdiv, int vdiv);
static ssize_t store_UV_mV_table(struct cpufreq_policy *policy,
				const char *buf, size_t count) {
	return acpuclk_store_vdd_table(buf, count);
}
static ssize_t show_UV_mV_table(struct cpufreq_policy *policy,
				char *buf) {
	return acpuclk_show_vdd_table(buf, "%umhz: %u mV\n", -1, 1000, 1000);
}

/* Control gov/min/max linking across cores */
static int link_core_settings = 1;
static __GATTR(link_core_settings, 0, 1, NULL);

/**
 * show_scaling_driver - show the cpufreq driver currently loaded
 */
static ssize_t show_scaling_driver(struct cpufreq_policy *policy, char *buf)
{
	return scnprintf(buf, CPUFREQ_NAME_LEN, "%s\n", cpufreq_driver->name);
}

/**
 * show_scaling_available_governors - show the available CPUfreq governors
 */
static ssize_t show_scaling_available_governors(struct cpufreq_policy *policy,
						char *buf)
{
	ssize_t i = 0;
	struct cpufreq_governor *t;

	if (!cpufreq_driver->target) {
		i += sprintf(buf, "performance powersave");
		goto out;
	}

	list_for_each_entry(t, &cpufreq_governor_list, governor_list) {
		if (i >= (ssize_t) ((PAGE_SIZE / sizeof(char))
		    - (CPUFREQ_NAME_LEN + 2)))
			goto out;
		i += scnprintf(&buf[i], CPUFREQ_NAME_LEN, "%s ", t->name);
	}
out:
	i += sprintf(&buf[i], "\n");
	return i;
}

static ssize_t show_cpus(const struct cpumask *mask, char *buf)
{
	ssize_t i = 0;
	unsigned int cpu;

	for_each_cpu(cpu, mask) {
		if (i)
			i += scnprintf(&buf[i], (PAGE_SIZE - i - 2), " ");
		i += scnprintf(&buf[i], (PAGE_SIZE - i - 2), "%u", cpu);
		if (i >= (PAGE_SIZE - 5))
			break;
	}
	i += sprintf(&buf[i], "\n");
	return i;
}

/**
 * show_related_cpus - show the CPUs affected by each transition even if
 * hw coordination is in use
 */
static ssize_t show_related_cpus(struct cpufreq_policy *policy, char *buf)
{
	if (cpumask_empty(policy->related_cpus))
		return show_cpus(policy->cpus, buf);
	return show_cpus(policy->related_cpus, buf);
}

/**
 * show_affected_cpus - show the CPUs affected by each transition
 */
static ssize_t show_affected_cpus(struct cpufreq_policy *policy, char *buf)
{
	return show_cpus(policy->cpus, buf);
}

static ssize_t store_scaling_setspeed(struct cpufreq_policy *policy,
					const char *buf, size_t count)
{
	unsigned int freq = 0;
	unsigned int ret;

	if (!policy->governor || !policy->governor->store_setspeed)
		return -EINVAL;

	ret = sscanf(buf, "%u", &freq);
	if (ret != 1)
		return -EINVAL;

	policy->governor->store_setspeed(policy, freq);

	return count;
}

static ssize_t show_scaling_setspeed(struct cpufreq_policy *policy, char *buf)
{
	if (!policy->governor || !policy->governor->show_setspeed)
		return sprintf(buf, "<unsupported>\n");

	return policy->governor->show_setspeed(policy, buf);
}

/**
 * show_scaling_driver - show the current cpufreq HW/BIOS limitation
 */
static ssize_t show_bios_limit(struct cpufreq_policy *policy, char *buf)
{
	unsigned int limit;
	int ret;
	if (cpufreq_driver->bios_limit) {
		ret = cpufreq_driver->bios_limit(policy->cpu, &limit);
		if (!ret)
			return sprintf(buf, "%u\n", limit);
	}
	return sprintf(buf, "%u\n", policy->cpuinfo.max_freq);
}

cpufreq_freq_attr_ro_perm(cpuinfo_cur_freq, 0400);
cpufreq_freq_attr_ro(cpuinfo_min_freq);
cpufreq_freq_attr_ro(cpuinfo_max_freq);
cpufreq_freq_attr_ro(cpuinfo_transition_latency);
cpufreq_freq_attr_ro(scaling_available_governors);
cpufreq_freq_attr_ro(scaling_driver);
cpufreq_freq_attr_ro(scaling_cur_freq);
cpufreq_freq_attr_ro(bios_limit);
cpufreq_freq_attr_ro(related_cpus);
cpufreq_freq_attr_ro(affected_cpus);
cpufreq_freq_attr_ro(cpu_utilization);
cpufreq_freq_attr_rw(scaling_min_freq);
cpufreq_freq_attr_rw(scaling_max_freq);
cpufreq_freq_attr_rw(scaling_governor);
cpufreq_freq_attr_rw(scaling_setspeed);
cpufreq_freq_attr_rw(UV_mV_table);

static struct attribute *default_attrs[] = {
	&cpuinfo_min_freq.attr,
	&cpuinfo_max_freq.attr,
	&cpuinfo_transition_latency.attr,
	&scaling_min_freq.attr,
	&scaling_max_freq.attr,
	&affected_cpus.attr,
	&cpu_utilization.attr,
	&related_cpus.attr,
	&scaling_governor.attr,
	&scaling_driver.attr,
	&scaling_available_governors.attr,
	&scaling_setspeed.attr,
	&UV_mV_table.attr,
	NULL
};

struct kobject *cpufreq_global_kobject;
EXPORT_SYMBOL(cpufreq_global_kobject);

#define to_policy(k) container_of(k, struct cpufreq_policy, kobj)
#define to_attr(a) container_of(a, struct freq_attr, attr)

static ssize_t show(struct kobject *kobj, struct attribute *attr, char *buf)
{
	struct cpufreq_policy *policy = to_policy(kobj);
	struct freq_attr *fattr = to_attr(attr);
	ssize_t ret = -EINVAL;
	policy = cpufreq_cpu_get_sysfs(policy->cpu);
	if (!policy)
		goto no_policy;

	if (lock_policy_rwsem_read(policy->cpu) < 0)
		goto fail;

	if (fattr->show)
		ret = fattr->show(policy, buf);
	else
		ret = -EIO;

	unlock_policy_rwsem_read(policy->cpu);
fail:
	cpufreq_cpu_put_sysfs(policy);
no_policy:
	return ret;
}

extern void msm_rq_stats_enable(int enable);

static ssize_t store(struct kobject *kobj, struct attribute *attr,
		     const char *buf, size_t count)
{
	struct cpufreq_policy *policy = to_policy(kobj);
	struct freq_attr *fattr = to_attr(attr);
	ssize_t ret = count;
	char *govname;

	int j, iter = 0, cpu = policy->cpu;

	/* This is a pain, but it's easier to handle shared settings here.  If
	 * we're setting governor, we check flags and toggle mpdecision and
	 * possibly assign to all cores.  If we're setting minimum or maxiumum
	 * frequency, we assign to all cores.
	 *
	 * GOVFLAGS_ALLCPUS: all cpus must use this governor
	 * GOVFLAGS_HOTPLUG: this governor hotplugs and doesn't need mpdecision
	 */
	if (link_core_settings) {
		if (fattr->store == store_scaling_governor) {
			char name[16];
			unsigned int p = 0;
			struct cpufreq_governor *t = NULL;
			for (p = 0; p < 16; p++) {
				if (buf[p] == 0 || buf[p] == '\n')
					break;
				name[p] = buf[p];
			}
			name[p] = 0;
			cpufreq_parse_governor(name, &p, &t);
			if (!t)
				return -EINVAL;
			if (t->flags & BIT(GOVFLAGS_ALLCPUS)) {
				iter = 1;
			} else {
				// If cpu0 has ALLCPUS, they all do.
				if (per_cpu(cpufreq_cpu_data, 0)->governor->flags &
					BIT(GOVFLAGS_ALLCPUS)) {
					iter = 1;
				}
			}

			// If cpu0 can't enable cpu1, we need mpdecision
			if (cpu == 0) {
				msm_rq_stats_enable(!(t->flags & BIT(GOVFLAGS_HOTPLUG)));
				govname = t->name;
			}
		} else if (fattr->store == store_scaling_max_freq ||
			   fattr->store == store_scaling_min_freq) {
			iter = 1;
		}
	}

	for_each_possible_cpu(j) {
		if (!iter && (j != cpu)) continue;
		/* Getting the policy the usual way here when it doesn't exist
		 * has unexpected consequences.  Check first.
		 */
		if (!per_cpu(cpufreq_cpu_data, j)) {
			// store won't work, so adjust saved values
			if (fattr->store == store_scaling_governor)
				strncpy(per_cpu(cpufreq_policy_save, j).gov,
					buf, CPUFREQ_NAME_LEN);
			else if (fattr->store == store_scaling_max_freq)
				ret = sscanf(buf, "%u",
					&per_cpu(cpufreq_policy_save, j).max) ?
					ret : -EINVAL;
			else if (fattr->store == store_scaling_min_freq)
				ret = sscanf(buf, "%u",
					&per_cpu(cpufreq_policy_save, j).min) ?
					ret : -EINVAL;
			continue;
		}

		// We have a policy, so it's safe to grab it.
		policy = cpufreq_cpu_get_sysfs(j);

		if (lock_policy_rwsem_write(j) < 0)
			goto fail;

		if (fattr->store) {
			int sr = fattr->store(policy, buf, count);
			ret = sr < 0 ? sr : ret;
		} else
			ret = -EIO;

		unlock_policy_rwsem_write(j);
fail:
		cpufreq_cpu_put_sysfs(policy);
	}

	return ret;
}

static void cpufreq_sysfs_release(struct kobject *kobj)
{
	struct cpufreq_policy *policy = to_policy(kobj);
	pr_debug("last reference is dropped\n");
	complete(&policy->kobj_unregister);
}

static const struct sysfs_ops sysfs_ops = {
	.show	= show,
	.store	= store,
};

static struct kobj_type ktype_cpufreq = {
	.sysfs_ops	= &sysfs_ops,
	.default_attrs	= default_attrs,
	.release	= cpufreq_sysfs_release,
};

/*
 * Returns:
 *   Negative: Failure
 *   0:        Success
 *   Positive: When we have a managed CPU and the sysfs got symlinked
 */
static int cpufreq_add_dev_policy(unsigned int cpu,
				  struct cpufreq_policy *policy,
				  struct device *dev)
{
	int ret = 0;
#ifdef CONFIG_SMP
	unsigned long flags;
	unsigned int j;
#ifdef CONFIG_HOTPLUG_CPU
	struct cpufreq_governor *gov;

	gov = __find_governor(per_cpu(cpufreq_policy_save, cpu).gov);
	if (gov) {
		policy->governor = gov;
		pr_debug("Restoring governor %s for cpu %d\n",
		       policy->governor->name, cpu);
	}
	if (per_cpu(cpufreq_policy_save, cpu).min) {
		policy->min = per_cpu(cpufreq_policy_save, cpu).min;
		policy->user_policy.min = policy->min;
	}
	if (per_cpu(cpufreq_policy_save, cpu).max) {
		policy->max = per_cpu(cpufreq_policy_save, cpu).max;
		policy->user_policy.max = policy->max;
	}
	pr_debug("Restoring CPU%d min %d and max %d\n",
		cpu, policy->min, policy->max);
#endif

	for_each_cpu(j, policy->cpus) {
		struct cpufreq_policy *managed_policy;

		if (cpu == j)
			continue;

		/* Check for existing affected CPUs.
		 * They may not be aware of it due to CPU Hotplug.
		 * cpufreq_cpu_put is called when the device is removed
		 * in __cpufreq_remove_dev()
		 */
		managed_policy = cpufreq_cpu_get(j);
		if (unlikely(managed_policy)) {

			/* Set proper policy_cpu */
			unlock_policy_rwsem_write(cpu);
			per_cpu(cpufreq_policy_cpu, cpu) = managed_policy->cpu;

			if (lock_policy_rwsem_write(cpu) < 0) {
				/* Should not go through policy unlock path */
				if (cpufreq_driver->exit)
					cpufreq_driver->exit(policy);
				cpufreq_cpu_put(managed_policy);
				return -EBUSY;
			}

			spin_lock_irqsave(&cpufreq_driver_lock, flags);
			cpumask_copy(managed_policy->cpus, policy->cpus);
			cpumask_and(managed_policy->cpus,
					managed_policy->cpus, cpu_online_mask);
			per_cpu(cpufreq_cpu_data, cpu) = managed_policy;
			spin_unlock_irqrestore(&cpufreq_driver_lock, flags);

			pr_debug("CPU already managed, adding link\n");
			ret = sysfs_create_link(&dev->kobj,
						&managed_policy->kobj,
						"cpufreq");
			if (ret)
				cpufreq_cpu_put(managed_policy);
			/*
			 * Success. We only needed to be added to the mask.
			 * Call driver->exit() because only the cpu parent of
			 * the kobj needed to call init().
			 */
			if (cpufreq_driver->exit)
				cpufreq_driver->exit(policy);

			if (!ret)
				return 1;
			else
				return ret;
		}
	}
#endif
	return ret;
}


/* symlink affected CPUs */
static int cpufreq_add_dev_symlink(unsigned int cpu,
				   struct cpufreq_policy *policy)
{
	unsigned int j;
	int ret = 0;

	for_each_cpu(j, policy->cpus) {
		struct cpufreq_policy *managed_policy;
		struct device *cpu_dev;

		if (j == cpu)
			continue;
		if (!cpu_online(j))
			continue;

		pr_debug("CPU %u already managed, adding link\n", j);
		managed_policy = cpufreq_cpu_get(cpu);
		cpu_dev = get_cpu_device(j);
		ret = sysfs_create_link(&cpu_dev->kobj, &policy->kobj,
					"cpufreq");
		if (ret) {
			cpufreq_cpu_put(managed_policy);
			return ret;
		}
	}
	return ret;
}

void acpuclk_maybe_add_override_vmin(struct kobject *kobj);
static int cpufreq_add_dev_interface(unsigned int cpu,
				     struct cpufreq_policy *policy,
				     struct device *dev)
{
	struct cpufreq_policy new_policy;
	struct freq_attr **drv_attr;
	unsigned long flags;
	int ret = 0;
	unsigned int j;

	/* prepare interface data */
	ret = kobject_init_and_add(&policy->kobj, &ktype_cpufreq,
				   &dev->kobj, "cpufreq");
	if (ret)
		return ret;

<<<<<<< HEAD
	acpuclk_maybe_add_override_vmin(&policy->kobj);
=======
	/* create cpu device kset */
	if (!cpudev_kset) {
		cpudev_kset = kset_create_and_add("kset", NULL, &dev->kobj);
		BUG_ON(!cpudev_kset);
		dev->kobj.kset = cpudev_kset;
	}

	/* send uevent when cpu device is added */
	kobject_uevent(&dev->kobj, KOBJ_ADD);
>>>>>>> a69085b5

	/* set up files for this cpu device */
	drv_attr = cpufreq_driver->attr;
	while ((drv_attr) && (*drv_attr)) {
		ret = sysfs_create_file(&policy->kobj, &((*drv_attr)->attr));
		if (ret)
			goto err_out_kobj_put;
		drv_attr++;
	}
	if (cpufreq_driver->get) {
		ret = sysfs_create_file(&policy->kobj, &cpuinfo_cur_freq.attr);
		if (ret)
			goto err_out_kobj_put;
	}
	if (cpufreq_driver->target) {
		ret = sysfs_create_file(&policy->kobj, &scaling_cur_freq.attr);
		if (ret)
			goto err_out_kobj_put;
	}
	if (cpufreq_driver->bios_limit) {
		ret = sysfs_create_file(&policy->kobj, &bios_limit.attr);
		if (ret)
			goto err_out_kobj_put;
	}

	spin_lock_irqsave(&cpufreq_driver_lock, flags);
	for_each_cpu(j, policy->cpus) {
		if (!cpu_online(j))
			continue;
		per_cpu(cpufreq_cpu_data, j) = policy;
		per_cpu(cpufreq_policy_cpu, j) = policy->cpu;
	}
	spin_unlock_irqrestore(&cpufreq_driver_lock, flags);

	ret = cpufreq_add_dev_symlink(cpu, policy);
	if (ret)
		goto err_out_kobj_put;

	memcpy(&new_policy, policy, sizeof(struct cpufreq_policy));
	/* assure that the starting sequence is run in __cpufreq_set_policy */
	policy->governor = NULL;

	/* set default policy */
	ret = __cpufreq_set_policy(policy, &new_policy);
	policy->user_policy.policy = policy->policy;
	policy->user_policy.governor = policy->governor;

	if (ret) {
		pr_debug("setting policy failed\n");
		if (cpufreq_driver->exit)
			cpufreq_driver->exit(policy);
	}
	return ret;

err_out_kobj_put:
	kobject_put(&policy->kobj);
	wait_for_completion(&policy->kobj_unregister);
	return ret;
}


/**
 * cpufreq_add_dev - add a CPU device
 *
 * Adds the cpufreq interface for a CPU device.
 *
 * The Oracle says: try running cpufreq registration/unregistration concurrently
 * with with cpu hotplugging and all hell will break loose. Tried to clean this
 * mess up, but more thorough testing is needed. - Mathieu
 */
static int cpufreq_add_dev(struct device *dev, struct subsys_interface *sif)
{
	unsigned int cpu = dev->id;
	int ret = 0, found = 0;
	struct cpufreq_policy *policy;
	unsigned long flags;
	unsigned int j;
#ifdef CONFIG_HOTPLUG_CPU
	int sibling;
#endif

	if (cpu_is_offline(cpu))
		return 0;

	pr_debug("adding CPU %u\n", cpu);

#ifdef CONFIG_SMP
	/* check whether a different CPU already registered this
	 * CPU because it is in the same boat. */
	policy = cpufreq_cpu_get(cpu);
	if (unlikely(policy)) {
		cpufreq_cpu_put(policy);
		return 0;
	}
#endif

	if (!try_module_get(cpufreq_driver->owner)) {
		ret = -EINVAL;
		goto module_out;
	}

	ret = -ENOMEM;
	policy = kzalloc(sizeof(struct cpufreq_policy), GFP_KERNEL);
	if (!policy)
		goto nomem_out;

	if (!alloc_cpumask_var(&policy->cpus, GFP_KERNEL))
		goto err_free_policy;

	if (!zalloc_cpumask_var(&policy->related_cpus, GFP_KERNEL))
		goto err_free_cpumask;

	policy->cpu = cpu;
	cpumask_copy(policy->cpus, cpumask_of(cpu));

	/* Initially set CPU itself as the policy_cpu */
	per_cpu(cpufreq_policy_cpu, cpu) = cpu;
	ret = (lock_policy_rwsem_write(cpu) < 0);
	WARN_ON(ret);

	init_completion(&policy->kobj_unregister);
	INIT_WORK(&policy->update, handle_update);

	/* Set governor before ->init, so that driver could check it */
#ifdef CONFIG_HOTPLUG_CPU
	for_each_online_cpu(sibling) {
		struct cpufreq_policy *cp = per_cpu(cpufreq_cpu_data, sibling);
		if (cp && cp->governor &&
		    (cpumask_test_cpu(cpu, cp->related_cpus))) {
			policy->governor = cp->governor;
			found = 1;
			break;
		}
	}
#endif
	if (!found)
		policy->governor = CPUFREQ_DEFAULT_GOVERNOR;
	/* call driver. From then on the cpufreq must be able
	 * to accept all calls to ->verify and ->setpolicy for this CPU
	 */
	ret = cpufreq_driver->init(policy);
	if (ret) {
		pr_debug("initialization failed\n");
		goto err_unlock_policy;
	}
	policy->user_policy.min = policy->min;
	policy->user_policy.max = policy->max;

	blocking_notifier_call_chain(&cpufreq_policy_notifier_list,
				     CPUFREQ_START, policy);

	ret = cpufreq_add_dev_policy(cpu, policy, dev);
	if (ret) {
		if (ret > 0)
			/* This is a managed cpu, symlink created,
			   exit with 0 */
			ret = 0;
		goto err_unlock_policy;
	}

	ret = cpufreq_add_dev_interface(cpu, policy, dev);
	if (ret)
		goto err_out_unregister;

	unlock_policy_rwsem_write(cpu);

	kobject_uevent(&policy->kobj, KOBJ_ADD);
	module_put(cpufreq_driver->owner);
	pr_debug("initialization complete\n");

	return 0;


err_out_unregister:
	spin_lock_irqsave(&cpufreq_driver_lock, flags);
	for_each_cpu(j, policy->cpus)
		per_cpu(cpufreq_cpu_data, j) = NULL;
	spin_unlock_irqrestore(&cpufreq_driver_lock, flags);

	kobject_put(&policy->kobj);
	wait_for_completion(&policy->kobj_unregister);

err_unlock_policy:
	unlock_policy_rwsem_write(cpu);
	free_cpumask_var(policy->related_cpus);
err_free_cpumask:
	free_cpumask_var(policy->cpus);
err_free_policy:
	kfree(policy);
nomem_out:
	module_put(cpufreq_driver->owner);
module_out:
	return ret;
}


/**
 * __cpufreq_remove_dev - remove a CPU device
 *
 * Removes the cpufreq interface for a CPU device.
 * Caller should already have policy_rwsem in write mode for this CPU.
 * This routine frees the rwsem before returning.
 */
static int __cpufreq_remove_dev(struct device *dev, struct subsys_interface *sif)
{
	unsigned int cpu = dev->id;
	unsigned long flags;
	struct cpufreq_policy *data;
	struct kobject *kobj;
	struct completion *cmp;
#ifdef CONFIG_SMP
	struct device *cpu_dev;
	unsigned int j;
#endif

	pr_debug("unregistering CPU %u\n", cpu);

	spin_lock_irqsave(&cpufreq_driver_lock, flags);
	data = per_cpu(cpufreq_cpu_data, cpu);

	if (!data) {
		spin_unlock_irqrestore(&cpufreq_driver_lock, flags);
		unlock_policy_rwsem_write(cpu);
		return -EINVAL;
	}
	per_cpu(cpufreq_cpu_data, cpu) = NULL;


#ifdef CONFIG_SMP
	/* if this isn't the CPU which is the parent of the kobj, we
	 * only need to unlink, put and exit
	 */
	if (unlikely(cpu != data->cpu)) {
		pr_debug("removing link\n");
		cpumask_clear_cpu(cpu, data->cpus);
		spin_unlock_irqrestore(&cpufreq_driver_lock, flags);
		kobj = &dev->kobj;
		cpufreq_cpu_put(data);
		unlock_policy_rwsem_write(cpu);
		sysfs_remove_link(kobj, "cpufreq");
		return 0;
	}
#endif

#ifdef CONFIG_SMP

#ifdef CONFIG_HOTPLUG_CPU
	strncpy(per_cpu(cpufreq_policy_save, cpu).gov, data->governor->name,
			CPUFREQ_NAME_LEN);
	per_cpu(cpufreq_policy_save, cpu).min = data->user_policy.min;
	per_cpu(cpufreq_policy_save, cpu).max = data->user_policy.max;
	pr_debug("Saving CPU%d user policy min %d and max %d\n",
			cpu, data->user_policy.min, data->user_policy.max);
#endif

	/* if we have other CPUs still registered, we need to unlink them,
	 * or else wait_for_completion below will lock up. Clean the
	 * per_cpu(cpufreq_cpu_data) while holding the lock, and remove
	 * the sysfs links afterwards.
	 */
	if (unlikely(cpumask_weight(data->cpus) > 1)) {
		for_each_cpu(j, data->cpus) {
			if (j == cpu)
				continue;
			per_cpu(cpufreq_cpu_data, j) = NULL;
		}
	}

	spin_unlock_irqrestore(&cpufreq_driver_lock, flags);

	if (unlikely(cpumask_weight(data->cpus) > 1)) {
		for_each_cpu(j, data->cpus) {
			if (j == cpu)
				continue;
			pr_debug("removing link for cpu %u\n", j);
#ifdef CONFIG_HOTPLUG_CPU
			strncpy(per_cpu(cpufreq_policy_save, j).gov,
				data->governor->name, CPUFREQ_NAME_LEN);
			per_cpu(cpufreq_policy_save, j).min
						= data->user_policy.min;
			per_cpu(cpufreq_policy_save, j).max
						= data->user_policy.max;
			pr_debug("Saving CPU%d user policy min %d and max %d\n",
					j, data->min, data->max);
#endif
			cpu_dev = get_cpu_device(j);
			kobj = &cpu_dev->kobj;
			unlock_policy_rwsem_write(cpu);
			sysfs_remove_link(kobj, "cpufreq");
			lock_policy_rwsem_write(cpu);
			cpufreq_cpu_put(data);
		}
	}
#else
	spin_unlock_irqrestore(&cpufreq_driver_lock, flags);
#endif

	if (cpufreq_driver->target)
		__cpufreq_governor(data, CPUFREQ_GOV_STOP);

	kobj = &data->kobj;
	cmp = &data->kobj_unregister;
	unlock_policy_rwsem_write(cpu);
	kobject_put(kobj);

	/* we need to make sure that the underlying kobj is actually
	 * not referenced anymore by anybody before we proceed with
	 * unloading.
	 */
	pr_debug("waiting for dropping of refcount\n");
	wait_for_completion(cmp);
	pr_debug("wait complete\n");

	lock_policy_rwsem_write(cpu);
	if (cpufreq_driver->exit)
		cpufreq_driver->exit(data);
	unlock_policy_rwsem_write(cpu);

#ifdef CONFIG_HOTPLUG_CPU
	/* when the CPU which is the parent of the kobj is hotplugged
	 * offline, check for siblings, and create cpufreq sysfs interface
	 * and symlinks
	 */
	if (unlikely(cpumask_weight(data->cpus) > 1)) {
		/* first sibling now owns the new sysfs dir */
		cpumask_clear_cpu(cpu, data->cpus);
		cpufreq_add_dev(get_cpu_device(cpumask_first(data->cpus)), NULL);

		/* finally remove our own symlink */
		lock_policy_rwsem_write(cpu);
		__cpufreq_remove_dev(dev, sif);
	}
#endif

	free_cpumask_var(data->related_cpus);
	free_cpumask_var(data->cpus);
	kfree(data);

	return 0;
}


static int cpufreq_remove_dev(struct device *dev, struct subsys_interface *sif)
{
	unsigned int cpu = dev->id;
	int retval;

	if (cpu_is_offline(cpu))
		return 0;

	if (unlikely(lock_policy_rwsem_write(cpu)))
		BUG();

	retval = __cpufreq_remove_dev(dev, sif);
	return retval;
}


static void handle_update(struct work_struct *work)
{
	struct cpufreq_policy *policy =
		container_of(work, struct cpufreq_policy, update);
	unsigned int cpu = policy->cpu;
	pr_debug("handle_update for cpu %u called\n", cpu);
	cpufreq_update_policy(cpu);
}

/**
 *	cpufreq_out_of_sync - If actual and saved CPU frequency differs, we're in deep trouble.
 *	@cpu: cpu number
 *	@old_freq: CPU frequency the kernel thinks the CPU runs at
 *	@new_freq: CPU frequency the CPU actually runs at
 *
 *	We adjust to current frequency first, and need to clean up later.
 *	So either call to cpufreq_update_policy() or schedule handle_update()).
 */
static void cpufreq_out_of_sync(unsigned int cpu, unsigned int old_freq,
				unsigned int new_freq)
{
	struct cpufreq_freqs freqs;

	pr_debug("Warning: CPU frequency out of sync: cpufreq and timing "
	       "core thinks of %u, is %u kHz.\n", old_freq, new_freq);

	freqs.cpu = cpu;
	freqs.old = old_freq;
	freqs.new = new_freq;
	cpufreq_notify_transition(&freqs, CPUFREQ_PRECHANGE);
	cpufreq_notify_transition(&freqs, CPUFREQ_POSTCHANGE);
}


/**
 * cpufreq_quick_get - get the CPU frequency (in kHz) from policy->cur
 * @cpu: CPU number
 *
 * This is the last known freq, without actually getting it from the driver.
 * Return value will be same as what is shown in scaling_cur_freq in sysfs.
 */
unsigned int cpufreq_quick_get(unsigned int cpu)
{
	struct cpufreq_policy *policy = cpufreq_cpu_get(cpu);
	unsigned int ret_freq = 0;

	if (policy) {
		ret_freq = policy->cur;
		cpufreq_cpu_put(policy);
	}

	return ret_freq;
}
EXPORT_SYMBOL(cpufreq_quick_get);

/**
 * cpufreq_quick_get_max - get the max reported CPU frequency for this CPU
 * @cpu: CPU number
 *
 * Just return the max possible frequency for a given CPU.
 */
unsigned int cpufreq_quick_get_max(unsigned int cpu)
{
	struct cpufreq_policy *policy = cpufreq_cpu_get(cpu);
	unsigned int ret_freq = 0;

	if (policy) {
		ret_freq = policy->max;
		cpufreq_cpu_put(policy);
	}

	return ret_freq;
}
EXPORT_SYMBOL(cpufreq_quick_get_max);


static unsigned int __cpufreq_get(unsigned int cpu)
{
	struct cpufreq_policy *policy = per_cpu(cpufreq_cpu_data, cpu);
	unsigned int ret_freq = 0;

	if (!cpufreq_driver->get)
		return ret_freq;

	ret_freq = cpufreq_driver->get(cpu);

	if (ret_freq && policy->cur &&
		!(cpufreq_driver->flags & CPUFREQ_CONST_LOOPS)) {
		/* verify no discrepancy between actual and
					saved value exists */
		if (unlikely(ret_freq != policy->cur)) {
			cpufreq_out_of_sync(cpu, policy->cur, ret_freq);
			schedule_work(&policy->update);
		}
	}

	return ret_freq;
}

/**
 * cpufreq_get - get the current CPU frequency (in kHz)
 * @cpu: CPU number
 *
 * Get the CPU current (static) CPU frequency
 */
unsigned int cpufreq_get(unsigned int cpu)
{
	unsigned int ret_freq = 0;
	struct cpufreq_policy *policy = cpufreq_cpu_get(cpu);

	if (!policy)
		goto out;

	if (unlikely(lock_policy_rwsem_read(cpu)))
		goto out_policy;

	ret_freq = __cpufreq_get(cpu);

	unlock_policy_rwsem_read(cpu);

out_policy:
	cpufreq_cpu_put(policy);
out:
	return ret_freq;
}
EXPORT_SYMBOL(cpufreq_get);

static struct subsys_interface cpufreq_interface = {
	.name		= "cpufreq",
	.subsys		= &cpu_subsys,
	.add_dev	= cpufreq_add_dev,
	.remove_dev	= cpufreq_remove_dev,
};


/**
 * cpufreq_bp_suspend - Prepare the boot CPU for system suspend.
 *
 * This function is only executed for the boot processor.  The other CPUs
 * have been put offline by means of CPU hotplug.
 */
static int cpufreq_bp_suspend(void)
{
	int ret = 0;

	int cpu = smp_processor_id();
	struct cpufreq_policy *cpu_policy;

	pr_debug("suspending cpu %u\n", cpu);

	/* If there's no policy for the boot CPU, we have nothing to do. */
	cpu_policy = cpufreq_cpu_get(cpu);
	if (!cpu_policy)
		return 0;

	if (cpufreq_driver->suspend) {
		ret = cpufreq_driver->suspend(cpu_policy);
		if (ret)
			printk(KERN_ERR "cpufreq: suspend failed in ->suspend "
					"step on CPU %u\n", cpu_policy->cpu);
	}

	cpufreq_cpu_put(cpu_policy);
	return ret;
}

/**
 * cpufreq_bp_resume - Restore proper frequency handling of the boot CPU.
 *
 *	1.) resume CPUfreq hardware support (cpufreq_driver->resume())
 *	2.) schedule call cpufreq_update_policy() ASAP as interrupts are
 *	    restored. It will verify that the current freq is in sync with
 *	    what we believe it to be. This is a bit later than when it
 *	    should be, but nonethteless it's better than calling
 *	    cpufreq_driver->get() here which might re-enable interrupts...
 *
 * This function is only executed for the boot CPU.  The other CPUs have not
 * been turned on yet.
 */
static void cpufreq_bp_resume(void)
{
	int ret = 0;

	int cpu = smp_processor_id();
	struct cpufreq_policy *cpu_policy;

	pr_debug("resuming cpu %u\n", cpu);

	/* If there's no policy for the boot CPU, we have nothing to do. */
	cpu_policy = cpufreq_cpu_get(cpu);
	if (!cpu_policy)
		return;

	if (cpufreq_driver->resume) {
		ret = cpufreq_driver->resume(cpu_policy);
		if (ret) {
			printk(KERN_ERR "cpufreq: resume failed in ->resume "
					"step on CPU %u\n", cpu_policy->cpu);
			goto fail;
		}
	}

	schedule_work(&cpu_policy->update);

fail:
	cpufreq_cpu_put(cpu_policy);
}

static struct syscore_ops cpufreq_syscore_ops = {
	.suspend	= cpufreq_bp_suspend,
	.resume		= cpufreq_bp_resume,
};


/*********************************************************************
 *                     NOTIFIER LISTS INTERFACE                      *
 *********************************************************************/

/**
 *	cpufreq_register_notifier - register a driver with cpufreq
 *	@nb: notifier function to register
 *      @list: CPUFREQ_TRANSITION_NOTIFIER or CPUFREQ_POLICY_NOTIFIER
 *
 *	Add a driver to one of two lists: either a list of drivers that
 *      are notified about clock rate changes (once before and once after
 *      the transition), or a list of drivers that are notified about
 *      changes in cpufreq policy.
 *
 *	This function may sleep, and has the same return conditions as
 *	blocking_notifier_chain_register.
 */
int cpufreq_register_notifier(struct notifier_block *nb, unsigned int list)
{
	int ret;

	WARN_ON(!init_cpufreq_transition_notifier_list_called);

	switch (list) {
	case CPUFREQ_TRANSITION_NOTIFIER:
		ret = srcu_notifier_chain_register(
				&cpufreq_transition_notifier_list, nb);
		break;
	case CPUFREQ_POLICY_NOTIFIER:
		ret = blocking_notifier_chain_register(
				&cpufreq_policy_notifier_list, nb);
		break;
	default:
		ret = -EINVAL;
	}

	return ret;
}
EXPORT_SYMBOL(cpufreq_register_notifier);


/**
 *	cpufreq_unregister_notifier - unregister a driver with cpufreq
 *	@nb: notifier block to be unregistered
 *      @list: CPUFREQ_TRANSITION_NOTIFIER or CPUFREQ_POLICY_NOTIFIER
 *
 *	Remove a driver from the CPU frequency notifier list.
 *
 *	This function may sleep, and has the same return conditions as
 *	blocking_notifier_chain_unregister.
 */
int cpufreq_unregister_notifier(struct notifier_block *nb, unsigned int list)
{
	int ret;

	switch (list) {
	case CPUFREQ_TRANSITION_NOTIFIER:
		ret = srcu_notifier_chain_unregister(
				&cpufreq_transition_notifier_list, nb);
		break;
	case CPUFREQ_POLICY_NOTIFIER:
		ret = blocking_notifier_chain_unregister(
				&cpufreq_policy_notifier_list, nb);
		break;
	default:
		ret = -EINVAL;
	}

	return ret;
}
EXPORT_SYMBOL(cpufreq_unregister_notifier);


/*********************************************************************
 *                              GOVERNORS                            *
 *********************************************************************/


int __cpufreq_driver_target(struct cpufreq_policy *policy,
			    unsigned int target_freq,
			    unsigned int relation)
{
	int retval = -EINVAL;

	if (cpufreq_disabled())
		return -ENODEV;

	pr_debug("target for CPU %u: %u kHz, relation %u\n", policy->cpu,
		target_freq, relation);
	if (cpu_online(policy->cpu) && cpufreq_driver->target)
		retval = cpufreq_driver->target(policy, target_freq, relation);

	return retval;
}
EXPORT_SYMBOL_GPL(__cpufreq_driver_target);

int cpufreq_driver_target(struct cpufreq_policy *policy,
			  unsigned int target_freq,
			  unsigned int relation)
{
	int ret = -EINVAL;

	policy = cpufreq_cpu_get(policy->cpu);
	if (!policy)
		goto no_policy;

	if (unlikely(lock_policy_rwsem_write(policy->cpu)))
		goto fail;

	ret = __cpufreq_driver_target(policy, target_freq, relation);

	unlock_policy_rwsem_write(policy->cpu);

fail:
	cpufreq_cpu_put(policy);
no_policy:
	return ret;
}
EXPORT_SYMBOL_GPL(cpufreq_driver_target);

int __cpufreq_driver_getavg(struct cpufreq_policy *policy, unsigned int cpu)
{
	int ret = 0;

	policy = cpufreq_cpu_get(policy->cpu);
	if (!policy)
		return -EINVAL;

	if (cpu_online(cpu) && cpufreq_driver->getavg)
		ret = cpufreq_driver->getavg(policy, cpu);

	cpufreq_cpu_put(policy);
	return ret;
}
EXPORT_SYMBOL_GPL(__cpufreq_driver_getavg);

/*
 * when "event" is CPUFREQ_GOV_LIMITS
 */

static int __cpufreq_governor(struct cpufreq_policy *policy,
					unsigned int event)
{
	int ret;

	/* Only must be defined when default governor is known to have latency
	   restrictions, like e.g. conservative or ondemand.
	   That this is the case is already ensured in Kconfig
	*/
#ifdef CONFIG_CPU_FREQ_GOV_PERFORMANCE
	struct cpufreq_governor *gov = &cpufreq_gov_performance;
#else
	struct cpufreq_governor *gov = NULL;
#endif

	if (policy->governor->max_transition_latency &&
	    policy->cpuinfo.transition_latency >
	    policy->governor->max_transition_latency) {
		if (!gov)
			return -EINVAL;
		else {
			printk(KERN_WARNING "%s governor failed, too long"
			       " transition latency of HW, fallback"
			       " to %s governor\n",
			       policy->governor->name,
			       gov->name);
			policy->governor = gov;
		}
	}

	if (!try_module_get(policy->governor->owner))
		return -EINVAL;

	pr_debug("__cpufreq_governor for CPU %u, event %u\n",
						policy->cpu, event);
	ret = policy->governor->governor(policy, event);

	/* we keep one module reference alive for
			each CPU governed by this CPU */
	if ((event != CPUFREQ_GOV_START) || ret)
		module_put(policy->governor->owner);
	if ((event == CPUFREQ_GOV_STOP) && !ret)
		module_put(policy->governor->owner);

	return ret;
}


int cpufreq_register_governor(struct cpufreq_governor *governor)
{
	int err;

	if (!governor)
		return -EINVAL;

	if (cpufreq_disabled())
		return -ENODEV;

	mutex_lock(&cpufreq_governor_mutex);

	err = -EBUSY;
	if (__find_governor(governor->name) == NULL) {
		err = 0;
		list_add(&governor->governor_list, &cpufreq_governor_list);
	}

	mutex_unlock(&cpufreq_governor_mutex);
	return err;
}
EXPORT_SYMBOL_GPL(cpufreq_register_governor);


void cpufreq_unregister_governor(struct cpufreq_governor *governor)
{
#ifdef CONFIG_HOTPLUG_CPU
	int cpu;
#endif

	if (!governor)
		return;

	if (cpufreq_disabled())
		return;

#ifdef CONFIG_HOTPLUG_CPU
	for_each_present_cpu(cpu) {
		if (cpu_online(cpu))
			continue;
		if (!strcmp(per_cpu(cpufreq_policy_save, cpu).gov,
					governor->name))
			strcpy(per_cpu(cpufreq_policy_save, cpu).gov, "\0");
		per_cpu(cpufreq_policy_save, cpu).min = 0;
		per_cpu(cpufreq_policy_save, cpu).max = 0;
	}
#endif

	mutex_lock(&cpufreq_governor_mutex);
	list_del(&governor->governor_list);
	mutex_unlock(&cpufreq_governor_mutex);
	return;
}
EXPORT_SYMBOL_GPL(cpufreq_unregister_governor);



/*********************************************************************
 *                          POLICY INTERFACE                         *
 *********************************************************************/

/**
 * cpufreq_get_policy - get the current cpufreq_policy
 * @policy: struct cpufreq_policy into which the current cpufreq_policy
 *	is written
 *
 * Reads the current cpufreq policy.
 */
int cpufreq_get_policy(struct cpufreq_policy *policy, unsigned int cpu)
{
	struct cpufreq_policy *cpu_policy;
	if (!policy)
		return -EINVAL;

	cpu_policy = cpufreq_cpu_get(cpu);
	if (!cpu_policy)
		return -EINVAL;

	memcpy(policy, cpu_policy, sizeof(struct cpufreq_policy));

	cpufreq_cpu_put(cpu_policy);
	return 0;
}
EXPORT_SYMBOL(cpufreq_get_policy);


/*
 * data   : current policy.
 * policy : policy to be set.
 */
static int __cpufreq_set_policy(struct cpufreq_policy *data,
				struct cpufreq_policy *policy)
{
	int ret = 0;

	pr_debug("setting new policy for CPU %u: %u - %u kHz\n", policy->cpu,
		policy->min, policy->max);

	memcpy(&policy->cpuinfo, &data->cpuinfo,
				sizeof(struct cpufreq_cpuinfo));

	if (policy->min > data->user_policy.max
		|| policy->max < data->user_policy.min) {
		ret = -EINVAL;
		goto error_out;
	}

	/* verify the cpu speed can be set within this limit */
	ret = cpufreq_driver->verify(policy);
	if (ret)
		goto error_out;

	/* adjust if necessary - all reasons */
	blocking_notifier_call_chain(&cpufreq_policy_notifier_list,
			CPUFREQ_ADJUST, policy);

	/* adjust if necessary - hardware incompatibility*/
	blocking_notifier_call_chain(&cpufreq_policy_notifier_list,
			CPUFREQ_INCOMPATIBLE, policy);

	/* verify the cpu speed can be set within this limit,
	   which might be different to the first one */
	ret = cpufreq_driver->verify(policy);
	if (ret)
		goto error_out;

	/* notification of the new policy */
	blocking_notifier_call_chain(&cpufreq_policy_notifier_list,
			CPUFREQ_NOTIFY, policy);

	data->min = policy->min;
	data->max = policy->max;

	pr_debug("new min and max freqs are %u - %u kHz\n",
					data->min, data->max);

	if (cpufreq_driver->setpolicy) {
		data->policy = policy->policy;
		pr_debug("setting range\n");
		ret = cpufreq_driver->setpolicy(policy);
	} else {
		if (policy->governor != data->governor) {
			/* save old, working values */
			struct cpufreq_governor *old_gov = data->governor;

			pr_debug("governor switch\n");

			/* end old governor */
			if (data->governor)
				__cpufreq_governor(data, CPUFREQ_GOV_STOP);

			/* start new governor */
			data->governor = policy->governor;
			if (__cpufreq_governor(data, CPUFREQ_GOV_START)) {
				/* new governor failed, so re-start old one */
				pr_debug("starting governor %s failed\n",
							data->governor->name);
				if (old_gov) {
					data->governor = old_gov;
					__cpufreq_governor(data,
							   CPUFREQ_GOV_START);
				}
				ret = -EINVAL;
				goto error_out;
			}
			/* might be a policy change, too, so fall through */
		}
		pr_debug("governor: change or update limits\n");
		__cpufreq_governor(data, CPUFREQ_GOV_LIMITS);
	}

error_out:
	return ret;
}

/**
 *	cpufreq_update_policy - re-evaluate an existing cpufreq policy
 *	@cpu: CPU which shall be re-evaluated
 *
 *	Useful for policy notifiers which have different necessities
 *	at different times.
 */
int cpufreq_update_policy(unsigned int cpu)
{
	struct cpufreq_policy *data = cpufreq_cpu_get(cpu);
	struct cpufreq_policy policy;
	int ret;

	if (!data) {
		ret = -ENODEV;
		goto no_policy;
	}

	if (unlikely(lock_policy_rwsem_write(cpu))) {
		ret = -EINVAL;
		goto fail;
	}

	pr_debug("updating policy for CPU %u\n", cpu);
	memcpy(&policy, data, sizeof(struct cpufreq_policy));
	policy.min = data->user_policy.min;
	policy.max = data->user_policy.max;
	policy.policy = data->user_policy.policy;
	policy.governor = data->user_policy.governor;

	/* BIOS might change freq behind our back
	  -> ask driver for current freq and notify governors about a change */
	if (cpufreq_driver->get) {
		policy.cur = cpufreq_driver->get(cpu);
		if (!data->cur) {
			pr_debug("Driver did not initialize current freq");
			data->cur = policy.cur;
		} else {
			if (data->cur != policy.cur)
				cpufreq_out_of_sync(cpu, data->cur,
								policy.cur);
		}
	}

	ret = __cpufreq_set_policy(data, &policy);

	unlock_policy_rwsem_write(cpu);

fail:
	cpufreq_cpu_put(data);
no_policy:
	return ret;
}
EXPORT_SYMBOL(cpufreq_update_policy);

static int __cpuinit cpufreq_cpu_callback(struct notifier_block *nfb,
					unsigned long action, void *hcpu)
{
	unsigned int cpu = (unsigned long)hcpu;
	struct device *dev;

	dev = get_cpu_device(cpu);
	if (dev) {
		switch (action) {
		case CPU_ONLINE:
		case CPU_ONLINE_FROZEN:
			cpufreq_add_dev(dev, NULL);
			break;
		case CPU_DOWN_PREPARE:
		case CPU_DOWN_PREPARE_FROZEN:
			if (unlikely(lock_policy_rwsem_write(cpu)))
				BUG();

			__cpufreq_remove_dev(dev, NULL);
			break;
		case CPU_DOWN_FAILED:
		case CPU_DOWN_FAILED_FROZEN:
			cpufreq_add_dev(dev, NULL);
			break;
		}
	}
	return NOTIFY_OK;
}

static struct notifier_block __refdata cpufreq_cpu_notifier = {
    .notifier_call = cpufreq_cpu_callback,
};

#ifdef CONFIG_INTERACTION_HINTS
static atomic_t interactivity_state;

static void do_interactivity(struct work_struct *work);
static DECLARE_WORK(interactivity_on_work, do_interactivity);
static DECLARE_WORK(interactivity_off_work, do_interactivity);

static void do_interactivity(struct work_struct *work) {
        unsigned int j;

        for_each_online_cpu(j) {
                struct cpufreq_policy *pol;
                if (lock_policy_rwsem_read(j))
                        continue;
                pol = per_cpu(cpufreq_cpu_data, j);
                if (unlikely(pol == NULL)) {
                        printk(KERN_DEBUG "%s: policy for cpu %u is null\n", __func__, j);
                } else {
                        pol->governor->governor(pol,
                                work == &interactivity_on_work ?
                                CPUFREQ_GOV_INTERACT : CPUFREQ_GOV_NOINTERACT);
                }
                unlock_policy_rwsem_read(j);
        }
}

void cpufreq_set_interactivity(int on, int idbit) {
        unsigned int mask = 1 << idbit;
        int old, new;
        {
        register unsigned long tmp;
        __asm__ __volatile__(
"1:     ldrex   %0, [%4]\n"
"       mov     %1, %0\n"
"       teq     %5, #0\n"
"       orrne   %0, %0, %6\n"
"       biceq   %0, %0, %6\n"
"       strex   %2, %0, [%4]\n"
"       teq     %2, #0\n"
"       bne     1b"
        : "=&r" (new), "=&r" (old), "=&r" (tmp), "+Qo" (interactivity_state.counter)
        : "r" (&interactivity_state.counter), "lr" (on), "lr" (mask)
        : "cc");
        }

        if (!old && new) {
                schedule_work(&interactivity_on_work);
        } else if (old && !new) {
                schedule_work(&interactivity_off_work);
        }
}
#endif

/*********************************************************************
 *               REGISTER / UNREGISTER CPUFREQ DRIVER                *
 *********************************************************************/

/**
 * cpufreq_register_driver - register a CPU Frequency driver
 * @driver_data: A struct cpufreq_driver containing the values#
 * submitted by the CPU Frequency driver.
 *
 *   Registers a CPU Frequency driver to this core code. This code
 * returns zero on success, -EBUSY when another driver got here first
 * (and isn't unregistered in the meantime).
 *
 */
int cpufreq_register_driver(struct cpufreq_driver *driver_data)
{
	unsigned long flags;
	int ret;

	if (cpufreq_disabled())
		return -ENODEV;

	if (!driver_data || !driver_data->verify || !driver_data->init ||
	    ((!driver_data->setpolicy) && (!driver_data->target)))
		return -EINVAL;

	pr_debug("trying to register driver %s\n", driver_data->name);

	if (driver_data->setpolicy)
		driver_data->flags |= CPUFREQ_CONST_LOOPS;

	spin_lock_irqsave(&cpufreq_driver_lock, flags);
	if (cpufreq_driver) {
		spin_unlock_irqrestore(&cpufreq_driver_lock, flags);
		return -EBUSY;
	}
	cpufreq_driver = driver_data;
	spin_unlock_irqrestore(&cpufreq_driver_lock, flags);

	ret = subsys_interface_register(&cpufreq_interface);
	if (ret)
		goto err_null_driver;

	if (!(cpufreq_driver->flags & CPUFREQ_STICKY)) {
		int i;
		ret = -ENODEV;

		/* check for at least one working CPU */
		for (i = 0; i < nr_cpu_ids; i++)
			if (cpu_possible(i) && per_cpu(cpufreq_cpu_data, i)) {
				ret = 0;
				break;
			}

		/* if all ->init() calls failed, unregister */
		if (ret) {
			pr_debug("no CPU initialized for driver %s\n",
							driver_data->name);
			goto err_if_unreg;
		}
	}

	register_hotcpu_notifier(&cpufreq_cpu_notifier);
	pr_debug("driver %s up and running\n", driver_data->name);

	return 0;
err_if_unreg:
	subsys_interface_unregister(&cpufreq_interface);
err_null_driver:
	spin_lock_irqsave(&cpufreq_driver_lock, flags);
	cpufreq_driver = NULL;
	spin_unlock_irqrestore(&cpufreq_driver_lock, flags);
	return ret;
}
EXPORT_SYMBOL_GPL(cpufreq_register_driver);


/**
 * cpufreq_unregister_driver - unregister the current CPUFreq driver
 *
 *    Unregister the current CPUFreq driver. Only call this if you have
 * the right to do so, i.e. if you have succeeded in initialising before!
 * Returns zero if successful, and -EINVAL if the cpufreq_driver is
 * currently not initialised.
 */
int cpufreq_unregister_driver(struct cpufreq_driver *driver)
{
	unsigned long flags;

	if (!cpufreq_driver || (driver != cpufreq_driver))
		return -EINVAL;

	pr_debug("unregistering driver %s\n", driver->name);

	subsys_interface_unregister(&cpufreq_interface);
	unregister_hotcpu_notifier(&cpufreq_cpu_notifier);

	spin_lock_irqsave(&cpufreq_driver_lock, flags);
	cpufreq_driver = NULL;
	spin_unlock_irqrestore(&cpufreq_driver_lock, flags);

	return 0;
}
EXPORT_SYMBOL_GPL(cpufreq_unregister_driver);

static int __init cpufreq_core_init(void)
{
	int cpu;

	if (cpufreq_disabled())
		return -ENODEV;

	for_each_possible_cpu(cpu) {
		per_cpu(cpufreq_policy_cpu, cpu) = -1;
		init_rwsem(&per_cpu(cpu_policy_rwsem, cpu));
	}

	cpufreq_global_kobject = kobject_create_and_add("cpufreq", &cpu_subsys.dev_root->kobj);
	BUG_ON(!cpufreq_global_kobject);

	/* create cpufreq kset */
	cpufreq_kset = kset_create_and_add("kset", NULL, cpufreq_global_kobject);
	BUG_ON(!cpufreq_kset);
	cpufreq_global_kobject->kset = cpufreq_kset;

	register_syscore_ops(&cpufreq_syscore_ops);

	dkp_register(link_core_settings);

	return 0;
}
core_initcall(cpufreq_core_init);<|MERGE_RESOLUTION|>--- conflicted
+++ resolved
@@ -619,13 +619,7 @@
 	unsigned int ret = -EINVAL;
 	char	str_governor[16];
 	struct cpufreq_policy new_policy;
-<<<<<<< HEAD
-	char *envp[3];
-	char buf1[64];
-	char buf2[64];
 	bool need_hotplug = 0;
-=======
->>>>>>> a69085b5
 
 	ret = cpufreq_get_policy(&new_policy, policy->cpu);
 	if (ret)
@@ -1109,9 +1103,8 @@
 	if (ret)
 		return ret;
 
-<<<<<<< HEAD
 	acpuclk_maybe_add_override_vmin(&policy->kobj);
-=======
+
 	/* create cpu device kset */
 	if (!cpudev_kset) {
 		cpudev_kset = kset_create_and_add("kset", NULL, &dev->kobj);
@@ -1121,7 +1114,6 @@
 
 	/* send uevent when cpu device is added */
 	kobject_uevent(&dev->kobj, KOBJ_ADD);
->>>>>>> a69085b5
 
 	/* set up files for this cpu device */
 	drv_attr = cpufreq_driver->attr;
