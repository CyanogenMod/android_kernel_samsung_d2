/*
 *  linux/drivers/cpufreq/cpufreq.c
 *
 *  Copyright (C) 2001 Russell King
 *            (C) 2002 - 2003 Dominik Brodowski <linux@brodo.de>
 *
 *  Oct 2005 - Ashok Raj <ashok.raj@intel.com>
 *	Added handling for CPU hotplug
 *  Feb 2006 - Jacob Shin <jacob.shin@amd.com>
 *	Fix handling for CPU hotplug -- affected CPUs
 *
 * This program is free software; you can redistribute it and/or modify
 * it under the terms of the GNU General Public License version 2 as
 * published by the Free Software Foundation.
 *
 */

#include <linux/kernel.h>
#include <linux/module.h>
#include <linux/init.h>
#include <linux/notifier.h>
#include <linux/cpufreq.h>
#include <linux/delay.h>
#include <linux/interrupt.h>
#include <linux/spinlock.h>
#include <linux/device.h>
#include <linux/slab.h>
#include <linux/cpu.h>
#include <linux/completion.h>
#include <linux/mutex.h>
#include <linux/syscore_ops.h>
#include <linux/gen_attr.h>
#include <linux/dkp.h>
#include <linux/sched.h>

#include <trace/events/power.h>

/**
 * The "cpufreq driver" - the arch- or hardware-dependent low
 * level driver of CPUFreq support, and its spinlock. This lock
 * also protects the cpufreq_cpu_data array.
 */
static struct cpufreq_driver *cpufreq_driver;
static DEFINE_PER_CPU(struct cpufreq_policy *, cpufreq_cpu_data);
#ifdef CONFIG_HOTPLUG_CPU
/* This one keeps track of the previously set governor of a removed CPU */
struct cpufreq_cpu_save_data {
	char gov[CPUFREQ_NAME_LEN];
	unsigned int max, min;
};
static DEFINE_PER_CPU(struct cpufreq_cpu_save_data, cpufreq_policy_save);
#endif
static DEFINE_SPINLOCK(cpufreq_driver_lock);

/*
 * cpu_policy_rwsem is a per CPU reader-writer semaphore designed to cure
 * all cpufreq/hotplug/workqueue/etc related lock issues.
 *
 * The rules for this semaphore:
 * - Any routine that wants to read from the policy structure will
 *   do a down_read on this semaphore.
 * - Any routine that will write to the policy structure and/or may take away
 *   the policy altogether (eg. CPU hotplug), will hold this lock in write
 *   mode before doing so.
 *
 * Additional rules:
 * - All holders of the lock should check to make sure that the CPU they
 *   are concerned with are online after they get the lock.
 * - Governor routines that can be called in cpufreq hotplug path should not
 *   take this sem as top level hotplug notifier handler takes this.
 * - Lock should not be held across
 *     __cpufreq_governor(data, CPUFREQ_GOV_STOP);
 */
static DEFINE_PER_CPU(int, cpufreq_policy_cpu);
static DEFINE_PER_CPU(struct rw_semaphore, cpu_policy_rwsem);

#define lock_policy_rwsem(mode, cpu)					\
int lock_policy_rwsem_##mode						\
(int cpu)								\
{									\
	int policy_cpu = per_cpu(cpufreq_policy_cpu, cpu);		\
	BUG_ON(policy_cpu == -1);					\
	down_##mode(&per_cpu(cpu_policy_rwsem, policy_cpu));		\
	if (unlikely(!cpu_online(cpu))) {				\
		up_##mode(&per_cpu(cpu_policy_rwsem, policy_cpu));	\
		return -1;						\
	}								\
									\
	return 0;							\
}

lock_policy_rwsem(read, cpu);

lock_policy_rwsem(write, cpu);

static void unlock_policy_rwsem_read(int cpu)
{
	int policy_cpu = per_cpu(cpufreq_policy_cpu, cpu);
	BUG_ON(policy_cpu == -1);
	up_read(&per_cpu(cpu_policy_rwsem, policy_cpu));
}

void unlock_policy_rwsem_write(int cpu)
{
	int policy_cpu = per_cpu(cpufreq_policy_cpu, cpu);
	BUG_ON(policy_cpu == -1);
	up_write(&per_cpu(cpu_policy_rwsem, policy_cpu));
}


/* internal prototypes */
static int __cpufreq_governor(struct cpufreq_policy *policy,
		unsigned int event);
static unsigned int __cpufreq_get(unsigned int cpu);
static void handle_update(struct work_struct *work);

/**
 * Two notifier lists: the "policy" list is involved in the
 * validation process for a new CPU frequency policy; the
 * "transition" list for kernel code that needs to handle
 * changes to devices when the CPU clock speed changes.
 * The mutex locks both lists.
 */
static BLOCKING_NOTIFIER_HEAD(cpufreq_policy_notifier_list);
static struct srcu_notifier_head cpufreq_transition_notifier_list;

static bool init_cpufreq_transition_notifier_list_called;
static int __init init_cpufreq_transition_notifier_list(void)
{
	srcu_init_notifier_head(&cpufreq_transition_notifier_list);
	init_cpufreq_transition_notifier_list_called = true;
	return 0;
}
pure_initcall(init_cpufreq_transition_notifier_list);

static int off __read_mostly;
int cpufreq_disabled(void)
{
	return off;
}
void disable_cpufreq(void)
{
	off = 1;
}
static LIST_HEAD(cpufreq_governor_list);
static DEFINE_MUTEX(cpufreq_governor_mutex);

static struct cpufreq_policy *__cpufreq_cpu_get(unsigned int cpu, int sysfs)
{
	struct cpufreq_policy *data;
	unsigned long flags;

	if (cpu >= nr_cpu_ids)
		goto err_out;

	/* get the cpufreq driver */
	spin_lock_irqsave(&cpufreq_driver_lock, flags);

	if (!cpufreq_driver)
		goto err_out_unlock;

	if (!try_module_get(cpufreq_driver->owner))
		goto err_out_unlock;


	/* get the CPU */
	data = per_cpu(cpufreq_cpu_data, cpu);

	if (!data)
		goto err_out_put_module;

	if (!sysfs && !kobject_get(&data->kobj))
		goto err_out_put_module;

	spin_unlock_irqrestore(&cpufreq_driver_lock, flags);
	return data;

err_out_put_module:
	module_put(cpufreq_driver->owner);
err_out_unlock:
	spin_unlock_irqrestore(&cpufreq_driver_lock, flags);
err_out:
	return NULL;
}

struct cpufreq_policy *cpufreq_cpu_get(unsigned int cpu)
{
	return __cpufreq_cpu_get(cpu, 0);
}
EXPORT_SYMBOL_GPL(cpufreq_cpu_get);

static struct cpufreq_policy *cpufreq_cpu_get_sysfs(unsigned int cpu)
{
	return __cpufreq_cpu_get(cpu, 1);
}

static void __cpufreq_cpu_put(struct cpufreq_policy *data, int sysfs)
{
	if (!sysfs)
		kobject_put(&data->kobj);
	module_put(cpufreq_driver->owner);
}

void cpufreq_cpu_put(struct cpufreq_policy *data)
{
	__cpufreq_cpu_put(data, 0);
}
EXPORT_SYMBOL_GPL(cpufreq_cpu_put);

static void cpufreq_cpu_put_sysfs(struct cpufreq_policy *data)
{
	__cpufreq_cpu_put(data, 1);
}

/*********************************************************************
 *            EXTERNALLY AFFECTING FREQUENCY CHANGES                 *
 *********************************************************************/

/**
 * adjust_jiffies - adjust the system "loops_per_jiffy"
 *
 * This function alters the system "loops_per_jiffy" for the clock
 * speed change. Note that loops_per_jiffy cannot be updated on SMP
 * systems as each CPU might be scaled differently. So, use the arch
 * per-CPU loops_per_jiffy value wherever possible.
 */
#ifndef CONFIG_SMP
static unsigned long l_p_j_ref;
static unsigned int  l_p_j_ref_freq;

static void adjust_jiffies(unsigned long val, struct cpufreq_freqs *ci)
{
	if (ci->flags & CPUFREQ_CONST_LOOPS)
		return;

	if (!l_p_j_ref_freq) {
		l_p_j_ref = loops_per_jiffy;
		l_p_j_ref_freq = ci->old;
		pr_debug("saving %lu as reference value for loops_per_jiffy; "
			"freq is %u kHz\n", l_p_j_ref, l_p_j_ref_freq);
	}
	if ((val == CPUFREQ_POSTCHANGE  && ci->old != ci->new) ||
	    (val == CPUFREQ_RESUMECHANGE || val == CPUFREQ_SUSPENDCHANGE)) {
		loops_per_jiffy = cpufreq_scale(l_p_j_ref, l_p_j_ref_freq,
								ci->new);
		pr_debug("scaling loops_per_jiffy to %lu "
			"for frequency %u kHz\n", loops_per_jiffy, ci->new);
	}
}
#else
static inline void adjust_jiffies(unsigned long val, struct cpufreq_freqs *ci)
{
	return;
}
#endif


/**
 * cpufreq_notify_transition - call notifier chain and adjust_jiffies
 * on frequency transition.
 *
 * This function calls the transition notifiers and the "adjust_jiffies"
 * function. It is called twice on all CPU frequency changes that have
 * external effects.
 */
void cpufreq_notify_transition(struct cpufreq_freqs *freqs, unsigned int state)
{
	struct cpufreq_policy *policy;

	BUG_ON(irqs_disabled());

	freqs->flags = cpufreq_driver->flags;
	pr_debug("notification %u of frequency transition to %u kHz\n",
		state, freqs->new);

	policy = per_cpu(cpufreq_cpu_data, freqs->cpu);
	switch (state) {

	case CPUFREQ_PRECHANGE:
		/* detect if the driver reported a value as "old frequency"
		 * which is not equal to what the cpufreq core thinks is
		 * "old frequency".
		 */
		if (!(cpufreq_driver->flags & CPUFREQ_CONST_LOOPS)) {
			if ((policy) && (policy->cpu == freqs->cpu) &&
			    (policy->cur) && (policy->cur != freqs->old)) {
				pr_debug("Warning: CPU frequency is"
					" %u, cpufreq assumed %u kHz.\n",
					freqs->old, policy->cur);
				freqs->old = policy->cur;
			}
		}
		srcu_notifier_call_chain(&cpufreq_transition_notifier_list,
				CPUFREQ_PRECHANGE, freqs);
		adjust_jiffies(CPUFREQ_PRECHANGE, freqs);
		break;

	case CPUFREQ_POSTCHANGE:
		adjust_jiffies(CPUFREQ_POSTCHANGE, freqs);
		pr_debug("FREQ: %lu - CPU: %lu", (unsigned long)freqs->new,
			(unsigned long)freqs->cpu);
		trace_power_frequency(POWER_PSTATE, freqs->new, freqs->cpu);
		trace_cpu_frequency(freqs->new, freqs->cpu);
		srcu_notifier_call_chain(&cpufreq_transition_notifier_list,
				CPUFREQ_POSTCHANGE, freqs);
		if (likely(policy) && likely(policy->cpu == freqs->cpu)) {
			policy->cur = freqs->new;
			sysfs_notify(&policy->kobj, NULL, "scaling_cur_freq");
		}
		break;
	}
}
EXPORT_SYMBOL_GPL(cpufreq_notify_transition);
/**
 * cpufreq_notify_utilization - notify CPU userspace about CPU utilization
 * change
 *
 * This function is called everytime the CPU load is evaluated by the
 * ondemand governor. It notifies userspace of cpu load changes via sysfs.
 */
void cpufreq_notify_utilization(struct cpufreq_policy *policy,
		unsigned int util)
{
	if (policy)
		policy->util = util;

	if (policy->util >= MIN_CPU_UTIL_NOTIFY)
		sysfs_notify(&policy->kobj, NULL, "cpu_utilization");

}

/*********************************************************************
 *                          SYSFS INTERFACE                          *
 *********************************************************************/

static struct cpufreq_governor *__find_governor(const char *str_governor)
{
	struct cpufreq_governor *t;

	list_for_each_entry(t, &cpufreq_governor_list, governor_list)
		if (!strnicmp(str_governor, t->name, CPUFREQ_NAME_LEN))
			return t;

	return NULL;
}

/**
 * cpufreq_parse_governor - parse a governor string
 */
static int cpufreq_parse_governor(char *str_governor, unsigned int *policy,
				struct cpufreq_governor **governor)
{
	int err = -EINVAL;

	if (!cpufreq_driver)
		goto out;

	if (cpufreq_driver->setpolicy) {
		if (!strnicmp(str_governor, "performance", CPUFREQ_NAME_LEN)) {
			*policy = CPUFREQ_POLICY_PERFORMANCE;
			err = 0;
		} else if (!strnicmp(str_governor, "powersave",
						CPUFREQ_NAME_LEN)) {
			*policy = CPUFREQ_POLICY_POWERSAVE;
			err = 0;
		}
	} else if (cpufreq_driver->target) {
		struct cpufreq_governor *t;

		mutex_lock(&cpufreq_governor_mutex);

		t = __find_governor(str_governor);

		if (t == NULL) {
			int ret;

			mutex_unlock(&cpufreq_governor_mutex);
			ret = request_module("cpufreq_%s", str_governor);
			mutex_lock(&cpufreq_governor_mutex);

			if (ret == 0)
				t = __find_governor(str_governor);
		}

		if (t != NULL) {
			*governor = t;
			err = 0;
		}

		mutex_unlock(&cpufreq_governor_mutex);
	}
out:
	return err;
}


/**
 * cpufreq_per_cpu_attr_read() / show_##file_name() -
 * print out cpufreq information
 *
 * Write out information from cpufreq_driver->policy[cpu]; object must be
 * "unsigned int".
 */

#define show_one(file_name, object)			\
static ssize_t show_##file_name				\
(struct cpufreq_policy *policy, char *buf)		\
{							\
	return sprintf(buf, "%u\n", policy->object);	\
}

show_one(cpuinfo_min_freq, cpuinfo.min_freq);
show_one(cpuinfo_max_freq, cpuinfo.max_freq);
show_one(cpuinfo_transition_latency, cpuinfo.transition_latency);
show_one(scaling_min_freq, min);
//show_one(scaling_max_freq, max);
show_one(scaling_cur_freq, cur);
show_one(cpu_utilization, util);

static struct task_struct *thermald;
static int check_current_is_thermald(void) {
        int ret = 0;
        if (current != thermald) {
                if (!strcmp(current->comm, "thermald")) {
                        printk(KERN_DEBUG "%s: found thermald (pid %u)!\n",
                                __func__, current->pid);
                        thermald = current;
                        ret = 1;
                }
        } else {
                ret = 1;
        }
        return ret;
}

static ssize_t show_scaling_max_freq(struct cpufreq_policy *policy, char *buf)
{
        int val = 0;
        if (check_current_is_thermald()) {
                if (policy->max >= policy->user_policy.max)
                        val = 1512000;
                else
                        val = policy->max;
        } else {
                val = policy->max;
        }
        return sprintf(buf, "%u\n", val);
}

static int __cpufreq_set_policy(struct cpufreq_policy *data,
				struct cpufreq_policy *policy);

/* cpufreq holds a lock when calling store_xxx(), so we need to schedule the
 * frequency table update to avoid a deadlock.
 */
static struct freq_work_struct {
	struct work_struct work;
	unsigned int freq;
	struct cpufreq_policy *policy;
};
void acpuclk_enable_oc_freqs(unsigned int freq);
extern int msm_thermal_get_freq_table(void);

static void do_enable_oc(struct work_struct *work) {
	int ret;
	unsigned int new_max = ((struct freq_work_struct *) work)->freq;
	struct cpufreq_policy new_policy;
	struct cpufreq_policy *policy =
		((struct freq_work_struct *) work)->policy;
	acpuclk_enable_oc_freqs(new_max);
	if (ret = cpufreq_get_policy(&new_policy, policy->cpu)) {
                printk(KERN_ERR "%s: can't get policy (%i)!\n", __func__, ret);
                goto out;
	}
	policy->cpuinfo.max_freq = new_policy.max = new_max;
        printk(KERN_DEBUG "%s: set policy for cpu %i\n", __func__, policy->cpu);
        if (ret = __cpufreq_set_policy(policy, &new_policy)) {
                printk(KERN_ERR "%s: can't set policy (%i)!\n", __func__, ret);
                goto out;
        }
        policy->user_policy.max = policy->max;
	msm_thermal_get_freq_table();
out:
        kfree(work);
}

/**
 * cpufreq_per_cpu_attr_write() / store_##file_name() - sysfs write access
 */
<<<<<<< HEAD
static ssize_t store_scaling_min_freq
(struct cpufreq_policy *policy, const char *buf, size_t count)
{
	unsigned int ret = -EINVAL;
	struct cpufreq_policy new_policy;

	ret = cpufreq_get_policy(&new_policy, policy->cpu);
	if (ret)
		return -EINVAL;

	ret = sscanf(buf, "%u", &new_policy.min);
	if (ret != 1)
		return -EINVAL;

	ret = __cpufreq_set_policy(policy, &new_policy);
	policy->user_policy.min = policy->min;

	return ret ? ret : count;
=======
#define store_one(file_name, object)			\
static ssize_t store_##file_name					\
(struct cpufreq_policy *policy, const char *buf, size_t count)		\
{									\
	unsigned int ret = -EINVAL;					\
	struct cpufreq_policy new_policy;				\
									\
	ret = cpufreq_get_policy(&new_policy, policy->cpu);		\
	if (ret)							\
		return -EINVAL;						\
									\
	ret = sscanf(buf, "%u", &new_policy.object);			\
	if (ret != 1)							\
		return -EINVAL;						\
									\
	ret = cpufreq_driver->verify(&new_policy);			\
	if (ret)							\
		pr_err("cpufreq: Frequency verification failed\n");	\
									\
	policy->user_policy.object = new_policy.object;			\
	ret = __cpufreq_set_policy(policy, &new_policy);		\
									\
	return ret ? ret : count;					\
>>>>>>> f5ec2fb2
}
static ssize_t store_scaling_max_freq
(struct cpufreq_policy *policy, const char *buf, size_t count)
{
	unsigned int ret = -EINVAL;
	struct cpufreq_policy new_policy;
	bool is_thermald = 0;

	ret = cpufreq_get_policy(&new_policy, policy->cpu);
	if (ret)
		return -EINVAL;

	ret = sscanf(buf, "%u", &new_policy.max);
	if (ret != 1)
		return -EINVAL;

        if (check_current_is_thermald()) {
                printk(KERN_DEBUG "%s: mangling thermald frequency %u\n",
			__func__, new_policy.max);
                is_thermald = 1;
                if (new_policy.max == 1512000)
                        new_policy.max = policy->user_policy.max;
        }

	if (new_policy.max > 1512000) {
		static struct freq_work_struct *enable_oc_work;
		enable_oc_work = kzalloc(sizeof(struct freq_work_struct), GFP_KERNEL);
		if (enable_oc_work) {
			INIT_WORK((struct work_struct *) enable_oc_work, do_enable_oc);
			enable_oc_work->freq = new_policy.max;
			enable_oc_work->policy = policy;
			schedule_work((struct work_struct *) enable_oc_work);
			ret = 0;
		} else {
			ret = -EINVAL;
		}
	} else {
		ret = __cpufreq_set_policy(policy, &new_policy);
		if (!is_thermald)
			policy->user_policy.max = policy->max;
	}

	return ret ? ret : count;
}

/**
 * show_cpuinfo_cur_freq - current CPU frequency as detected by hardware
 */
static ssize_t show_cpuinfo_cur_freq(struct cpufreq_policy *policy,
					char *buf)
{
	unsigned int cur_freq = __cpufreq_get(policy->cpu);
	if (!cur_freq)
		return sprintf(buf, "<unknown>");
	return sprintf(buf, "%u\n", cur_freq);
}


/**
 * show_scaling_governor - show the current policy for the specified CPU
 */
static ssize_t show_scaling_governor(struct cpufreq_policy *policy, char *buf)
{
	if (policy->policy == CPUFREQ_POLICY_POWERSAVE)
		return sprintf(buf, "powersave\n");
	else if (policy->policy == CPUFREQ_POLICY_PERFORMANCE)
		return sprintf(buf, "performance\n");
	else if (policy->governor)
		return scnprintf(buf, CPUFREQ_NAME_LEN, "%s\n",
				policy->governor->name);
	return -EINVAL;
}

/**
 * auto-hotplug tuners, to be merged into governor settings as needed
 */
int hotplug_intpulse = 0;
int hotplug_sampling_periods = 15;
int hotplug_sampling_rate = 2000 / HZ;
int __used hotplug_enable_all_threshold = 1000;
int hotplug_enable_one_threshold = 250;
int hotplug_disable_one_threshold = 125;
static __GATTR(hotplug_intpulse, 0, 1, NULL);
static __GATTR(hotplug_sampling_periods, 2, 15, NULL);
static __GATTR(hotplug_sampling_rate, 1, 10, NULL);
//static __GATTR(hotplug_enable_all_threshold, 100, 1000, NULL);
static __GATTR(hotplug_enable_one_threshold, 100, 1000, NULL);
static __GATTR(hotplug_disable_one_threshold, 0, 1000, NULL);
static struct attribute *hotplug_attrs[] = {
	&gen_attr(hotplug_intpulse),
	&gen_attr(hotplug_sampling_periods),
	&gen_attr(hotplug_sampling_rate),
	//&gen_attr(hotplug_enable_all_threshold),
	&gen_attr(hotplug_enable_one_threshold),
	&gen_attr(hotplug_disable_one_threshold),
	NULL
};
static struct attribute_group hotplug_attr_grp = {
	.attrs = hotplug_attrs,
};

/**
 * store_scaling_governor - store policy for the specified CPU
 */

static ssize_t store_scaling_governor(struct cpufreq_policy *policy,
					const char *buf, size_t count)
{
	unsigned int ret = -EINVAL;
	char	str_governor[16];
	struct cpufreq_policy new_policy;
	char *envp[3];
	char buf1[64];
	char buf2[64];
	bool need_hotplug = 0;

	ret = cpufreq_get_policy(&new_policy, policy->cpu);
	if (ret)
		return ret;

	ret = sscanf(buf, "%15s", str_governor);
	if (ret != 1)
		return -EINVAL;

	if (cpufreq_parse_governor(str_governor, &new_policy.policy,
						&new_policy.governor))
		return -EINVAL;

	if (!policy->cpu &&
	    policy->governor != new_policy.governor &&
	    !(new_policy.governor->flags & BIT(GOVFLAGS_HOTPLUG)))
		need_hotplug = 1;

	/* Do not use cpufreq_set_policy here or the user_policy.max
	   will be wrongly overridden */
	ret = __cpufreq_set_policy(policy, &new_policy);

	policy->user_policy.policy = policy->policy;
	policy->user_policy.governor = policy->governor;

	// Add auto-hotplug tuners if governor doesn't hotplug
	if (need_hotplug) {
		hotplug_attr_grp.name = policy->governor->name;
		sysfs_merge_group(cpufreq_global_kobject, &hotplug_attr_grp);
	}

	sysfs_notify(&policy->kobj, NULL, "scaling_governor");

	snprintf(buf1, sizeof(buf1), "GOV=%s", policy->governor->name);
	snprintf(buf2, sizeof(buf2), "CPU=%u", policy->cpu);
	envp[0] = buf1;
	envp[1] = buf2;
	envp[2] = NULL;
	kobject_uevent_env(cpufreq_global_kobject, KOBJ_ADD, envp);

	if (ret)
		return ret;
	else
		return count;
}

/* Per-core UV interface */
ssize_t acpuclk_store_vdd_table(const char *buf, size_t count);
ssize_t acpuclk_show_vdd_table(char *buf, char *fmt, int dir, int fdiv, int vdiv);
static ssize_t store_UV_mV_table(struct cpufreq_policy *policy,
				const char *buf, size_t count) {
	return acpuclk_store_vdd_table(buf, count);
}
static ssize_t show_UV_mV_table(struct cpufreq_policy *policy,
				char *buf) {
	return acpuclk_show_vdd_table(buf, "%umhz: %u mV\n", -1, 1000, 1000);
}

/* Per-core vmin interface */
void acpuclk_set_override_vmin(int enable);
int acpuclk_get_override_vmin(void);
static ssize_t store_override_vmin(struct cpufreq_policy *policy,
					const char *buf, size_t count) {
	int val;
	if (sscanf(buf, "%i", &val) != 1)
		return -EINVAL;
	acpuclk_set_override_vmin(val);
	return count;
}
static ssize_t show_override_vmin(struct cpufreq_policy *policy, char *buf) {
	return sprintf(buf, "%u\n", acpuclk_get_override_vmin());
}

/* Control gov/min/max linking across cores */
static int link_core_settings = 1;
static __GATTR(link_core_settings, 0, 1, NULL);

/**
 * show_scaling_driver - show the cpufreq driver currently loaded
 */
static ssize_t show_scaling_driver(struct cpufreq_policy *policy, char *buf)
{
	return scnprintf(buf, CPUFREQ_NAME_LEN, "%s\n", cpufreq_driver->name);
}

/**
 * show_scaling_available_governors - show the available CPUfreq governors
 */
static ssize_t show_scaling_available_governors(struct cpufreq_policy *policy,
						char *buf)
{
	ssize_t i = 0;
	struct cpufreq_governor *t;

	if (!cpufreq_driver->target) {
		i += sprintf(buf, "performance powersave");
		goto out;
	}

	list_for_each_entry(t, &cpufreq_governor_list, governor_list) {
		if (i >= (ssize_t) ((PAGE_SIZE / sizeof(char))
		    - (CPUFREQ_NAME_LEN + 2)))
			goto out;
		i += scnprintf(&buf[i], CPUFREQ_NAME_LEN, "%s ", t->name);
	}
out:
	i += sprintf(&buf[i], "\n");
	return i;
}

static ssize_t show_cpus(const struct cpumask *mask, char *buf)
{
	ssize_t i = 0;
	unsigned int cpu;

	for_each_cpu(cpu, mask) {
		if (i)
			i += scnprintf(&buf[i], (PAGE_SIZE - i - 2), " ");
		i += scnprintf(&buf[i], (PAGE_SIZE - i - 2), "%u", cpu);
		if (i >= (PAGE_SIZE - 5))
			break;
	}
	i += sprintf(&buf[i], "\n");
	return i;
}

/**
 * show_related_cpus - show the CPUs affected by each transition even if
 * hw coordination is in use
 */
static ssize_t show_related_cpus(struct cpufreq_policy *policy, char *buf)
{
	if (cpumask_empty(policy->related_cpus))
		return show_cpus(policy->cpus, buf);
	return show_cpus(policy->related_cpus, buf);
}

/**
 * show_affected_cpus - show the CPUs affected by each transition
 */
static ssize_t show_affected_cpus(struct cpufreq_policy *policy, char *buf)
{
	return show_cpus(policy->cpus, buf);
}

static ssize_t store_scaling_setspeed(struct cpufreq_policy *policy,
					const char *buf, size_t count)
{
	unsigned int freq = 0;
	unsigned int ret;

	if (!policy->governor || !policy->governor->store_setspeed)
		return -EINVAL;

	ret = sscanf(buf, "%u", &freq);
	if (ret != 1)
		return -EINVAL;

	policy->governor->store_setspeed(policy, freq);

	return count;
}

static ssize_t show_scaling_setspeed(struct cpufreq_policy *policy, char *buf)
{
	if (!policy->governor || !policy->governor->show_setspeed)
		return sprintf(buf, "<unsupported>\n");

	return policy->governor->show_setspeed(policy, buf);
}

/**
 * show_scaling_driver - show the current cpufreq HW/BIOS limitation
 */
static ssize_t show_bios_limit(struct cpufreq_policy *policy, char *buf)
{
	unsigned int limit;
	int ret;
	if (cpufreq_driver->bios_limit) {
		ret = cpufreq_driver->bios_limit(policy->cpu, &limit);
		if (!ret)
			return sprintf(buf, "%u\n", limit);
	}
	return sprintf(buf, "%u\n", policy->cpuinfo.max_freq);
}

cpufreq_freq_attr_ro_perm(cpuinfo_cur_freq, 0400);
cpufreq_freq_attr_ro(cpuinfo_min_freq);
cpufreq_freq_attr_ro(cpuinfo_max_freq);
cpufreq_freq_attr_ro(cpuinfo_transition_latency);
cpufreq_freq_attr_ro(scaling_available_governors);
cpufreq_freq_attr_ro(scaling_driver);
cpufreq_freq_attr_ro(scaling_cur_freq);
cpufreq_freq_attr_ro(bios_limit);
cpufreq_freq_attr_ro(related_cpus);
cpufreq_freq_attr_ro(affected_cpus);
cpufreq_freq_attr_ro(cpu_utilization);
cpufreq_freq_attr_rw(scaling_min_freq);
cpufreq_freq_attr_rw(scaling_max_freq);
cpufreq_freq_attr_rw(scaling_governor);
cpufreq_freq_attr_rw(scaling_setspeed);
cpufreq_freq_attr_rw(UV_mV_table);
cpufreq_freq_attr_rw(override_vmin);

static struct attribute *default_attrs[] = {
	&cpuinfo_min_freq.attr,
	&cpuinfo_max_freq.attr,
	&cpuinfo_transition_latency.attr,
	&scaling_min_freq.attr,
	&scaling_max_freq.attr,
	&affected_cpus.attr,
	&cpu_utilization.attr,
	&related_cpus.attr,
	&scaling_governor.attr,
	&scaling_driver.attr,
	&scaling_available_governors.attr,
	&scaling_setspeed.attr,
	&UV_mV_table.attr,
	&override_vmin.attr,
	NULL
};

struct kobject *cpufreq_global_kobject;
EXPORT_SYMBOL(cpufreq_global_kobject);

#define to_policy(k) container_of(k, struct cpufreq_policy, kobj)
#define to_attr(a) container_of(a, struct freq_attr, attr)

static ssize_t show(struct kobject *kobj, struct attribute *attr, char *buf)
{
	struct cpufreq_policy *policy = to_policy(kobj);
	struct freq_attr *fattr = to_attr(attr);
	ssize_t ret = -EINVAL;
	policy = cpufreq_cpu_get_sysfs(policy->cpu);
	if (!policy)
		goto no_policy;

	if (lock_policy_rwsem_read(policy->cpu) < 0)
		goto fail;

	if (fattr->show)
		ret = fattr->show(policy, buf);
	else
		ret = -EIO;

	unlock_policy_rwsem_read(policy->cpu);
fail:
	cpufreq_cpu_put_sysfs(policy);
no_policy:
	return ret;
}

extern void msm_rq_stats_enable(int enable);

static ssize_t store(struct kobject *kobj, struct attribute *attr,
		     const char *buf, size_t count)
{
	struct cpufreq_policy *policy = to_policy(kobj);
	struct freq_attr *fattr = to_attr(attr);
	ssize_t ret = count;
	char *govname;

	int j, iter = 0, cpu = policy->cpu;

	/* This is a pain, but it's easier to handle shared settings here.  If
	 * we're setting governor, we check flags and toggle mpdecision and
	 * possibly assign to all cores.  If we're setting minimum or maxiumum
	 * frequency, we assign to all cores.
	 *
	 * GOVFLAGS_ALLCPUS: all cpus must use this governor
	 * GOVFLAGS_HOTPLUG: this governor hotplugs and doesn't need mpdecision
	 */
	if (link_core_settings) {
		if (fattr->store == store_scaling_governor) {
			char name[16];
			unsigned int p = 0;
			struct cpufreq_governor *t = NULL;
			for (p = 0; p < 16; p++) {
				if (buf[p] == 0 || buf[p] == '\n')
					break;
				name[p] = buf[p];
			}
			name[p] = 0;
			cpufreq_parse_governor(name, &p, &t);
			if (!t)
				return -EINVAL;
			if (t->flags & BIT(GOVFLAGS_ALLCPUS)) {
				iter = 1;
			} else {
				// If cpu0 has ALLCPUS, they all do.
				if (per_cpu(cpufreq_cpu_data, 0)->governor->flags &
					BIT(GOVFLAGS_ALLCPUS)) {
					iter = 1;
				}
			}

			// If cpu0 can't enable cpu1, we need mpdecision
			if (cpu == 0) {
				msm_rq_stats_enable(!(t->flags & BIT(GOVFLAGS_HOTPLUG)));
				govname = t->name;
			}
		} else if (fattr->store == store_scaling_max_freq ||
			   fattr->store == store_scaling_min_freq) {
			iter = 1;
		}
	}

	for_each_possible_cpu(j) {
		if (!iter && (j != cpu)) continue;
		/* Getting the policy the usual way here when it doesn't exist
		 * has unexpected consequences.  Check first.
		 */
		if (!per_cpu(cpufreq_cpu_data, j)) {
			// store won't work, so adjust saved values
			if (fattr->store == store_scaling_governor)
				strncpy(per_cpu(cpufreq_policy_save, j).gov,
					buf, CPUFREQ_NAME_LEN);
			else if (fattr->store == store_scaling_max_freq)
				ret = sscanf(buf, "%u",
					&per_cpu(cpufreq_policy_save, j).max) ?
					ret : -EINVAL;
			else if (fattr->store == store_scaling_min_freq)
				ret = sscanf(buf, "%u",
					&per_cpu(cpufreq_policy_save, j).min) ?
					ret : -EINVAL;
			continue;
		}

		// We have a policy, so it's safe to grab it.
		policy = cpufreq_cpu_get_sysfs(j);

		if (lock_policy_rwsem_write(j) < 0)
			goto fail;

		if (fattr->store) {
			int sr = fattr->store(policy, buf, count);
			ret = sr < 0 ? sr : ret;
		} else
			ret = -EIO;

		unlock_policy_rwsem_write(j);
fail:
		cpufreq_cpu_put_sysfs(policy);
	}

	return ret;
}

static void cpufreq_sysfs_release(struct kobject *kobj)
{
	struct cpufreq_policy *policy = to_policy(kobj);
	pr_debug("last reference is dropped\n");
	complete(&policy->kobj_unregister);
}

static const struct sysfs_ops sysfs_ops = {
	.show	= show,
	.store	= store,
};

static struct kobj_type ktype_cpufreq = {
	.sysfs_ops	= &sysfs_ops,
	.default_attrs	= default_attrs,
	.release	= cpufreq_sysfs_release,
};

/*
 * Returns:
 *   Negative: Failure
 *   0:        Success
 *   Positive: When we have a managed CPU and the sysfs got symlinked
 */
static int cpufreq_add_dev_policy(unsigned int cpu,
				  struct cpufreq_policy *policy,
				  struct device *dev)
{
	int ret = 0;
#ifdef CONFIG_SMP
	unsigned long flags;
	unsigned int j;
#ifdef CONFIG_HOTPLUG_CPU
	struct cpufreq_governor *gov;

	gov = __find_governor(per_cpu(cpufreq_policy_save, cpu).gov);
	if (gov) {
		policy->governor = gov;
		pr_debug("Restoring governor %s for cpu %d\n",
		       policy->governor->name, cpu);
	}
	if (per_cpu(cpufreq_policy_save, cpu).min) {
		policy->min = per_cpu(cpufreq_policy_save, cpu).min;
		policy->user_policy.min = policy->min;
	}
	if (per_cpu(cpufreq_policy_save, cpu).max) {
		policy->max = per_cpu(cpufreq_policy_save, cpu).max;
		policy->user_policy.max = policy->max;
	}
	pr_debug("Restoring CPU%d min %d and max %d\n",
		cpu, policy->min, policy->max);
#endif

	for_each_cpu(j, policy->cpus) {
		struct cpufreq_policy *managed_policy;

		if (cpu == j)
			continue;

		/* Check for existing affected CPUs.
		 * They may not be aware of it due to CPU Hotplug.
		 * cpufreq_cpu_put is called when the device is removed
		 * in __cpufreq_remove_dev()
		 */
		managed_policy = cpufreq_cpu_get(j);
		if (unlikely(managed_policy)) {

			/* Set proper policy_cpu */
			unlock_policy_rwsem_write(cpu);
			per_cpu(cpufreq_policy_cpu, cpu) = managed_policy->cpu;

			if (lock_policy_rwsem_write(cpu) < 0) {
				/* Should not go through policy unlock path */
				if (cpufreq_driver->exit)
					cpufreq_driver->exit(policy);
				cpufreq_cpu_put(managed_policy);
				return -EBUSY;
			}

			spin_lock_irqsave(&cpufreq_driver_lock, flags);
			cpumask_copy(managed_policy->cpus, policy->cpus);
			cpumask_and(managed_policy->cpus,
					managed_policy->cpus, cpu_online_mask);
			per_cpu(cpufreq_cpu_data, cpu) = managed_policy;
			spin_unlock_irqrestore(&cpufreq_driver_lock, flags);

			pr_debug("CPU already managed, adding link\n");
			ret = sysfs_create_link(&dev->kobj,
						&managed_policy->kobj,
						"cpufreq");
			if (ret)
				cpufreq_cpu_put(managed_policy);
			/*
			 * Success. We only needed to be added to the mask.
			 * Call driver->exit() because only the cpu parent of
			 * the kobj needed to call init().
			 */
			if (cpufreq_driver->exit)
				cpufreq_driver->exit(policy);

			if (!ret)
				return 1;
			else
				return ret;
		}
	}
#endif
	return ret;
}


/* symlink affected CPUs */
static int cpufreq_add_dev_symlink(unsigned int cpu,
				   struct cpufreq_policy *policy)
{
	unsigned int j;
	int ret = 0;

	for_each_cpu(j, policy->cpus) {
		struct cpufreq_policy *managed_policy;
		struct device *cpu_dev;

		if (j == cpu)
			continue;
		if (!cpu_online(j))
			continue;

		pr_debug("CPU %u already managed, adding link\n", j);
		managed_policy = cpufreq_cpu_get(cpu);
		cpu_dev = get_cpu_device(j);
		ret = sysfs_create_link(&cpu_dev->kobj, &policy->kobj,
					"cpufreq");
		if (ret) {
			cpufreq_cpu_put(managed_policy);
			return ret;
		}
	}
	return ret;
}

static int cpufreq_add_dev_interface(unsigned int cpu,
				     struct cpufreq_policy *policy,
				     struct device *dev)
{
	struct cpufreq_policy new_policy;
	struct freq_attr **drv_attr;
	unsigned long flags;
	int ret = 0;
	unsigned int j;

	/* prepare interface data */
	ret = kobject_init_and_add(&policy->kobj, &ktype_cpufreq,
				   &dev->kobj, "cpufreq");
	if (ret)
		return ret;

	/* set up files for this cpu device */
	drv_attr = cpufreq_driver->attr;
	while ((drv_attr) && (*drv_attr)) {
		ret = sysfs_create_file(&policy->kobj, &((*drv_attr)->attr));
		if (ret)
			goto err_out_kobj_put;
		drv_attr++;
	}
	if (cpufreq_driver->get) {
		ret = sysfs_create_file(&policy->kobj, &cpuinfo_cur_freq.attr);
		if (ret)
			goto err_out_kobj_put;
	}
	if (cpufreq_driver->target) {
		ret = sysfs_create_file(&policy->kobj, &scaling_cur_freq.attr);
		if (ret)
			goto err_out_kobj_put;
	}
	if (cpufreq_driver->bios_limit) {
		ret = sysfs_create_file(&policy->kobj, &bios_limit.attr);
		if (ret)
			goto err_out_kobj_put;
	}

	spin_lock_irqsave(&cpufreq_driver_lock, flags);
	for_each_cpu(j, policy->cpus) {
		if (!cpu_online(j))
			continue;
		per_cpu(cpufreq_cpu_data, j) = policy;
		per_cpu(cpufreq_policy_cpu, j) = policy->cpu;
	}
	spin_unlock_irqrestore(&cpufreq_driver_lock, flags);

	ret = cpufreq_add_dev_symlink(cpu, policy);
	if (ret)
		goto err_out_kobj_put;

	memcpy(&new_policy, policy, sizeof(struct cpufreq_policy));
	/* assure that the starting sequence is run in __cpufreq_set_policy */
	policy->governor = NULL;

	/* set default policy */
	ret = __cpufreq_set_policy(policy, &new_policy);
	policy->user_policy.policy = policy->policy;
	policy->user_policy.governor = policy->governor;

	if (ret) {
		pr_debug("setting policy failed\n");
		if (cpufreq_driver->exit)
			cpufreq_driver->exit(policy);
	}
	return ret;

err_out_kobj_put:
	kobject_put(&policy->kobj);
	wait_for_completion(&policy->kobj_unregister);
	return ret;
}


/**
 * cpufreq_add_dev - add a CPU device
 *
 * Adds the cpufreq interface for a CPU device.
 *
 * The Oracle says: try running cpufreq registration/unregistration concurrently
 * with with cpu hotplugging and all hell will break loose. Tried to clean this
 * mess up, but more thorough testing is needed. - Mathieu
 */
static int cpufreq_add_dev(struct device *dev, struct subsys_interface *sif)
{
	unsigned int cpu = dev->id;
	int ret = 0, found = 0;
	struct cpufreq_policy *policy;
	unsigned long flags;
	unsigned int j;
#ifdef CONFIG_HOTPLUG_CPU
	int sibling;
#endif

	if (cpu_is_offline(cpu))
		return 0;

	pr_debug("adding CPU %u\n", cpu);

#ifdef CONFIG_SMP
	/* check whether a different CPU already registered this
	 * CPU because it is in the same boat. */
	policy = cpufreq_cpu_get(cpu);
	if (unlikely(policy)) {
		cpufreq_cpu_put(policy);
		return 0;
	}
#endif

	if (!try_module_get(cpufreq_driver->owner)) {
		ret = -EINVAL;
		goto module_out;
	}

	ret = -ENOMEM;
	policy = kzalloc(sizeof(struct cpufreq_policy), GFP_KERNEL);
	if (!policy)
		goto nomem_out;

	if (!alloc_cpumask_var(&policy->cpus, GFP_KERNEL))
		goto err_free_policy;

	if (!zalloc_cpumask_var(&policy->related_cpus, GFP_KERNEL))
		goto err_free_cpumask;

	policy->cpu = cpu;
	cpumask_copy(policy->cpus, cpumask_of(cpu));

	/* Initially set CPU itself as the policy_cpu */
	per_cpu(cpufreq_policy_cpu, cpu) = cpu;
	ret = (lock_policy_rwsem_write(cpu) < 0);
	WARN_ON(ret);

	init_completion(&policy->kobj_unregister);
	INIT_WORK(&policy->update, handle_update);

	/* Set governor before ->init, so that driver could check it */
#ifdef CONFIG_HOTPLUG_CPU
	for_each_online_cpu(sibling) {
		struct cpufreq_policy *cp = per_cpu(cpufreq_cpu_data, sibling);
		if (cp && cp->governor &&
		    (cpumask_test_cpu(cpu, cp->related_cpus))) {
			policy->governor = cp->governor;
			found = 1;
			break;
		}
	}
#endif
	if (!found)
		policy->governor = CPUFREQ_DEFAULT_GOVERNOR;
	/* call driver. From then on the cpufreq must be able
	 * to accept all calls to ->verify and ->setpolicy for this CPU
	 */
	ret = cpufreq_driver->init(policy);
	if (ret) {
		pr_debug("initialization failed\n");
		goto err_unlock_policy;
	}
	policy->user_policy.min = policy->min;
	policy->user_policy.max = policy->max;

	blocking_notifier_call_chain(&cpufreq_policy_notifier_list,
				     CPUFREQ_START, policy);

	ret = cpufreq_add_dev_policy(cpu, policy, dev);
	if (ret) {
		if (ret > 0)
			/* This is a managed cpu, symlink created,
			   exit with 0 */
			ret = 0;
		goto err_unlock_policy;
	}

	ret = cpufreq_add_dev_interface(cpu, policy, dev);
	if (ret)
		goto err_out_unregister;

	unlock_policy_rwsem_write(cpu);

	kobject_uevent(&policy->kobj, KOBJ_ADD);
	module_put(cpufreq_driver->owner);
	pr_debug("initialization complete\n");

	return 0;


err_out_unregister:
	spin_lock_irqsave(&cpufreq_driver_lock, flags);
	for_each_cpu(j, policy->cpus)
		per_cpu(cpufreq_cpu_data, j) = NULL;
	spin_unlock_irqrestore(&cpufreq_driver_lock, flags);

	kobject_put(&policy->kobj);
	wait_for_completion(&policy->kobj_unregister);

err_unlock_policy:
	unlock_policy_rwsem_write(cpu);
	free_cpumask_var(policy->related_cpus);
err_free_cpumask:
	free_cpumask_var(policy->cpus);
err_free_policy:
	kfree(policy);
nomem_out:
	module_put(cpufreq_driver->owner);
module_out:
	return ret;
}


/**
 * __cpufreq_remove_dev - remove a CPU device
 *
 * Removes the cpufreq interface for a CPU device.
 * Caller should already have policy_rwsem in write mode for this CPU.
 * This routine frees the rwsem before returning.
 */
static int __cpufreq_remove_dev(struct device *dev, struct subsys_interface *sif)
{
	unsigned int cpu = dev->id;
	unsigned long flags;
	struct cpufreq_policy *data;
	struct kobject *kobj;
	struct completion *cmp;
#ifdef CONFIG_SMP
	struct device *cpu_dev;
	unsigned int j;
#endif

	pr_debug("unregistering CPU %u\n", cpu);

	spin_lock_irqsave(&cpufreq_driver_lock, flags);
	data = per_cpu(cpufreq_cpu_data, cpu);

	if (!data) {
		spin_unlock_irqrestore(&cpufreq_driver_lock, flags);
		unlock_policy_rwsem_write(cpu);
		return -EINVAL;
	}
	per_cpu(cpufreq_cpu_data, cpu) = NULL;


#ifdef CONFIG_SMP
	/* if this isn't the CPU which is the parent of the kobj, we
	 * only need to unlink, put and exit
	 */
	if (unlikely(cpu != data->cpu)) {
		pr_debug("removing link\n");
		cpumask_clear_cpu(cpu, data->cpus);
		spin_unlock_irqrestore(&cpufreq_driver_lock, flags);
		kobj = &dev->kobj;
		cpufreq_cpu_put(data);
		unlock_policy_rwsem_write(cpu);
		sysfs_remove_link(kobj, "cpufreq");
		return 0;
	}
#endif

#ifdef CONFIG_SMP

#ifdef CONFIG_HOTPLUG_CPU
	strncpy(per_cpu(cpufreq_policy_save, cpu).gov, data->governor->name,
			CPUFREQ_NAME_LEN);
	per_cpu(cpufreq_policy_save, cpu).min = data->user_policy.min;
	per_cpu(cpufreq_policy_save, cpu).max = data->user_policy.max;
	pr_debug("Saving CPU%d user policy min %d and max %d\n",
			cpu, data->user_policy.min, data->user_policy.max);
#endif

	/* if we have other CPUs still registered, we need to unlink them,
	 * or else wait_for_completion below will lock up. Clean the
	 * per_cpu(cpufreq_cpu_data) while holding the lock, and remove
	 * the sysfs links afterwards.
	 */
	if (unlikely(cpumask_weight(data->cpus) > 1)) {
		for_each_cpu(j, data->cpus) {
			if (j == cpu)
				continue;
			per_cpu(cpufreq_cpu_data, j) = NULL;
		}
	}

	spin_unlock_irqrestore(&cpufreq_driver_lock, flags);

	if (unlikely(cpumask_weight(data->cpus) > 1)) {
		for_each_cpu(j, data->cpus) {
			if (j == cpu)
				continue;
			pr_debug("removing link for cpu %u\n", j);
#ifdef CONFIG_HOTPLUG_CPU
			strncpy(per_cpu(cpufreq_policy_save, j).gov,
				data->governor->name, CPUFREQ_NAME_LEN);
			per_cpu(cpufreq_policy_save, j).min
						= data->user_policy.min;
			per_cpu(cpufreq_policy_save, j).max
						= data->user_policy.max;
			pr_debug("Saving CPU%d user policy min %d and max %d\n",
					j, data->min, data->max);
#endif
			cpu_dev = get_cpu_device(j);
			kobj = &cpu_dev->kobj;
			unlock_policy_rwsem_write(cpu);
			sysfs_remove_link(kobj, "cpufreq");
			lock_policy_rwsem_write(cpu);
			cpufreq_cpu_put(data);
		}
	}
#else
	spin_unlock_irqrestore(&cpufreq_driver_lock, flags);
#endif

	if (cpufreq_driver->target)
		__cpufreq_governor(data, CPUFREQ_GOV_STOP);

	kobj = &data->kobj;
	cmp = &data->kobj_unregister;
	unlock_policy_rwsem_write(cpu);
	kobject_put(kobj);

	/* we need to make sure that the underlying kobj is actually
	 * not referenced anymore by anybody before we proceed with
	 * unloading.
	 */
	pr_debug("waiting for dropping of refcount\n");
	wait_for_completion(cmp);
	pr_debug("wait complete\n");

	lock_policy_rwsem_write(cpu);
	if (cpufreq_driver->exit)
		cpufreq_driver->exit(data);
	unlock_policy_rwsem_write(cpu);

#ifdef CONFIG_HOTPLUG_CPU
	/* when the CPU which is the parent of the kobj is hotplugged
	 * offline, check for siblings, and create cpufreq sysfs interface
	 * and symlinks
	 */
	if (unlikely(cpumask_weight(data->cpus) > 1)) {
		/* first sibling now owns the new sysfs dir */
		cpumask_clear_cpu(cpu, data->cpus);
		cpufreq_add_dev(get_cpu_device(cpumask_first(data->cpus)), NULL);

		/* finally remove our own symlink */
		lock_policy_rwsem_write(cpu);
		__cpufreq_remove_dev(dev, sif);
	}
#endif

	free_cpumask_var(data->related_cpus);
	free_cpumask_var(data->cpus);
	kfree(data);

	return 0;
}


static int cpufreq_remove_dev(struct device *dev, struct subsys_interface *sif)
{
	unsigned int cpu = dev->id;
	int retval;

	if (cpu_is_offline(cpu))
		return 0;

	if (unlikely(lock_policy_rwsem_write(cpu)))
		BUG();

	retval = __cpufreq_remove_dev(dev, sif);
	return retval;
}


static void handle_update(struct work_struct *work)
{
	struct cpufreq_policy *policy =
		container_of(work, struct cpufreq_policy, update);
	unsigned int cpu = policy->cpu;
	pr_debug("handle_update for cpu %u called\n", cpu);
	cpufreq_update_policy(cpu);
}

/**
 *	cpufreq_out_of_sync - If actual and saved CPU frequency differs, we're in deep trouble.
 *	@cpu: cpu number
 *	@old_freq: CPU frequency the kernel thinks the CPU runs at
 *	@new_freq: CPU frequency the CPU actually runs at
 *
 *	We adjust to current frequency first, and need to clean up later.
 *	So either call to cpufreq_update_policy() or schedule handle_update()).
 */
static void cpufreq_out_of_sync(unsigned int cpu, unsigned int old_freq,
				unsigned int new_freq)
{
	struct cpufreq_freqs freqs;

	pr_debug("Warning: CPU frequency out of sync: cpufreq and timing "
	       "core thinks of %u, is %u kHz.\n", old_freq, new_freq);

	freqs.cpu = cpu;
	freqs.old = old_freq;
	freqs.new = new_freq;
	cpufreq_notify_transition(&freqs, CPUFREQ_PRECHANGE);
	cpufreq_notify_transition(&freqs, CPUFREQ_POSTCHANGE);
}


/**
 * cpufreq_quick_get - get the CPU frequency (in kHz) from policy->cur
 * @cpu: CPU number
 *
 * This is the last known freq, without actually getting it from the driver.
 * Return value will be same as what is shown in scaling_cur_freq in sysfs.
 */
unsigned int cpufreq_quick_get(unsigned int cpu)
{
	struct cpufreq_policy *policy = cpufreq_cpu_get(cpu);
	unsigned int ret_freq = 0;

	if (policy) {
		ret_freq = policy->cur;
		cpufreq_cpu_put(policy);
	}

	return ret_freq;
}
EXPORT_SYMBOL(cpufreq_quick_get);

/**
 * cpufreq_quick_get_max - get the max reported CPU frequency for this CPU
 * @cpu: CPU number
 *
 * Just return the max possible frequency for a given CPU.
 */
unsigned int cpufreq_quick_get_max(unsigned int cpu)
{
	struct cpufreq_policy *policy = cpufreq_cpu_get(cpu);
	unsigned int ret_freq = 0;

	if (policy) {
		ret_freq = policy->max;
		cpufreq_cpu_put(policy);
	}

	return ret_freq;
}
EXPORT_SYMBOL(cpufreq_quick_get_max);


static unsigned int __cpufreq_get(unsigned int cpu)
{
	struct cpufreq_policy *policy = per_cpu(cpufreq_cpu_data, cpu);
	unsigned int ret_freq = 0;

	if (!cpufreq_driver->get)
		return ret_freq;

	ret_freq = cpufreq_driver->get(cpu);

	if (ret_freq && policy->cur &&
		!(cpufreq_driver->flags & CPUFREQ_CONST_LOOPS)) {
		/* verify no discrepancy between actual and
					saved value exists */
		if (unlikely(ret_freq != policy->cur)) {
			cpufreq_out_of_sync(cpu, policy->cur, ret_freq);
			schedule_work(&policy->update);
		}
	}

	return ret_freq;
}

/**
 * cpufreq_get - get the current CPU frequency (in kHz)
 * @cpu: CPU number
 *
 * Get the CPU current (static) CPU frequency
 */
unsigned int cpufreq_get(unsigned int cpu)
{
	unsigned int ret_freq = 0;
	struct cpufreq_policy *policy = cpufreq_cpu_get(cpu);

	if (!policy)
		goto out;

	if (unlikely(lock_policy_rwsem_read(cpu)))
		goto out_policy;

	ret_freq = __cpufreq_get(cpu);

	unlock_policy_rwsem_read(cpu);

out_policy:
	cpufreq_cpu_put(policy);
out:
	return ret_freq;
}
EXPORT_SYMBOL(cpufreq_get);

static struct subsys_interface cpufreq_interface = {
	.name		= "cpufreq",
	.subsys		= &cpu_subsys,
	.add_dev	= cpufreq_add_dev,
	.remove_dev	= cpufreq_remove_dev,
};


/**
 * cpufreq_bp_suspend - Prepare the boot CPU for system suspend.
 *
 * This function is only executed for the boot processor.  The other CPUs
 * have been put offline by means of CPU hotplug.
 */
static int cpufreq_bp_suspend(void)
{
	int ret = 0;

	int cpu = smp_processor_id();
	struct cpufreq_policy *cpu_policy;

	pr_debug("suspending cpu %u\n", cpu);

	/* If there's no policy for the boot CPU, we have nothing to do. */
	cpu_policy = cpufreq_cpu_get(cpu);
	if (!cpu_policy)
		return 0;

	if (cpufreq_driver->suspend) {
		ret = cpufreq_driver->suspend(cpu_policy);
		if (ret)
			printk(KERN_ERR "cpufreq: suspend failed in ->suspend "
					"step on CPU %u\n", cpu_policy->cpu);
	}

	cpufreq_cpu_put(cpu_policy);
	return ret;
}

/**
 * cpufreq_bp_resume - Restore proper frequency handling of the boot CPU.
 *
 *	1.) resume CPUfreq hardware support (cpufreq_driver->resume())
 *	2.) schedule call cpufreq_update_policy() ASAP as interrupts are
 *	    restored. It will verify that the current freq is in sync with
 *	    what we believe it to be. This is a bit later than when it
 *	    should be, but nonethteless it's better than calling
 *	    cpufreq_driver->get() here which might re-enable interrupts...
 *
 * This function is only executed for the boot CPU.  The other CPUs have not
 * been turned on yet.
 */
static void cpufreq_bp_resume(void)
{
	int ret = 0;

	int cpu = smp_processor_id();
	struct cpufreq_policy *cpu_policy;

	pr_debug("resuming cpu %u\n", cpu);

	/* If there's no policy for the boot CPU, we have nothing to do. */
	cpu_policy = cpufreq_cpu_get(cpu);
	if (!cpu_policy)
		return;

	if (cpufreq_driver->resume) {
		ret = cpufreq_driver->resume(cpu_policy);
		if (ret) {
			printk(KERN_ERR "cpufreq: resume failed in ->resume "
					"step on CPU %u\n", cpu_policy->cpu);
			goto fail;
		}
	}

	schedule_work(&cpu_policy->update);

fail:
	cpufreq_cpu_put(cpu_policy);
}

static struct syscore_ops cpufreq_syscore_ops = {
	.suspend	= cpufreq_bp_suspend,
	.resume		= cpufreq_bp_resume,
};


/*********************************************************************
 *                     NOTIFIER LISTS INTERFACE                      *
 *********************************************************************/

/**
 *	cpufreq_register_notifier - register a driver with cpufreq
 *	@nb: notifier function to register
 *      @list: CPUFREQ_TRANSITION_NOTIFIER or CPUFREQ_POLICY_NOTIFIER
 *
 *	Add a driver to one of two lists: either a list of drivers that
 *      are notified about clock rate changes (once before and once after
 *      the transition), or a list of drivers that are notified about
 *      changes in cpufreq policy.
 *
 *	This function may sleep, and has the same return conditions as
 *	blocking_notifier_chain_register.
 */
int cpufreq_register_notifier(struct notifier_block *nb, unsigned int list)
{
	int ret;

	WARN_ON(!init_cpufreq_transition_notifier_list_called);

	switch (list) {
	case CPUFREQ_TRANSITION_NOTIFIER:
		ret = srcu_notifier_chain_register(
				&cpufreq_transition_notifier_list, nb);
		break;
	case CPUFREQ_POLICY_NOTIFIER:
		ret = blocking_notifier_chain_register(
				&cpufreq_policy_notifier_list, nb);
		break;
	default:
		ret = -EINVAL;
	}

	return ret;
}
EXPORT_SYMBOL(cpufreq_register_notifier);


/**
 *	cpufreq_unregister_notifier - unregister a driver with cpufreq
 *	@nb: notifier block to be unregistered
 *      @list: CPUFREQ_TRANSITION_NOTIFIER or CPUFREQ_POLICY_NOTIFIER
 *
 *	Remove a driver from the CPU frequency notifier list.
 *
 *	This function may sleep, and has the same return conditions as
 *	blocking_notifier_chain_unregister.
 */
int cpufreq_unregister_notifier(struct notifier_block *nb, unsigned int list)
{
	int ret;

	switch (list) {
	case CPUFREQ_TRANSITION_NOTIFIER:
		ret = srcu_notifier_chain_unregister(
				&cpufreq_transition_notifier_list, nb);
		break;
	case CPUFREQ_POLICY_NOTIFIER:
		ret = blocking_notifier_chain_unregister(
				&cpufreq_policy_notifier_list, nb);
		break;
	default:
		ret = -EINVAL;
	}

	return ret;
}
EXPORT_SYMBOL(cpufreq_unregister_notifier);


/*********************************************************************
 *                              GOVERNORS                            *
 *********************************************************************/


int __cpufreq_driver_target(struct cpufreq_policy *policy,
			    unsigned int target_freq,
			    unsigned int relation)
{
	int retval = -EINVAL;

	if (cpufreq_disabled())
		return -ENODEV;

	pr_debug("target for CPU %u: %u kHz, relation %u\n", policy->cpu,
		target_freq, relation);
	if (cpu_online(policy->cpu) && cpufreq_driver->target)
		retval = cpufreq_driver->target(policy, target_freq, relation);

	return retval;
}
EXPORT_SYMBOL_GPL(__cpufreq_driver_target);

int cpufreq_driver_target(struct cpufreq_policy *policy,
			  unsigned int target_freq,
			  unsigned int relation)
{
	int ret = -EINVAL;

	policy = cpufreq_cpu_get(policy->cpu);
	if (!policy)
		goto no_policy;

	if (unlikely(lock_policy_rwsem_write(policy->cpu)))
		goto fail;

	ret = __cpufreq_driver_target(policy, target_freq, relation);

	unlock_policy_rwsem_write(policy->cpu);

fail:
	cpufreq_cpu_put(policy);
no_policy:
	return ret;
}
EXPORT_SYMBOL_GPL(cpufreq_driver_target);

int __cpufreq_driver_getavg(struct cpufreq_policy *policy, unsigned int cpu)
{
	int ret = 0;

	policy = cpufreq_cpu_get(policy->cpu);
	if (!policy)
		return -EINVAL;

	if (cpu_online(cpu) && cpufreq_driver->getavg)
		ret = cpufreq_driver->getavg(policy, cpu);

	cpufreq_cpu_put(policy);
	return ret;
}
EXPORT_SYMBOL_GPL(__cpufreq_driver_getavg);

/*
 * when "event" is CPUFREQ_GOV_LIMITS
 */

static int __cpufreq_governor(struct cpufreq_policy *policy,
					unsigned int event)
{
	int ret;

	/* Only must be defined when default governor is known to have latency
	   restrictions, like e.g. conservative or ondemand.
	   That this is the case is already ensured in Kconfig
	*/
#ifdef CONFIG_CPU_FREQ_GOV_PERFORMANCE
	struct cpufreq_governor *gov = &cpufreq_gov_performance;
#else
	struct cpufreq_governor *gov = NULL;
#endif

	if (policy->governor->max_transition_latency &&
	    policy->cpuinfo.transition_latency >
	    policy->governor->max_transition_latency) {
		if (!gov)
			return -EINVAL;
		else {
			printk(KERN_WARNING "%s governor failed, too long"
			       " transition latency of HW, fallback"
			       " to %s governor\n",
			       policy->governor->name,
			       gov->name);
			policy->governor = gov;
		}
	}

	if (!try_module_get(policy->governor->owner))
		return -EINVAL;

	pr_debug("__cpufreq_governor for CPU %u, event %u\n",
						policy->cpu, event);
	ret = policy->governor->governor(policy, event);

	/* we keep one module reference alive for
			each CPU governed by this CPU */
	if ((event != CPUFREQ_GOV_START) || ret)
		module_put(policy->governor->owner);
	if ((event == CPUFREQ_GOV_STOP) && !ret)
		module_put(policy->governor->owner);

	return ret;
}


int cpufreq_register_governor(struct cpufreq_governor *governor)
{
	int err;

	if (!governor)
		return -EINVAL;

	if (cpufreq_disabled())
		return -ENODEV;

	mutex_lock(&cpufreq_governor_mutex);

	err = -EBUSY;
	if (__find_governor(governor->name) == NULL) {
		err = 0;
		list_add(&governor->governor_list, &cpufreq_governor_list);
	}

	mutex_unlock(&cpufreq_governor_mutex);
	return err;
}
EXPORT_SYMBOL_GPL(cpufreq_register_governor);


void cpufreq_unregister_governor(struct cpufreq_governor *governor)
{
#ifdef CONFIG_HOTPLUG_CPU
	int cpu;
#endif

	if (!governor)
		return;

	if (cpufreq_disabled())
		return;

#ifdef CONFIG_HOTPLUG_CPU
	for_each_present_cpu(cpu) {
		if (cpu_online(cpu))
			continue;
		if (!strcmp(per_cpu(cpufreq_policy_save, cpu).gov,
					governor->name))
			strcpy(per_cpu(cpufreq_policy_save, cpu).gov, "\0");
		per_cpu(cpufreq_policy_save, cpu).min = 0;
		per_cpu(cpufreq_policy_save, cpu).max = 0;
	}
#endif

	mutex_lock(&cpufreq_governor_mutex);
	list_del(&governor->governor_list);
	mutex_unlock(&cpufreq_governor_mutex);
	return;
}
EXPORT_SYMBOL_GPL(cpufreq_unregister_governor);



/*********************************************************************
 *                          POLICY INTERFACE                         *
 *********************************************************************/

/**
 * cpufreq_get_policy - get the current cpufreq_policy
 * @policy: struct cpufreq_policy into which the current cpufreq_policy
 *	is written
 *
 * Reads the current cpufreq policy.
 */
int cpufreq_get_policy(struct cpufreq_policy *policy, unsigned int cpu)
{
	struct cpufreq_policy *cpu_policy;
	if (!policy)
		return -EINVAL;

	cpu_policy = cpufreq_cpu_get(cpu);
	if (!cpu_policy)
		return -EINVAL;

	memcpy(policy, cpu_policy, sizeof(struct cpufreq_policy));

	cpufreq_cpu_put(cpu_policy);
	return 0;
}
EXPORT_SYMBOL(cpufreq_get_policy);


/*
 * data   : current policy.
 * policy : policy to be set.
 */
static int __cpufreq_set_policy(struct cpufreq_policy *data,
				struct cpufreq_policy *policy)
{
	int ret = 0;

	pr_debug("setting new policy for CPU %u: %u - %u kHz\n", policy->cpu,
		policy->min, policy->max);

	memcpy(&policy->cpuinfo, &data->cpuinfo,
				sizeof(struct cpufreq_cpuinfo));

	if (policy->min > data->max || policy->max < data->min) {
		ret = -EINVAL;
		goto error_out;
	}

	/* verify the cpu speed can be set within this limit */
	ret = cpufreq_driver->verify(policy);
	if (ret)
		goto error_out;

	/* adjust if necessary - all reasons */
	blocking_notifier_call_chain(&cpufreq_policy_notifier_list,
			CPUFREQ_ADJUST, policy);

	/* adjust if necessary - hardware incompatibility*/
	blocking_notifier_call_chain(&cpufreq_policy_notifier_list,
			CPUFREQ_INCOMPATIBLE, policy);

	/* verify the cpu speed can be set within this limit,
	   which might be different to the first one */
	ret = cpufreq_driver->verify(policy);
	if (ret)
		goto error_out;

	/* notification of the new policy */
	blocking_notifier_call_chain(&cpufreq_policy_notifier_list,
			CPUFREQ_NOTIFY, policy);

	data->min = policy->min;
	data->max = policy->max;

	pr_debug("new min and max freqs are %u - %u kHz\n",
					data->min, data->max);

	if (cpufreq_driver->setpolicy) {
		data->policy = policy->policy;
		pr_debug("setting range\n");
		ret = cpufreq_driver->setpolicy(policy);
	} else {
		if (policy->governor != data->governor) {
			/* save old, working values */
			struct cpufreq_governor *old_gov = data->governor;

			pr_debug("governor switch\n");

			/* end old governor */
			if (data->governor)
				__cpufreq_governor(data, CPUFREQ_GOV_STOP);

			/* start new governor */
			data->governor = policy->governor;
			if (__cpufreq_governor(data, CPUFREQ_GOV_START)) {
				/* new governor failed, so re-start old one */
				pr_debug("starting governor %s failed\n",
							data->governor->name);
				if (old_gov) {
					data->governor = old_gov;
					__cpufreq_governor(data,
							   CPUFREQ_GOV_START);
				}
				ret = -EINVAL;
				goto error_out;
			}
			/* might be a policy change, too, so fall through */
		}
		pr_debug("governor: change or update limits\n");
		__cpufreq_governor(data, CPUFREQ_GOV_LIMITS);
	}

error_out:
	return ret;
}

/**
 *	cpufreq_update_policy - re-evaluate an existing cpufreq policy
 *	@cpu: CPU which shall be re-evaluated
 *
 *	Useful for policy notifiers which have different necessities
 *	at different times.
 */
int cpufreq_update_policy(unsigned int cpu)
{
	struct cpufreq_policy *data = cpufreq_cpu_get(cpu);
	struct cpufreq_policy policy;
	int ret;

	if (!data) {
		ret = -ENODEV;
		goto no_policy;
	}

	if (unlikely(lock_policy_rwsem_write(cpu))) {
		ret = -EINVAL;
		goto fail;
	}

	pr_debug("updating policy for CPU %u\n", cpu);
	memcpy(&policy, data, sizeof(struct cpufreq_policy));
	policy.min = data->user_policy.min;
	policy.max = data->user_policy.max;
	policy.policy = data->user_policy.policy;
	policy.governor = data->user_policy.governor;

	/* BIOS might change freq behind our back
	  -> ask driver for current freq and notify governors about a change */
	if (cpufreq_driver->get) {
		policy.cur = cpufreq_driver->get(cpu);
		if (!data->cur) {
			pr_debug("Driver did not initialize current freq");
			data->cur = policy.cur;
		} else {
			if (data->cur != policy.cur)
				cpufreq_out_of_sync(cpu, data->cur,
								policy.cur);
		}
	}

	ret = __cpufreq_set_policy(data, &policy);

	unlock_policy_rwsem_write(cpu);

fail:
	cpufreq_cpu_put(data);
no_policy:
	return ret;
}
EXPORT_SYMBOL(cpufreq_update_policy);

static int __cpuinit cpufreq_cpu_callback(struct notifier_block *nfb,
					unsigned long action, void *hcpu)
{
	unsigned int cpu = (unsigned long)hcpu;
	struct device *dev;

	dev = get_cpu_device(cpu);
	if (dev) {
		switch (action) {
		case CPU_ONLINE:
		case CPU_ONLINE_FROZEN:
			cpufreq_add_dev(dev, NULL);
			break;
		case CPU_DOWN_PREPARE:
		case CPU_DOWN_PREPARE_FROZEN:
			if (unlikely(lock_policy_rwsem_write(cpu)))
				BUG();

			__cpufreq_remove_dev(dev, NULL);
			break;
		case CPU_DOWN_FAILED:
		case CPU_DOWN_FAILED_FROZEN:
			cpufreq_add_dev(dev, NULL);
			break;
		}
	}
	return NOTIFY_OK;
}

static struct notifier_block __refdata cpufreq_cpu_notifier = {
    .notifier_call = cpufreq_cpu_callback,
};

#ifdef CONFIG_INTERACTION_HINTS
static atomic_t interactivity_state;

static void do_interactivity(struct work_struct *work);
static DECLARE_WORK(interactivity_on_work, do_interactivity);
static DECLARE_WORK(interactivity_off_work, do_interactivity);

static void do_interactivity(struct work_struct *work) {
        unsigned int j;

        for_each_online_cpu(j) {
                struct cpufreq_policy *pol;
                if (lock_policy_rwsem_read(j))
                        continue;
                pol = per_cpu(cpufreq_cpu_data, j);
                if (unlikely(pol == NULL)) {
                        printk(KERN_DEBUG "%s: policy for cpu %u is null\n", __func__, j);
                } else {
                        pol->governor->governor(pol,
                                work == &interactivity_on_work ?
                                CPUFREQ_GOV_INTERACT : CPUFREQ_GOV_NOINTERACT);
                }
                unlock_policy_rwsem_read(j);
        }
}

void cpufreq_set_interactivity(int on, int idbit) {
        unsigned int mask = 1 << idbit;
        int old, new;
        {
        register unsigned long tmp;
        __asm__ __volatile__(
"1:     ldrex   %0, [%4]\n"
"       mov     %1, %0\n"
"       teq     %5, #0\n"
"       orrne   %0, %6\n"
"       biceq   %0, %6\n"
"       strex   %2, %0, [%4]\n"
"       teq     %2, #0\n"
"       bne     1b"
        : "=&r" (new), "=&r" (old), "=&r" (tmp), "+Qo" (interactivity_state.counter)
        : "r" (&interactivity_state.counter), "lr" (on), "lr" (mask)
        : "cc");
        }

        if (!old && new) {
                schedule_work(&interactivity_on_work);
        } else if (old && !new) {
                schedule_work(&interactivity_off_work);
        }
}
#endif

/*********************************************************************
 *               REGISTER / UNREGISTER CPUFREQ DRIVER                *
 *********************************************************************/

/**
 * cpufreq_register_driver - register a CPU Frequency driver
 * @driver_data: A struct cpufreq_driver containing the values#
 * submitted by the CPU Frequency driver.
 *
 *   Registers a CPU Frequency driver to this core code. This code
 * returns zero on success, -EBUSY when another driver got here first
 * (and isn't unregistered in the meantime).
 *
 */
int cpufreq_register_driver(struct cpufreq_driver *driver_data)
{
	unsigned long flags;
	int ret;

	if (cpufreq_disabled())
		return -ENODEV;

	if (!driver_data || !driver_data->verify || !driver_data->init ||
	    ((!driver_data->setpolicy) && (!driver_data->target)))
		return -EINVAL;

	pr_debug("trying to register driver %s\n", driver_data->name);

	if (driver_data->setpolicy)
		driver_data->flags |= CPUFREQ_CONST_LOOPS;

	spin_lock_irqsave(&cpufreq_driver_lock, flags);
	if (cpufreq_driver) {
		spin_unlock_irqrestore(&cpufreq_driver_lock, flags);
		return -EBUSY;
	}
	cpufreq_driver = driver_data;
	spin_unlock_irqrestore(&cpufreq_driver_lock, flags);

	ret = subsys_interface_register(&cpufreq_interface);
	if (ret)
		goto err_null_driver;

	if (!(cpufreq_driver->flags & CPUFREQ_STICKY)) {
		int i;
		ret = -ENODEV;

		/* check for at least one working CPU */
		for (i = 0; i < nr_cpu_ids; i++)
			if (cpu_possible(i) && per_cpu(cpufreq_cpu_data, i)) {
				ret = 0;
				break;
			}

		/* if all ->init() calls failed, unregister */
		if (ret) {
			pr_debug("no CPU initialized for driver %s\n",
							driver_data->name);
			goto err_if_unreg;
		}
	}

	register_hotcpu_notifier(&cpufreq_cpu_notifier);
	pr_debug("driver %s up and running\n", driver_data->name);

	return 0;
err_if_unreg:
	subsys_interface_unregister(&cpufreq_interface);
err_null_driver:
	spin_lock_irqsave(&cpufreq_driver_lock, flags);
	cpufreq_driver = NULL;
	spin_unlock_irqrestore(&cpufreq_driver_lock, flags);
	return ret;
}
EXPORT_SYMBOL_GPL(cpufreq_register_driver);


/**
 * cpufreq_unregister_driver - unregister the current CPUFreq driver
 *
 *    Unregister the current CPUFreq driver. Only call this if you have
 * the right to do so, i.e. if you have succeeded in initialising before!
 * Returns zero if successful, and -EINVAL if the cpufreq_driver is
 * currently not initialised.
 */
int cpufreq_unregister_driver(struct cpufreq_driver *driver)
{
	unsigned long flags;

	if (!cpufreq_driver || (driver != cpufreq_driver))
		return -EINVAL;

	pr_debug("unregistering driver %s\n", driver->name);

	subsys_interface_unregister(&cpufreq_interface);
	unregister_hotcpu_notifier(&cpufreq_cpu_notifier);

	spin_lock_irqsave(&cpufreq_driver_lock, flags);
	cpufreq_driver = NULL;
	spin_unlock_irqrestore(&cpufreq_driver_lock, flags);

	return 0;
}
EXPORT_SYMBOL_GPL(cpufreq_unregister_driver);

static int __init cpufreq_core_init(void)
{
	int cpu;

	if (cpufreq_disabled())
		return -ENODEV;

	for_each_possible_cpu(cpu) {
		per_cpu(cpufreq_policy_cpu, cpu) = -1;
		init_rwsem(&per_cpu(cpu_policy_rwsem, cpu));
	}

	cpufreq_global_kobject = kobject_create_and_add("cpufreq", &cpu_subsys.dev_root->kobj);
	BUG_ON(!cpufreq_global_kobject);
	register_syscore_ops(&cpufreq_syscore_ops);

	dkp_register(link_core_settings);

	return 0;
}
core_initcall(cpufreq_core_init);<|MERGE_RESOLUTION|>--- conflicted
+++ resolved
@@ -487,7 +487,6 @@
 /**
  * cpufreq_per_cpu_attr_write() / store_##file_name() - sysfs write access
  */
-<<<<<<< HEAD
 static ssize_t store_scaling_min_freq
 (struct cpufreq_policy *policy, const char *buf, size_t count)
 {
@@ -506,31 +505,6 @@
 	policy->user_policy.min = policy->min;
 
 	return ret ? ret : count;
-=======
-#define store_one(file_name, object)			\
-static ssize_t store_##file_name					\
-(struct cpufreq_policy *policy, const char *buf, size_t count)		\
-{									\
-	unsigned int ret = -EINVAL;					\
-	struct cpufreq_policy new_policy;				\
-									\
-	ret = cpufreq_get_policy(&new_policy, policy->cpu);		\
-	if (ret)							\
-		return -EINVAL;						\
-									\
-	ret = sscanf(buf, "%u", &new_policy.object);			\
-	if (ret != 1)							\
-		return -EINVAL;						\
-									\
-	ret = cpufreq_driver->verify(&new_policy);			\
-	if (ret)							\
-		pr_err("cpufreq: Frequency verification failed\n");	\
-									\
-	policy->user_policy.object = new_policy.object;			\
-	ret = __cpufreq_set_policy(policy, &new_policy);		\
-									\
-	return ret ? ret : count;					\
->>>>>>> f5ec2fb2
 }
 static ssize_t store_scaling_max_freq
 (struct cpufreq_policy *policy, const char *buf, size_t count)
