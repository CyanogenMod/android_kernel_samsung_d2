/* drivers/cpufreq/cpufreq_tierservative.c -- yet another cpufreq governor
 * Copyright (C) 2014, Ryan Pennucci <decimalman@gmail.com>
 *
 * This program is free software; you can redistribute it and/or modify it
 * under the terms of the GNU General Public License as published by the Free
 * Software Foundation; either version 2 of the License, or (at your option)
 * any later version.
 *
 * This program is distributed in the hope that it will be useful, but WITHOUT
 * ANY WARRANTY; without even the implied warranty of MERCHANTABILITY or
 * FITNESS FOR A PARTICULAR PURPOSE.  See the GNU General Public License for
 * more details.
 */

/*
 * tierservative ("ts") is conceptually different from any other CPU frequency
 * governor that I'm aware of.  Rather than step through frequencies gradually
 * (cf. conservative) or quickly jumping to a preset/calculated frequency (cf.
 * ondemand), ts maintains an extensive CPU usage history intended to predict
 * future usage.
 *
 * The exact details of how the usage history is maintained and used isn't
 * terribly important, and is subject to dramatic change at any moment.  In
 * general, usage is categorized into "tiers" of increasing demand, and the
 * average demand for a tier is used to estimate future demand.
 */

/*
 * TODO: consider moving to a timer rather than workqueue?
 * TODO: add support for multi-CPU cpufreq policies (no longer possible?)
 */
#include <linux/kernel.h>
#include <linux/module.h>
#include <linux/init.h>
#include <linux/slab.h>
#include <linux/cpufreq.h>
#include <linux/cpu.h>
#include <linux/jiffies.h>
#include <linux/mutex.h>
#include <linux/hrtimer.h>
#include <linux/ktime.h>
#include <linux/sched.h>
#include <linux/list.h>
#include <linux/wmavg.h>

// Fixed maximum tier count
#define MAX_TIER	(16)
// msecs_to_jiffies apparently doesn't work at compile time
#define MS(x) DIV_ROUND_UP(x*HZ, 1000)

/* struct ts_global_priv:
 * Shared state & configuration.
 */
struct ts_global_priv {
	struct mutex		global_mutex;
	unsigned int		enabled;
	struct workqueue_struct	*wq;
	struct notifier_block	idle_nb;

	unsigned int		tier_count;
	unsigned int		extra_mhz;
	unsigned int		sample_time;
	unsigned int		max_sample;
	unsigned int		active_sample;
	unsigned int		saved_timeout;
};

static struct ts_global_priv ts_global __read_mostly = {
	.tier_count = 8,
	.extra_mhz = 75,
	.sample_time = MS(16),
	.max_sample = 333,
	.active_sample = 100,
	.saved_timeout = MS(83),
};

static void rebuild_all_privs(void);

#define KNOB(fn, obj, min, max, mul, rb)		\
static ssize_t show_##fn				\
(struct kobject *k, struct attribute *a, char *buf)	\
{ return sprintf(buf, "%u\n", (ts_global.obj) * mul ); }\
static ssize_t store_##fn				\
(struct kobject *k, struct attribute *a,		\
const char *buf, size_t count)				\
{							\
	int v, ret;					\
	ret = sscanf(buf, "%i", &v);			\
	v = DIV_ROUND_UP(v, mul);			\
	if (ret != 1) return -EINVAL;			\
	if (v < min) v = min;				\
	if (v > max) v = max;				\
	mutex_lock(&ts_global.global_mutex);		\
	ts_global.obj = v;				\
	if (rb) rebuild_all_privs();			\
	mutex_unlock(&ts_global.global_mutex);		\
	return count;					\
}							\
define_one_global_rw(fn);

KNOB(tier_count, tier_count, 2, MAX_TIER, 1, 1);
KNOB(extra_mhz, extra_mhz, 25, 500, 1, 0);
KNOB(sample_time_ms, sample_time, 1, MS(100), jiffies_to_msecs(1), 0);
KNOB(max_sample_ms, max_sample, 10, 1000, 1, 1);
KNOB(active_sample_ms, active_sample, 1, 1000, 1, 1);
KNOB(saved_expire_ms, saved_timeout, 0, MS(500), jiffies_to_msecs(1), 0);
static struct attribute *ts_attrs[] = {
	&tier_count.attr,
	&extra_mhz.attr,
	&sample_time_ms.attr,
	&max_sample_ms.attr,
	&active_sample_ms.attr,
	&saved_expire_ms.attr,
	NULL
};
static struct attribute_group ts_attr_grp = {
	.attrs = ts_attrs,
	.name = "tierservative"
};

/* ts_cpu_priv:
 * Per-CPU state information.
 */
struct ts_cpu_priv {
	struct mutex		cpu_mutex;
	bool			enabled;

	struct cpufreq_policy	*policy;
	struct delayed_work	work;

	ktime_t			prev_wall;
	ktime_t			prev_idle;
	ktime_t			idle_enter;
	struct wmavg_sample	current_usage;
	unsigned long		current_usage_khz;

	struct wmavg_average	*usage;
	struct wmavg_average	*tiers[MAX_TIER];
	unsigned int		active_tier;
	unsigned int		saved_tier;
	unsigned int		max_tier;

	unsigned long		saved_timeout;
};

static DEFINE_PER_CPU(struct ts_cpu_priv, ts_cpu);

/* rebuild_priv:
 * Rebuilds ts, including creating/destroying wmavg_averages, adjusting tier
 * parameters, and creating ->usage if necessary.  Locking is performed by the
 * caller.
 */
static void rebuild_priv(struct ts_cpu_priv *ts)
{
	int i;

	// Allocate and initialize usage average
	if (!ts->usage) {
		ts->usage = wmavg_alloc();
		if (!ts->usage)
			return;
	}
	wmavg_set_max_weight(ts->usage,
		ts_global.active_sample * NSEC_PER_MSEC >> 8);
	wmavg_set_min_weight(ts->usage, NSEC_PER_MSEC >> 8);

	// Add/remove new tiers as needed
	for (i = 0; i < MAX_TIER; i++) {
		if (i < ts_global.tier_count && !ts->tiers[i]) {
			ts->tiers[i] = wmavg_alloc();
			if (!ts->tiers[i]) {
				ts->max_tier = i - 1;
				goto alloc_fail;
			}
			// Pre-populate a small sample into new tiers
			wmavg_insert(ts->tiers[i],
				ts->policy->max * i / ts_global.tier_count,
				50000);
		} else if (i >= ts_global.tier_count && ts->tiers[i]) {
			wmavg_free(ts->tiers[i]);
			ts->tiers[i] = NULL;
		}
	}
	ts->max_tier = ts_global.tier_count - 1;
	if (ts->active_tier > ts->max_tier)
		ts->active_tier = ts->max_tier;
	if (ts->saved_tier > ts->max_tier)
		ts->saved_tier = ts->max_tier;

alloc_fail:
	// Update max_sample and trim tiers
	for (i = 0; i <= ts->max_tier; i++) {
		wmavg_set_max_weight(ts->tiers[i],
			ts_global.active_sample * NSEC_PER_MSEC >> 8);
		wmavg_set_min_weight(ts->usage, NSEC_PER_MSEC >> 8);
	}
}

/* destroy_priv:
 * Frees all allocated data used by ts.
 */
static void destroy_priv(struct ts_cpu_priv *ts)
{
	int i;

	for (i = 0; i <= ts->max_tier; i++) {
		if (!ts->tiers[i])
			break;

		wmavg_free(ts->tiers[i]);
		ts->tiers[i] = NULL;
	}
	ts->max_tier = 0;

	if (ts->usage)
		wmavg_free(ts->usage);
	ts->usage = NULL;
}

/* rebuild_all_privs:
 * Calls rebuild_priv on each priv.  Locking is performed by the caller.
 */
static void rebuild_all_privs(void)
{
	int i;
	for_each_possible_cpu(i) {
		struct ts_cpu_priv *ts = &per_cpu(ts_cpu, i);
		mutex_lock(&ts->cpu_mutex);
		if (ts->enabled)
			rebuild_priv(ts);
		mutex_unlock(&ts->cpu_mutex);
	}
}

/* insert_current_sample:
 * Insert the current usage average into the appropriate tiers.  Ideally, we
 * want to maintain a smooth upward curve across the tiers.  Occasionally,
 * we'll end up with an unordered table, but it's not generally an issue.
 */
static void insert_current_sample(struct ts_cpu_priv *ts)
{
	int i;
	struct wmavg_sample samp = ts->current_usage;

	if (!ts->active_tier) {
		wmavg_insert_sample(ts->tiers[0], &samp);
		return;
	}

	if (ts->current_usage_khz < ts->policy->min / 4)
		return;

	i = ts->active_tier;
	if (ts->current_usage_khz < ts->policy->min &&
	    i > DIV_ROUND_UP(ts->max_tier + 1, 4))
		i = DIV_ROUND_UP(ts->max_tier + 1, 4);

	for (; i >= 0; i--) {
		wmavg_insert_sample(ts->tiers[i], &samp);
		samp.value >>= 1;
		samp.weight >>= 1;
	}
}

/* get_usage:
 * Accumulates CPU usage samples, and returns the running average in KHz.
 *
 * NB: get_usage must be called before every frequency change to keep usage
 *     samples accurate.
 */
static unsigned long get_usage(struct ts_cpu_priv *ts)
{
	struct wmavg_sample samp;
	ktime_t idle, wall;
	s64 delta;

	wall = ktime_get();
	idle = get_idle_ktime(ts->policy->cpu);

	delta = ktime_to_ns(ktime_sub(wall, ts->prev_wall));
	ts->prev_wall = wall;
	if (delta < 0)
		delta = 0;
	samp.weight = delta;

	delta = ktime_to_ns(ktime_sub(idle, ts->prev_idle));
	ts->prev_idle = idle;
	if (delta < 0)
		delta = 0;
	samp.value = delta;

	samp.value >>= 8;
	samp.weight >>= 8;
	if (likely(samp.value < samp.weight)) {
		samp.value = samp.weight - samp.value;
		samp.value *= ts->policy->cur;
	} else {
		samp.value = 0;
	}

	// Save the current sample for insert_current_sample
	ts->current_usage.value += samp.value;
	ts->current_usage.weight += samp.weight;
	ts->current_usage_khz = wmavg_sample_calc(&samp);

	/* Allow no-demand conditions to bypass the long-term average to reduce
	 * frequency more quickly.  Also, don't pollute the average with low
	 * samples during idle.
	 */
	if (ts->active_tier &&
	    ts->current_usage_khz > ts->policy->min * 2 / 3) {
		wmavg_insert_sample(ts->usage, &samp);
		return ts->usage->avg;
	}

	return ts->current_usage_khz;
}

/* find_tier_up/_down:
 * Applies logic related to switching tiers up/down, and selects an appropriate
 * tier to switch to.
 */
#define usage_suitable(tier, usage) \
	(ts->tiers[tier]->avg >= usage)
static int find_tier_up(struct ts_cpu_priv *ts, unsigned long usage)
{
	int i;

	if (usage_suitable(ts->active_tier, usage) ||
	    ts->active_tier == ts->max_tier)
		return -1;

	i = max(ts->active_tier + 1, ts->saved_tier);
	for (; i < ts->max_tier; i++) {
		if (usage_suitable(i, usage))
			break;
	}

	if (i > ts->saved_tier) {
		ts->saved_tier = i;
		ts->saved_timeout = jiffies + ts_global.saved_timeout;
	}

	return i;
}

static int find_tier_down(struct ts_cpu_priv *ts, unsigned long usage)
{
	int i;

	if (!ts->active_tier || !usage_suitable(ts->active_tier, usage))
		return -1;

	if (ts->active_tier == 1) {
		if (!usage_suitable(0, usage))
			return -1;
		return 0;
	}

	for (i = ts->active_tier - 2; i >= 0; i--) {
		if (!usage_suitable(i, usage))
			return (i + 2 == ts->active_tier) ? -1 : i + 2;
	}

	return 0;
}

/* ts_sample_worker:
 * The core ts routine: samples usage, handles ramping, updates averages.
 */
static void ts_sample_worker(struct work_struct *work)
{
	struct ts_cpu_priv *ts =
		container_of(work, struct ts_cpu_priv, work.work);
	int next = -1;
	unsigned long usage_khz, boost_tmp;

	mutex_lock(&ts->cpu_mutex);

	if (unlikely(!ts->enabled))
		goto out_nosched;

	usage_khz = get_usage(ts);

#ifndef MODULE
	cpufreq_notify_utilization(ts->policy,
		usage_khz / ts->policy->user_policy.max);
#endif

	if (ts->saved_tier > 0 &&
	    time_after_eq(jiffies, ts->saved_timeout) &&
	    usage_khz < ts->tiers[ts->saved_tier]->avg) {
		ts->saved_tier--;
		ts->saved_timeout = jiffies + ts_global.saved_timeout;
	}
	next = find_tier_up(ts, usage_khz);
	if (next == -1)
		next = find_tier_down(ts, usage_khz);
	if (next != -1)
		ts->active_tier = next;

	insert_current_sample(ts);

	/* Boost only according to momentary usage to reduce aggressiveness
	 * when coming out of idle.  The long-term average will remain
	 * significantly elevated during idle.
	 */
	boost_tmp = ts->current_usage_khz * 1000 / ts->policy->cur;
	boost_tmp = boost_tmp * boost_tmp / 1000;
	boost_tmp = ts->current_usage_khz + boost_tmp * ts_global.extra_mhz
		* min(6, (2 + ilog2(nr_running())));
	if (usage_khz < boost_tmp)
		usage_khz = boost_tmp;
	if (ts->active_tier && usage_khz < ts->tiers[ts->active_tier]->avg)
		usage_khz = ts->tiers[ts->active_tier]->avg;

	__cpufreq_driver_target(ts->policy, usage_khz, CPUFREQ_RELATION_L);

	queue_delayed_work_on(ts->policy->cpu, ts_global.wq, &ts->work,
		ts_global.sample_time);

	ts->current_usage.value = ts->current_usage.weight = 0;

out_nosched:
	mutex_unlock(&ts->cpu_mutex);
}

/* ts_idle_notify:
 * Handles idle-time logic.
 *
 * We use this callback to filter out long periods of idleness.  This results
 * in more responsive and more "correct" behavior.  Including the idle period
 * in demand sampling is incorrect in the sense that it doesn't predict future
 * demand well, except in the case of very light load at resume (e.g. a one-off
 * interrupt).
 *
 * We don't care what frequency the core is running at during idle.  It's
 * reasonable to expect that any task that was running prior to idle will
 * resume at its previous demand, and it doesn't make sense to ramp down due to
 * disk/net/whatever latency.
 */
static int ts_idle_notify(struct notifier_block *nb, unsigned long val,
			  void *data)
{
	struct ts_cpu_priv *ts = &per_cpu(ts_cpu, smp_processor_id());
	ktime_t now;
	s64 idle_ns;

	// Not strictly needed (everything is cpu-bound), but lock anyway.
	if (unlikely(!mutex_trylock(&ts->cpu_mutex)))
		return 0;
	// By default, all cores use the same governor in dkp
	if (unlikely(!ts->enabled))
		goto out;

	now = ktime_get();

	switch (val) {
	case IDLE_START:
		ts->idle_enter = now;
		break;
	case IDLE_END:
		idle_ns = ktime_to_ns(ktime_sub(now, ts->idle_enter));
		idle_ns -= jiffies_to_usecs(1) * 500;
		if (idle_ns < 0)
			break;

		ts->prev_wall = ktime_add_ns(ts->prev_wall, idle_ns);
		ts->prev_idle = ktime_add_ns(ts->prev_idle, idle_ns);

		queue_delayed_work_on(ts->policy->cpu, ts_global.wq, &ts->work,
				      1);
		break;
	}

out:
	mutex_unlock(&ts->cpu_mutex);
	return 0;
}

static int ts_governor(struct cpufreq_policy *policy, unsigned int event)
{
	struct ts_cpu_priv *ts = &per_cpu(ts_cpu, policy->cpu);
	int ret = 0;

<<<<<<< HEAD
#ifdef CONFIG_INTERACTION_HINTS
	if (likely(event & CPUFREQ_GOV_NOINTERACT))
		return 0;
#endif

=======
>>>>>>> 56ddc619
	mutex_lock(&ts_global.global_mutex);

	switch (event) {
	case CPUFREQ_GOV_START:
		if (!cpu_online(policy->cpu) || !policy->cur) {
			ret = -EINVAL;
			goto out;
		}

		if (!ts_global.enabled++) {
			ret = sysfs_create_group(cpufreq_global_kobject,
				&ts_attr_grp);
			if (ret)
				goto out;
		}

		mutex_lock(&ts->cpu_mutex);

		ts->policy = policy;
		ts->saved_tier =
		ts->active_tier = 0;

		ts->prev_wall = ktime_get();
		ts->prev_idle = get_idle_ktime(policy->cpu);

		rebuild_priv(ts);
		if (!ts->usage || !ts->tiers[0]) {
			ret = -ENOMEM;
			goto out;
		}

		ts->enabled = 1;
		INIT_DELAYED_WORK_DEFERRABLE(&ts->work, ts_sample_worker);
		queue_delayed_work_on(ts->policy->cpu, ts_global.wq, &ts->work,
			ts_global.sample_time);

		mutex_unlock(&ts->cpu_mutex);
		break;

	case CPUFREQ_GOV_STOP:
		ts->enabled = 0;
		cancel_delayed_work_sync(&ts->work);

		mutex_lock(&ts->cpu_mutex);
		if (ts->usage && ts->tiers[ts->active_tier]) {
			get_usage(ts);
			insert_current_sample(ts);
		}
		mutex_unlock(&ts->cpu_mutex);

		if (!--ts_global.enabled) {
			sysfs_remove_group(cpufreq_global_kobject,
				&ts_attr_grp);
			idle_notifier_unregister(&ts_global.idle_nb);
		}

		break;

	case CPUFREQ_GOV_LIMITS:
		mutex_lock(&ts->cpu_mutex);

		if (ts->usage)
			get_usage(ts);

		if (policy->max < ts->policy->cur)
			__cpufreq_driver_target(ts->policy,
				policy->max, CPUFREQ_RELATION_H);
		else if (policy->min > ts->policy->cur)
			__cpufreq_driver_target(ts->policy,
				policy->min, CPUFREQ_RELATION_L);

		mutex_unlock(&ts->cpu_mutex);

		break;
	}

out:
	mutex_unlock(&ts_global.global_mutex);

	return ret;
}

static struct cpufreq_governor ts_gov_info = {
	.name			= "tierservative",
	.governor		= ts_governor,
	.max_transition_latency = 10000000,
	.owner			= THIS_MODULE,
};

static int __init ts_init(void)
{
	int i;
	mutex_init(&ts_global.global_mutex);
	for_each_possible_cpu(i) {
		struct ts_cpu_priv *ts;
		ts = &per_cpu(ts_cpu, i);
		mutex_init(&ts->cpu_mutex);
	}
	ts_global.idle_nb.notifier_call = ts_idle_notify;
	ts_global.wq = alloc_workqueue("tierservative", WQ_HIGHPRI, NR_CPUS);
	if (!ts_global.wq)
		return -ENOMEM;
	return cpufreq_register_governor(&ts_gov_info);
}

static void __exit ts_exit(void)
{
	int i;
	destroy_workqueue(ts_global.wq);
	for_each_possible_cpu(i) {
		struct ts_cpu_priv *ts;
		ts = &per_cpu(ts_cpu, i);
		destroy_priv(ts);
		mutex_destroy(&ts->cpu_mutex);
	}
	cpufreq_unregister_governor(&ts_gov_info);
}

module_init(ts_init);
module_exit(ts_exit);

MODULE_AUTHOR("Ryan Pennucci <decimalman@gmail.com>");
MODULE_LICENSE("GPL");<|MERGE_RESOLUTION|>--- conflicted
+++ resolved
@@ -483,14 +483,6 @@
 	struct ts_cpu_priv *ts = &per_cpu(ts_cpu, policy->cpu);
 	int ret = 0;
 
-<<<<<<< HEAD
-#ifdef CONFIG_INTERACTION_HINTS
-	if (likely(event & CPUFREQ_GOV_NOINTERACT))
-		return 0;
-#endif
-
-=======
->>>>>>> 56ddc619
 	mutex_lock(&ts_global.global_mutex);
 
 	switch (event) {
