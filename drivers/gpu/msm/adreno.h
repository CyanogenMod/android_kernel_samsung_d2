/* Copyright (c) 2008-2012, The Linux Foundation. All rights reserved.
 *
 * This program is free software; you can redistribute it and/or modify
 * it under the terms of the GNU General Public License version 2 and
 * only version 2 as published by the Free Software Foundation.
 *
 * This program is distributed in the hope that it will be useful,
 * but WITHOUT ANY WARRANTY; without even the implied warranty of
 * MERCHANTABILITY or FITNESS FOR A PARTICULAR PURPOSE.  See the
 * GNU General Public License for more details.
 *
 */
#ifndef __ADRENO_H
#define __ADRENO_H

#include "kgsl_device.h"
#include "adreno_drawctxt.h"
#include "adreno_ringbuffer.h"
#include "kgsl_iommu.h"
#include <mach/ocmem.h>

#define DEVICE_3D_NAME "kgsl-3d"
#define DEVICE_3D0_NAME "kgsl-3d0"

#define ADRENO_DEVICE(device) \
		KGSL_CONTAINER_OF(device, struct adreno_device, dev)

#define ADRENO_CHIPID_CORE(_id) (((_id) >> 24) & 0xFF)
#define ADRENO_CHIPID_MAJOR(_id) (((_id) >> 16) & 0xFF)
#define ADRENO_CHIPID_MINOR(_id) (((_id) >> 8) & 0xFF)
#define ADRENO_CHIPID_PATCH(_id) ((_id) & 0xFF)

/* Flags to control command packet settings */
#define KGSL_CMD_FLAGS_NONE             0x00000000
#define KGSL_CMD_FLAGS_PMODE		0x00000001
#define KGSL_CMD_FLAGS_INTERNAL_ISSUE	0x00000002
#define KGSL_CMD_FLAGS_GET_INT		0x00000004
#define KGSL_CMD_FLAGS_EOF	        0x00000100

/* Command identifiers */
#define KGSL_CONTEXT_TO_MEM_IDENTIFIER	0x2EADBEEF
#define KGSL_CMD_IDENTIFIER		0x2EEDFACE
#define KGSL_CMD_INTERNAL_IDENTIFIER	0x2EEDD00D
#define KGSL_START_OF_IB_IDENTIFIER	0x2EADEABE
#define KGSL_END_OF_IB_IDENTIFIER	0x2ABEDEAD
#define KGSL_END_OF_FRAME_IDENTIFIER	0x2E0F2E0F
#define KGSL_NOP_IB_IDENTIFIER	        0x20F20F20

#ifdef CONFIG_MSM_SCM
#define ADRENO_DEFAULT_PWRSCALE_POLICY  (&kgsl_pwrscale_policy_tz)
#elif defined CONFIG_MSM_SLEEP_STATS_DEVICE
#define ADRENO_DEFAULT_PWRSCALE_POLICY  (&kgsl_pwrscale_policy_idlestats)
#else
#define ADRENO_DEFAULT_PWRSCALE_POLICY  NULL
#endif

void adreno_debugfs_init(struct kgsl_device *device);

#define ADRENO_ISTORE_START 0x5000 /* Istore offset */

#define ADRENO_NUM_CTX_SWITCH_ALLOWED_BEFORE_DRAW	50

/* One cannot wait forever for the core to idle, so set an upper limit to the
 * amount of time to wait for the core to go idle
 */

#define ADRENO_IDLE_TIMEOUT (20 * 1000)

enum adreno_gpurev {
	ADRENO_REV_UNKNOWN = 0,
	ADRENO_REV_A200 = 200,
	ADRENO_REV_A203 = 203,
	ADRENO_REV_A205 = 205,
	ADRENO_REV_A220 = 220,
	ADRENO_REV_A225 = 225,
	ADRENO_REV_A305 = 305,
	ADRENO_REV_A320 = 320,
	ADRENO_REV_A330 = 330,
};

struct adreno_gpudev;

struct adreno_device {
	struct kgsl_device dev;    /* Must be first field in this struct */
	unsigned int chip_id;
	enum adreno_gpurev gpurev;
	unsigned long gmem_base;
	unsigned int gmem_size;
	struct adreno_context *drawctxt_active;
	const char *pfp_fwfile;
	unsigned int *pfp_fw;
	size_t pfp_fw_size;
	unsigned int pfp_fw_version;
	const char *pm4_fwfile;
	unsigned int *pm4_fw;
	size_t pm4_fw_size;
	unsigned int pm4_fw_version;
	struct adreno_ringbuffer ringbuffer;
	unsigned int mharb;
	struct adreno_gpudev *gpudev;
	unsigned int wait_timeout;
	unsigned int istore_size;
	unsigned int pix_shader_start;
	unsigned int instruction_size;
	unsigned int ib_check_level;
	unsigned int fast_hang_detect;
	unsigned int ft_policy;
	unsigned int ft_user_control;
	unsigned int long_ib_detect;
	unsigned int long_ib;
	unsigned int long_ib_ts;
	unsigned int ft_pf_policy;
	unsigned int gpulist_index;
	struct ocmem_buf *ocmem_hdl;
	unsigned int ocmem_base;
<<<<<<< HEAD
	struct kgsl_memdesc on_resume_cmd;
	unsigned int on_resume_ib[3];
	bool on_resume_issueib;
=======
	unsigned int gpu_cycles;
	struct kgsl_memdesc on_resume_cmd;
	unsigned int on_resume_ib[3];
	bool on_resume_issueib;
};

#define PERFCOUNTER_FLAG_NONE 0x0
#define PERFCOUNTER_FLAG_KERNEL 0x1

/* Structs to maintain the list of active performance counters */

/**
 * struct adreno_perfcount_register: register state
 * @countable: countable the register holds
 * @refcount: number of users of the register
 * @offset: register hardware offset
 */
struct adreno_perfcount_register {
	unsigned int countable;
	unsigned int refcount;
	unsigned int offset;
	unsigned int flags;
};

/**
 * struct adreno_perfcount_group: registers for a hardware group
 * @regs: available registers for this group
 * @reg_count: total registers for this group
 */
struct adreno_perfcount_group {
	struct adreno_perfcount_register *regs;
	unsigned int reg_count;
};

/**
 * adreno_perfcounts: all available perfcounter groups
 * @groups: available groups for this device
 * @group_count: total groups for this device
 */
struct adreno_perfcounters {
	struct adreno_perfcount_group *groups;
	unsigned int group_count;
>>>>>>> a0b5b9b6
};

struct adreno_gpudev {
	/*
	 * These registers are in a different location on A3XX,  so define
	 * them in the structure and use them as variables.
	 */
	unsigned int reg_rbbm_status;
	unsigned int reg_cp_pfp_ucode_data;
	unsigned int reg_cp_pfp_ucode_addr;
	/* keeps track of when we need to execute the draw workaround code */
	int ctx_switches_since_last_draw;

	struct adreno_perfcounters *perfcounters;

	/* GPU specific function hooks */
	int (*ctxt_create)(struct adreno_device *, struct adreno_context *);
	void (*ctxt_save)(struct adreno_device *, struct adreno_context *);
	void (*ctxt_restore)(struct adreno_device *, struct adreno_context *);
	void (*ctxt_draw_workaround)(struct adreno_device *,
					struct adreno_context *);
	irqreturn_t (*irq_handler)(struct adreno_device *);
	void (*irq_control)(struct adreno_device *, int);
	unsigned int (*irq_pending)(struct adreno_device *);
	void * (*snapshot)(struct adreno_device *, void *, int *, int);
	int (*rb_init)(struct adreno_device *, struct adreno_ringbuffer *);
	void (*perfcounter_init)(struct adreno_device *);
	void (*start)(struct adreno_device *);
	unsigned int (*busy_cycles)(struct adreno_device *);
	void (*perfcounter_enable)(struct adreno_device *, unsigned int group,
		unsigned int counter, unsigned int countable);
	uint64_t (*perfcounter_read)(struct adreno_device *adreno_dev,
		unsigned int group, unsigned int counter,
		unsigned int offset);
};

/*
 * struct adreno_ft_data - Structure that contains all information to
 * perform gpu fault tolerance
 * @ib1 - IB1 that the GPU was executing when hang happened
 * @context_id - Context which caused the hang
 * @global_eop - eoptimestamp at time of hang
 * @rb_buffer - Buffer that holds the commands from good contexts
 * @rb_size - Number of valid dwords in rb_buffer
 * @bad_rb_buffer - Buffer that holds commands from the hanging context
 * bad_rb_size - Number of valid dwords in bad_rb_buffer
 * @good_rb_buffer - Buffer that holds commands from good contexts
 * good_rb_size - Number of valid dwords in good_rb_buffer
 * @last_valid_ctx_id - The last context from which commands were placed in
 * ringbuffer before the GPU hung
 * @step - Current fault tolerance step being executed
 * @err_code - Fault tolerance error code
 * @fault - Indicates whether the hang was caused due to a pagefault
 * @start_of_replay_cmds - Offset in ringbuffer from where commands can be
 * replayed during fault tolerance
 * @replay_for_snapshot - Offset in ringbuffer where IB's can be saved for
 * replaying with snapshot
 */
struct adreno_ft_data {
	unsigned int ib1;
	unsigned int context_id;
	unsigned int global_eop;
	unsigned int *rb_buffer;
	unsigned int rb_size;
	unsigned int *bad_rb_buffer;
	unsigned int bad_rb_size;
	unsigned int *good_rb_buffer;
	unsigned int good_rb_size;
	unsigned int last_valid_ctx_id;
	unsigned int status;
	unsigned int ft_policy;
	unsigned int err_code;
	unsigned int start_of_replay_cmds;
	unsigned int replay_for_snapshot;
};

/* Fault Tolerance policy flags */
#define  KGSL_FT_DISABLE                  BIT(0)
#define  KGSL_FT_REPLAY                   BIT(1)
#define  KGSL_FT_SKIPIB                   BIT(2)
#define  KGSL_FT_SKIPFRAME                BIT(3)
#define  KGSL_FT_TEMP_DISABLE             BIT(4)
#define  KGSL_FT_DEFAULT_POLICY           (KGSL_FT_REPLAY + KGSL_FT_SKIPIB)

/* Pagefault policy flags */
#define KGSL_FT_PAGEFAULT_INT_ENABLE         0x00000001
#define KGSL_FT_PAGEFAULT_GPUHALT_ENABLE     0x00000002
#define KGSL_FT_PAGEFAULT_LOG_ONE_PER_PAGE   0x00000004
#define KGSL_FT_PAGEFAULT_LOG_ONE_PER_INT    0x00000008
#define KGSL_FT_PAGEFAULT_DEFAULT_POLICY     (KGSL_FT_PAGEFAULT_INT_ENABLE + \
					KGSL_FT_PAGEFAULT_GPUHALT_ENABLE)

extern struct adreno_gpudev adreno_a2xx_gpudev;
extern struct adreno_gpudev adreno_a3xx_gpudev;

/* A2XX register sets defined in adreno_a2xx.c */
extern const unsigned int a200_registers[];
extern const unsigned int a220_registers[];
extern const unsigned int a225_registers[];
extern const unsigned int a200_registers_count;
extern const unsigned int a220_registers_count;
extern const unsigned int a225_registers_count;

/* A3XX register set defined in adreno_a3xx.c */
extern const unsigned int a3xx_registers[];
extern const unsigned int a3xx_registers_count;

extern const unsigned int a3xx_hlsq_registers[];
extern const unsigned int a3xx_hlsq_registers_count;

extern const unsigned int a330_registers[];
extern const unsigned int a330_registers_count;

extern unsigned int ft_detect_regs[];
extern const unsigned int ft_detect_regs_count;


int adreno_idle(struct kgsl_device *device);
void adreno_regread(struct kgsl_device *device, unsigned int offsetwords,
				unsigned int *value);
void adreno_regwrite(struct kgsl_device *device, unsigned int offsetwords,
				unsigned int value);

int adreno_dump(struct kgsl_device *device, int manual);
unsigned int adreno_a3xx_rbbm_clock_ctl_default(struct adreno_device
							*adreno_dev);

struct kgsl_memdesc *adreno_find_region(struct kgsl_device *device,
						unsigned int pt_base,
						unsigned int gpuaddr,
						unsigned int size);

uint8_t *adreno_convertaddr(struct kgsl_device *device,
	unsigned int pt_base, unsigned int gpuaddr, unsigned int size);

struct kgsl_memdesc *adreno_find_ctxtmem(struct kgsl_device *device,
	unsigned int pt_base, unsigned int gpuaddr, unsigned int size);

void *adreno_snapshot(struct kgsl_device *device, void *snapshot, int *remain,
		int hang);

int adreno_dump_and_exec_ft(struct kgsl_device *device);

void adreno_dump_rb(struct kgsl_device *device, const void *buf,
			 size_t len, int start, int size);

unsigned int adreno_ft_detect(struct kgsl_device *device,
						unsigned int *prev_reg_val);

int adreno_perfcounter_get(struct adreno_device *adreno_dev,
	unsigned int groupid, unsigned int countable, unsigned int *offset,
	unsigned int flags);

int adreno_perfcounter_put(struct adreno_device *adreno_dev,
	unsigned int groupid, unsigned int countable);

static inline int adreno_is_a200(struct adreno_device *adreno_dev)
{
	return (adreno_dev->gpurev == ADRENO_REV_A200);
}

static inline int adreno_is_a203(struct adreno_device *adreno_dev)
{
	return (adreno_dev->gpurev == ADRENO_REV_A203);
}

static inline int adreno_is_a205(struct adreno_device *adreno_dev)
{
	return (adreno_dev->gpurev == ADRENO_REV_A205);
}

static inline int adreno_is_a20x(struct adreno_device *adreno_dev)
{
	return (adreno_dev->gpurev <= 209);
}

static inline int adreno_is_a220(struct adreno_device *adreno_dev)
{
	return (adreno_dev->gpurev == ADRENO_REV_A220);
}

static inline int adreno_is_a225(struct adreno_device *adreno_dev)
{
	return (adreno_dev->gpurev == ADRENO_REV_A225);
}

static inline int adreno_is_a22x(struct adreno_device *adreno_dev)
{
	return (adreno_dev->gpurev  == ADRENO_REV_A220 ||
		adreno_dev->gpurev == ADRENO_REV_A225);
}

static inline int adreno_is_a2xx(struct adreno_device *adreno_dev)
{
	return (adreno_dev->gpurev <= 299);
}

static inline int adreno_is_a3xx(struct adreno_device *adreno_dev)
{
	return (adreno_dev->gpurev >= 300);
}

static inline int adreno_is_a305(struct adreno_device *adreno_dev)
{
	return (adreno_dev->gpurev == ADRENO_REV_A305);
}

static inline int adreno_is_a320(struct adreno_device *adreno_dev)
{
	return (adreno_dev->gpurev == ADRENO_REV_A320);
}

static inline int adreno_is_a330(struct adreno_device *adreno_dev)
{
	return (adreno_dev->gpurev == ADRENO_REV_A330);
}

static inline int adreno_is_a330v2(struct adreno_device *adreno_dev)
{
	return ((adreno_dev->gpurev == ADRENO_REV_A330) &&
		(ADRENO_CHIPID_PATCH(adreno_dev->chip_id) > 0));
}

static inline int adreno_rb_ctxtswitch(unsigned int *cmd)
{
	return (cmd[0] == cp_nop_packet(1) &&
		cmd[1] == KGSL_CONTEXT_TO_MEM_IDENTIFIER);
}

static inline int adreno_context_timestamp(struct kgsl_context *k_ctxt,
		struct adreno_ringbuffer *rb)
{
	struct adreno_context *a_ctxt = NULL;

	if (k_ctxt)
		a_ctxt = k_ctxt->devctxt;

	if (a_ctxt && a_ctxt->flags & CTXT_FLAGS_PER_CONTEXT_TS)
		return a_ctxt->timestamp;

	return rb->global_ts;
}

/**
 * adreno_encode_istore_size - encode istore size in CP format
 * @adreno_dev - The 3D device.
 *
 * Encode the istore size into the format expected that the
 * CP_SET_SHADER_BASES and CP_ME_INIT commands:
 * bits 31:29 - istore size as encoded by this function
 * bits 27:16 - vertex shader start offset in instructions
 * bits 11:0 - pixel shader start offset in instructions.
 */
static inline int adreno_encode_istore_size(struct adreno_device *adreno_dev)
{
	unsigned int size;
	/* in a225 the CP microcode multiplies the encoded
	 * value by 3 while decoding.
	 */
	if (adreno_is_a225(adreno_dev))
		size = adreno_dev->istore_size/3;
	else
		size = adreno_dev->istore_size;

	return (ilog2(size) - 5) << 29;
}

static inline int __adreno_add_idle_indirect_cmds(unsigned int *cmds,
						unsigned int nop_gpuaddr)
{
	/* Adding an indirect buffer ensures that the prefetch stalls until
	 * the commands in indirect buffer have completed. We need to stall
	 * prefetch with a nop indirect buffer when updating pagetables
	 * because it provides stabler synchronization */
	*cmds++ = CP_HDR_INDIRECT_BUFFER_PFD;
	*cmds++ = nop_gpuaddr;
	*cmds++ = 2;
	*cmds++ = cp_type3_packet(CP_WAIT_FOR_IDLE, 1);
	*cmds++ = 0x00000000;
	return 5;
}

static inline int adreno_add_change_mh_phys_limit_cmds(unsigned int *cmds,
						unsigned int new_phys_limit,
						unsigned int nop_gpuaddr)
{
	unsigned int *start = cmds;

	*cmds++ = cp_type0_packet(MH_MMU_MPU_END, 1);
	*cmds++ = new_phys_limit;
	cmds += __adreno_add_idle_indirect_cmds(cmds, nop_gpuaddr);
	return cmds - start;
}

static inline int adreno_add_bank_change_cmds(unsigned int *cmds,
					int cur_ctx_bank,
					unsigned int nop_gpuaddr)
{
	unsigned int *start = cmds;

	*cmds++ = cp_type0_packet(REG_CP_STATE_DEBUG_INDEX, 1);
	*cmds++ = (cur_ctx_bank ? 0 : 0x20);
	cmds += __adreno_add_idle_indirect_cmds(cmds, nop_gpuaddr);
	return cmds - start;
}

/*
 * adreno_read_cmds - Add pm4 packets to perform read
 * @device - Pointer to device structure
 * @cmds - Pointer to memory where read commands need to be added
 * @addr - gpu address of the read
 * @val - The GPU will wait until the data at address addr becomes
 * equal to value
 */
static inline int adreno_add_read_cmds(struct kgsl_device *device,
				unsigned int *cmds, unsigned int addr,
				unsigned int val, unsigned int nop_gpuaddr)
{
	unsigned int *start = cmds;

	*cmds++ = cp_type3_packet(CP_WAIT_REG_MEM, 5);
	/* MEM SPACE = memory, FUNCTION = equals */
	*cmds++ = 0x13;
	*cmds++ = addr;
	*cmds++ = val;
	*cmds++ = 0xFFFFFFFF;
	*cmds++ = 0xFFFFFFFF;
	cmds += __adreno_add_idle_indirect_cmds(cmds, nop_gpuaddr);
	return cmds - start;
}

/*
 * adreno_idle_cmds - Add pm4 packets for GPU idle
 * @adreno_dev - Pointer to device structure
 * @cmds - Pointer to memory where idle commands need to be added
 */
static inline int adreno_add_idle_cmds(struct adreno_device *adreno_dev,
							unsigned int *cmds)
{
	unsigned int *start = cmds;

	*cmds++ = cp_type3_packet(CP_WAIT_FOR_IDLE, 1);
	*cmds++ = 0x00000000;

	if ((adreno_dev->gpurev == ADRENO_REV_A305) ||
		(adreno_dev->gpurev == ADRENO_REV_A320)) {
		*cmds++ = cp_type3_packet(CP_WAIT_FOR_ME, 1);
		*cmds++ = 0x00000000;
	}

	return cmds - start;
}

#endif /*__ADRENO_H */<|MERGE_RESOLUTION|>--- conflicted
+++ resolved
@@ -113,11 +113,6 @@
 	unsigned int gpulist_index;
 	struct ocmem_buf *ocmem_hdl;
 	unsigned int ocmem_base;
-<<<<<<< HEAD
-	struct kgsl_memdesc on_resume_cmd;
-	unsigned int on_resume_ib[3];
-	bool on_resume_issueib;
-=======
 	unsigned int gpu_cycles;
 	struct kgsl_memdesc on_resume_cmd;
 	unsigned int on_resume_ib[3];
@@ -160,7 +155,6 @@
 struct adreno_perfcounters {
 	struct adreno_perfcount_group *groups;
 	unsigned int group_count;
->>>>>>> a0b5b9b6
 };
 
 struct adreno_gpudev {
