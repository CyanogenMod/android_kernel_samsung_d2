/* Copyright (c) 2010-2012, The Linux Foundation. All rights reserved.
 *
 * This program is free software; you can redistribute it and/or modify
 * it under the terms of the GNU General Public License version 2 and
 * only version 2 as published by the Free Software Foundation.
 *
 * This program is distributed in the hope that it will be useful,
 * but WITHOUT ANY WARRANTY; without even the implied warranty of
 * MERCHANTABILITY or FITNESS FOR A PARTICULAR PURPOSE.  See the
 * GNU General Public License for more details.
 *
 * Modified by Paul Reioux (Faux123)
 * 2013-06-20: Added KGSL Simple GPU Governor
 *
 */

#include <linux/export.h>
#include <linux/kernel.h>
#include <linux/module.h>
#include <linux/slab.h>
#include <linux/io.h>
#include <linux/spinlock.h>
#include <mach/socinfo.h>
#include <mach/scm.h>

#include "kgsl.h"
#include "kgsl_pwrscale.h"
#include "kgsl_device.h"

#define TZ_GOVERNOR_PERFORMANCE 0
#define TZ_GOVERNOR_ONDEMAND    1
#define TZ_GOVERNOR_SIMPLE	2
#define TZ_GOVERNOR_TIERED	3

struct tz_priv {
	int governor;
	unsigned int skip_mask;
	unsigned int skip_cnt;
	struct kgsl_power_stats bin;
#ifdef CONFIG_MSM_KGSL_TIERED_GOV
	ktime_t tiered_next_up;
	ktime_t tiered_next_down;
#endif
};
static spinlock_t tz_lock;

#ifdef CONFIG_MSM_KGSL_SIMPLE_GOV
int simple_gpu_active;

static int saved_governor = TZ_GOVERNOR_ONDEMAND;
static struct kgsl_device *saved_gpu_dev;
static struct kgsl_pwrscale *saved_gpu_pwrscale;
#endif


/* FLOOR is 5msec to capture up to 3 re-draws
 * per frame for 60fps content.
 */
<<<<<<< HEAD
#define FLOOR			5000
#define SIMPLE_FLOOR		5000
=======
#define FLOOR			15000
>>>>>>> 2d3238bc
/* CEILING is 50msec, larger than any standard
 * frame length, but less than the idle timer.
 */
#define CEILING			50000
#define SWITCH_OFF		200
#define SWITCH_OFF_RESET_TH	40
#define SKIP_COUNTER		500
#define TZ_RESET_ID		0x3
#define TZ_UPDATE_ID		0x4

#ifdef CONFIG_MSM_SCM
/* Trap into the TrustZone, and call funcs there. */
static int __secure_tz_entry(u32 cmd, u32 val, u32 id)
{
	int ret;
	spin_lock(&tz_lock);
	__iowmb();
	ret = scm_call_atomic2(SCM_SVC_IO, cmd, val, id);
	spin_unlock(&tz_lock);
	return ret;
}
#else
static int __secure_tz_entry(u32 cmd, u32 val, u32 id)
{
	return 0;
}
#endif /* CONFIG_MSM_SCM */

static ssize_t tz_governor_show(struct kgsl_device *device,
				struct kgsl_pwrscale *pwrscale,
				char *buf)
{
	struct tz_priv *priv = pwrscale->priv;
	int ret;

	if (priv->governor == TZ_GOVERNOR_ONDEMAND)
		ret = snprintf(buf, 10, "ondemand\n");
#ifdef CONFIG_MSM_KGSL_SIMPLE_GOV
	else if (priv->governor == TZ_GOVERNOR_SIMPLE)
		ret = snprintf(buf, 8, "simple\n");
#endif
#ifdef CONFIG_MSM_KGSL_TIERED_GOV
	else if (priv->governor == TZ_GOVERNOR_TIERED)
		ret = snprintf(buf, 13, "interactive\n");
#endif
	else
		ret = snprintf(buf, 13, "performance\n");

	return ret;
}

static ssize_t tz_governor_store(struct kgsl_device *device,
				struct kgsl_pwrscale *pwrscale,
				 const char *buf, size_t count)
{
	struct tz_priv *priv = pwrscale->priv;
	struct kgsl_pwrctrl *pwr = &device->pwrctrl;

	mutex_lock(&device->mutex);

	if (!strncmp(buf, "ondemand", 8))
		priv->governor = TZ_GOVERNOR_ONDEMAND;
#ifdef CONFIG_MSM_KGSL_SIMPLE_GOV
	else if (!strncmp(buf, "simple", 6))
		priv->governor = TZ_GOVERNOR_SIMPLE;
#endif
#ifdef CONFIG_MSM_KGSL_TIERED_GOV
	else if (!strncmp(buf, "interactive", 11)) {
		priv->governor = TZ_GOVERNOR_TIERED;
		priv->tiered_next_up = priv->tiered_next_down = ktime_get();
	}
#endif
	else if (!strncmp(buf, "performance", 11))
		priv->governor = TZ_GOVERNOR_PERFORMANCE;

	if (priv->governor == TZ_GOVERNOR_PERFORMANCE)
		kgsl_pwrctrl_pwrlevel_change(device, pwr->max_pwrlevel);

#ifdef CONFIG_MSM_KGSL_SIMPLE_GOV
	if (priv->governor == TZ_GOVERNOR_SIMPLE) {
		simple_gpu_active = 1;
	} else {
		saved_governor = priv->governor;
		simple_gpu_active = 0;
	}
#endif

	mutex_unlock(&device->mutex);
	return count;
}

PWRSCALE_POLICY_ATTR(governor, 0644, tz_governor_show, tz_governor_store);

static struct attribute *tz_attrs[] = {
	&policy_attr_governor.attr,
	NULL
};

static struct attribute_group tz_attr_group = {
	.attrs = tz_attrs,
};

static void tz_wake(struct kgsl_device *device, struct kgsl_pwrscale *pwrscale)
{
	struct tz_priv *priv = pwrscale->priv;
	if (device->state != KGSL_STATE_NAP &&
	    priv->governor != TZ_GOVERNOR_PERFORMANCE) {
		kgsl_pwrctrl_pwrlevel_change(device,
					device->pwrctrl.default_pwrlevel);
#ifdef CONFIG_MSM_KGSL_TIERED_GOV
		if (priv->governor == TZ_GOVERNOR_TIERED) {
			priv->tiered_next_up =
				priv->tiered_next_down = ktime_get();
		}
#endif
	}
}

#ifdef CONFIG_MSM_KGSL_SIMPLE_GOV
int simple_gpu_default_laziness __read_mostly = 3;
module_param_named(simple_laziness, simple_gpu_default_laziness, int, 0664);

int simple_gpu_ramp_up_threshold __read_mostly = 6000;
module_param_named(simple_ramp_threshold, simple_gpu_ramp_up_threshold, int, 0664);

static int laziness;

static int simple_governor(struct kgsl_device *device, int idle_stat)
{
	struct kgsl_pwrctrl *pwr = &device->pwrctrl;

	if (idle_stat < simple_gpu_ramp_up_threshold)
	{
		if (laziness > -simple_gpu_default_laziness / 2)
			laziness--;

		if (pwr->active_pwrlevel <= pwr->thermal_pwrlevel)
			return 0;

		if (laziness <= -simple_gpu_default_laziness / 2) {
			laziness = 0;
			return -1;
		}
	} else {
		if (laziness < simple_gpu_default_laziness)
			laziness++;

		if (pwr->active_pwrlevel >= pwr->num_pwrlevels - 1)
			return 0;

		if (laziness >= simple_gpu_default_laziness) {
			laziness = 0;
			return 1;
		}
	}

	return 0;
}

void simple_gpu_activate(void)
{
	struct tz_priv *priv;

	if (!saved_gpu_dev)
		return;
	if (!saved_gpu_pwrscale || !saved_gpu_pwrscale->priv)
		return;
	priv = saved_gpu_pwrscale->priv;

	mutex_lock(&saved_gpu_dev->mutex);
	if (simple_gpu_active)
		priv->governor = TZ_GOVERNOR_SIMPLE;
	else
		priv->governor = saved_governor;
	mutex_unlock(&saved_gpu_dev->mutex);
}
#endif

#ifdef CONFIG_MSM_KGSL_TIERED_GOV
/* tiered GPU governor: frequency control based on utilization ranges
 *
 * Each iteration, tiered checks whether the current frequency is still
 * optimial for the current workload.  If an adjustment must be made, a
 * frequency with appropriate utilization limits is selected.  A small time
 * limit is imposed to prevent unnecessary frequency changes, which are
 * somewhat expensive.
 *
 * The efficiency_mode parameter is a catch-all for small changes that attempt
 * to use lower frequencies more often.
 */

/**
 * struct freq_tier:
 * @mhz: GPU frequency for this power level
 * @min_util_mhz: minimum utilization this level may use
 * @max_util_mhz: maximum utilization this level may use
 * @down_delay_us: minimum time before reducing frequency; also sampling period
 * @up_delay_us: minimum time before increasing frequency
 * @period_len_us: period time for accumulated stats
 *
 * Defines the parameters for each GPU power level.  Some utilization overlap
 * between levels is encouraged to prevent excessive frequency changes.
 *
 * NB: ARRAY_SIZE(freq_tier_table) == pwr->num_pwrlevels - 1
 * NB: up_delay_us < down_delay_us
 */
struct freq_tier {
	unsigned long	mhz;
	unsigned long	min_util_mhz;
	unsigned long	max_util_mhz;
	unsigned long	down_delay_us;
	unsigned long	up_delay_us;
	unsigned long	period_len_us;
};
/* FIXME: this should be customizable */
static const struct freq_tier freq_tier_table[] = {
	{ 600,	433,	1000,	100000,	100000,	50000 },
	{ 533,	333,	467,	100000,	67000,	50000 },
	{ 480,	267,	367,	100000,	67000,	50000 },
	{ 400,	200,	300,	67000,	50000,	33000 },
	{ 300,	100,	233,	50000,	17000,	17000 },
	{ 200,	33,	133,	33000,	17000,	8300 },
	{ 128,	0,	67,	17000,	8300,	5600 },
};

/* efficiency_mode:
 * If enabled, makes subtle changes to prefer lower frequencies:
 *  - Searches for lowest appropriate frequencies first
 *  - Attempts to periodically lower frequency
 *  - Clear stats when lowering GPU frequency
 */
static bool efficiency_mode = 0;
module_param_named(tiered_efficiency_mode, efficiency_mode, bool, 0644);

static bool tiered_logspam = 0;
module_param(tiered_logspam, bool, 0644);

static bool always_clear = 1;
module_param_named(tiered_always_clear, always_clear, bool, 0644);

static unsigned long sample_floor = 17000;
module_param_named(tiered_sample_time, sample_floor, ulong, 0644);

static inline bool pwrlevel_suitable(s64 mhz_util,
				     const struct freq_tier *ramp)
{
	return mhz_util >= ramp->min_util_mhz && mhz_util <= ramp->max_util_mhz;
}

static void tiered_idle(struct kgsl_device *dev, struct kgsl_pwrscale *pwrs)
{
	struct kgsl_pwrctrl *pwr = &dev->pwrctrl;
	struct tz_priv *priv = pwrs->priv;
	struct kgsl_power_stats stats;
	const struct freq_tier *ramp;
	int start, delta = 1, end;
	s64 mhz_util;
	ktime_t now;

	dev->ftbl->power_stats(dev, &stats);
	priv->bin.total_time += stats.total_time;
	priv->bin.busy_time += stats.busy_time;
	ramp = &freq_tier_table[pwr->active_pwrlevel];

	/* Don't bother running unless we can make a frequency adjustment and
	 * it's been at least sample_floor usecs since the last run.
	 */
	if (!priv->bin.total_time)
		return;

	now = ktime_get();
	if (ktime_compare(now, priv->tiered_next_up) < 0)
		return;
	priv->tiered_next_up = ktime_add_us(now,
		min_t(unsigned long, sample_floor, ramp->up_delay_us));

	if (pwr->active_pwrlevel == pwr->thermal_pwrlevel &&
	    ktime_compare(now, priv->tiered_next_down) < 0)
		return;

	mhz_util = ramp->mhz * priv->bin.busy_time;
	do_div(mhz_util, priv->bin.total_time);

	if (unlikely(tiered_logspam))
		pr_warn("%s: %lu*%lli/%lli=%lli; d%i\n", __func__, ramp->mhz,
			priv->bin.busy_time, priv->bin.total_time, mhz_util,
			ktime_compare(now, priv->tiered_next_down) >= 0);

	/* Determine which pwrlevels we can search based on ramp delays,
	 * current utilization, and efficiency_mode setting.  With
	 * efficiency_mode, run the search ascending (frequency) rather than
	 * descending.
	 */
	if (mhz_util > ramp->max_util_mhz) {
		if (pwr->active_pwrlevel <= pwr->thermal_pwrlevel)
			goto reset_stats;

		start = pwr->thermal_pwrlevel;
		end = pwr->active_pwrlevel - 1;
	} else if ((mhz_util < ramp->min_util_mhz || efficiency_mode) &&
	           ktime_compare(now, priv->tiered_next_down) >= 0) {
		if (pwr->active_pwrlevel == pwr->num_pwrlevels - 1)
			goto reset_stats;

		start = pwr->active_pwrlevel + !efficiency_mode;
		end = pwr->num_pwrlevels - 1;
	} else {
		goto reset_stats;
	}

	if (efficiency_mode) {
		int tmp = start;
		start = end;
		end = tmp;
		delta = -1;
	}

	while (start != end &&
	       !pwrlevel_suitable(mhz_util, &freq_tier_table[start]))
		start += delta;

	/* During an efficiency_mode periodic sample, the current pwrlevel may
	 * already be optimal.
	 */
	if (start == pwr->active_pwrlevel)
		goto reset_stats;

	/*
	pr_warn("%s: scaling %lu -> %lu (%lli/%lli = %lli)\n", __func__,
		ramp->mhz, freq_tier_table[start].mhz,
		priv->bin.busy_time, priv->bin.total_time, mhz_util);
	*/

	/* Clear the stats when increasing frequency (decreasing with
	 * efficiency_mode) in an attempt to perform subsequent increases
	 * sooner.  Otherwise, scale stats to the new frequency.
	 *
	 * TODO: Just clear instead?
	 */
	if (always_clear ||
	    (efficiency_mode == (start > pwr->active_pwrlevel))) {
		priv->bin.total_time =
			priv->bin.busy_time = 0;
	} else {
		priv->bin.busy_time *= ramp->mhz;
		do_div(priv->bin.busy_time, freq_tier_table[start].mhz);
	}

	/* Calculate next allowed adjustment times
	 */
	ramp = &freq_tier_table[start];
	priv->tiered_next_up = ktime_add_us(now, ramp->up_delay_us);
	priv->tiered_next_down = ktime_add_us(now, ramp->down_delay_us);

	kgsl_pwrctrl_pwrlevel_change(dev, start);

reset_stats:
	/* Scale stats back to the current tier's period length
	 * TODO: Is this optimal?  Clear instead?  Fixed scale?
	 */
	if (priv->bin.total_time > ramp->period_len_us) {
		// <3 int64
		priv->bin.busy_time *= ramp->period_len_us;
		do_div(priv->bin.busy_time, priv->bin.total_time);
		priv->bin.total_time = ramp->period_len_us;
	}
}
#endif

static int idle_scale = 16667;
module_param(idle_scale, int, 0664);

static void tz_idle(struct kgsl_device *device, struct kgsl_pwrscale *pwrscale)
{
	struct kgsl_pwrctrl *pwr = &device->pwrctrl;
	struct tz_priv *priv = pwrscale->priv;
	struct kgsl_power_stats stats;
	int val, idle;

	/* In "performance" mode the clock speed always stays
	   the same */
	if (priv->governor == TZ_GOVERNOR_PERFORMANCE)
		return;
#ifdef CONFIG_MSM_KGSL_TIERED_GOV
	else if (priv->governor == TZ_GOVERNOR_TIERED) {
		tiered_idle(device, pwrscale);
		return;
	}
#endif

	device->ftbl->power_stats(device, &stats);
	priv->bin.total_time += stats.total_time;
	priv->bin.busy_time += stats.busy_time;
	/* Do not waste CPU cycles running this algorithm if
	 * the GPU just started, or if less than FLOOR time
	 * has passed since the last run.
	 */
	if (stats.total_time == 0 || priv->bin.total_time <
	    (priv->governor == TZ_GOVERNOR_SIMPLE ? SIMPLE_FLOOR : FLOOR))
		return;
	/* Skip progressively more samples as the frequency stays stable for
	 * long periods.  For non-maximum frequencies, sample more frequently
	 * to allow faster response to demand.
	 */
	if (++priv->skip_cnt & priv->skip_mask)
		return;
	if (priv->skip_cnt > 31 && priv->skip_mask <
	    ((pwr->active_pwrlevel == pwr->thermal_pwrlevel) ? 31 : 7))
		priv->skip_mask = (priv->skip_mask << 1) + 1;

	idle = priv->bin.total_time - priv->bin.busy_time;
	idle = (idle > 0) ? idle : 0;
	idle *= idle_scale;
	do_div(idle, priv->bin.total_time);
	priv->bin.total_time = 0;
	priv->bin.busy_time = 0;
#ifdef CONFIG_MSM_KGSL_SIMPLE_GOV
	if (priv->governor == TZ_GOVERNOR_SIMPLE)
		val = simple_governor(device, idle);
	else
		val = __secure_tz_entry(TZ_UPDATE_ID, idle, device->id);
#else
	val = __secure_tz_entry(TZ_UPDATE_ID, idle, device->id);
#endif
	if (val) {
		kgsl_pwrctrl_pwrlevel_change(device,
					     pwr->active_pwrlevel + val);
		//pr_info("TZ idle stat: %d, TZ PL: %d, TZ out: %d\n",
		//		idle, pwr->active_pwrlevel, val);
		priv->skip_cnt = 0;
		priv->skip_mask = 0;
	}
}

static void tz_busy(struct kgsl_device *device,
	struct kgsl_pwrscale *pwrscale)
{
	device->on_time = ktime_to_us(ktime_get());
}

static void tz_sleep(struct kgsl_device *device,
	struct kgsl_pwrscale *pwrscale)
{
	struct tz_priv *priv = pwrscale->priv;

	__secure_tz_entry(TZ_RESET_ID, 0, device->id);
	priv->skip_cnt = 0;
	priv->skip_mask = 0;
	priv->bin.total_time = 0;
	priv->bin.busy_time = 0;
}

#ifdef CONFIG_MSM_SCM
static int tz_init(struct kgsl_device *device, struct kgsl_pwrscale *pwrscale)
{
	struct tz_priv *priv;

	priv = pwrscale->priv = kzalloc(sizeof(struct tz_priv), GFP_KERNEL);
	if (pwrscale->priv == NULL)
		return -ENOMEM;

	priv->governor = TZ_GOVERNOR_ONDEMAND;
	spin_lock_init(&tz_lock);
	kgsl_pwrscale_policy_add_files(device, pwrscale, &tz_attr_group);

#ifdef CONFIG_MSM_KGSL_SIMPLE_GOV
	saved_gpu_dev = device;
	saved_gpu_pwrscale = pwrscale;
#endif

	return 0;
}
#else
static int tz_init(struct kgsl_device *device, struct kgsl_pwrscale *pwrscale)
{
	return -EINVAL;
}
#endif /* CONFIG_MSM_SCM */

static void tz_close(struct kgsl_device *device, struct kgsl_pwrscale *pwrscale)
{
	kgsl_pwrscale_policy_remove_files(device, pwrscale, &tz_attr_group);
	kfree(pwrscale->priv);
	pwrscale->priv = NULL;
}

struct kgsl_pwrscale_policy kgsl_pwrscale_policy_tz = {
	.name = "trustzone",
	.init = tz_init,
	.busy = tz_busy,
	.idle = tz_idle,
	.sleep = tz_sleep,
	.wake = tz_wake,
	.close = tz_close
};
EXPORT_SYMBOL(kgsl_pwrscale_policy_tz);<|MERGE_RESOLUTION|>--- conflicted
+++ resolved
@@ -56,12 +56,8 @@
 /* FLOOR is 5msec to capture up to 3 re-draws
  * per frame for 60fps content.
  */
-<<<<<<< HEAD
-#define FLOOR			5000
-#define SIMPLE_FLOOR		5000
-=======
 #define FLOOR			15000
->>>>>>> 2d3238bc
+#define SIMPLE_FLOOR		15000
 /* CEILING is 50msec, larger than any standard
  * frame length, but less than the idle timer.
  */
