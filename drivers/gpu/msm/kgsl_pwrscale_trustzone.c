--- conflicted
+++ resolved
@@ -106,15 +106,11 @@
 
 	if (!strncmp(buf, "ondemand", 8))
 		priv->governor = TZ_GOVERNOR_ONDEMAND;
-<<<<<<< HEAD
-#ifdef CONFIG_MSM_KGSL_SIMPLE_GOV
-	else if (!strncmp(str, "simple", 6))
+#ifdef CONFIG_MSM_KGSL_SIMPLE_GOV
+	else if (!strncmp(buf, "simple", 6))
 		priv->governor = TZ_GOVERNOR_SIMPLE;
 #endif
-	else if (!strncmp(str, "performance", 11))
-=======
 	else if (!strncmp(buf, "performance", 11))
->>>>>>> e6f22a53
 		priv->governor = TZ_GOVERNOR_PERFORMANCE;
 
 	if (priv->governor == TZ_GOVERNOR_PERFORMANCE)
