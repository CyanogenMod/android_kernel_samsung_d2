--- conflicted
+++ resolved
@@ -243,28 +243,6 @@
 };
 
 /**
-<<<<<<< HEAD
-=======
- * adreno_perfcounter_init: Reserve kernel performance counters
- * @device: device to configure
- *
- * The kernel needs/wants a certain group of performance counters for
- * its own activities.  Reserve these performance counters at init time
- * to ensure that they are always reserved for the kernel.  The performance
- * counters used by the kernel can be obtained by the user, but these
- * performance counters will remain active as long as the device is alive.
- */
-
-static void adreno_perfcounter_init(struct kgsl_device *device)
-{
-	struct adreno_device *adreno_dev = ADRENO_DEVICE(device);
-
-	if (adreno_dev->gpudev->perfcounter_init)
-		adreno_dev->gpudev->perfcounter_init(adreno_dev);
-};
-
-/**
->>>>>>> a7c5d2d3
  * adreno_perfcounter_start: Enable performance counters
  * @adreno_dev: Adreno device to configure
  *
@@ -830,12 +808,9 @@
 	 */
 #ifdef CONFIG_MSM_KGSL_CFF_DUMP
 	if (!kgsl_cff_dump_enable && adreno_dev->drawctxt_active) {
-<<<<<<< HEAD
 #else
 	if (adreno_dev->drawctxt_active) {
 #endif
-=======
->>>>>>> a7c5d2d3
 		context = kgsl_context_get(device, context_id);
 		if (context == NULL)
 			return;
@@ -2756,11 +2731,7 @@
 	struct adreno_device *adreno_dev = ADRENO_DEVICE(device);
 	struct adreno_ringbuffer *rb = &adreno_dev->ringbuffer;
 	unsigned long wait;
-<<<<<<< HEAD
-	unsigned long timeout = jiffies + msecs_to_jiffies(ADRENO_IDLE_TIMEOUT);
-=======
 	unsigned long timeout = jiffies + ADRENO_IDLE_TIMEOUT;
->>>>>>> a7c5d2d3
 
 	/*
 	 * The first time into the loop, wait for 100 msecs and kick wptr again
@@ -3023,8 +2994,6 @@
 
 	if (!in_interrupt())
 		kgsl_pre_hwaccess(device);
-
-	kgsl_trace_regwrite(device, offsetwords, value);
 
 	kgsl_cffdump_regwrite(device->id, offsetwords << 2, value);
 	reg = (unsigned int *)(device->reg_virt + (offsetwords << 2));
