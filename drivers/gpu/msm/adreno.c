--- conflicted
+++ resolved
@@ -808,14 +808,10 @@
 	 */
 #ifdef CONFIG_MSM_KGSL_CFF_DUMP
 	if (!kgsl_cff_dump_enable && adreno_dev->drawctxt_active) {
-<<<<<<< HEAD
 #else
 	if (adreno_dev->drawctxt_active) {
 #endif
-		context = idr_find(&device->context_idr, context_id);
-=======
 		context = kgsl_context_get(device, context_id);
->>>>>>> 77b5ff60
 		if (context == NULL)
 			return;
 		adreno_ctx = context->devctxt;
@@ -2999,8 +2995,6 @@
 	if (!in_interrupt())
 		kgsl_pre_hwaccess(device);
 
-	kgsl_trace_regwrite(device, offsetwords, value);
-
 	kgsl_cffdump_regwrite(device->id, offsetwords << 2, value);
 	reg = (unsigned int *)(device->reg_virt + (offsetwords << 2));
 
