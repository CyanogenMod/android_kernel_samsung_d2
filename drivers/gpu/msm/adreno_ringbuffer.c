/* Copyright (c) 2002,2007-2013, The Linux Foundation. All rights reserved.
 *
 * This program is free software; you can redistribute it and/or modify
 * it under the terms of the GNU General Public License version 2 and
 * only version 2 as published by the Free Software Foundation.
 *
 * This program is distributed in the hope that it will be useful,
 * but WITHOUT ANY WARRANTY; without even the implied warranty of
 * MERCHANTABILITY or FITNESS FOR A PARTICULAR PURPOSE.  See the
 * GNU General Public License for more details.
 *
 */
#include <linux/firmware.h>
#include <linux/slab.h>
#include <linux/sched.h>
#include <linux/log2.h>

#include "kgsl.h"
#include "kgsl_sharedmem.h"
#include "kgsl_cffdump.h"

#include "adreno.h"
#include "adreno_pm4types.h"
#include "adreno_ringbuffer.h"

#include "a2xx_reg.h"
#include "a3xx_reg.h"

#define GSL_RB_NOP_SIZEDWORDS				2

/*
 * CP DEBUG settings for all cores:
 * DYNAMIC_CLK_DISABLE [27] - turn off the dynamic clock control
 * PROG_END_PTR_ENABLE [25] - Allow 128 bit writes to the VBIF
 */

#define CP_DEBUG_DEFAULT ((1 << 27) | (1 << 25))

void adreno_ringbuffer_submit(struct adreno_ringbuffer *rb)
{
	BUG_ON(rb->wptr == 0);

	/* Let the pwrscale policy know that new commands have
	 been submitted. */
	kgsl_pwrscale_busy(rb->device);

	/*synchronize memory before informing the hardware of the
	 *new commands.
	 */
	mb();

	adreno_regwrite(rb->device, REG_CP_RB_WPTR, rb->wptr);
}

static int
adreno_ringbuffer_waitspace(struct adreno_ringbuffer *rb,
				struct adreno_context *context,
				unsigned int numcmds, int wptr_ahead)
{
	int nopcount;
	unsigned int freecmds;
	unsigned int *cmds;
	uint cmds_gpu;
	unsigned long wait_time;
	unsigned long wait_timeout = msecs_to_jiffies(ADRENO_IDLE_TIMEOUT);
	unsigned long wait_time_part;
	unsigned int prev_reg_val[ft_detect_regs_count];

	memset(prev_reg_val, 0, sizeof(prev_reg_val));

	/* if wptr ahead, fill the remaining with NOPs */
	if (wptr_ahead) {
		/* -1 for header */
		nopcount = rb->sizedwords - rb->wptr - 1;

		cmds = (unsigned int *)rb->buffer_desc.hostptr + rb->wptr;
		cmds_gpu = rb->buffer_desc.gpuaddr + sizeof(uint)*rb->wptr;

		GSL_RB_WRITE(cmds, cmds_gpu, cp_nop_packet(nopcount));

		/* Make sure that rptr is not 0 before submitting
		 * commands at the end of ringbuffer. We do not
		 * want the rptr and wptr to become equal when
		 * the ringbuffer is not empty */
		do {
			GSL_RB_GET_READPTR(rb, &rb->rptr);
		} while (!rb->rptr);

		rb->wptr++;

		adreno_ringbuffer_submit(rb);

		rb->wptr = 0;
	}

	wait_time = jiffies + wait_timeout;
	wait_time_part = jiffies + msecs_to_jiffies(KGSL_TIMEOUT_PART);
	/* wait for space in ringbuffer */
	while (1) {
		GSL_RB_GET_READPTR(rb, &rb->rptr);

		freecmds = rb->rptr - rb->wptr;

		if (freecmds == 0 || freecmds > numcmds)
			break;

		/* Dont wait for timeout, detect hang faster.
		 */
		if (time_after(jiffies, wait_time_part)) {
			wait_time_part = jiffies +
				msecs_to_jiffies(KGSL_TIMEOUT_PART);
			if ((adreno_ft_detect(rb->device,
						prev_reg_val))){
				KGSL_DRV_ERR(rb->device,
				"Hang detected while waiting for freespace in"
				"ringbuffer rptr: 0x%x, wptr: 0x%x\n",
				rb->rptr, rb->wptr);
				goto err;
			}
		}

		if (time_after(jiffies, wait_time)) {
			KGSL_DRV_ERR(rb->device,
			"Timed out while waiting for freespace in ringbuffer "
			"rptr: 0x%x, wptr: 0x%x\n", rb->rptr, rb->wptr);
			goto err;
		}

		continue;

err:
		if (!adreno_dump_and_exec_ft(rb->device)) {
			if (context && context->flags & CTXT_FLAGS_GPU_HANG) {
				KGSL_CTXT_WARN(rb->device,
				"Context %p caused a gpu hang. Will not accept commands for context %d\n",
				context, context->id);
				return -EDEADLK;
			}
			wait_time = jiffies + wait_timeout;
		} else {
			/* GPU is hung and fault tolerance failed */
			BUG();
		}
	}
	return 0;
}

unsigned int *adreno_ringbuffer_allocspace(struct adreno_ringbuffer *rb,
					struct adreno_context *context,
					unsigned int numcmds)
{
	unsigned int *ptr = NULL;
	int ret = 0;
	BUG_ON(numcmds >= rb->sizedwords);

	GSL_RB_GET_READPTR(rb, &rb->rptr);
	/* check for available space */
	if (rb->wptr >= rb->rptr) {
		/* wptr ahead or equal to rptr */
		/* reserve dwords for nop packet */
		if ((rb->wptr + numcmds) > (rb->sizedwords -
				GSL_RB_NOP_SIZEDWORDS))
			ret = adreno_ringbuffer_waitspace(rb, context,
							numcmds, 1);
	} else {
		/* wptr behind rptr */
		if ((rb->wptr + numcmds) >= rb->rptr)
			ret = adreno_ringbuffer_waitspace(rb, context,
							numcmds, 0);
		/* check for remaining space */
		/* reserve dwords for nop packet */
		if (!ret && (rb->wptr + numcmds) > (rb->sizedwords -
				GSL_RB_NOP_SIZEDWORDS))
			ret = adreno_ringbuffer_waitspace(rb, context,
							numcmds, 1);
	}

	if (!ret) {
		ptr = (unsigned int *)rb->buffer_desc.hostptr + rb->wptr;
		rb->wptr += numcmds;
	}

	return ptr;
}

static int _load_firmware(struct kgsl_device *device, const char *fwfile,
			  void **data, int *len)
{
	const struct firmware *fw = NULL;
	int ret;

	ret = request_firmware(&fw, fwfile, device->dev);

	if (ret) {
		KGSL_DRV_ERR(device, "request_firmware(%s) failed: %d\n",
			     fwfile, ret);
		return ret;
	}

	*data = kmalloc(fw->size, GFP_KERNEL);

	if (*data) {
		memcpy(*data, fw->data, fw->size);
		*len = fw->size;
	} else
		KGSL_MEM_ERR(device, "kmalloc(%d) failed\n", fw->size);

	release_firmware(fw);
	return (*data != NULL) ? 0 : -ENOMEM;
}

int adreno_ringbuffer_read_pm4_ucode(struct kgsl_device *device)
{
	struct adreno_device *adreno_dev = ADRENO_DEVICE(device);
	int ret = 0;

	if (adreno_dev->pm4_fw == NULL) {
		int len;
		void *ptr;

		ret = _load_firmware(device, adreno_dev->pm4_fwfile,
			&ptr, &len);

		if (ret)
			goto err;

		/* PM4 size is 3 dword aligned plus 1 dword of version */
		if (len % ((sizeof(uint32_t) * 3)) != sizeof(uint32_t)) {
			KGSL_DRV_ERR(device, "Bad firmware size: %d\n", len);
			ret = -EINVAL;
			kfree(ptr);
			goto err;
		}

		adreno_dev->pm4_fw_size = len / sizeof(uint32_t);
		adreno_dev->pm4_fw = ptr;
		adreno_dev->pm4_fw_version = adreno_dev->pm4_fw[1];
	}

err:
	return ret;
}


int adreno_ringbuffer_load_pm4_ucode(struct kgsl_device *device)
{
	struct adreno_device *adreno_dev = ADRENO_DEVICE(device);
	int i;

	if (adreno_dev->pm4_fw == NULL) {
		int ret = adreno_ringbuffer_read_pm4_ucode(device);
		if (ret)
			return ret;
	}

	KGSL_DRV_INFO(device, "loading pm4 ucode version: %d\n",
		adreno_dev->pm4_fw_version);

	adreno_regwrite(device, REG_CP_DEBUG, CP_DEBUG_DEFAULT);
	adreno_regwrite(device, REG_CP_ME_RAM_WADDR, 0);
	for (i = 1; i < adreno_dev->pm4_fw_size; i++)
		adreno_regwrite(device, REG_CP_ME_RAM_DATA,
			adreno_dev->pm4_fw[i]);

	return 0;
}

int adreno_ringbuffer_read_pfp_ucode(struct kgsl_device *device)
{
	struct adreno_device *adreno_dev = ADRENO_DEVICE(device);
	int ret = 0;

	if (adreno_dev->pfp_fw == NULL) {
		int len;
		void *ptr;

		ret = _load_firmware(device, adreno_dev->pfp_fwfile,
			&ptr, &len);
		if (ret)
			goto err;

		/* PFP size shold be dword aligned */
		if (len % sizeof(uint32_t) != 0) {
			KGSL_DRV_ERR(device, "Bad firmware size: %d\n", len);
			ret = -EINVAL;
			kfree(ptr);
			goto err;
		}

		adreno_dev->pfp_fw_size = len / sizeof(uint32_t);
		adreno_dev->pfp_fw = ptr;
		adreno_dev->pfp_fw_version = adreno_dev->pfp_fw[5];
	}

err:
	return ret;
}

int adreno_ringbuffer_load_pfp_ucode(struct kgsl_device *device)
{
	struct adreno_device *adreno_dev = ADRENO_DEVICE(device);
	int i;

	if (adreno_dev->pfp_fw == NULL) {
		int ret = adreno_ringbuffer_read_pfp_ucode(device);
		if (ret)
			return ret;
	}

	KGSL_DRV_INFO(device, "loading pfp ucode version: %d\n",
			adreno_dev->pfp_fw_version);

	adreno_regwrite(device, adreno_dev->gpudev->reg_cp_pfp_ucode_addr, 0);
	for (i = 1; i < adreno_dev->pfp_fw_size; i++)
		adreno_regwrite(device,
		adreno_dev->gpudev->reg_cp_pfp_ucode_data,
		adreno_dev->pfp_fw[i]);

	return 0;
}

int adreno_ringbuffer_start(struct adreno_ringbuffer *rb)
{
	int status;
	/*cp_rb_cntl_u cp_rb_cntl; */
	union reg_cp_rb_cntl cp_rb_cntl;
	unsigned int rb_cntl;
	struct kgsl_device *device = rb->device;
	struct adreno_device *adreno_dev = ADRENO_DEVICE(device);

	if (rb->flags & KGSL_FLAGS_STARTED)
		return 0;

	kgsl_sharedmem_set(&rb->memptrs_desc, 0, 0,
			   sizeof(struct kgsl_rbmemptrs));

	kgsl_sharedmem_set(&rb->buffer_desc, 0, 0xAA,
			   (rb->sizedwords << 2));

	if (adreno_is_a2xx(adreno_dev)) {
		adreno_regwrite(device, REG_CP_RB_WPTR_BASE,
			(rb->memptrs_desc.gpuaddr
			+ GSL_RB_MEMPTRS_WPTRPOLL_OFFSET));

		/* setup WPTR delay */
		adreno_regwrite(device, REG_CP_RB_WPTR_DELAY,
			0 /*0x70000010 */);
	}

	/*setup REG_CP_RB_CNTL */
	adreno_regread(device, REG_CP_RB_CNTL, &rb_cntl);
	cp_rb_cntl.val = rb_cntl;

	/*
	 * The size of the ringbuffer in the hardware is the log2
	 * representation of the size in quadwords (sizedwords / 2)
	 */
	cp_rb_cntl.f.rb_bufsz = ilog2(rb->sizedwords >> 1);

	/*
	 * Specify the quadwords to read before updating mem RPTR.
	 * Like above, pass the log2 representation of the blocksize
	 * in quadwords.
	*/
	cp_rb_cntl.f.rb_blksz = ilog2(KGSL_RB_BLKSIZE >> 3);

	if (adreno_is_a2xx(adreno_dev)) {
		/* WPTR polling */
		cp_rb_cntl.f.rb_poll_en = GSL_RB_CNTL_POLL_EN;
	}

	/* mem RPTR writebacks */
	cp_rb_cntl.f.rb_no_update =  GSL_RB_CNTL_NO_UPDATE;

	adreno_regwrite(device, REG_CP_RB_CNTL, cp_rb_cntl.val);

	adreno_regwrite(device, REG_CP_RB_BASE, rb->buffer_desc.gpuaddr);

	adreno_regwrite(device, REG_CP_RB_RPTR_ADDR,
			     rb->memptrs_desc.gpuaddr +
			     GSL_RB_MEMPTRS_RPTR_OFFSET);

#if __adreno_is_a3xx
	if (adreno_is_a3xx(adreno_dev)) {
		/* enable access protection to privileged registers */
		adreno_regwrite(device, A3XX_CP_PROTECT_CTRL, 0x00000007);

		/* RBBM registers */
		adreno_regwrite(device, A3XX_CP_PROTECT_REG_0, 0x63000040);
		adreno_regwrite(device, A3XX_CP_PROTECT_REG_1, 0x62000080);
		adreno_regwrite(device, A3XX_CP_PROTECT_REG_2, 0x600000CC);
		adreno_regwrite(device, A3XX_CP_PROTECT_REG_3, 0x60000108);
		adreno_regwrite(device, A3XX_CP_PROTECT_REG_4, 0x64000140);
		adreno_regwrite(device, A3XX_CP_PROTECT_REG_5, 0x66000400);

		/* CP registers */
		adreno_regwrite(device, A3XX_CP_PROTECT_REG_6, 0x65000700);
		adreno_regwrite(device, A3XX_CP_PROTECT_REG_7, 0x610007D8);
		adreno_regwrite(device, A3XX_CP_PROTECT_REG_8, 0x620007E0);
		adreno_regwrite(device, A3XX_CP_PROTECT_REG_9, 0x61001178);
		adreno_regwrite(device, A3XX_CP_PROTECT_REG_A, 0x64001180);

		/* RB registers */
		adreno_regwrite(device, A3XX_CP_PROTECT_REG_B, 0x60003300);

		/* VBIF registers */
		adreno_regwrite(device, A3XX_CP_PROTECT_REG_C, 0x6B00C000);
	}
#endif

	if (adreno_is_a2xx(adreno_dev)) {
		/* explicitly clear all cp interrupts */
		adreno_regwrite(device, REG_CP_INT_ACK, 0xFFFFFFFF);
	}

	/* setup scratch/timestamp */
	adreno_regwrite(device, REG_SCRATCH_ADDR, device->memstore.gpuaddr +
			     KGSL_MEMSTORE_OFFSET(KGSL_MEMSTORE_GLOBAL,
				     soptimestamp));

	adreno_regwrite(device, REG_SCRATCH_UMSK,
			     GSL_RB_MEMPTRS_SCRATCH_MASK);

	/* load the CP ucode */
	status = adreno_ringbuffer_load_pm4_ucode(device);
	if (status != 0)
		return status;

	/* load the prefetch parser ucode */
	status = adreno_ringbuffer_load_pfp_ucode(device);
	if (status != 0)
		return status;

	/* CP ROQ queue sizes (bytes) - RB:16, ST:16, IB1:32, IB2:64 */
	if (adreno_is_a305(adreno_dev) || adreno_is_a320(adreno_dev))
		adreno_regwrite(device, REG_CP_QUEUE_THRESHOLDS, 0x000E0602);

	rb->rptr = 0;
	rb->wptr = 0;

	/* clear ME_HALT to start micro engine */
	adreno_regwrite(device, REG_CP_ME_CNTL, 0);

	/* ME init is GPU specific, so jump into the sub-function */
	status = adreno_dev->gpudev->rb_init(adreno_dev, rb);
	if (status)
		return status;

	/* idle device to validate ME INIT */
	status = adreno_idle(device);

	if (status == 0)
		rb->flags |= KGSL_FLAGS_STARTED;

	return status;
}

void adreno_ringbuffer_stop(struct adreno_ringbuffer *rb)
{
	struct kgsl_device *device = rb->device;
	struct adreno_device *adreno_dev = ADRENO_DEVICE(device);

	if (rb->flags & KGSL_FLAGS_STARTED) {
		if (adreno_is_a200(adreno_dev))
			adreno_regwrite(rb->device, REG_CP_ME_CNTL, 0x10000000);

		rb->flags &= ~KGSL_FLAGS_STARTED;
	}
}

int adreno_ringbuffer_init(struct kgsl_device *device)
{
	int status;
	struct adreno_device *adreno_dev = ADRENO_DEVICE(device);
	struct adreno_ringbuffer *rb = &adreno_dev->ringbuffer;

	rb->device = device;
	/*
	 * It is silly to convert this to words and then back to bytes
	 * immediately below, but most of the rest of the code deals
	 * in words, so we might as well only do the math once
	 */
	rb->sizedwords = KGSL_RB_SIZE >> 2;

	rb->buffer_desc.flags = KGSL_MEMFLAGS_GPUREADONLY;
	/* allocate memory for ringbuffer */
	status = kgsl_allocate_contiguous(&rb->buffer_desc,
		(rb->sizedwords << 2));

	if (status != 0) {
		adreno_ringbuffer_close(rb);
		return status;
	}

	/* allocate memory for polling and timestamps */
	/* This really can be at 4 byte alignment boundry but for using MMU
	 * we need to make it at page boundary */
	status = kgsl_allocate_contiguous(&rb->memptrs_desc,
		sizeof(struct kgsl_rbmemptrs));

	if (status != 0) {
		adreno_ringbuffer_close(rb);
		return status;
	}

	/* overlay structure on memptrs memory */
	rb->memptrs = (struct kgsl_rbmemptrs *) rb->memptrs_desc.hostptr;

	return 0;
}

void adreno_ringbuffer_close(struct adreno_ringbuffer *rb)
{
	struct adreno_device *adreno_dev = ADRENO_DEVICE(rb->device);

	kgsl_sharedmem_free(&rb->buffer_desc);
	kgsl_sharedmem_free(&rb->memptrs_desc);

	kfree(adreno_dev->pfp_fw);
	kfree(adreno_dev->pm4_fw);

	adreno_dev->pfp_fw = NULL;
	adreno_dev->pm4_fw = NULL;

	memset(rb, 0, sizeof(struct adreno_ringbuffer));
}

static int
adreno_ringbuffer_addcmds(struct adreno_ringbuffer *rb,
				struct adreno_context *context,
				unsigned int flags, unsigned int *cmds,
				int sizedwords)
{
	struct adreno_device *adreno_dev = ADRENO_DEVICE(rb->device);
	unsigned int *ringcmds;
	unsigned int total_sizedwords = sizedwords;
	unsigned int i;
	unsigned int rcmd_gpu;
	unsigned int context_id;
	unsigned int gpuaddr = rb->device->memstore.gpuaddr;
	unsigned int timestamp;

	/*
	 * if the context was not created with per context timestamp
	 * support, we must use the global timestamp since issueibcmds
	 * will be returning that one, or if an internal issue then
	 * use global timestamp.
	 */
	if ((context && (context->flags & CTXT_FLAGS_PER_CONTEXT_TS)) &&
		!(flags & KGSL_CMD_FLAGS_INTERNAL_ISSUE))
		context_id = context->id;
	else
		context_id = KGSL_MEMSTORE_GLOBAL;

	/* reserve space to temporarily turn off protected mode
	*  error checking if needed
	*/
	total_sizedwords += flags & KGSL_CMD_FLAGS_PMODE ? 4 : 0;
	/* 2 dwords to store the start of command sequence */
	total_sizedwords += 2;
	/* internal ib command identifier for the ringbuffer */
	total_sizedwords += (flags & KGSL_CMD_FLAGS_INTERNAL_ISSUE) ? 2 : 0;

	/* Add CP_COND_EXEC commands to generate CP_INTERRUPT */
	total_sizedwords += context ? 13 : 0;

	if ((context) && (context->flags & CTXT_FLAGS_PER_CONTEXT_TS) &&
		(flags & (KGSL_CMD_FLAGS_INTERNAL_ISSUE |
		KGSL_CMD_FLAGS_GET_INT)))
			total_sizedwords += 2;

	if (adreno_is_a3xx(adreno_dev))
		total_sizedwords += 7;

	if (adreno_is_a2xx(adreno_dev))
		total_sizedwords += 2; /* CP_WAIT_FOR_IDLE */

	total_sizedwords += 2; /* scratchpad ts for recovery */
	total_sizedwords += 3; /* sop timestamp */
	total_sizedwords += 4; /* eop timestamp */

	if (KGSL_MEMSTORE_GLOBAL != context_id)
		total_sizedwords += 3; /* global timestamp without cache
					* flush for non-zero context */

	ringcmds = adreno_ringbuffer_allocspace(rb, context, total_sizedwords);
	if (!ringcmds)
		return -ENOSPC;

	rcmd_gpu = rb->buffer_desc.gpuaddr
		+ sizeof(uint)*(rb->wptr-total_sizedwords);

	GSL_RB_WRITE(ringcmds, rcmd_gpu, cp_nop_packet(1));
	GSL_RB_WRITE(ringcmds, rcmd_gpu, KGSL_CMD_IDENTIFIER);

	if (flags & KGSL_CMD_FLAGS_INTERNAL_ISSUE) {
		GSL_RB_WRITE(ringcmds, rcmd_gpu, cp_nop_packet(1));
		GSL_RB_WRITE(ringcmds, rcmd_gpu, KGSL_CMD_INTERNAL_IDENTIFIER);
	}

	/* always increment the global timestamp. once. */
	rb->global_ts++;

	if (KGSL_MEMSTORE_GLOBAL != context_id)
		timestamp = context->timestamp;
	else
		timestamp = rb->global_ts;

	/* scratchpad ts for recovery */
	GSL_RB_WRITE(ringcmds, rcmd_gpu, cp_type0_packet(REG_CP_TIMESTAMP, 1));
	GSL_RB_WRITE(ringcmds, rcmd_gpu, rb->global_ts);

	/* start-of-pipeline timestamp */
	GSL_RB_WRITE(ringcmds, rcmd_gpu, cp_type3_packet(CP_MEM_WRITE, 2));
	GSL_RB_WRITE(ringcmds, rcmd_gpu, (gpuaddr +
		KGSL_MEMSTORE_OFFSET(context_id, soptimestamp)));
	GSL_RB_WRITE(ringcmds, rcmd_gpu, timestamp);

	if (flags & KGSL_CMD_FLAGS_PMODE) {
		/* disable protected mode error checking */
		GSL_RB_WRITE(ringcmds, rcmd_gpu,
			cp_type3_packet(CP_SET_PROTECTED_MODE, 1));
		GSL_RB_WRITE(ringcmds, rcmd_gpu, 0);
	}

	for (i = 0; i < sizedwords; i++) {
		GSL_RB_WRITE(ringcmds, rcmd_gpu, *cmds);
		cmds++;
	}

	if (flags & KGSL_CMD_FLAGS_PMODE) {
		/* re-enable protected mode error checking */
		GSL_RB_WRITE(ringcmds, rcmd_gpu,
			cp_type3_packet(CP_SET_PROTECTED_MODE, 1));
		GSL_RB_WRITE(ringcmds, rcmd_gpu, 1);
	}

	/* HW Workaround for MMU Page fault
	* due to memory getting free early before
	* GPU completes it.
	*/
	if (adreno_is_a2xx(adreno_dev)) {
		GSL_RB_WRITE(ringcmds, rcmd_gpu,
			cp_type3_packet(CP_WAIT_FOR_IDLE, 1));
		GSL_RB_WRITE(ringcmds, rcmd_gpu, 0x00);
	}

	if (adreno_is_a3xx(adreno_dev)) {
		/*
		 * Flush HLSQ lazy updates to make sure there are no
		 * resources pending for indirect loads after the timestamp
		 */

		GSL_RB_WRITE(ringcmds, rcmd_gpu,
			cp_type3_packet(CP_EVENT_WRITE, 1));
		GSL_RB_WRITE(ringcmds, rcmd_gpu, 0x07); /* HLSQ_FLUSH */
		GSL_RB_WRITE(ringcmds, rcmd_gpu,
			cp_type3_packet(CP_WAIT_FOR_IDLE, 1));
		GSL_RB_WRITE(ringcmds, rcmd_gpu, 0x00);
	}

	/*
	 * end-of-pipeline timestamp.  If per context timestamps is not
	 * enabled, then context_id will be KGSL_MEMSTORE_GLOBAL so all
	 * eop timestamps will work out.
	 */
	GSL_RB_WRITE(ringcmds, rcmd_gpu, cp_type3_packet(CP_EVENT_WRITE, 3));
	GSL_RB_WRITE(ringcmds, rcmd_gpu, CACHE_FLUSH_TS);
	GSL_RB_WRITE(ringcmds, rcmd_gpu, (gpuaddr +
		KGSL_MEMSTORE_OFFSET(context_id, eoptimestamp)));
	GSL_RB_WRITE(ringcmds, rcmd_gpu, timestamp);

	if (KGSL_MEMSTORE_GLOBAL != context_id) {
		GSL_RB_WRITE(ringcmds, rcmd_gpu,
			cp_type3_packet(CP_MEM_WRITE, 2));
		GSL_RB_WRITE(ringcmds, rcmd_gpu, (gpuaddr +
		KGSL_MEMSTORE_OFFSET(KGSL_MEMSTORE_GLOBAL,
			eoptimestamp)));
		GSL_RB_WRITE(ringcmds, rcmd_gpu, rb->global_ts);
	}
	if (context) {
		/* Conditional execution based on memory values */
		GSL_RB_WRITE(ringcmds, rcmd_gpu,
			cp_type3_packet(CP_COND_EXEC, 4));
		GSL_RB_WRITE(ringcmds, rcmd_gpu, (gpuaddr +
			KGSL_MEMSTORE_OFFSET(
				context_id, ts_cmp_enable)) >> 2);
		GSL_RB_WRITE(ringcmds, rcmd_gpu, (gpuaddr +
			KGSL_MEMSTORE_OFFSET(
				context_id, ref_wait_ts)) >> 2);
		GSL_RB_WRITE(ringcmds, rcmd_gpu, timestamp);
		/* # of conditional command DWORDs */
		GSL_RB_WRITE(ringcmds, rcmd_gpu, 8);

		/* Clear the ts_cmp_enable for the context */
		GSL_RB_WRITE(ringcmds, rcmd_gpu,
			cp_type3_packet(CP_MEM_WRITE, 2));
		GSL_RB_WRITE(ringcmds, rcmd_gpu, gpuaddr +
			KGSL_MEMSTORE_OFFSET(
				context_id, ts_cmp_enable));
		GSL_RB_WRITE(ringcmds, rcmd_gpu, 0x0);

		/* Clear the ts_cmp_enable for the global timestamp */
		GSL_RB_WRITE(ringcmds, rcmd_gpu,
			cp_type3_packet(CP_MEM_WRITE, 2));
		GSL_RB_WRITE(ringcmds, rcmd_gpu, gpuaddr +
			KGSL_MEMSTORE_OFFSET(
				KGSL_MEMSTORE_GLOBAL, ts_cmp_enable));
		GSL_RB_WRITE(ringcmds, rcmd_gpu, 0x0);

		/* Trigger the interrupt */
		GSL_RB_WRITE(ringcmds, rcmd_gpu,
			cp_type3_packet(CP_INTERRUPT, 1));
		GSL_RB_WRITE(ringcmds, rcmd_gpu, CP_INT_CNTL__RB_INT_MASK);
	}

<<<<<<< HEAD
#if __adreno_is_a3xx
=======
	/*
	 * If per context timestamps are enabled and any of the kgsl
	 * internal commands want INT to be generated trigger the INT
	*/
	if ((context) && (context->flags & CTXT_FLAGS_PER_CONTEXT_TS) &&
		(flags & (KGSL_CMD_FLAGS_INTERNAL_ISSUE |
		KGSL_CMD_FLAGS_GET_INT))) {
			GSL_RB_WRITE(ringcmds, rcmd_gpu,
				cp_type3_packet(CP_INTERRUPT, 1));
			GSL_RB_WRITE(ringcmds, rcmd_gpu,
				CP_INT_CNTL__RB_INT_MASK);
	}

>>>>>>> 77b5ff60
	if (adreno_is_a3xx(adreno_dev)) {
		/* Dummy set-constant to trigger context rollover */
		GSL_RB_WRITE(ringcmds, rcmd_gpu,
			cp_type3_packet(CP_SET_CONSTANT, 2));
		GSL_RB_WRITE(ringcmds, rcmd_gpu,
			(0x4<<16)|(A3XX_HLSQ_CL_KERNEL_GROUP_X_REG - 0x2000));
		GSL_RB_WRITE(ringcmds, rcmd_gpu, 0);
	}
#endif

	if (flags & KGSL_CMD_FLAGS_EOF) {
		GSL_RB_WRITE(ringcmds, rcmd_gpu, cp_nop_packet(1));
		GSL_RB_WRITE(ringcmds, rcmd_gpu, KGSL_END_OF_FRAME_IDENTIFIER);
	}

	adreno_ringbuffer_submit(rb);

	return 0;
}

unsigned int
adreno_ringbuffer_issuecmds(struct kgsl_device *device,
						struct adreno_context *drawctxt,
						unsigned int flags,
						unsigned int *cmds,
						int sizedwords)
{
	struct adreno_device *adreno_dev = ADRENO_DEVICE(device);
	struct adreno_ringbuffer *rb = &adreno_dev->ringbuffer;

	if (device->state & KGSL_STATE_HUNG)
		return kgsl_readtimestamp(device, KGSL_MEMSTORE_GLOBAL,
					KGSL_TIMESTAMP_RETIRED);

	flags |= KGSL_CMD_FLAGS_INTERNAL_ISSUE;

	return adreno_ringbuffer_addcmds(rb, drawctxt, flags, cmds,
							sizedwords);
}

static bool _parse_ibs(struct kgsl_device_private *dev_priv, uint gpuaddr,
			   int sizedwords);

static bool
_handle_type3(struct kgsl_device_private *dev_priv, uint *hostaddr)
{
	unsigned int opcode = cp_type3_opcode(*hostaddr);
	switch (opcode) {
	case CP_INDIRECT_BUFFER_PFD:
	case CP_INDIRECT_BUFFER_PFE:
	case CP_COND_INDIRECT_BUFFER_PFE:
	case CP_COND_INDIRECT_BUFFER_PFD:
		return _parse_ibs(dev_priv, hostaddr[1], hostaddr[2]);
	case CP_NOP:
	case CP_WAIT_FOR_IDLE:
	case CP_WAIT_REG_MEM:
	case CP_WAIT_REG_EQ:
	case CP_WAT_REG_GTE:
	case CP_WAIT_UNTIL_READ:
	case CP_WAIT_IB_PFD_COMPLETE:
	case CP_REG_RMW:
	case CP_REG_TO_MEM:
	case CP_MEM_WRITE:
	case CP_MEM_WRITE_CNTR:
	case CP_COND_EXEC:
	case CP_COND_WRITE:
	case CP_EVENT_WRITE:
	case CP_EVENT_WRITE_SHD:
	case CP_EVENT_WRITE_CFL:
	case CP_EVENT_WRITE_ZPD:
	case CP_DRAW_INDX:
	case CP_DRAW_INDX_2:
	case CP_DRAW_INDX_BIN:
	case CP_DRAW_INDX_2_BIN:
	case CP_VIZ_QUERY:
	case CP_SET_STATE:
	case CP_SET_CONSTANT:
	case CP_IM_LOAD:
	case CP_IM_LOAD_IMMEDIATE:
	case CP_LOAD_CONSTANT_CONTEXT:
	case CP_INVALIDATE_STATE:
	case CP_SET_SHADER_BASES:
	case CP_SET_BIN_MASK:
	case CP_SET_BIN_SELECT:
	case CP_SET_BIN_BASE_OFFSET:
	case CP_SET_BIN_DATA:
	case CP_CONTEXT_UPDATE:
	case CP_INTERRUPT:
	case CP_IM_STORE:
	case CP_LOAD_STATE:
		break;
	/* these shouldn't come from userspace */
	case CP_ME_INIT:
	case CP_SET_PROTECTED_MODE:
	default:
		KGSL_CMD_ERR(dev_priv->device, "bad CP opcode %0x\n", opcode);
		return false;
		break;
	}

	return true;
}

static bool
_handle_type0(struct kgsl_device_private *dev_priv, uint *hostaddr)
{
	unsigned int reg = type0_pkt_offset(*hostaddr);
	unsigned int cnt = type0_pkt_size(*hostaddr);
	if (reg < 0x0192 || (reg + cnt) >= 0x8000) {
		KGSL_CMD_ERR(dev_priv->device, "bad type0 reg: 0x%0x cnt: %d\n",
			     reg, cnt);
		return false;
	}
	return true;
}

/*
 * Traverse IBs and dump them to test vector. Detect swap by inspecting
 * register writes, keeping note of the current state, and dump
 * framebuffer config to test vector
 */
static bool _parse_ibs(struct kgsl_device_private *dev_priv,
			   uint gpuaddr, int sizedwords)
{
	static uint level; /* recursion level */
	bool ret = false;
	uint *hostaddr, *hoststart;
	int dwords_left = sizedwords; /* dwords left in the current command
					 buffer */
	struct kgsl_mem_entry *entry;

	entry = kgsl_sharedmem_find_region(dev_priv->process_priv,
					   gpuaddr, sizedwords * sizeof(uint));
	if (entry == NULL) {
		KGSL_CMD_ERR(dev_priv->device,
			     "no mapping for gpuaddr: 0x%08x\n", gpuaddr);
		return false;
	}

	hostaddr = (uint *)kgsl_gpuaddr_to_vaddr(&entry->memdesc, gpuaddr);
	if (hostaddr == NULL) {
		KGSL_CMD_ERR(dev_priv->device,
			     "no mapping for gpuaddr: 0x%08x\n", gpuaddr);
		return false;
	}

	hoststart = hostaddr;

	level++;

	KGSL_CMD_INFO(dev_priv->device, "ib: gpuaddr:0x%08x, wc:%d, hptr:%p\n",
		gpuaddr, sizedwords, hostaddr);

	mb();
	while (dwords_left > 0) {
		bool cur_ret = true;
		int count = 0; /* dword count including packet header */

		switch (*hostaddr >> 30) {
		case 0x0: /* type-0 */
			count = (*hostaddr >> 16)+2;
			cur_ret = _handle_type0(dev_priv, hostaddr);
			break;
		case 0x1: /* type-1 */
			count = 2;
			break;
		case 0x3: /* type-3 */
			count = ((*hostaddr >> 16) & 0x3fff) + 2;
			cur_ret = _handle_type3(dev_priv, hostaddr);
			break;
		default:
			KGSL_CMD_ERR(dev_priv->device, "unexpected type: "
				"type:%d, word:0x%08x @ 0x%p, gpu:0x%08x\n",
				*hostaddr >> 30, *hostaddr, hostaddr,
				gpuaddr+4*(sizedwords-dwords_left));
			cur_ret = false;
			count = dwords_left;
			break;
		}

		if (!cur_ret) {
			KGSL_CMD_ERR(dev_priv->device,
				"bad sub-type: #:%d/%d, v:0x%08x"
				" @ 0x%p[gb:0x%08x], level:%d\n",
				sizedwords-dwords_left, sizedwords, *hostaddr,
				hostaddr, gpuaddr+4*(sizedwords-dwords_left),
				level);

			if (ADRENO_DEVICE(dev_priv->device)->ib_check_level
				>= 2)
				print_hex_dump(KERN_ERR,
					level == 1 ? "IB1:" : "IB2:",
					DUMP_PREFIX_OFFSET, 32, 4, hoststart,
					sizedwords*4, 0);
			goto done;
		}

		/* jump to next packet */
		dwords_left -= count;
		hostaddr += count;
		if (dwords_left < 0) {
			KGSL_CMD_ERR(dev_priv->device,
				"bad count: c:%d, #:%d/%d, "
				"v:0x%08x @ 0x%p[gb:0x%08x], level:%d\n",
				count, sizedwords-(dwords_left+count),
				sizedwords, *(hostaddr-count), hostaddr-count,
				gpuaddr+4*(sizedwords-(dwords_left+count)),
				level);
			if (ADRENO_DEVICE(dev_priv->device)->ib_check_level
				>= 2)
				print_hex_dump(KERN_ERR,
					level == 1 ? "IB1:" : "IB2:",
					DUMP_PREFIX_OFFSET, 32, 4, hoststart,
					sizedwords*4, 0);
			goto done;
		}
	}

	ret = true;
done:
	if (!ret)
		KGSL_DRV_ERR(dev_priv->device,
			"parsing failed: gpuaddr:0x%08x, "
			"host:0x%p, wc:%d\n", gpuaddr, hoststart, sizedwords);

	level--;

	return ret;
}

int
adreno_ringbuffer_issueibcmds(struct kgsl_device_private *dev_priv,
				struct kgsl_context *context,
				struct kgsl_ibdesc *ibdesc,
				unsigned int numibs,
				uint32_t *timestamp,
				unsigned int flags)
{
	struct kgsl_device *device = dev_priv->device;
	struct adreno_device *adreno_dev = ADRENO_DEVICE(device);
	unsigned int *link = 0;
	unsigned int *cmds;
	unsigned int i;
	struct adreno_context *drawctxt = NULL;
	unsigned int start_index = 0;
	int ret = 0;

	if (device->state & KGSL_STATE_HUNG) {
		ret = -EBUSY;
		goto done;
	}

	if (!(adreno_dev->ringbuffer.flags & KGSL_FLAGS_STARTED) ||
	      context == NULL || ibdesc == 0 || numibs == 0) {
		ret = -EINVAL;
		goto done;
	}
	drawctxt = context->devctxt;

	if (drawctxt->flags & CTXT_FLAGS_GPU_HANG) {
		KGSL_CTXT_ERR(device, "proc %s failed fault tolerance"
			" will not accept commands for context %d\n",
			drawctxt->pid_name, drawctxt->id);
		ret = -EDEADLK;
		goto done;
	}

	if (drawctxt->flags & CTXT_FLAGS_SKIP_EOF) {
		KGSL_CTXT_ERR(device,
			"proc %s triggered fault tolerance"
			" skipping commands for context till EOF %d\n",
			drawctxt->pid_name, drawctxt->id);
		if (flags & KGSL_CMD_FLAGS_EOF)
			drawctxt->flags &= ~CTXT_FLAGS_SKIP_EOF;
		numibs = 0;
	}

	cmds = link = kzalloc(sizeof(unsigned int) * (numibs * 3 + 4),
				GFP_KERNEL);
	if (!link) {
		ret = -ENOMEM;
		goto done;
	}

	/*When preamble is enabled, the preamble buffer with state restoration
	commands are stored in the first node of the IB chain. We can skip that
	if a context switch hasn't occured */

	if (drawctxt->flags & CTXT_FLAGS_PREAMBLE &&
		adreno_dev->drawctxt_active == drawctxt)
		start_index = 1;

	if (!start_index) {
		*cmds++ = cp_nop_packet(1);
		*cmds++ = KGSL_START_OF_IB_IDENTIFIER;
	} else {
		*cmds++ = cp_nop_packet(4);
		*cmds++ = KGSL_START_OF_IB_IDENTIFIER;
		*cmds++ = CP_HDR_INDIRECT_BUFFER_PFD;
		*cmds++ = ibdesc[0].gpuaddr;
		*cmds++ = ibdesc[0].sizedwords;
	}
	for (i = start_index; i < numibs; i++) {
		if (unlikely(adreno_dev->ib_check_level >= 1 &&
		    !_parse_ibs(dev_priv, ibdesc[i].gpuaddr,
				ibdesc[i].sizedwords))) {
			ret = -EINVAL;
			goto done;
		}

		if (ibdesc[i].sizedwords == 0) {
			ret = -EINVAL;
			goto done;
		}

		*cmds++ = CP_HDR_INDIRECT_BUFFER_PFD;
		*cmds++ = ibdesc[i].gpuaddr;
		*cmds++ = ibdesc[i].sizedwords;
	}

	*cmds++ = cp_nop_packet(1);
	*cmds++ = KGSL_END_OF_IB_IDENTIFIER;

	kgsl_setstate(&device->mmu, context->id,
		      kgsl_mmu_pt_get_flags(device->mmu.hwpagetable,
					device->id));

	adreno_drawctxt_switch(adreno_dev, drawctxt, flags);

	if (drawctxt->flags & CTXT_FLAGS_USER_GENERATED_TS) {
		if (timestamp_cmp(drawctxt->timestamp, *timestamp) >= 0) {
			KGSL_DRV_ERR(device,
				"Invalid user generated ts <%d:0x%x>, "
				"less than last issued ts <%d:0x%x>\n",
				drawctxt->id, *timestamp, drawctxt->id,
				drawctxt->timestamp);
			return -ERANGE;
		}
		drawctxt->timestamp = *timestamp;
	} else
		drawctxt->timestamp++;

	ret = adreno_ringbuffer_addcmds(&adreno_dev->ringbuffer,
					drawctxt,
					(flags & KGSL_CMD_FLAGS_EOF),
					&link[0], (cmds - link));
	if (ret)
		goto done;

	if (drawctxt->flags & CTXT_FLAGS_PER_CONTEXT_TS)
		*timestamp = drawctxt->timestamp;
	else
		*timestamp = adreno_dev->ringbuffer.global_ts;

#ifdef CONFIG_MSM_KGSL_CFF_DUMP
	/*
	 * insert wait for idle after every IB1
	 * this is conservative but works reliably and is ok
	 * even for performance simulations
	 */
	adreno_idle(device);
#endif

	/*
	 * If context hung and recovered then return error so that the
	 * application may handle it
	 */
	if (drawctxt->flags & CTXT_FLAGS_GPU_HANG_FT) {
		drawctxt->flags &= ~CTXT_FLAGS_GPU_HANG_FT;
		ret = -EPROTO;
	}

done:
	kgsl_trace_issueibcmds(device, context->id, ibdesc, numibs,
		*timestamp, flags, ret, drawctxt->type);

	kfree(link);
	return ret;
}

static void _turn_preamble_on_for_ib_seq(struct adreno_ringbuffer *rb,
				unsigned int rb_rptr)
{
	unsigned int temp_rb_rptr = rb_rptr;
	unsigned int size = rb->buffer_desc.size;
	unsigned int val[2];
	int i = 0;
	bool check = false;
	bool cmd_start = false;

	/* Go till the start of the ib sequence and turn on preamble */
	while (temp_rb_rptr / sizeof(unsigned int) != rb->wptr) {
		kgsl_sharedmem_readl(&rb->buffer_desc, &val[i], temp_rb_rptr);
		if (check && KGSL_START_OF_IB_IDENTIFIER == val[i]) {
			/* decrement i */
			i = (i + 1) % 2;
			if (val[i] == cp_nop_packet(4)) {
				temp_rb_rptr = adreno_ringbuffer_dec_wrapped(
						temp_rb_rptr, size);
				kgsl_sharedmem_writel(&rb->buffer_desc,
					temp_rb_rptr, cp_nop_packet(1));
			}
			KGSL_FT_INFO(rb->device,
			"Turned preamble on at offset 0x%x\n",
			temp_rb_rptr / 4);
			break;
		}
		/* If you reach beginning of next command sequence then exit
		 * First command encountered is the current one so don't break
		 * on that. */
		if (KGSL_CMD_IDENTIFIER == val[i]) {
			if (cmd_start)
				break;
			cmd_start = true;
		}

		i = (i + 1) % 2;
		if (1 == i)
			check = true;
		temp_rb_rptr = adreno_ringbuffer_inc_wrapped(temp_rb_rptr,
								size);
	}
}

void adreno_ringbuffer_extract(struct adreno_ringbuffer *rb,
				struct adreno_ft_data *ft_data)
{
	struct kgsl_device *device = rb->device;
	unsigned int rb_rptr = ft_data->start_of_replay_cmds;
	unsigned int good_rb_idx = 0, bad_rb_idx = 0, temp_rb_idx = 0;
	unsigned int last_good_cmd_end_idx = 0, last_bad_cmd_end_idx = 0;
	unsigned int cmd_start_idx = 0;
	unsigned int val1 = 0;
	int copy_rb_contents = 0;
	unsigned int temp_rb_rptr;
	struct kgsl_context *k_ctxt;
	struct adreno_context *a_ctxt;
	unsigned int size = rb->buffer_desc.size;
	unsigned int *temp_rb_buffer = ft_data->rb_buffer;
	int *rb_size = &ft_data->rb_size;
	unsigned int *bad_rb_buffer = ft_data->bad_rb_buffer;
	int *bad_rb_size = &ft_data->bad_rb_size;
	unsigned int *good_rb_buffer = ft_data->good_rb_buffer;
	int *good_rb_size = &ft_data->good_rb_size;

	/*
	 * If the start index from where commands need to be copied is invalid
	 * then no need to save off any commands
	 */
	if (0xFFFFFFFF == ft_data->start_of_replay_cmds)
		return;

	k_ctxt = kgsl_context_get(device, ft_data->context_id);

	if (k_ctxt) {
		a_ctxt = k_ctxt->devctxt;
		if (a_ctxt->flags & CTXT_FLAGS_PREAMBLE)
			_turn_preamble_on_for_ib_seq(rb, rb_rptr);
		kgsl_context_put(k_ctxt);
	}
	k_ctxt = NULL;

	/* Walk the rb from the context switch. Omit any commands
	 * for an invalid context. */
	while ((rb_rptr / sizeof(unsigned int)) != rb->wptr) {
		kgsl_sharedmem_readl(&rb->buffer_desc, &val1, rb_rptr);

		if (KGSL_CMD_IDENTIFIER == val1) {
			/* Start is the NOP dword that comes before
			 * KGSL_CMD_IDENTIFIER */
			cmd_start_idx = temp_rb_idx - 1;
			if ((copy_rb_contents) && (good_rb_idx))
				last_good_cmd_end_idx = good_rb_idx - 1;
			if ((!copy_rb_contents) && (bad_rb_idx))
				last_bad_cmd_end_idx = bad_rb_idx - 1;
		}

		/* check for context switch indicator */
		if (val1 == KGSL_CONTEXT_TO_MEM_IDENTIFIER) {
			unsigned int temp_idx, val2;
			/* increment by 3 to get to the context_id */
			temp_rb_rptr = rb_rptr + (3 * sizeof(unsigned int)) %
					size;
			kgsl_sharedmem_readl(&rb->buffer_desc, &val2,
						temp_rb_rptr);

			/* if context switches to a context that did not cause
			 * hang then start saving the rb contents as those
			 * commands can be executed */
			k_ctxt = kgsl_context_get(rb->device, val2);

			if (k_ctxt) {
				a_ctxt = k_ctxt->devctxt;

			/* If we are changing to a good context and were not
			 * copying commands then copy over commands to the good
			 * context */
			if (!copy_rb_contents && ((k_ctxt &&
				!(a_ctxt->flags & CTXT_FLAGS_GPU_HANG)) ||
				!k_ctxt)) {
				for (temp_idx = cmd_start_idx;
					temp_idx < temp_rb_idx;
					temp_idx++)
					good_rb_buffer[good_rb_idx++] =
						temp_rb_buffer[temp_idx];
				ft_data->last_valid_ctx_id = val2;
				copy_rb_contents = 1;
				/* remove the good commands from bad buffer */
				bad_rb_idx = last_bad_cmd_end_idx;
			} else if (copy_rb_contents && k_ctxt &&
				(a_ctxt->flags & CTXT_FLAGS_GPU_HANG)) {

				/* If we are changing back to a bad context
				 * from good ctxt and were not copying commands
				 * to bad ctxt then copy over commands to
				 * the bad context */
				for (temp_idx = cmd_start_idx;
					temp_idx < temp_rb_idx;
					temp_idx++)
					bad_rb_buffer[bad_rb_idx++] =
						temp_rb_buffer[temp_idx];
				/* If we are changing to bad context then
				 * remove the dwords we copied for this
				 * sequence from the good buffer */
				good_rb_idx = last_good_cmd_end_idx;
				copy_rb_contents = 0;
			}
			}
			kgsl_context_put(k_ctxt);
		}

		if (copy_rb_contents)
			good_rb_buffer[good_rb_idx++] = val1;
		else
			bad_rb_buffer[bad_rb_idx++] = val1;

		/* Copy both good and bad commands to temp buffer */
		temp_rb_buffer[temp_rb_idx++] = val1;

		rb_rptr = adreno_ringbuffer_inc_wrapped(rb_rptr, size);
	}
	*good_rb_size = good_rb_idx;
	*bad_rb_size = bad_rb_idx;
	*rb_size = temp_rb_idx;
}

void
adreno_ringbuffer_restore(struct adreno_ringbuffer *rb, unsigned int *rb_buff,
			int num_rb_contents)
{
	int i;
	unsigned int *ringcmds;
	unsigned int rcmd_gpu;

	if (!num_rb_contents)
		return;

	if (num_rb_contents > (rb->buffer_desc.size - rb->wptr)) {
		adreno_regwrite(rb->device, REG_CP_RB_RPTR, 0);
		rb->rptr = 0;
		BUG_ON(num_rb_contents > rb->buffer_desc.size);
	}
	ringcmds = (unsigned int *)rb->buffer_desc.hostptr + rb->wptr;
	rcmd_gpu = rb->buffer_desc.gpuaddr + sizeof(unsigned int) * rb->wptr;
	for (i = 0; i < num_rb_contents; i++)
		GSL_RB_WRITE(ringcmds, rcmd_gpu, rb_buff[i]);
	rb->wptr += num_rb_contents;
	adreno_ringbuffer_submit(rb);
}<|MERGE_RESOLUTION|>--- conflicted
+++ resolved
@@ -714,9 +714,6 @@
 		GSL_RB_WRITE(ringcmds, rcmd_gpu, CP_INT_CNTL__RB_INT_MASK);
 	}
 
-<<<<<<< HEAD
-#if __adreno_is_a3xx
-=======
 	/*
 	 * If per context timestamps are enabled and any of the kgsl
 	 * internal commands want INT to be generated trigger the INT
@@ -730,7 +727,7 @@
 				CP_INT_CNTL__RB_INT_MASK);
 	}
 
->>>>>>> 77b5ff60
+#if __adreno_is_a3xx
 	if (adreno_is_a3xx(adreno_dev)) {
 		/* Dummy set-constant to trigger context rollover */
 		GSL_RB_WRITE(ringcmds, rcmd_gpu,
@@ -1104,9 +1101,6 @@
 	}
 
 done:
-	kgsl_trace_issueibcmds(device, context->id, ibdesc, numibs,
-		*timestamp, flags, ret, drawctxt->type);
-
 	kfree(link);
 	return ret;
 }
