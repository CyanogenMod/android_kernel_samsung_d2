--- conflicted
+++ resolved
@@ -978,15 +978,9 @@
 	struct adreno_device *adreno_dev = ADRENO_DEVICE(device);
 	unsigned int *link = 0;
 	unsigned int *cmds;
-<<<<<<< HEAD
-	unsigned int i;
+	unsigned int i = 0;
 	struct adreno_context *drawctxt = NULL;
-	unsigned int start_index = 0;
 	int ret = 0;
-=======
-	unsigned int i = 0;
-	struct adreno_context *drawctxt;
->>>>>>> 03db4a72
 
 	if (device->state & KGSL_STATE_HUNG) {
 		ret = -EBUSY;
@@ -1018,16 +1012,6 @@
 		numibs = 0;
 	}
 
-<<<<<<< HEAD
-	cmds = link = kzalloc(sizeof(unsigned int) * (numibs * 3 + 4),
-				GFP_KERNEL);
-	if (!link) {
-		ret = -ENOMEM;
-		goto done;
-	}
-
-=======
->>>>>>> 03db4a72
 	/*When preamble is enabled, the preamble buffer with state restoration
 	commands are stored in the first node of the IB chain. We can skip that
 	if a context switch hasn't occured */
@@ -1036,12 +1020,11 @@
 		adreno_dev->drawctxt_active == drawctxt)
 		i = 1;
 
-	cmds = link = kzalloc(sizeof(unsigned int) * ((numibs - i) * 3 + 4),
+	cmds = link = kmalloc(sizeof(unsigned int) * ((numibs - i) * 3 + 4),
 				GFP_KERNEL);
 	if (unlikely(!link)) {
-		KGSL_CORE_ERR("kzalloc(%d) failed\n",
-			sizeof(unsigned int) * ((numibs - i) * 3 + 4));
-		return -ENOMEM;
+		ret = -ENOMEM;
+		goto done;
 	}
 
 	if (!i) {
