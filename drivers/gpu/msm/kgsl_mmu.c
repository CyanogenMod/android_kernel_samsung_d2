/* Copyright (c) 2002,2007-2013, The Linux Foundation. All rights reserved.
 *
 * This program is free software; you can redistribute it and/or modify
 * it under the terms of the GNU General Public License version 2 and
 * only version 2 as published by the Free Software Foundation.
 *
 * This program is distributed in the hope that it will be useful,
 * but WITHOUT ANY WARRANTY; without even the implied warranty of
 * MERCHANTABILITY or FITNESS FOR A PARTICULAR PURPOSE.  See the
 * GNU General Public License for more details.
 *
 */
#include <linux/export.h>
#include <linux/types.h>
#include <linux/device.h>
#include <linux/spinlock.h>
#include <linux/genalloc.h>
#include <linux/slab.h>
#include <linux/sched.h>
#include <linux/iommu.h>
#include <mach/iommu.h>
#include <mach/socinfo.h>

#include "kgsl.h"
#include "kgsl_mmu.h"
#include "kgsl_device.h"
#include "kgsl_sharedmem.h"
#include "adreno.h"

<<<<<<< HEAD
#define KGSL_MMU_ALIGN_SHIFT    13
#define KGSL_MMU_ALIGN_MASK     (~((1 << KGSL_MMU_ALIGN_SHIFT) - 1))

#ifdef KGSL_FORCE_MMU
#define kgsl_mmu_type KGSL_FORCE_MMU
#else
=======
>>>>>>> 77b5ff60
static enum kgsl_mmutype kgsl_mmu_type;
#endif

static int kgsl_cleanup_pt(struct kgsl_pagetable *pt)
{
	int i;
	struct kgsl_device *device;

	for (i = 0; i < KGSL_DEVICE_MAX; i++) {
		device = kgsl_driver.devp[i];
		if (device)
			device->ftbl->cleanup_pt(device, pt);
	}
	/* Only the 3d device needs mmu specific pt entries */
	device = kgsl_driver.devp[KGSL_DEVICE_3D0];
	if (device->mmu.mmu_ops->mmu_cleanup_pt != NULL)
		device->mmu.mmu_ops->mmu_cleanup_pt(&device->mmu, pt);

	return 0;
}


static int kgsl_setup_pt(struct kgsl_pagetable *pt)
{
	int i = 0;
	int status = 0;
	struct kgsl_device *device;

	for (i = 0; i < KGSL_DEVICE_MAX; i++) {
		device = kgsl_driver.devp[i];
		if (device) {
			status = device->ftbl->setup_pt(device, pt);
			if (status)
				goto error_pt;
		}
	}
	/* Only the 3d device needs mmu specific pt entries */
	device = kgsl_driver.devp[KGSL_DEVICE_3D0];
	if (device->mmu.mmu_ops->mmu_setup_pt != NULL) {
		status = device->mmu.mmu_ops->mmu_setup_pt(&device->mmu, pt);
		if (status)
			goto error_pt;
	}
	return status;
error_pt:
	while (i >= 0) {
		struct kgsl_device *device = kgsl_driver.devp[i];
		if (device)
			device->ftbl->cleanup_pt(device, pt);
		i--;
	}
	return status;
}

static void kgsl_destroy_pagetable(struct kref *kref)
{
	struct kgsl_pagetable *pagetable = container_of(kref,
		struct kgsl_pagetable, refcount);
	unsigned long flags;

	spin_lock_irqsave(&kgsl_driver.ptlock, flags);
	list_del(&pagetable->list);
	spin_unlock_irqrestore(&kgsl_driver.ptlock, flags);

	kgsl_cleanup_pt(pagetable);

	if (pagetable->kgsl_pool)
		gen_pool_destroy(pagetable->kgsl_pool);
	if (pagetable->pool)
		gen_pool_destroy(pagetable->pool);

	pagetable->pt_ops->mmu_destroy_pagetable(pagetable->priv);

	kfree(pagetable);
}

static inline void kgsl_put_pagetable(struct kgsl_pagetable *pagetable)
{
	if (pagetable)
		kref_put(&pagetable->refcount, kgsl_destroy_pagetable);
}

static struct kgsl_pagetable *
kgsl_get_pagetable(unsigned long name)
{
	struct kgsl_pagetable *pt, *ret = NULL;
	unsigned long flags;

	spin_lock_irqsave(&kgsl_driver.ptlock, flags);
	list_for_each_entry(pt, &kgsl_driver.pagetable_list, list) {
		if (pt->name == name) {
			ret = pt;
			kref_get(&ret->refcount);
			break;
		}
	}

	spin_unlock_irqrestore(&kgsl_driver.ptlock, flags);
	return ret;
}

<<<<<<< HEAD
unsigned int kgsl_mmu_get_ptsize(void)
{
	/*
	 * For IOMMU, we could do up to 4G virtual range if we wanted to, but
	 * it makes more sense to return a smaller range and leave the rest of
	 * the virtual range for future improvements
	 */

	if (KGSL_MMU_TYPE_GPU == kgsl_mmu_type)
		return CONFIG_MSM_KGSL_PAGE_TABLE_SIZE;
	else if (KGSL_MMU_TYPE_IOMMU == kgsl_mmu_type)
		return SZ_2G - KGSL_PAGETABLE_BASE;
	else
		return 0;
=======
static struct kgsl_pagetable *
_get_pt_from_kobj(struct kobject *kobj)
{
	unsigned long ptname;

	if (!kobj)
		return NULL;

	if (sscanf(kobj->name, "%ld", &ptname) != 1)
		return NULL;

	return kgsl_get_pagetable(ptname);
}

static ssize_t
sysfs_show_entries(struct kobject *kobj,
		   struct kobj_attribute *attr,
		   char *buf)
{
	struct kgsl_pagetable *pt;
	int ret = 0;

	pt = _get_pt_from_kobj(kobj);

	if (pt)
		ret += snprintf(buf, PAGE_SIZE, "%d\n", pt->stats.entries);

	kgsl_put_pagetable(pt);
	return ret;
}

static ssize_t
sysfs_show_mapped(struct kobject *kobj,
		  struct kobj_attribute *attr,
		  char *buf)
{
	struct kgsl_pagetable *pt;
	int ret = 0;

	pt = _get_pt_from_kobj(kobj);

	if (pt)
		ret += snprintf(buf, PAGE_SIZE, "%d\n", pt->stats.mapped);

	kgsl_put_pagetable(pt);
	return ret;
}

static ssize_t
sysfs_show_va_range(struct kobject *kobj,
		    struct kobj_attribute *attr,
		    char *buf)
{
	struct kgsl_pagetable *pt;
	int ret = 0;

	pt = _get_pt_from_kobj(kobj);

	if (pt) {
		ret += snprintf(buf, PAGE_SIZE, "0x%x\n",
			kgsl_mmu_get_ptsize());
	}

	kgsl_put_pagetable(pt);
	return ret;
}

static ssize_t
sysfs_show_max_mapped(struct kobject *kobj,
		      struct kobj_attribute *attr,
		      char *buf)
{
	struct kgsl_pagetable *pt;
	int ret = 0;

	pt = _get_pt_from_kobj(kobj);

	if (pt)
		ret += snprintf(buf, PAGE_SIZE, "%d\n", pt->stats.max_mapped);

	kgsl_put_pagetable(pt);
	return ret;
}

static ssize_t
sysfs_show_max_entries(struct kobject *kobj,
		       struct kobj_attribute *attr,
		       char *buf)
{
	struct kgsl_pagetable *pt;
	int ret = 0;

	pt = _get_pt_from_kobj(kobj);

	if (pt)
		ret += snprintf(buf, PAGE_SIZE, "%d\n", pt->stats.max_entries);

	kgsl_put_pagetable(pt);
	return ret;
}

static struct kobj_attribute attr_entries = {
	.attr = { .name = "entries", .mode = 0444 },
	.show = sysfs_show_entries,
	.store = NULL,
};

static struct kobj_attribute attr_mapped = {
	.attr = { .name = "mapped", .mode = 0444 },
	.show = sysfs_show_mapped,
	.store = NULL,
};

static struct kobj_attribute attr_va_range = {
	.attr = { .name = "va_range", .mode = 0444 },
	.show = sysfs_show_va_range,
	.store = NULL,
};

static struct kobj_attribute attr_max_mapped = {
	.attr = { .name = "max_mapped", .mode = 0444 },
	.show = sysfs_show_max_mapped,
	.store = NULL,
};

static struct kobj_attribute attr_max_entries = {
	.attr = { .name = "max_entries", .mode = 0444 },
	.show = sysfs_show_max_entries,
	.store = NULL,
};

static struct attribute *pagetable_attrs[] = {
	&attr_entries.attr,
	&attr_mapped.attr,
	&attr_va_range.attr,
	&attr_max_mapped.attr,
	&attr_max_entries.attr,
	NULL,
};

static struct attribute_group pagetable_attr_group = {
	.attrs = pagetable_attrs,
};

static void
pagetable_remove_sysfs_objects(struct kgsl_pagetable *pagetable)
{
	if (pagetable->kobj)
		sysfs_remove_group(pagetable->kobj,
				   &pagetable_attr_group);

	kobject_put(pagetable->kobj);
}

static int
pagetable_add_sysfs_objects(struct kgsl_pagetable *pagetable)
{
	char ptname[16];
	int ret = -ENOMEM;

	snprintf(ptname, sizeof(ptname), "%d", pagetable->name);
	pagetable->kobj = kobject_create_and_add(ptname,
						 kgsl_driver.ptkobj);
	if (pagetable->kobj == NULL)
		goto err;

	ret = sysfs_create_group(pagetable->kobj, &pagetable_attr_group);

err:
	if (ret) {
		if (pagetable->kobj)
			kobject_put(pagetable->kobj);

		pagetable->kobj = NULL;
	}

	return ret;
>>>>>>> 77b5ff60
}

int
kgsl_mmu_get_ptname_from_ptbase(struct kgsl_mmu *mmu, unsigned int pt_base)
{
	struct kgsl_pagetable *pt;
	int ptid = -1;

	if (!mmu->mmu_ops || !mmu->mmu_ops->mmu_pt_equal)
		return KGSL_MMU_GLOBAL_PT;
	spin_lock(&kgsl_driver.ptlock);
	list_for_each_entry(pt, &kgsl_driver.pagetable_list, list) {
		if (mmu->mmu_ops->mmu_pt_equal(mmu, pt, pt_base)) {
			ptid = (int) pt->name;
			break;
		}
	}
	spin_unlock(&kgsl_driver.ptlock);

	return ptid;
}
EXPORT_SYMBOL(kgsl_mmu_get_ptname_from_ptbase);

unsigned int
kgsl_mmu_log_fault_addr(struct kgsl_mmu *mmu, unsigned int pt_base,
					unsigned int addr)
{
	struct kgsl_pagetable *pt;
	unsigned int ret = 0;

	if (!mmu->mmu_ops || !mmu->mmu_ops->mmu_pt_equal)
		return KGSL_MMU_GLOBAL_PT;
	spin_lock(&kgsl_driver.ptlock);
	list_for_each_entry(pt, &kgsl_driver.pagetable_list, list) {
		if (mmu->mmu_ops->mmu_pt_equal(mmu, pt, pt_base)) {
			if ((addr & ~(PAGE_SIZE-1)) == pt->fault_addr) {
				ret = 1;
				break;
			} else {
				pt->fault_addr = (addr & ~(PAGE_SIZE-1));
				ret = 0;
				break;
			}

		}
	}
	spin_unlock(&kgsl_driver.ptlock);

	return ret;
}
EXPORT_SYMBOL(kgsl_mmu_log_fault_addr);

int kgsl_mmu_init(struct kgsl_device *device)
{
	int status = 0;
	struct kgsl_mmu *mmu = &device->mmu;

	mmu->device = device;
	status = kgsl_allocate_contiguous(&mmu->setstate_memory, PAGE_SIZE);
	if (status)
		return status;
	kgsl_sharedmem_set(&mmu->setstate_memory, 0, 0,
				mmu->setstate_memory.size);

	if (KGSL_MMU_TYPE_NONE == kgsl_mmu_type) {
		dev_info(device->dev, "|%s| MMU type set for device is "
				"NOMMU\n", __func__);
		goto done;
	} else if (KGSL_MMU_TYPE_GPU == kgsl_mmu_type)
		mmu->mmu_ops = &gpummu_ops;
	else if (KGSL_MMU_TYPE_IOMMU == kgsl_mmu_type)
		mmu->mmu_ops = &iommu_ops;

	status =  mmu->mmu_ops->mmu_init(mmu);
done:
	if (status)
		kgsl_sharedmem_free(&mmu->setstate_memory);
	return status;
}
EXPORT_SYMBOL(kgsl_mmu_init);

int kgsl_mmu_start(struct kgsl_device *device)
{
	struct kgsl_mmu *mmu = &device->mmu;

	if (kgsl_mmu_type == KGSL_MMU_TYPE_NONE) {
		kgsl_regwrite(device, MH_MMU_CONFIG, 0);
		/* Setup gpuaddr of global mappings */
		if (!mmu->setstate_memory.gpuaddr)
			kgsl_setup_pt(NULL);
		return 0;
	} else {
		return mmu->mmu_ops->mmu_start(mmu);
	}
}
EXPORT_SYMBOL(kgsl_mmu_start);

static void mh_axi_error(struct kgsl_device *device, const char* type)
{
	unsigned int reg, gpu_err, phys_err, pt_base;

	kgsl_regread(device, MH_AXI_ERROR, &reg);
	pt_base = kgsl_mmu_get_current_ptbase(&device->mmu);
	/*
	 * Read gpu virtual and physical addresses that
	 * caused the error from the debug data.
	 */
	kgsl_regwrite(device, MH_DEBUG_CTRL, 44);
	kgsl_regread(device, MH_DEBUG_DATA, &gpu_err);
	kgsl_regwrite(device, MH_DEBUG_CTRL, 45);
	kgsl_regread(device, MH_DEBUG_DATA, &phys_err);
	KGSL_MEM_CRIT(device,
			"axi %s error: %08x pt %08x gpu %08x phys %08x\n",
			type, reg, pt_base, gpu_err, phys_err);
}

void kgsl_mh_intrcallback(struct kgsl_device *device)
{
	unsigned int status = 0;

	kgsl_regread(device, MH_INTERRUPT_STATUS, &status);

	if (status & MH_INTERRUPT_MASK__AXI_READ_ERROR)
		mh_axi_error(device, "read");
	if (status & MH_INTERRUPT_MASK__AXI_WRITE_ERROR)
		mh_axi_error(device, "write");
	if (status & MH_INTERRUPT_MASK__MMU_PAGE_FAULT)
		device->mmu.mmu_ops->mmu_pagefault(&device->mmu);

	status &= KGSL_MMU_INT_MASK;
	kgsl_regwrite(device, MH_INTERRUPT_CLEAR, status);
}
EXPORT_SYMBOL(kgsl_mh_intrcallback);

static struct kgsl_pagetable *kgsl_mmu_createpagetableobject(
				unsigned int name)
{
	int status = 0;
	struct kgsl_pagetable *pagetable = NULL;
	unsigned long flags;
	unsigned int ptsize;

	pagetable = kzalloc(sizeof(struct kgsl_pagetable), GFP_KERNEL);
	if (pagetable == NULL) {
		KGSL_CORE_ERR("kzalloc(%d) failed\n",
			sizeof(struct kgsl_pagetable));
		return NULL;
	}

	kref_init(&pagetable->refcount);

	spin_lock_init(&pagetable->lock);

	ptsize = kgsl_mmu_get_ptsize();

	pagetable->name = name;
	pagetable->max_entries = KGSL_PAGETABLE_ENTRIES(ptsize);
	pagetable->fault_addr = 0xFFFFFFFF;

	/*
	 * create a separate kgsl pool for IOMMU, global mappings can be mapped
	 * just once from this pool of the defaultpagetable
	 */
	if ((KGSL_MMU_TYPE_IOMMU == kgsl_mmu_get_mmutype()) &&
		((KGSL_MMU_GLOBAL_PT == name) ||
		(KGSL_MMU_PRIV_BANK_TABLE_NAME == name))) {
		pagetable->kgsl_pool = gen_pool_create(ilog2(SZ_8K), -1);
		if (pagetable->kgsl_pool == NULL) {
			KGSL_CORE_ERR("gen_pool_create(%d) failed\n",
					ilog2(SZ_8K));
			goto err_alloc;
		}
		if (gen_pool_add(pagetable->kgsl_pool,
			KGSL_IOMMU_GLOBAL_MEM_BASE,
			KGSL_IOMMU_GLOBAL_MEM_SIZE, -1)) {
			KGSL_CORE_ERR("gen_pool_add failed\n");
			goto err_kgsl_pool;
		}
	}

	pagetable->pool = gen_pool_create(PAGE_SHIFT, -1);
	if (pagetable->pool == NULL) {
		KGSL_CORE_ERR("gen_pool_create(%d) failed\n",
			      PAGE_SHIFT);
		goto err_kgsl_pool;
	}

	if (gen_pool_add(pagetable->pool, kgsl_mmu_get_base_addr(),
				ptsize, -1)) {
		KGSL_CORE_ERR("gen_pool_add failed\n");
		goto err_pool;
	}

	if (KGSL_MMU_TYPE_GPU == kgsl_mmu_type)
		pagetable->pt_ops = &gpummu_pt_ops;
	else if (KGSL_MMU_TYPE_IOMMU == kgsl_mmu_type)
		pagetable->pt_ops = &iommu_pt_ops;

	pagetable->priv = pagetable->pt_ops->mmu_create_pagetable();
	if (!pagetable->priv)
		goto err_pool;

	status = kgsl_setup_pt(pagetable);
	if (status)
		goto err_mmu_create;

	spin_lock_irqsave(&kgsl_driver.ptlock, flags);
	list_add(&pagetable->list, &kgsl_driver.pagetable_list);
	spin_unlock_irqrestore(&kgsl_driver.ptlock, flags);

	return pagetable;

err_mmu_create:
	pagetable->pt_ops->mmu_destroy_pagetable(pagetable->priv);
err_pool:
	gen_pool_destroy(pagetable->pool);
err_kgsl_pool:
	if (pagetable->kgsl_pool)
		gen_pool_destroy(pagetable->kgsl_pool);
err_alloc:
	kfree(pagetable);

	return NULL;
}

struct kgsl_pagetable *kgsl_mmu_getpagetable(unsigned long name)
{
	struct kgsl_pagetable *pt;

	if (KGSL_MMU_TYPE_NONE == kgsl_mmu_type)
		return (void *)(-1);

	if (!kgsl_mmu_is_perprocess())
		name = KGSL_MMU_GLOBAL_PT;

	pt = kgsl_get_pagetable(name);

	if (pt == NULL)
		pt = kgsl_mmu_createpagetableobject(name);

	return pt;
}

void kgsl_mmu_putpagetable(struct kgsl_pagetable *pagetable)
{
	kgsl_put_pagetable(pagetable);
}
EXPORT_SYMBOL(kgsl_mmu_putpagetable);

void kgsl_setstate(struct kgsl_mmu *mmu, unsigned int context_id,
			uint32_t flags)
{
	struct kgsl_device *device = mmu->device;
	struct adreno_device *adreno_dev = ADRENO_DEVICE(device);

	if (!(flags & (KGSL_MMUFLAGS_TLBFLUSH | KGSL_MMUFLAGS_PTUPDATE))
		&& !adreno_is_a2xx(adreno_dev))
		return;

	if (KGSL_MMU_TYPE_NONE == kgsl_mmu_type)
		return;
	else if (device->ftbl->setstate)
		device->ftbl->setstate(device, context_id, flags);
	else if (mmu->mmu_ops->mmu_device_setstate)
		mmu->mmu_ops->mmu_device_setstate(mmu, flags);
}
EXPORT_SYMBOL(kgsl_setstate);

void kgsl_mh_start(struct kgsl_device *device)
{
	struct kgsl_mh *mh = &device->mh;
	/* force mmu off to for now*/
	kgsl_regwrite(device, MH_MMU_CONFIG, 0);
	kgsl_idle(device);

	/* define physical memory range accessible by the core */
	kgsl_regwrite(device, MH_MMU_MPU_BASE, mh->mpu_base);
	kgsl_regwrite(device, MH_MMU_MPU_END,
			mh->mpu_base + mh->mpu_range);
	kgsl_regwrite(device, MH_ARBITER_CONFIG, mh->mharb);

	if (mh->mh_intf_cfg1 != 0)
		kgsl_regwrite(device, MH_CLNT_INTF_CTRL_CONFIG1,
				mh->mh_intf_cfg1);

	if (mh->mh_intf_cfg2 != 0)
		kgsl_regwrite(device, MH_CLNT_INTF_CTRL_CONFIG2,
				mh->mh_intf_cfg2);

	/*
	 * Interrupts are enabled on a per-device level when
	 * kgsl_pwrctrl_irq() is called
	 */
}
EXPORT_SYMBOL(kgsl_mh_start);

/**
 * kgsl_mmu_get_gpuaddr - Assign a memdesc with a gpuadddr from the gen pool
 * @pagetable - pagetable whose pool is to be used
 * @memdesc - memdesc to which gpuaddr is assigned
 *
 * returns - 0 on success else error code
 */
int
kgsl_mmu_get_gpuaddr(struct kgsl_pagetable *pagetable,
			struct kgsl_memdesc *memdesc)
{
	struct gen_pool *pool = NULL;
	int size;
	int page_align = ilog2(PAGE_SIZE);

	if (kgsl_mmu_type == KGSL_MMU_TYPE_NONE) {
		if (memdesc->sglen == 1) {
			memdesc->gpuaddr = sg_dma_address(memdesc->sg);
			if (!memdesc->gpuaddr)
				memdesc->gpuaddr = sg_phys(memdesc->sg);
			if (!memdesc->gpuaddr) {
				KGSL_CORE_ERR("Unable to get a valid physical "
					"address for memdesc\n");
				return -EINVAL;
			}
			return 0;
		} else {
			KGSL_CORE_ERR("Memory is not contigious "
					"(sglen = %d)\n", memdesc->sglen);
			return -EINVAL;
		}
	}

	/* Add space for the guard page when allocating the mmu VA. */
	size = memdesc->size;
	if (kgsl_memdesc_has_guard_page(memdesc))
		size += PAGE_SIZE;

	pool = pagetable->pool;

	if (KGSL_MMU_TYPE_IOMMU == kgsl_mmu_get_mmutype()) {
		/* Allocate aligned virtual addresses for iommu. This allows
		 * more efficient pagetable entries if the physical memory
		 * is also aligned. Don't do this for GPUMMU, because
		 * the address space is so small.
		 */
		if (kgsl_memdesc_get_align(memdesc) > 0)
			page_align = kgsl_memdesc_get_align(memdesc);
		if (kgsl_memdesc_is_global(memdesc)) {
			/*
			 * Only the default pagetable has a kgsl_pool, and
			 * it is responsible for creating the mapping for
			 * each global buffer. The mapping will be reused
			 * in all other pagetables and it must already exist
			 * when we're creating other pagetables which do not
			 * have a kgsl_pool.
			 */
			pool = pagetable->kgsl_pool;
			if (pool == NULL && memdesc->gpuaddr == 0) {
				KGSL_CORE_ERR(
				  "No address for global mapping into pt %d\n",
				  pagetable->name);
				return -EINVAL;
			}
		} else if (kgsl_memdesc_use_cpu_map(memdesc)) {
			if (memdesc->gpuaddr == 0)
				return -EINVAL;
			pool = NULL;
		}
	}
	if (pool) {
		memdesc->gpuaddr = gen_pool_alloc_aligned(pool, size,
							  page_align);
		if (memdesc->gpuaddr == 0) {
			KGSL_CORE_ERR("gen_pool_alloc(%d) failed, pool: %s\n",
					size,
					(pool == pagetable->kgsl_pool) ?
					"kgsl_pool" : "general_pool");
			KGSL_CORE_ERR(" [%d] allocated=%d, entries=%d\n",
					pagetable->name,
					pagetable->stats.mapped,
					pagetable->stats.entries);
			return -ENOMEM;
		}
	}
	return 0;
}
EXPORT_SYMBOL(kgsl_mmu_get_gpuaddr);

int
kgsl_mmu_map(struct kgsl_pagetable *pagetable,
				struct kgsl_memdesc *memdesc)
{
	int ret = 0;
	int size;
	unsigned int protflags = kgsl_memdesc_protflags(memdesc);

	if (!memdesc->gpuaddr)
		return -EINVAL;
	/* Only global mappings should be mapped multiple times */
	if (!kgsl_memdesc_is_global(memdesc) &&
		(KGSL_MEMDESC_MAPPED & memdesc->priv))
		return -EINVAL;
	/* Add space for the guard page when allocating the mmu VA. */
	size = memdesc->size;
	if (kgsl_memdesc_has_guard_page(memdesc))
		size += PAGE_SIZE;

	if (KGSL_MMU_TYPE_IOMMU != kgsl_mmu_get_mmutype())
		spin_lock(&pagetable->lock);
	ret = pagetable->pt_ops->mmu_map(pagetable->priv, memdesc, protflags,
						&pagetable->tlb_flags);
	if (KGSL_MMU_TYPE_IOMMU == kgsl_mmu_get_mmutype())
		spin_lock(&pagetable->lock);

	if (ret)
		goto done;

	spin_unlock(&pagetable->lock);
	memdesc->priv |= KGSL_MEMDESC_MAPPED;

	return 0;

done:
	spin_unlock(&pagetable->lock);
	return ret;
}
EXPORT_SYMBOL(kgsl_mmu_map);

/**
 * kgsl_mmu_put_gpuaddr - Free a gpuaddress from memory pool
 * @pagetable - pagetable whose pool memory is freed from
 * @memdesc - memdesc whose gpuaddress is freed
 *
 * returns - 0 on success else error code
 */
int
kgsl_mmu_put_gpuaddr(struct kgsl_pagetable *pagetable,
			struct kgsl_memdesc *memdesc)
{
	struct gen_pool *pool;
	int size;

	if (memdesc->size == 0 || memdesc->gpuaddr == 0)
		return 0;

	if (kgsl_mmu_type == KGSL_MMU_TYPE_NONE)
		goto done;

	/* Add space for the guard page when freeing the mmu VA. */
	size = memdesc->size;
	if (kgsl_memdesc_has_guard_page(memdesc))
		size += PAGE_SIZE;

	pool = pagetable->pool;

	if (KGSL_MMU_TYPE_IOMMU == kgsl_mmu_get_mmutype()) {
		if (kgsl_memdesc_is_global(memdesc))
			pool = pagetable->kgsl_pool;
		else if (kgsl_memdesc_use_cpu_map(memdesc))
			pool = NULL;
	}
	if (pool)
		gen_pool_free(pool, memdesc->gpuaddr, size);
	/*
	 * Don't clear the gpuaddr on global mappings because they
	 * may be in use by other pagetables
	 */
done:
	if (!kgsl_memdesc_is_global(memdesc))
		memdesc->gpuaddr = 0;
	return 0;
}
EXPORT_SYMBOL(kgsl_mmu_put_gpuaddr);

int
kgsl_mmu_unmap(struct kgsl_pagetable *pagetable,
		struct kgsl_memdesc *memdesc)
{
	int size;
	unsigned int start_addr = 0;
	unsigned int end_addr = 0;

	if (memdesc->size == 0 || memdesc->gpuaddr == 0 ||
		!(KGSL_MEMDESC_MAPPED & memdesc->priv))
		return -EINVAL;

	if (kgsl_mmu_type == KGSL_MMU_TYPE_NONE)
		return 0;

	/* Add space for the guard page when freeing the mmu VA. */
	size = memdesc->size;
	if (kgsl_memdesc_has_guard_page(memdesc))
		size += PAGE_SIZE;

	start_addr = memdesc->gpuaddr;
	end_addr = (memdesc->gpuaddr + size);

	if (KGSL_MMU_TYPE_IOMMU != kgsl_mmu_get_mmutype())
		spin_lock(&pagetable->lock);
	pagetable->pt_ops->mmu_unmap(pagetable->priv, memdesc,
					&pagetable->tlb_flags);

	/* If buffer is unmapped 0 fault addr */
	if ((pagetable->fault_addr >= start_addr) &&
		(pagetable->fault_addr < end_addr))
		pagetable->fault_addr = 0;

	if (KGSL_MMU_TYPE_IOMMU == kgsl_mmu_get_mmutype())
		spin_lock(&pagetable->lock);
	/* Remove the statistics */
	pagetable->stats.entries--;
	pagetable->stats.mapped -= size;

	spin_unlock(&pagetable->lock);
	if (!kgsl_memdesc_is_global(memdesc))
		memdesc->priv &= ~KGSL_MEMDESC_MAPPED;
	return 0;
}
EXPORT_SYMBOL(kgsl_mmu_unmap);

int kgsl_mmu_map_global(struct kgsl_pagetable *pagetable,
			struct kgsl_memdesc *memdesc)
{
	int result = -EINVAL;
	unsigned int gpuaddr = 0;

	if (memdesc == NULL) {
		KGSL_CORE_ERR("invalid memdesc\n");
		goto error;
	}
	/* Not all global mappings are needed for all MMU types */
	if (!memdesc->size)
		return 0;
	gpuaddr = memdesc->gpuaddr;
	memdesc->priv |= KGSL_MEMDESC_GLOBAL;

	result = kgsl_mmu_get_gpuaddr(pagetable, memdesc);
	if (result)
		goto error;
	result = kgsl_mmu_map(pagetable, memdesc);
	if (result)
		goto error_put_gpuaddr;

	/*global mappings must have the same gpu address in all pagetables*/
	if (gpuaddr && gpuaddr != memdesc->gpuaddr) {
		KGSL_CORE_ERR("pt %p addr mismatch phys 0x%08x"
			"gpu 0x%0x 0x%08x", pagetable, memdesc->physaddr,
			gpuaddr, memdesc->gpuaddr);
		goto error_unmap;
	}
	return result;
error_unmap:
	kgsl_mmu_unmap(pagetable, memdesc);
error_put_gpuaddr:
	kgsl_mmu_put_gpuaddr(pagetable, memdesc);
error:
	return result;
}
EXPORT_SYMBOL(kgsl_mmu_map_global);

int kgsl_mmu_close(struct kgsl_device *device)
{
	struct kgsl_mmu *mmu = &device->mmu;

	kgsl_sharedmem_free(&mmu->setstate_memory);
	if (kgsl_mmu_type == KGSL_MMU_TYPE_NONE)
		return 0;
	else
		return mmu->mmu_ops->mmu_close(mmu);
}
EXPORT_SYMBOL(kgsl_mmu_close);

int kgsl_mmu_pt_get_flags(struct kgsl_pagetable *pt,
			enum kgsl_deviceid id)
{
	unsigned int result = 0;

	if (pt == NULL)
		return 0;

	spin_lock(&pt->lock);
	if (pt->tlb_flags & (1<<id)) {
		result = KGSL_MMUFLAGS_TLBFLUSH;
		pt->tlb_flags &= ~(1<<id);
	}
	spin_unlock(&pt->lock);
	return result;
}
EXPORT_SYMBOL(kgsl_mmu_pt_get_flags);

void kgsl_mmu_ptpool_destroy(void *ptpool)
{
	if (KGSL_MMU_TYPE_GPU == kgsl_mmu_type)
		kgsl_gpummu_ptpool_destroy(ptpool);
	ptpool = 0;
}
EXPORT_SYMBOL(kgsl_mmu_ptpool_destroy);

void *kgsl_mmu_ptpool_init(int entries)
{
	if (KGSL_MMU_TYPE_GPU == kgsl_mmu_type)
		return kgsl_gpummu_ptpool_init(entries);
	else
		return (void *)(-1);
}
EXPORT_SYMBOL(kgsl_mmu_ptpool_init);

#ifndef KGSL_FORCE_MMU
int kgsl_mmu_enabled(void)
{
	if (KGSL_MMU_TYPE_NONE != kgsl_mmu_type)
		return 1;
	else
		return 0;
}
EXPORT_SYMBOL(kgsl_mmu_enabled);

enum kgsl_mmutype kgsl_mmu_get_mmutype(void)
{
	return kgsl_mmu_type;
}
EXPORT_SYMBOL(kgsl_mmu_get_mmutype);

void kgsl_mmu_set_mmutype(char *mmutype)
{
	/* Set the default MMU - GPU on <=8960 and nothing on >= 8064 */
	kgsl_mmu_type =
		cpu_is_apq8064() ? KGSL_MMU_TYPE_NONE : KGSL_MMU_TYPE_GPU;

	/* Use the IOMMU if it is found */
	if (iommu_present(&platform_bus_type))
		kgsl_mmu_type = KGSL_MMU_TYPE_IOMMU;

	if (mmutype && !strncmp(mmutype, "gpummu", 6))
		kgsl_mmu_type = KGSL_MMU_TYPE_GPU;
	if (iommu_present(&platform_bus_type) && mmutype &&
	    !strncmp(mmutype, "iommu", 5))
		kgsl_mmu_type = KGSL_MMU_TYPE_IOMMU;
	if (mmutype && !strncmp(mmutype, "nommu", 5))
		kgsl_mmu_type = KGSL_MMU_TYPE_NONE;
}
EXPORT_SYMBOL(kgsl_mmu_set_mmutype);
#endif

int kgsl_mmu_gpuaddr_in_range(unsigned int gpuaddr)
{
	if (KGSL_MMU_TYPE_NONE == kgsl_mmu_type)
		return 1;
	if (gpuaddr >= kgsl_mmu_get_base_addr() &&
		gpuaddr < kgsl_mmu_get_base_addr() + kgsl_mmu_get_ptsize())
		return 1;
	if (kgsl_mmu_get_mmutype() == KGSL_MMU_TYPE_IOMMU
		&& kgsl_mmu_is_perprocess())
		return (gpuaddr > 0 && gpuaddr < TASK_SIZE);
	return 0;
}
EXPORT_SYMBOL(kgsl_mmu_gpuaddr_in_range);
<|MERGE_RESOLUTION|>--- conflicted
+++ resolved
@@ -27,15 +27,9 @@
 #include "kgsl_sharedmem.h"
 #include "adreno.h"
 
-<<<<<<< HEAD
-#define KGSL_MMU_ALIGN_SHIFT    13
-#define KGSL_MMU_ALIGN_MASK     (~((1 << KGSL_MMU_ALIGN_SHIFT) - 1))
-
 #ifdef KGSL_FORCE_MMU
 #define kgsl_mmu_type KGSL_FORCE_MMU
 #else
-=======
->>>>>>> 77b5ff60
 static enum kgsl_mmutype kgsl_mmu_type;
 #endif
 
@@ -135,202 +129,6 @@
 
 	spin_unlock_irqrestore(&kgsl_driver.ptlock, flags);
 	return ret;
-}
-
-<<<<<<< HEAD
-unsigned int kgsl_mmu_get_ptsize(void)
-{
-	/*
-	 * For IOMMU, we could do up to 4G virtual range if we wanted to, but
-	 * it makes more sense to return a smaller range and leave the rest of
-	 * the virtual range for future improvements
-	 */
-
-	if (KGSL_MMU_TYPE_GPU == kgsl_mmu_type)
-		return CONFIG_MSM_KGSL_PAGE_TABLE_SIZE;
-	else if (KGSL_MMU_TYPE_IOMMU == kgsl_mmu_type)
-		return SZ_2G - KGSL_PAGETABLE_BASE;
-	else
-		return 0;
-=======
-static struct kgsl_pagetable *
-_get_pt_from_kobj(struct kobject *kobj)
-{
-	unsigned long ptname;
-
-	if (!kobj)
-		return NULL;
-
-	if (sscanf(kobj->name, "%ld", &ptname) != 1)
-		return NULL;
-
-	return kgsl_get_pagetable(ptname);
-}
-
-static ssize_t
-sysfs_show_entries(struct kobject *kobj,
-		   struct kobj_attribute *attr,
-		   char *buf)
-{
-	struct kgsl_pagetable *pt;
-	int ret = 0;
-
-	pt = _get_pt_from_kobj(kobj);
-
-	if (pt)
-		ret += snprintf(buf, PAGE_SIZE, "%d\n", pt->stats.entries);
-
-	kgsl_put_pagetable(pt);
-	return ret;
-}
-
-static ssize_t
-sysfs_show_mapped(struct kobject *kobj,
-		  struct kobj_attribute *attr,
-		  char *buf)
-{
-	struct kgsl_pagetable *pt;
-	int ret = 0;
-
-	pt = _get_pt_from_kobj(kobj);
-
-	if (pt)
-		ret += snprintf(buf, PAGE_SIZE, "%d\n", pt->stats.mapped);
-
-	kgsl_put_pagetable(pt);
-	return ret;
-}
-
-static ssize_t
-sysfs_show_va_range(struct kobject *kobj,
-		    struct kobj_attribute *attr,
-		    char *buf)
-{
-	struct kgsl_pagetable *pt;
-	int ret = 0;
-
-	pt = _get_pt_from_kobj(kobj);
-
-	if (pt) {
-		ret += snprintf(buf, PAGE_SIZE, "0x%x\n",
-			kgsl_mmu_get_ptsize());
-	}
-
-	kgsl_put_pagetable(pt);
-	return ret;
-}
-
-static ssize_t
-sysfs_show_max_mapped(struct kobject *kobj,
-		      struct kobj_attribute *attr,
-		      char *buf)
-{
-	struct kgsl_pagetable *pt;
-	int ret = 0;
-
-	pt = _get_pt_from_kobj(kobj);
-
-	if (pt)
-		ret += snprintf(buf, PAGE_SIZE, "%d\n", pt->stats.max_mapped);
-
-	kgsl_put_pagetable(pt);
-	return ret;
-}
-
-static ssize_t
-sysfs_show_max_entries(struct kobject *kobj,
-		       struct kobj_attribute *attr,
-		       char *buf)
-{
-	struct kgsl_pagetable *pt;
-	int ret = 0;
-
-	pt = _get_pt_from_kobj(kobj);
-
-	if (pt)
-		ret += snprintf(buf, PAGE_SIZE, "%d\n", pt->stats.max_entries);
-
-	kgsl_put_pagetable(pt);
-	return ret;
-}
-
-static struct kobj_attribute attr_entries = {
-	.attr = { .name = "entries", .mode = 0444 },
-	.show = sysfs_show_entries,
-	.store = NULL,
-};
-
-static struct kobj_attribute attr_mapped = {
-	.attr = { .name = "mapped", .mode = 0444 },
-	.show = sysfs_show_mapped,
-	.store = NULL,
-};
-
-static struct kobj_attribute attr_va_range = {
-	.attr = { .name = "va_range", .mode = 0444 },
-	.show = sysfs_show_va_range,
-	.store = NULL,
-};
-
-static struct kobj_attribute attr_max_mapped = {
-	.attr = { .name = "max_mapped", .mode = 0444 },
-	.show = sysfs_show_max_mapped,
-	.store = NULL,
-};
-
-static struct kobj_attribute attr_max_entries = {
-	.attr = { .name = "max_entries", .mode = 0444 },
-	.show = sysfs_show_max_entries,
-	.store = NULL,
-};
-
-static struct attribute *pagetable_attrs[] = {
-	&attr_entries.attr,
-	&attr_mapped.attr,
-	&attr_va_range.attr,
-	&attr_max_mapped.attr,
-	&attr_max_entries.attr,
-	NULL,
-};
-
-static struct attribute_group pagetable_attr_group = {
-	.attrs = pagetable_attrs,
-};
-
-static void
-pagetable_remove_sysfs_objects(struct kgsl_pagetable *pagetable)
-{
-	if (pagetable->kobj)
-		sysfs_remove_group(pagetable->kobj,
-				   &pagetable_attr_group);
-
-	kobject_put(pagetable->kobj);
-}
-
-static int
-pagetable_add_sysfs_objects(struct kgsl_pagetable *pagetable)
-{
-	char ptname[16];
-	int ret = -ENOMEM;
-
-	snprintf(ptname, sizeof(ptname), "%d", pagetable->name);
-	pagetable->kobj = kobject_create_and_add(ptname,
-						 kgsl_driver.ptkobj);
-	if (pagetable->kobj == NULL)
-		goto err;
-
-	ret = sysfs_create_group(pagetable->kobj, &pagetable_attr_group);
-
-err:
-	if (ret) {
-		if (pagetable->kobj)
-			kobject_put(pagetable->kobj);
-
-		pagetable->kobj = NULL;
-	}
-
-	return ret;
->>>>>>> 77b5ff60
 }
 
 int
