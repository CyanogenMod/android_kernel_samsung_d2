/* Copyright (c) 2002,2007-2012, The Linux Foundation. All rights reserved.
 *
 * This program is free software; you can redistribute it and/or modify
 * it under the terms of the GNU General Public License version 2 and
 * only version 2 as published by the Free Software Foundation.
 *
 * This program is distributed in the hope that it will be useful,
 * but WITHOUT ANY WARRANTY; without even the implied warranty of
 * MERCHANTABILITY or FITNESS FOR A PARTICULAR PURPOSE.  See the
 * GNU General Public License for more details.
 *
 */

#include <linux/export.h>
#include <linux/vmalloc.h>
#include <linux/memory_alloc.h>
#include <asm/cacheflush.h>
#include <linux/slab.h>
#include <linux/kmemleak.h>
#include <linux/highmem.h>

#include "kgsl.h"
#include "kgsl_sharedmem.h"
#include "kgsl_cffdump.h"
#include "kgsl_device.h"

<<<<<<< HEAD
=======
/* An attribute for showing per-process memory statistics */
struct kgsl_mem_entry_attribute {
	struct attribute attr;
	int memtype;
	ssize_t (*show)(struct kgsl_process_private *priv,
		int type, char *buf);
};

#define to_mem_entry_attr(a) \
container_of(a, struct kgsl_mem_entry_attribute, attr)

#define __MEM_ENTRY_ATTR(_type, _name, _show) \
{ \
	.attr = { .name = __stringify(_name), .mode = 0444 }, \
	.memtype = _type, \
	.show = _show, \
}

/*
 * A structure to hold the attributes for a particular memory type.
 * For each memory type in each process we store the current and maximum
 * memory usage and display the counts in sysfs.  This structure and
 * the following macro allow us to simplify the definition for those
 * adding new memory types
 */

struct mem_entry_stats {
	int memtype;
	struct kgsl_mem_entry_attribute attr;
	struct kgsl_mem_entry_attribute max_attr;
};


#define MEM_ENTRY_STAT(_type, _name) \
{ \
	.memtype = _type, \
	.attr = __MEM_ENTRY_ATTR(_type, _name, mem_entry_show), \
	.max_attr = __MEM_ENTRY_ATTR(_type, _name##_max, \
		mem_entry_max_show), \
}

/**
 * Given a kobj, find the process structure attached to it
 */

static struct kgsl_process_private *
_get_priv_from_kobj(struct kobject *kobj)
{
	struct kgsl_process_private *private;
	unsigned long name;

	if (!kobj)
		return NULL;

	if (sscanf(kobj->name, "%ld", &name) != 1)
		return NULL;

	list_for_each_entry(private, &kgsl_driver.process_list, list) {
		if (private->pid == name)
			return private;
	}

	return NULL;
}

/**
 * Show the current amount of memory allocated for the given memtype
 */

static ssize_t
mem_entry_show(struct kgsl_process_private *priv, int type, char *buf)
{
	return snprintf(buf, PAGE_SIZE, "%d\n", priv->stats[type].cur);
}

/**
 * Show the maximum memory allocated for the given memtype through the life of
 * the process
 */

static ssize_t
mem_entry_max_show(struct kgsl_process_private *priv, int type, char *buf)
{
	return snprintf(buf, PAGE_SIZE, "%d\n", priv->stats[type].max);
}


static void mem_entry_sysfs_release(struct kobject *kobj)
{
}

static ssize_t mem_entry_sysfs_show(struct kobject *kobj,
	struct attribute *attr, char *buf)
{
	struct kgsl_mem_entry_attribute *pattr = to_mem_entry_attr(attr);
	struct kgsl_process_private *priv;
	ssize_t ret;

	mutex_lock(&kgsl_driver.process_mutex);
	priv = _get_priv_from_kobj(kobj);

	if (priv && pattr->show)
		ret = pattr->show(priv, pattr->memtype, buf);
	else
		ret = -EIO;

	mutex_unlock(&kgsl_driver.process_mutex);
	return ret;
}

static const struct sysfs_ops mem_entry_sysfs_ops = {
	.show = mem_entry_sysfs_show,
};

static struct kobj_type ktype_mem_entry = {
	.sysfs_ops = &mem_entry_sysfs_ops,
	.default_attrs = NULL,
	.release = mem_entry_sysfs_release
};

static struct mem_entry_stats mem_stats[] = {
	MEM_ENTRY_STAT(KGSL_MEM_ENTRY_KERNEL, kernel),
#ifdef CONFIG_ANDROID_PMEM
	MEM_ENTRY_STAT(KGSL_MEM_ENTRY_PMEM, pmem),
#endif
#ifdef CONFIG_ASHMEM
	MEM_ENTRY_STAT(KGSL_MEM_ENTRY_ASHMEM, ashmem),
#endif
	MEM_ENTRY_STAT(KGSL_MEM_ENTRY_USER, user),
#ifdef CONFIG_ION
	MEM_ENTRY_STAT(KGSL_MEM_ENTRY_ION, ion),
#endif
};

void
kgsl_process_uninit_sysfs(struct kgsl_process_private *private)
{
	int i;

	for (i = 0; i < ARRAY_SIZE(mem_stats); i++) {
		sysfs_remove_file(&private->kobj, &mem_stats[i].attr.attr);
		sysfs_remove_file(&private->kobj,
			&mem_stats[i].max_attr.attr);
	}

	kobject_put(&private->kobj);
}

void
kgsl_process_init_sysfs(struct kgsl_process_private *private)
{
	unsigned char name[16];
	int i, ret;

	snprintf(name, sizeof(name), "%d", private->pid);

	if (kobject_init_and_add(&private->kobj, &ktype_mem_entry,
		kgsl_driver.prockobj, name))
		return;

	for (i = 0; i < ARRAY_SIZE(mem_stats); i++) {
		/* We need to check the value of sysfs_create_file, but we
		 * don't really care if it passed or not */

		ret = sysfs_create_file(&private->kobj,
			&mem_stats[i].attr.attr);
		ret = sysfs_create_file(&private->kobj,
			&mem_stats[i].max_attr.attr);
	}
}

static int kgsl_drv_memstat_show(struct device *dev,
				 struct device_attribute *attr,
				 char *buf)
{
	unsigned int val = 0;

	if (!strncmp(attr->attr.name, "vmalloc", 7))
		val = kgsl_driver.stats.vmalloc;
	else if (!strncmp(attr->attr.name, "vmalloc_max", 11))
		val = kgsl_driver.stats.vmalloc_max;
	else if (!strncmp(attr->attr.name, "page_alloc", 10))
		val = kgsl_driver.stats.page_alloc;
	else if (!strncmp(attr->attr.name, "page_alloc_max", 14))
		val = kgsl_driver.stats.page_alloc_max;
	else if (!strncmp(attr->attr.name, "coherent", 8))
		val = kgsl_driver.stats.coherent;
	else if (!strncmp(attr->attr.name, "coherent_max", 12))
		val = kgsl_driver.stats.coherent_max;
	else if (!strncmp(attr->attr.name, "mapped", 6))
		val = kgsl_driver.stats.mapped;
	else if (!strncmp(attr->attr.name, "mapped_max", 10))
		val = kgsl_driver.stats.mapped_max;

	return snprintf(buf, PAGE_SIZE, "%u\n", val);
}

static int kgsl_drv_histogram_show(struct device *dev,
				   struct device_attribute *attr,
				   char *buf)
{
	int len = 0;
	int i;

	for (i = 0; i < 16; i++)
		len += snprintf(buf + len, PAGE_SIZE - len, "%d ",
			kgsl_driver.stats.histogram[i]);

	len += snprintf(buf + len, PAGE_SIZE - len, "\n");
	return len;
}

DEVICE_ATTR(vmalloc, 0444, kgsl_drv_memstat_show, NULL);
DEVICE_ATTR(vmalloc_max, 0444, kgsl_drv_memstat_show, NULL);
DEVICE_ATTR(page_alloc, 0444, kgsl_drv_memstat_show, NULL);
DEVICE_ATTR(page_alloc_max, 0444, kgsl_drv_memstat_show, NULL);
DEVICE_ATTR(coherent, 0444, kgsl_drv_memstat_show, NULL);
DEVICE_ATTR(coherent_max, 0444, kgsl_drv_memstat_show, NULL);
DEVICE_ATTR(mapped, 0444, kgsl_drv_memstat_show, NULL);
DEVICE_ATTR(mapped_max, 0444, kgsl_drv_memstat_show, NULL);
DEVICE_ATTR(histogram, 0444, kgsl_drv_histogram_show, NULL);

static const struct device_attribute *drv_attr_list[] = {
	&dev_attr_vmalloc,
	&dev_attr_vmalloc_max,
	&dev_attr_page_alloc,
	&dev_attr_page_alloc_max,
	&dev_attr_coherent,
	&dev_attr_coherent_max,
	&dev_attr_mapped,
	&dev_attr_mapped_max,
	&dev_attr_histogram,
	NULL
};

void
kgsl_sharedmem_uninit_sysfs(void)
{
	kgsl_remove_device_sysfs_files(&kgsl_driver.virtdev, drv_attr_list);
}

int
kgsl_sharedmem_init_sysfs(void)
{
	return kgsl_create_device_sysfs_files(&kgsl_driver.virtdev,
		drv_attr_list);
}

>>>>>>> a7c5d2d3
#ifdef CONFIG_OUTER_CACHE
static void _outer_cache_range_op(int op, unsigned long addr, size_t size)
{
	switch (op) {
	case KGSL_CACHE_OP_FLUSH:
		outer_flush_range(addr, addr + size);
		break;
	case KGSL_CACHE_OP_CLEAN:
		outer_clean_range(addr, addr + size);
		break;
	case KGSL_CACHE_OP_INV:
		outer_inv_range(addr, addr + size);
		break;
	}
}

static void outer_cache_range_op_sg(struct scatterlist *sg, int sglen, int op)
{
	struct scatterlist *s;
	int i;

	for_each_sg(sg, s, sglen, i) {
		unsigned int paddr = kgsl_get_sg_pa(s);
		_outer_cache_range_op(op, paddr, s->length);
	}
}

#else
static void outer_cache_range_op_sg(struct scatterlist *sg, int sglen, int op)
{
}
#endif

static int kgsl_page_alloc_vmfault(struct kgsl_memdesc *memdesc,
				struct vm_area_struct *vma,
				struct vm_fault *vmf)
{
	int i, pgoff;
	struct scatterlist *s = memdesc->sg;
	unsigned int offset;

	offset = ((unsigned long) vmf->virtual_address - vma->vm_start);

	if (offset >= memdesc->size)
		return VM_FAULT_SIGBUS;

	pgoff = offset >> PAGE_SHIFT;

	/*
	 * The sglist might be comprised of mixed blocks of memory depending
	 * on how many 64K pages were allocated.  This means we have to do math
	 * to find the actual 4K page to map in user space
	 */

	for (i = 0; i < memdesc->sglen; i++) {
		int npages = s->length >> PAGE_SHIFT;

		if (pgoff < npages) {
			struct page *page = sg_page(s);

			page = nth_page(page, pgoff);

			get_page(page);
			vmf->page = page;

			return 0;
		}

		pgoff -= npages;
		s = sg_next(s);
	}

	return VM_FAULT_SIGBUS;
}

static int kgsl_page_alloc_vmflags(struct kgsl_memdesc *memdesc)
{
	return VM_RESERVED | VM_DONTEXPAND;
}

static void kgsl_page_alloc_free(struct kgsl_memdesc *memdesc)
{
	int i = 0;
	struct scatterlist *sg;
	int sglen = memdesc->sglen;

<<<<<<< HEAD
=======
	kgsl_driver.stats.page_alloc -= memdesc->size;

>>>>>>> a7c5d2d3
	if (memdesc->hostptr) {
		vunmap(memdesc->hostptr);
	}
	if (memdesc->sg)
		for_each_sg(memdesc->sg, sg, sglen, i) {
			if (sg->length == 0)
				break;

			__free_pages(sg_page(sg), get_order(sg->length));
		}
}

static int kgsl_contiguous_vmflags(struct kgsl_memdesc *memdesc)
{
	return VM_RESERVED | VM_IO | VM_PFNMAP | VM_DONTEXPAND;
}

/*
 * kgsl_page_alloc_map_kernel - Map the memory in memdesc to kernel address
 * space
 *
 * @memdesc - The memory descriptor which contains information about the memory
 *
 * Return: 0 on success else error code
 */
static int kgsl_page_alloc_map_kernel(struct kgsl_memdesc *memdesc)
{
	if (!memdesc->hostptr) {
		pgprot_t page_prot = pgprot_writecombine(PAGE_KERNEL);
		struct page **pages = NULL;
		struct scatterlist *sg;
		int npages = PAGE_ALIGN(memdesc->size) >> PAGE_SHIFT;
		int sglen = memdesc->sglen;
		int i, count = 0;

		/* create a list of pages to call vmap */
		pages = vmalloc(npages * sizeof(struct page *));
		if (!pages) {
			KGSL_CORE_ERR("vmalloc(%d) failed\n",
				npages * sizeof(struct page *));
			return -ENOMEM;
		}

		for_each_sg(memdesc->sg, sg, sglen, i) {
			struct page *page = sg_page(sg);
			int j;

			for (j = 0; j < sg->length >> PAGE_SHIFT; j++)
				pages[count++] = page++;
		}


		memdesc->hostptr = vmap(pages, count,
					VM_IOREMAP, page_prot);
		vfree(pages);
	}
	if (!memdesc->hostptr)
		return -ENOMEM;

	return 0;
}

static int kgsl_contiguous_vmfault(struct kgsl_memdesc *memdesc,
				struct vm_area_struct *vma,
				struct vm_fault *vmf)
{
	unsigned long offset, pfn;
	int ret;

	offset = ((unsigned long) vmf->virtual_address - vma->vm_start) >>
		PAGE_SHIFT;

	pfn = (memdesc->physaddr >> PAGE_SHIFT) + offset;
	ret = vm_insert_pfn(vma, (unsigned long) vmf->virtual_address, pfn);

	if (ret == -ENOMEM || ret == -EAGAIN)
		return VM_FAULT_OOM;
	else if (ret == -EFAULT)
		return VM_FAULT_SIGBUS;

	return VM_FAULT_NOPAGE;
}

static void kgsl_ebimem_free(struct kgsl_memdesc *memdesc)

{
	if (memdesc->hostptr)
		iounmap(memdesc->hostptr);

	free_contiguous_memory_by_paddr(memdesc->physaddr);
}

static int kgsl_ebimem_map_kernel(struct kgsl_memdesc *memdesc)
{
	if (!memdesc->hostptr) {
		memdesc->hostptr = ioremap(memdesc->physaddr, memdesc->size);
		if (!memdesc->hostptr) {
			KGSL_CORE_ERR("ioremap failed, addr:0x%p, size:0x%x\n",
				memdesc->hostptr, memdesc->size);
			return -ENOMEM;
		}
	}

	return 0;
}

static void kgsl_coherent_free(struct kgsl_memdesc *memdesc)
{
	dma_free_coherent(NULL, memdesc->size,
			  memdesc->hostptr, memdesc->physaddr);
}

/* Global - also used by kgsl_drm.c */
struct kgsl_memdesc_ops kgsl_page_alloc_ops = {
	.free = kgsl_page_alloc_free,
	.vmflags = kgsl_page_alloc_vmflags,
	.vmfault = kgsl_page_alloc_vmfault,
	.map_kernel_mem = kgsl_page_alloc_map_kernel,
};
EXPORT_SYMBOL(kgsl_page_alloc_ops);

static struct kgsl_memdesc_ops kgsl_ebimem_ops = {
	.free = kgsl_ebimem_free,
	.vmflags = kgsl_contiguous_vmflags,
	.vmfault = kgsl_contiguous_vmfault,
	.map_kernel_mem = kgsl_ebimem_map_kernel,
};

static struct kgsl_memdesc_ops kgsl_coherent_ops = {
	.free = kgsl_coherent_free,
};

void kgsl_cache_range_op(struct kgsl_memdesc *memdesc, int op)
{
	/*
	 * If the buffer is mapped in the kernel operate on that address
	 * otherwise use the user address
	 */

	void *addr = (memdesc->hostptr) ?
		memdesc->hostptr : (void *) memdesc->useraddr;

	int size = memdesc->size;

	if (addr !=  NULL) {
		switch (op) {
		case KGSL_CACHE_OP_FLUSH:
			dmac_flush_range(addr, addr + size);
			break;
		case KGSL_CACHE_OP_CLEAN:
			dmac_clean_range(addr, addr + size);
			break;
		case KGSL_CACHE_OP_INV:
			dmac_inv_range(addr, addr + size);
			break;
		}
	}
	outer_cache_range_op_sg(memdesc->sg, memdesc->sglen, op);
}
EXPORT_SYMBOL(kgsl_cache_range_op);

static int
_kgsl_sharedmem_page_alloc(struct kgsl_memdesc *memdesc,
			struct kgsl_pagetable *pagetable,
			size_t size)
{
	int pcount = 0, order, ret = 0;
	int j, len, page_size, sglen_alloc, sglen = 0;
	struct page **pages = NULL;
	unsigned int pages_size = 0;
	pgprot_t page_prot = pgprot_writecombine(PAGE_KERNEL);
	void *ptr;
	unsigned int align;

	align = (memdesc->flags & KGSL_MEMALIGN_MASK) >> KGSL_MEMALIGN_SHIFT;

	/*
	 * Change memory allocation size to 4K from 64K
	 * Sluggish Problem
	 */
#if 1
	page_size = (align >= ilog2(SZ_64K) && size >= SZ_64K)
			? SZ_64K : PAGE_SIZE;
#else
	page_size = SZ_4K;
#endif
	/* update align flags for what we actually use */
	if (page_size != PAGE_SIZE)
		kgsl_memdesc_set_align(memdesc, ilog2(page_size));

	/*
	 * There needs to be enough room in the sg structure to be able to
	 * service the allocation entirely with PAGE_SIZE sized chunks
	 */

	sglen_alloc = PAGE_ALIGN(size) >> PAGE_SHIFT;

	memdesc->size = size;
	memdesc->pagetable = pagetable;
	memdesc->ops = &kgsl_page_alloc_ops;

	memdesc->sg = kgsl_sg_alloc(sglen_alloc);
	memdesc->sglen_alloc = sglen_alloc;

	if (memdesc->sg == NULL) {
		KGSL_CORE_ERR("vmalloc(%d) failed\n",
			sglen_alloc * sizeof(struct scatterlist));
		ret = -ENOMEM;
		goto done;
	}

	/* Allocate space to store the list of pages to send to vmap. */
	pages_size = sglen_alloc * sizeof(struct page *);
	if (pages_size > PAGE_SIZE * 2)
		pages = vmalloc(pages_size);
	else
		pages = kmalloc(pages_size, GFP_KERNEL);

	if (pages == NULL) {
		KGSL_CORE_ERR("page table alloc (%d) failed\n",
			sglen_alloc * sizeof(struct page *));
		ret = -ENOMEM;
		goto done;
	}

	kmemleak_not_leak(memdesc->sg);

	sg_init_table(memdesc->sg, sglen_alloc);

	len = size;

	while (len > 0) {
		struct page *page;
		unsigned int gfp_mask = __GFP_HIGHMEM;
		int j;

		/* don't waste space at the end of the allocation*/
		if (len < page_size)
			page_size = PAGE_SIZE;

		/*
		 * Don't do some of the more aggressive memory recovery
		 * techniques for large order allocations
		 */
		if (page_size != PAGE_SIZE)
			gfp_mask |= __GFP_COMP | __GFP_NORETRY |
				__GFP_NO_KSWAPD | __GFP_NOWARN;
		else
			gfp_mask |= GFP_KERNEL;

		page = alloc_pages(gfp_mask, get_order(page_size));

		if (page == NULL) {
			if (page_size != PAGE_SIZE) {
				page_size = PAGE_SIZE;
				continue;
			}

			KGSL_CORE_ERR(
				"Out of memory: only allocated %dKB of %dKB requested\n",
				(size - len) >> 10, size >> 10);

			ret = -ENOMEM;
			goto done;
		}

		for (j = 0; j < page_size >> PAGE_SHIFT; j++)
			pages[pcount++] = nth_page(page, j);

		sg_set_page(&memdesc->sg[sglen++], page, page_size, 0);
		len -= page_size;
	}

	memdesc->sglen = sglen;

	/*
	 * All memory that goes to the user has to be zeroed out before it gets
	 * exposed to userspace. This means that the memory has to be mapped in
	 * the kernel, zeroed (memset) and then unmapped.  This also means that
	 * the dcache has to be flushed to ensure coherency between the kernel
	 * and user pages. We used to pass __GFP_ZERO to alloc_page which mapped
	 * zeroed and unmaped each individual page, and then we had to turn
	 * around and call flush_dcache_page() on that page to clear the caches.
	 * This was killing us for performance. Instead, we found it is much
	 * faster to allocate the pages without GFP_ZERO, map the entire range,
	 * memset it, flush the range and then unmap - this results in a factor
	 * of 4 improvement for speed for large buffers.  There is a small
	 * increase in speed for small buffers, but only on the order of a few
	 * microseconds at best.  The only downside is that there needs to be
	 * enough temporary space in vmalloc to accomodate the map. This
	 * shouldn't be a problem, but if it happens, fall back to a much slower
	 * path
	 */

	ptr = vmap(pages, pcount, VM_IOREMAP, page_prot);

	if (ptr != NULL) {
		memset(ptr, 0, memdesc->size);
		dmac_flush_range(ptr, ptr + memdesc->size);
		vunmap(ptr);
	} else {
		/* Very, very, very slow path */

		for (j = 0; j < pcount; j++) {
			ptr = kmap_atomic(pages[j]);
			memset(ptr, 0, PAGE_SIZE);
			dmac_flush_range(ptr, ptr + PAGE_SIZE);
			kunmap_atomic(ptr);
		}
	}

	outer_cache_range_op_sg(memdesc->sg, memdesc->sglen,
				KGSL_CACHE_OP_FLUSH);

<<<<<<< HEAD
=======
	KGSL_STATS_ADD(size, kgsl_driver.stats.page_alloc,
		kgsl_driver.stats.page_alloc_max);

>>>>>>> a7c5d2d3
	order = get_order(size);

done:
	if (pages_size > PAGE_SIZE * 2)
		vfree(pages);
	else
		kfree(pages);

	if (ret)
		kgsl_sharedmem_free(memdesc);

	return ret;
}

int
kgsl_sharedmem_page_alloc(struct kgsl_memdesc *memdesc,
		       struct kgsl_pagetable *pagetable, size_t size)
{
	int ret = 0;
	BUG_ON(size == 0);

	size = ALIGN(size, PAGE_SIZE * 2);

	ret =  _kgsl_sharedmem_page_alloc(memdesc, pagetable, size);
	if (!ret)
		ret = kgsl_page_alloc_map_kernel(memdesc);
	if (ret)
		kgsl_sharedmem_free(memdesc);
	return ret;
}
EXPORT_SYMBOL(kgsl_sharedmem_page_alloc);

int
kgsl_sharedmem_page_alloc_user(struct kgsl_memdesc *memdesc,
			    struct kgsl_pagetable *pagetable,
			    size_t size)
{
	return _kgsl_sharedmem_page_alloc(memdesc, pagetable, PAGE_ALIGN(size));
}
EXPORT_SYMBOL(kgsl_sharedmem_page_alloc_user);

int
kgsl_sharedmem_alloc_coherent(struct kgsl_memdesc *memdesc, size_t size)
{
	int result = 0;

	size = ALIGN(size, PAGE_SIZE);

	memdesc->size = size;
	memdesc->ops = &kgsl_coherent_ops;

	memdesc->hostptr = dma_alloc_coherent(NULL, size, &memdesc->physaddr,
					      GFP_KERNEL);
	if (memdesc->hostptr == NULL) {
		KGSL_CORE_ERR("dma_alloc_coherent(%d) failed\n", size);
		result = -ENOMEM;
		goto err;
	}

	result = memdesc_sg_phys(memdesc, memdesc->physaddr, size);
	if (result)
		goto err;

err:
	if (result)
		kgsl_sharedmem_free(memdesc);

	return result;
}
EXPORT_SYMBOL(kgsl_sharedmem_alloc_coherent);

void kgsl_sharedmem_free(struct kgsl_memdesc *memdesc)
{
	if (memdesc == NULL || memdesc->size == 0)
		return;

	if (memdesc->gpuaddr) {
		kgsl_mmu_unmap(memdesc->pagetable, memdesc);
		kgsl_mmu_put_gpuaddr(memdesc->pagetable, memdesc);
	}

	if (memdesc->ops && memdesc->ops->free)
		memdesc->ops->free(memdesc);

	kgsl_sg_free(memdesc->sg, memdesc->sglen_alloc);

	memset(memdesc, 0, sizeof(*memdesc));
}
EXPORT_SYMBOL(kgsl_sharedmem_free);

static int
_kgsl_sharedmem_ebimem(struct kgsl_memdesc *memdesc,
			struct kgsl_pagetable *pagetable, size_t size)
{
	int result = 0;

	memdesc->size = size;
	memdesc->pagetable = pagetable;
	memdesc->ops = &kgsl_ebimem_ops;
	memdesc->physaddr = allocate_contiguous_ebi_nomap(size, SZ_8K);

	if (memdesc->physaddr == 0) {
		KGSL_CORE_ERR("allocate_contiguous_ebi_nomap(%d) failed\n",
			size);
		return -ENOMEM;
	}

	result = memdesc_sg_phys(memdesc, memdesc->physaddr, size);

	if (result)
		goto err;

<<<<<<< HEAD
=======
	KGSL_STATS_ADD(size, kgsl_driver.stats.coherent,
		kgsl_driver.stats.coherent_max);

>>>>>>> a7c5d2d3
err:
	if (result)
		kgsl_sharedmem_free(memdesc);

	return result;
}

int
kgsl_sharedmem_ebimem_user(struct kgsl_memdesc *memdesc,
			struct kgsl_pagetable *pagetable,
			size_t size)
{
	size = ALIGN(size, PAGE_SIZE);
	return _kgsl_sharedmem_ebimem(memdesc, pagetable, size);
}
EXPORT_SYMBOL(kgsl_sharedmem_ebimem_user);

int
kgsl_sharedmem_ebimem(struct kgsl_memdesc *memdesc,
		struct kgsl_pagetable *pagetable, size_t size)
{
	int result;
	size = ALIGN(size, 8192);
	result = _kgsl_sharedmem_ebimem(memdesc, pagetable, size);

	if (result)
		return result;

	memdesc->hostptr = ioremap(memdesc->physaddr, size);

	if (memdesc->hostptr == NULL) {
		KGSL_CORE_ERR("ioremap failed\n");
		kgsl_sharedmem_free(memdesc);
		return -ENOMEM;
	}

	return 0;
}
EXPORT_SYMBOL(kgsl_sharedmem_ebimem);

int
kgsl_sharedmem_readl(const struct kgsl_memdesc *memdesc,
			uint32_t *dst,
			unsigned int offsetbytes)
{
	uint32_t *src;
	BUG_ON(memdesc == NULL || memdesc->hostptr == NULL || dst == NULL);
	WARN_ON(offsetbytes % sizeof(uint32_t) != 0);
	if (offsetbytes % sizeof(uint32_t) != 0)
		return -EINVAL;

	WARN_ON(offsetbytes + sizeof(uint32_t) > memdesc->size);
	if (offsetbytes + sizeof(uint32_t) > memdesc->size)
		return -ERANGE;
	src = (uint32_t *)(memdesc->hostptr + offsetbytes);
	*dst = *src;
	return 0;
}
EXPORT_SYMBOL(kgsl_sharedmem_readl);

int
kgsl_sharedmem_writel(const struct kgsl_memdesc *memdesc,
			unsigned int offsetbytes,
			uint32_t src)
{
	uint32_t *dst;
	BUG_ON(memdesc == NULL || memdesc->hostptr == NULL);
	WARN_ON(offsetbytes % sizeof(uint32_t) != 0);
	if (offsetbytes % sizeof(uint32_t) != 0)
		return -EINVAL;

	WARN_ON(offsetbytes + sizeof(uint32_t) > memdesc->size);
	if (offsetbytes + sizeof(uint32_t) > memdesc->size)
		return -ERANGE;
	kgsl_cffdump_setmem(memdesc->gpuaddr + offsetbytes,
		src, sizeof(uint32_t));
	dst = (uint32_t *)(memdesc->hostptr + offsetbytes);
	*dst = src;
	return 0;
}
EXPORT_SYMBOL(kgsl_sharedmem_writel);

int
kgsl_sharedmem_set(const struct kgsl_memdesc *memdesc, unsigned int offsetbytes,
			unsigned int value, unsigned int sizebytes)
{
	BUG_ON(memdesc == NULL || memdesc->hostptr == NULL);
	BUG_ON(offsetbytes + sizebytes > memdesc->size);

	kgsl_cffdump_setmem(memdesc->gpuaddr + offsetbytes, value,
			    sizebytes);
	memset(memdesc->hostptr + offsetbytes, value, sizebytes);
	return 0;
}
EXPORT_SYMBOL(kgsl_sharedmem_set);

/*
 * kgsl_sharedmem_map_vma - Map a user vma to physical memory
 *
 * @vma - The user vma to map
 * @memdesc - The memory descriptor which contains information about the
 * physical memory
 *
 * Return: 0 on success else error code
 */
int
kgsl_sharedmem_map_vma(struct vm_area_struct *vma,
			const struct kgsl_memdesc *memdesc)
{
	unsigned long addr = vma->vm_start;
	unsigned long size = vma->vm_end - vma->vm_start;
	int ret, i = 0;

	if (!memdesc->sg || (size != memdesc->size) ||
		(memdesc->sglen != (size / PAGE_SIZE)))
		return -EINVAL;

	for (; addr < vma->vm_end; addr += PAGE_SIZE, i++) {
		ret = vm_insert_page(vma, addr, sg_page(&memdesc->sg[i]));
		if (ret)
			return ret;
	}
	return 0;
}
EXPORT_SYMBOL(kgsl_sharedmem_map_vma);

static const char * const memtype_str[] = {
	[KGSL_MEMTYPE_OBJECTANY] = "any(0)",
	[KGSL_MEMTYPE_FRAMEBUFFER] = "framebuffer",
	[KGSL_MEMTYPE_RENDERBUFFER] = "renderbuffer",
	[KGSL_MEMTYPE_ARRAYBUFFER] = "arraybuffer",
	[KGSL_MEMTYPE_ELEMENTARRAYBUFFER] = "elementarraybuffer",
	[KGSL_MEMTYPE_VERTEXARRAYBUFFER] = "vertexarraybuffer",
	[KGSL_MEMTYPE_TEXTURE] = "texture",
	[KGSL_MEMTYPE_SURFACE] = "surface",
	[KGSL_MEMTYPE_EGL_SURFACE] = "egl_surface",
	[KGSL_MEMTYPE_GL] = "gl",
	[KGSL_MEMTYPE_CL] = "cl",
	[KGSL_MEMTYPE_CL_BUFFER_MAP] = "cl_buffer_map",
	[KGSL_MEMTYPE_CL_BUFFER_NOMAP] = "cl_buffer_nomap",
	[KGSL_MEMTYPE_CL_IMAGE_MAP] = "cl_image_map",
	[KGSL_MEMTYPE_CL_IMAGE_NOMAP] = "cl_image_nomap",
	[KGSL_MEMTYPE_CL_KERNEL_STACK] = "cl_kernel_stack",
	[KGSL_MEMTYPE_COMMAND] = "command",
	[KGSL_MEMTYPE_2D] = "2d",
	[KGSL_MEMTYPE_EGL_IMAGE] = "egl_image",
	[KGSL_MEMTYPE_EGL_SHADOW] = "egl_shadow",
	[KGSL_MEMTYPE_MULTISAMPLE] = "egl_multisample",
	/* KGSL_MEMTYPE_KERNEL handled below, to avoid huge array */
};

void kgsl_get_memory_usage(char *name, size_t name_size, unsigned int memflags)
{
	unsigned char type;

	type = (memflags & KGSL_MEMTYPE_MASK) >> KGSL_MEMTYPE_SHIFT;
	if (type == KGSL_MEMTYPE_KERNEL)
		strlcpy(name, "kernel", name_size);
	else if (type < ARRAY_SIZE(memtype_str) && memtype_str[type] != NULL)
		strlcpy(name, memtype_str[type], name_size);
	else
		snprintf(name, name_size, "unknown(%3d)", type);
}
EXPORT_SYMBOL(kgsl_get_memory_usage);<|MERGE_RESOLUTION|>--- conflicted
+++ resolved
@@ -24,257 +24,6 @@
 #include "kgsl_cffdump.h"
 #include "kgsl_device.h"
 
-<<<<<<< HEAD
-=======
-/* An attribute for showing per-process memory statistics */
-struct kgsl_mem_entry_attribute {
-	struct attribute attr;
-	int memtype;
-	ssize_t (*show)(struct kgsl_process_private *priv,
-		int type, char *buf);
-};
-
-#define to_mem_entry_attr(a) \
-container_of(a, struct kgsl_mem_entry_attribute, attr)
-
-#define __MEM_ENTRY_ATTR(_type, _name, _show) \
-{ \
-	.attr = { .name = __stringify(_name), .mode = 0444 }, \
-	.memtype = _type, \
-	.show = _show, \
-}
-
-/*
- * A structure to hold the attributes for a particular memory type.
- * For each memory type in each process we store the current and maximum
- * memory usage and display the counts in sysfs.  This structure and
- * the following macro allow us to simplify the definition for those
- * adding new memory types
- */
-
-struct mem_entry_stats {
-	int memtype;
-	struct kgsl_mem_entry_attribute attr;
-	struct kgsl_mem_entry_attribute max_attr;
-};
-
-
-#define MEM_ENTRY_STAT(_type, _name) \
-{ \
-	.memtype = _type, \
-	.attr = __MEM_ENTRY_ATTR(_type, _name, mem_entry_show), \
-	.max_attr = __MEM_ENTRY_ATTR(_type, _name##_max, \
-		mem_entry_max_show), \
-}
-
-/**
- * Given a kobj, find the process structure attached to it
- */
-
-static struct kgsl_process_private *
-_get_priv_from_kobj(struct kobject *kobj)
-{
-	struct kgsl_process_private *private;
-	unsigned long name;
-
-	if (!kobj)
-		return NULL;
-
-	if (sscanf(kobj->name, "%ld", &name) != 1)
-		return NULL;
-
-	list_for_each_entry(private, &kgsl_driver.process_list, list) {
-		if (private->pid == name)
-			return private;
-	}
-
-	return NULL;
-}
-
-/**
- * Show the current amount of memory allocated for the given memtype
- */
-
-static ssize_t
-mem_entry_show(struct kgsl_process_private *priv, int type, char *buf)
-{
-	return snprintf(buf, PAGE_SIZE, "%d\n", priv->stats[type].cur);
-}
-
-/**
- * Show the maximum memory allocated for the given memtype through the life of
- * the process
- */
-
-static ssize_t
-mem_entry_max_show(struct kgsl_process_private *priv, int type, char *buf)
-{
-	return snprintf(buf, PAGE_SIZE, "%d\n", priv->stats[type].max);
-}
-
-
-static void mem_entry_sysfs_release(struct kobject *kobj)
-{
-}
-
-static ssize_t mem_entry_sysfs_show(struct kobject *kobj,
-	struct attribute *attr, char *buf)
-{
-	struct kgsl_mem_entry_attribute *pattr = to_mem_entry_attr(attr);
-	struct kgsl_process_private *priv;
-	ssize_t ret;
-
-	mutex_lock(&kgsl_driver.process_mutex);
-	priv = _get_priv_from_kobj(kobj);
-
-	if (priv && pattr->show)
-		ret = pattr->show(priv, pattr->memtype, buf);
-	else
-		ret = -EIO;
-
-	mutex_unlock(&kgsl_driver.process_mutex);
-	return ret;
-}
-
-static const struct sysfs_ops mem_entry_sysfs_ops = {
-	.show = mem_entry_sysfs_show,
-};
-
-static struct kobj_type ktype_mem_entry = {
-	.sysfs_ops = &mem_entry_sysfs_ops,
-	.default_attrs = NULL,
-	.release = mem_entry_sysfs_release
-};
-
-static struct mem_entry_stats mem_stats[] = {
-	MEM_ENTRY_STAT(KGSL_MEM_ENTRY_KERNEL, kernel),
-#ifdef CONFIG_ANDROID_PMEM
-	MEM_ENTRY_STAT(KGSL_MEM_ENTRY_PMEM, pmem),
-#endif
-#ifdef CONFIG_ASHMEM
-	MEM_ENTRY_STAT(KGSL_MEM_ENTRY_ASHMEM, ashmem),
-#endif
-	MEM_ENTRY_STAT(KGSL_MEM_ENTRY_USER, user),
-#ifdef CONFIG_ION
-	MEM_ENTRY_STAT(KGSL_MEM_ENTRY_ION, ion),
-#endif
-};
-
-void
-kgsl_process_uninit_sysfs(struct kgsl_process_private *private)
-{
-	int i;
-
-	for (i = 0; i < ARRAY_SIZE(mem_stats); i++) {
-		sysfs_remove_file(&private->kobj, &mem_stats[i].attr.attr);
-		sysfs_remove_file(&private->kobj,
-			&mem_stats[i].max_attr.attr);
-	}
-
-	kobject_put(&private->kobj);
-}
-
-void
-kgsl_process_init_sysfs(struct kgsl_process_private *private)
-{
-	unsigned char name[16];
-	int i, ret;
-
-	snprintf(name, sizeof(name), "%d", private->pid);
-
-	if (kobject_init_and_add(&private->kobj, &ktype_mem_entry,
-		kgsl_driver.prockobj, name))
-		return;
-
-	for (i = 0; i < ARRAY_SIZE(mem_stats); i++) {
-		/* We need to check the value of sysfs_create_file, but we
-		 * don't really care if it passed or not */
-
-		ret = sysfs_create_file(&private->kobj,
-			&mem_stats[i].attr.attr);
-		ret = sysfs_create_file(&private->kobj,
-			&mem_stats[i].max_attr.attr);
-	}
-}
-
-static int kgsl_drv_memstat_show(struct device *dev,
-				 struct device_attribute *attr,
-				 char *buf)
-{
-	unsigned int val = 0;
-
-	if (!strncmp(attr->attr.name, "vmalloc", 7))
-		val = kgsl_driver.stats.vmalloc;
-	else if (!strncmp(attr->attr.name, "vmalloc_max", 11))
-		val = kgsl_driver.stats.vmalloc_max;
-	else if (!strncmp(attr->attr.name, "page_alloc", 10))
-		val = kgsl_driver.stats.page_alloc;
-	else if (!strncmp(attr->attr.name, "page_alloc_max", 14))
-		val = kgsl_driver.stats.page_alloc_max;
-	else if (!strncmp(attr->attr.name, "coherent", 8))
-		val = kgsl_driver.stats.coherent;
-	else if (!strncmp(attr->attr.name, "coherent_max", 12))
-		val = kgsl_driver.stats.coherent_max;
-	else if (!strncmp(attr->attr.name, "mapped", 6))
-		val = kgsl_driver.stats.mapped;
-	else if (!strncmp(attr->attr.name, "mapped_max", 10))
-		val = kgsl_driver.stats.mapped_max;
-
-	return snprintf(buf, PAGE_SIZE, "%u\n", val);
-}
-
-static int kgsl_drv_histogram_show(struct device *dev,
-				   struct device_attribute *attr,
-				   char *buf)
-{
-	int len = 0;
-	int i;
-
-	for (i = 0; i < 16; i++)
-		len += snprintf(buf + len, PAGE_SIZE - len, "%d ",
-			kgsl_driver.stats.histogram[i]);
-
-	len += snprintf(buf + len, PAGE_SIZE - len, "\n");
-	return len;
-}
-
-DEVICE_ATTR(vmalloc, 0444, kgsl_drv_memstat_show, NULL);
-DEVICE_ATTR(vmalloc_max, 0444, kgsl_drv_memstat_show, NULL);
-DEVICE_ATTR(page_alloc, 0444, kgsl_drv_memstat_show, NULL);
-DEVICE_ATTR(page_alloc_max, 0444, kgsl_drv_memstat_show, NULL);
-DEVICE_ATTR(coherent, 0444, kgsl_drv_memstat_show, NULL);
-DEVICE_ATTR(coherent_max, 0444, kgsl_drv_memstat_show, NULL);
-DEVICE_ATTR(mapped, 0444, kgsl_drv_memstat_show, NULL);
-DEVICE_ATTR(mapped_max, 0444, kgsl_drv_memstat_show, NULL);
-DEVICE_ATTR(histogram, 0444, kgsl_drv_histogram_show, NULL);
-
-static const struct device_attribute *drv_attr_list[] = {
-	&dev_attr_vmalloc,
-	&dev_attr_vmalloc_max,
-	&dev_attr_page_alloc,
-	&dev_attr_page_alloc_max,
-	&dev_attr_coherent,
-	&dev_attr_coherent_max,
-	&dev_attr_mapped,
-	&dev_attr_mapped_max,
-	&dev_attr_histogram,
-	NULL
-};
-
-void
-kgsl_sharedmem_uninit_sysfs(void)
-{
-	kgsl_remove_device_sysfs_files(&kgsl_driver.virtdev, drv_attr_list);
-}
-
-int
-kgsl_sharedmem_init_sysfs(void)
-{
-	return kgsl_create_device_sysfs_files(&kgsl_driver.virtdev,
-		drv_attr_list);
-}
-
->>>>>>> a7c5d2d3
 #ifdef CONFIG_OUTER_CACHE
 static void _outer_cache_range_op(int op, unsigned long addr, size_t size)
 {
@@ -361,11 +110,6 @@
 	struct scatterlist *sg;
 	int sglen = memdesc->sglen;
 
-<<<<<<< HEAD
-=======
-	kgsl_driver.stats.page_alloc -= memdesc->size;
-
->>>>>>> a7c5d2d3
 	if (memdesc->hostptr) {
 		vunmap(memdesc->hostptr);
 	}
@@ -680,12 +424,6 @@
 	outer_cache_range_op_sg(memdesc->sg, memdesc->sglen,
 				KGSL_CACHE_OP_FLUSH);
 
-<<<<<<< HEAD
-=======
-	KGSL_STATS_ADD(size, kgsl_driver.stats.page_alloc,
-		kgsl_driver.stats.page_alloc_max);
-
->>>>>>> a7c5d2d3
 	order = get_order(size);
 
 done:
@@ -798,12 +536,6 @@
 	if (result)
 		goto err;
 
-<<<<<<< HEAD
-=======
-	KGSL_STATS_ADD(size, kgsl_driver.stats.coherent,
-		kgsl_driver.stats.coherent_max);
-
->>>>>>> a7c5d2d3
 err:
 	if (result)
 		kgsl_sharedmem_free(memdesc);
