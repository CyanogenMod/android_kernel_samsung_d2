--- conflicted
+++ resolved
@@ -55,6 +55,7 @@
 
 static void kgsl_mem_entry_detach_process(struct kgsl_mem_entry *entry);
 
+#if 0
 /**
  * kgsl_trace_issueibcmds() - Call trace_issueibcmds by proxy
  * device: KGSL device
@@ -94,6 +95,7 @@
 	trace_kgsl_regwrite(device, offset, value);
 }
 EXPORT_SYMBOL(kgsl_trace_regwrite);
+#endif
 
 int kgsl_memfree_hist_init(void)
 {
@@ -195,15 +197,9 @@
 						    struct kgsl_mem_entry,
 						    refcount);
 
-<<<<<<< HEAD
-=======
 	/* Detach from process list */
 	kgsl_mem_entry_detach_process(entry);
 
-	if (entry->memtype != KGSL_MEM_ENTRY_KERNEL)
-		kgsl_driver.stats.mapped -= entry->memdesc.size;
-
->>>>>>> 77b5ff60
 	/*
 	 * Ion takes care of freeing the sglist for us so
 	 * clear the sg before freeing the sharedmem so kgsl_sharedmem_free
@@ -373,12 +369,8 @@
 	if (entry == NULL)
 		return;
 
-<<<<<<< HEAD
-	entry->priv = NULL;
-=======
 	/* Unmap here so that below we can call kgsl_mmu_put_gpuaddr */
 	kgsl_mmu_unmap(entry->priv->pagetable, &entry->memdesc);
->>>>>>> 77b5ff60
 
 	spin_lock(&entry->priv->mem_lock);
 
@@ -788,11 +780,6 @@
 	list_del(&private->list);
 	mutex_unlock(&kgsl_driver.process_mutex);
 
-	if (private->kobj.parent)
-		kgsl_process_uninit_sysfs(private);
-	if (private->debug_root)
-		debugfs_remove_recursive(private->debug_root);
-
 	while (1) {
 		rcu_read_lock();
 		entry = idr_get_next(&private->mem_idr, &next);
@@ -865,12 +852,7 @@
 	mutex_init(&private->process_private_mutex);
 	/* Add the newly created process struct obj to the process list */
 	list_add(&private->list, &kgsl_driver.process_list);
-<<<<<<< HEAD
-
-out:
-=======
 done:
->>>>>>> 77b5ff60
 	mutex_unlock(&kgsl_driver.process_mutex);
 	return private;
 }
@@ -898,15 +880,11 @@
 	if (private->debug_root)
 		goto done;
 
-<<<<<<< HEAD
-	list_del(&private->list);
-=======
 	private->mem_rb = RB_ROOT;
 	idr_init(&private->mem_idr);
 
 	if ((!private->pagetable) && kgsl_mmu_enabled()) {
 		unsigned long pt_name;
->>>>>>> 77b5ff60
 
 		pt_name = task_tgid_nr(current);
 		private->pagetable = kgsl_mmu_getpagetable(pt_name);
@@ -917,9 +895,6 @@
 			return NULL;
 		}
 	}
-
-	kgsl_process_init_sysfs(private);
-	kgsl_process_init_debugfs(private);
 
 done:
 	mutex_unlock(&private->process_private_mutex);
@@ -1338,29 +1313,8 @@
 	struct kgsl_device *device = dev_priv->device;
 	unsigned int context_id = context ? context->id : KGSL_MEMSTORE_GLOBAL;
 
-<<<<<<< HEAD
-	/* Set the active count so that suspend doesn't do the wrong thing */
-
-	device->active_cnt++;
-=======
-	trace_kgsl_waittimestamp_entry(device, context_id,
-				       kgsl_readtimestamp(device, context,
-							KGSL_TIMESTAMP_RETIRED),
-				       timestamp, timeout);
->>>>>>> 77b5ff60
-
 	result = device->ftbl->waittimestamp(dev_priv->device,
 					context, timestamp, timeout);
-
-<<<<<<< HEAD
-	/* Fire off any pending suspend operations that are in flight */
-	kgsl_active_count_put(dev_priv->device);
-=======
-	trace_kgsl_waittimestamp_exit(device,
-				      kgsl_readtimestamp(device, context,
-							KGSL_TIMESTAMP_RETIRED),
-				      result);
->>>>>>> 77b5ff60
 
 	return result;
 }
@@ -1522,17 +1476,9 @@
 	void *priv, u32 id, u32 timestamp, u32 type)
 {
 	struct kgsl_mem_entry *entry = priv;
-<<<<<<< HEAD
-	spin_lock(&entry->priv->mem_lock);
-	rb_erase(&entry->node, &entry->priv->mem_rb);
-	spin_unlock(&entry->priv->mem_lock);
-	kgsl_mem_entry_detach_process(entry);
-=======
 
 	/* Free the memory for all event types */
-	trace_kgsl_mem_timestamp_free(device, entry, id, timestamp, 0);
 	kgsl_mem_entry_put(entry);
->>>>>>> 77b5ff60
 }
 
 static long _cmdstream_freememontimestamp(struct kgsl_device_private *dev_priv,
@@ -1655,8 +1601,6 @@
 		kgsl_mem_entry_put(entry);
 		return -EBUSY;
 	}
-
-	trace_kgsl_mem_free(entry);
 
 	kgsl_memfree_hist_set_event(entry->priv->pid,
 				    entry->memdesc.gpuaddr,
@@ -1682,25 +1626,15 @@
 
 	entry = kgsl_sharedmem_find_id(private, param->id);
 
-<<<<<<< HEAD
-	if (entry) {
-		kgsl_mem_entry_detach_process(entry);
-	} else {
-		KGSL_CORE_ERR("invalid gpuaddr %08x\n", param->gpuaddr);
-		result = -EINVAL;
-=======
 	if (!entry) {
 		KGSL_MEM_INFO(dev_priv->device, "invalid id %d\n", param->id);
 		return -EINVAL;
->>>>>>> 77b5ff60
 	}
 
 	if (!kgsl_mem_entry_set_pend(entry)) {
 		kgsl_mem_entry_put(entry);
 		return -EBUSY;
 	}
-
-	trace_kgsl_mem_free(entry);
 
 	/*
 	 * First kgsl_mem_entry_put is for the reference that we took in
@@ -2182,17 +2116,6 @@
 
 	/* Adjust the returned value for a non 4k aligned offset */
 	param->gpuaddr = entry->memdesc.gpuaddr + (param->offset & ~PAGE_MASK);
-
-<<<<<<< HEAD
-	kgsl_mem_entry_attach_process(entry, private);
-=======
-	KGSL_STATS_ADD(param->len, kgsl_driver.stats.mapped,
-		kgsl_driver.stats.mapped_max);
-
-	kgsl_process_add_stats(private, entry->memtype, param->len);
-
-	trace_kgsl_mem_map(entry, param->fd);
->>>>>>> 77b5ff60
 
 	return result;
 
@@ -2367,7 +2290,6 @@
 		goto err;
 
 	kgsl_process_add_stats(private, entry->memtype, param->size);
-	trace_kgsl_mem_alloc(entry);
 
 	param->gpuaddr = entry->memdesc.gpuaddr;
 	param->size = entry->memdesc.size;
@@ -2400,7 +2322,6 @@
 		goto err;
 
 	kgsl_process_add_stats(private, entry->memtype, param->size);
-	trace_kgsl_mem_alloc(entry);
 
 	param->id = entry->id;
 	param->flags = entry->memdesc.flags;
@@ -2415,14 +2336,6 @@
 	return result;
 }
 
-<<<<<<< HEAD
-	if (result == 0) {
-		entry->memtype = KGSL_MEM_ENTRY_KERNEL;
-		kgsl_mem_entry_attach_process(entry, private);
-		param->gpuaddr = entry->memdesc.gpuaddr;
-	} else
-		kfree(entry);
-=======
 static long
 kgsl_ioctl_gpumem_get_info(struct kgsl_device_private *dev_priv,
 			unsigned int cmd, void *data)
@@ -2456,7 +2369,6 @@
 	param->size = entry->memdesc.size;
 	param->mmapsize = kgsl_memdesc_mmapsize(&entry->memdesc);
 	param->useraddr = entry->memdesc.useraddr;
->>>>>>> 77b5ff60
 
 	kgsl_mem_entry_put(entry);
 	return result;
@@ -3006,9 +2918,6 @@
 		}
 		spin_unlock(&private->mem_lock);
 
-		trace_kgsl_mem_unmapped_area_collision(entry, addr, orig_len,
-							ret);
-
 		/*
 		 * If we collided, bump the hint address so that
 		 * get_umapped_area knows to look somewhere else.
@@ -3109,7 +3018,6 @@
 
 	entry->memdesc.useraddr = vma->vm_start;
 
-	trace_kgsl_mem_mmap(entry);
 	return 0;
 }
 
@@ -3209,9 +3117,6 @@
 	if (status)
 		return status;
 
-	/* Initialize logging first, so that failures below actually print. */
-	kgsl_device_debugfs_init(device);
-
 	status = kgsl_pwrctrl_init(device);
 	if (status)
 		goto error;
@@ -3306,9 +3211,6 @@
 
 	/* Initalize the snapshot engine */
 	kgsl_device_snapshot_init(device);
-
-	/* Initialize common sysfs entries */
-	kgsl_pwrctrl_init_sysfs(device);
 
 	return 0;
 
@@ -3399,8 +3301,6 @@
 {
 	kgsl_device_snapshot_close(device);
 
-	kgsl_pwrctrl_uninit_sysfs(device);
-
 	pm_qos_remove_request(&device->pm_qos_req_dma);
 
 	idr_destroy(&device->context_idr);
@@ -3436,7 +3336,6 @@
 
 	kgsl_drm_exit();
 	kgsl_cffdump_destroy();
-	kgsl_core_debugfs_close();
 
 	/*
 	 * We call kgsl_sharedmem_uninit_sysfs() and device_unregister()
@@ -3508,8 +3407,6 @@
 		kobject_create_and_add("proc",
 				       &kgsl_driver.virtdev.kobj);
 
-	kgsl_core_debugfs_init();
-
 	kgsl_cffdump_init();
 
 	INIT_LIST_HEAD(&kgsl_driver.process_list);
