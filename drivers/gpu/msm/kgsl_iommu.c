--- conflicted
+++ resolved
@@ -150,8 +150,6 @@
 	mmu->fault = 1;
 	iommu_dev->fault = 1;
 
-<<<<<<< HEAD
-=======
 	kgsl_sharedmem_readl(&device->memstore, &curr_context_id,
 		KGSL_MEMSTORE_OFFSET(KGSL_MEMSTORE_GLOBAL, current_context));
 	context = idr_find(&device->context_idr, curr_context_id);
@@ -168,10 +166,6 @@
 	curr_context->pagefault = 1;
 	curr_context->pagefault_ts = curr_global_ts;
 
-	trace_kgsl_mmu_pagefault(iommu_dev->kgsldev, addr,
-			kgsl_mmu_get_ptname_from_ptbase(mmu, ptbase), 0);
-
->>>>>>> fbf3f5bb
 	/*
 	 * We do not want the h/w to resume fetching data from an iommu unit
 	 * that has faulted, this is better for debugging as it will stall
