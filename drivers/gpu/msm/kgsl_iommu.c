/* Copyright (c) 2011-2013, The Linux Foundation. All rights reserved.
 *
 * This program is free software; you can redistribute it and/or modify
 * it under the terms of the GNU General Public License version 2 and
 * only version 2 as published by the Free Software Foundation.
 *
 * This program is distributed in the hope that it will be useful,
 * but WITHOUT ANY WARRANTY; without even the implied warranty of
 * MERCHANTABILITY or FITNESS FOR A PARTICULAR PURPOSE.  See the
 * GNU General Public License for more details.
 *
 */
#include <linux/types.h>
#include <linux/delay.h>
#include <linux/device.h>
#include <linux/spinlock.h>
#include <linux/genalloc.h>
#include <linux/slab.h>
#include <linux/iommu.h>
#include <linux/msm_kgsl.h>
#include <mach/socinfo.h>
#include <mach/msm_iomap.h>
#include <mach/board.h>
#include <stddef.h>

#include "kgsl.h"
#include "kgsl_device.h"
#include "kgsl_mmu.h"
#include "kgsl_sharedmem.h"
#include "kgsl_iommu.h"
#include "adreno_pm4types.h"
#include "adreno.h"
#include "kgsl_trace.h"
#include "z180.h"
#include "kgsl_cffdump.h"


static struct kgsl_iommu_register_list kgsl_iommuv1_reg[KGSL_IOMMU_REG_MAX] = {
	{ 0, 0, 0 },				/* GLOBAL_BASE */
	{ 0x10, 0x0003FFFF, 14 },		/* TTBR0 */
	{ 0x14, 0x0003FFFF, 14 },		/* TTBR1 */
	{ 0x20, 0, 0 },				/* FSR */
	{ 0x800, 0, 0 },			/* TLBIALL */
	{ 0x820, 0, 0 },			/* RESUME */
	{ 0x03C, 0, 0 },			/* TLBLKCR */
	{ 0x818, 0, 0 },			/* V2PUR */
	{ 0x2C, 0, 0 },                         /* FSYNR0 */
	{ 0x2C, 0, 0 },                         /* FSYNR0 */
};

static struct kgsl_iommu_register_list kgsl_iommuv2_reg[KGSL_IOMMU_REG_MAX] = {
	{ 0, 0, 0 },				/* GLOBAL_BASE */
	{ 0x20, 0x00FFFFFF, 14 },		/* TTBR0 */
	{ 0x28, 0x00FFFFFF, 14 },		/* TTBR1 */
	{ 0x58, 0, 0 },				/* FSR */
	{ 0x618, 0, 0 },			/* TLBIALL */
	{ 0x008, 0, 0 },			/* RESUME */
	{ 0, 0, 0 },				/* TLBLKCR */
	{ 0, 0, 0 },				/* V2PUR */
	{ 0x68, 0, 0 },				/* FSYNR0 */
	{ 0x6C, 0, 0 }				/* FSYNR1 */
};

struct remote_iommu_petersons_spinlock kgsl_iommu_sync_lock_vars;

/*
 * One page allocation for a guard region to protect against over-zealous
 * GPU pre-fetch
 */

static struct page *kgsl_guard_page;

static int get_iommu_unit(struct device *dev, struct kgsl_mmu **mmu_out,
			struct kgsl_iommu_unit **iommu_unit_out)
{
	int i, j, k;

	for (i = 0; i < KGSL_DEVICE_MAX; i++) {
		struct kgsl_mmu *mmu;
		struct kgsl_iommu *iommu;

		if (kgsl_driver.devp[i] == NULL)
			continue;

		mmu = kgsl_get_mmu(kgsl_driver.devp[i]);
		if (mmu == NULL || mmu->priv == NULL)
			continue;

		iommu = mmu->priv;

		for (j = 0; j < iommu->unit_count; j++) {
			struct kgsl_iommu_unit *iommu_unit =
				&iommu->iommu_units[j];
			for (k = 0; k < iommu_unit->dev_count; k++) {
				if (iommu_unit->dev[k].dev == dev) {
					*mmu_out = mmu;
					*iommu_unit_out = iommu_unit;
					return 0;
				}
			}
		}
	}

	return -EINVAL;
}

static struct kgsl_iommu_device *get_iommu_device(struct kgsl_iommu_unit *unit,
		struct device *dev)
{
	int k;

	for (k = 0; unit && k < unit->dev_count; k++) {
		if (unit->dev[k].dev == dev)
			return &(unit->dev[k]);
	}

	return NULL;
}

/* These functions help find the nearest allocated memory entries on either side
 * of a faulting address. If we know the nearby allocations memory we can
 * get a better determination of what we think should have been located in the
 * faulting region
 */

/*
 * A local structure to make it easy to store the interesting bits for the
 * memory entries on either side of the faulting address
 */

struct _mem_entry {
	unsigned int gpuaddr;
	unsigned int size;
	unsigned int flags;
	unsigned int priv;
	pid_t pid;
};

/*
 * Find the closest alloated memory block with an smaller GPU address then the
 * given address
 */

static void _prev_entry(struct kgsl_process_private *priv,
	unsigned int faultaddr, struct _mem_entry *ret)
{
	struct rb_node *node;
	struct kgsl_mem_entry *entry;

	for (node = rb_first(&priv->mem_rb); node; ) {
		entry = rb_entry(node, struct kgsl_mem_entry, node);

		if (entry->memdesc.gpuaddr > faultaddr)
			break;

		/*
		 * If this is closer to the faulting address, then copy
		 * the entry
		 */

		if (entry->memdesc.gpuaddr > ret->gpuaddr) {
			ret->gpuaddr = entry->memdesc.gpuaddr;
			ret->size = entry->memdesc.size;
			ret->flags = entry->memdesc.flags;
			ret->priv = entry->memdesc.priv;
			ret->pid = priv->pid;
		}

		node = rb_next(&entry->node);
	}
}

/*
 * Find the closest alloated memory block with a greater starting GPU address
 * then the given address
 */

static void _next_entry(struct kgsl_process_private *priv,
	unsigned int faultaddr, struct _mem_entry *ret)
{
	struct rb_node *node;
	struct kgsl_mem_entry *entry;

	for (node = rb_last(&priv->mem_rb); node; ) {
		entry = rb_entry(node, struct kgsl_mem_entry, node);

		if (entry->memdesc.gpuaddr < faultaddr)
			break;

		/*
		 * If this is closer to the faulting address, then copy
		 * the entry
		 */

		if (entry->memdesc.gpuaddr < ret->gpuaddr) {
			ret->gpuaddr = entry->memdesc.gpuaddr;
			ret->size = entry->memdesc.size;
			ret->flags = entry->memdesc.flags;
			ret->priv = entry->memdesc.priv;
			ret->pid = priv->pid;
		}

		node = rb_prev(&entry->node);
	}
}

static void _find_mem_entries(struct kgsl_mmu *mmu, unsigned int faultaddr,
	unsigned int ptbase, struct _mem_entry *preventry,
	struct _mem_entry *nextentry)
{
	struct kgsl_process_private *private;
	int id = kgsl_mmu_get_ptname_from_ptbase(mmu, ptbase);

	memset(preventry, 0, sizeof(*preventry));
	memset(nextentry, 0, sizeof(*nextentry));

	/* Set the maximum possible size as an initial value */
	nextentry->gpuaddr = 0xFFFFFFFF;

	mutex_lock(&kgsl_driver.process_mutex);

	list_for_each_entry(private, &kgsl_driver.process_list, list) {

		if (private->pagetable->name != id)
			continue;

		spin_lock(&private->mem_lock);
		_prev_entry(private, faultaddr, preventry);
		_next_entry(private, faultaddr, nextentry);
		spin_unlock(&private->mem_lock);
	}

	mutex_unlock(&kgsl_driver.process_mutex);
}

static void _print_entry(struct kgsl_device *device, struct _mem_entry *entry)
{
	char name[32];
	memset(name, 0, sizeof(name));

	kgsl_get_memory_usage(name, sizeof(name) - 1, entry->flags);

	KGSL_LOG_DUMP(device,
		"[%8.8X - %8.8X] %s (pid = %d) (%s)\n",
		entry->gpuaddr,
		entry->gpuaddr + entry->size,
		entry->priv & KGSL_MEMDESC_GUARD_PAGE ? "(+guard)" : "",
		entry->pid, name);
}

static void _check_if_freed(struct kgsl_iommu_device *iommu_dev,
	unsigned long addr, unsigned int pid)
{
	void *base = kgsl_driver.memfree_hist.base_hist_rb;
	struct kgsl_memfree_hist_elem *wptr;
	struct kgsl_memfree_hist_elem *p;

	mutex_lock(&kgsl_driver.memfree_hist_mutex);
	wptr = kgsl_driver.memfree_hist.wptr;
	p = wptr;
	for (;;) {
		if (p->size && p->pid == pid)
			if (addr >= p->gpuaddr &&
				addr < (p->gpuaddr + p->size)) {

				KGSL_LOG_DUMP(iommu_dev->kgsldev,
					"---- premature free ----\n");
				KGSL_LOG_DUMP(iommu_dev->kgsldev,
					"[%8.8X-%8.8X] was already freed by pid %d\n",
					p->gpuaddr,
					p->gpuaddr + p->size,
					p->pid);
			}
		p++;
		if ((void *)p >= base + kgsl_driver.memfree_hist.size)
			p = (struct kgsl_memfree_hist_elem *) base;

		if (p == kgsl_driver.memfree_hist.wptr)
			break;
	}
	mutex_unlock(&kgsl_driver.memfree_hist_mutex);
}

static int kgsl_iommu_fault_handler(struct iommu_domain *domain,
	struct device *dev, unsigned long addr, int flags)
{
	int ret = 0;
	struct kgsl_mmu *mmu;
	struct kgsl_iommu *iommu;
	struct kgsl_iommu_unit *iommu_unit;
	struct kgsl_iommu_device *iommu_dev;
	unsigned int ptbase, fsr;
	struct kgsl_device *device;
	struct adreno_device *adreno_dev;
	unsigned int no_page_fault_log = 0;
	unsigned int curr_context_id = 0;
	unsigned int curr_global_ts = 0;
	static struct adreno_context *curr_context;
	static struct kgsl_context *context;
	unsigned int pid;
	unsigned int fsynr0, fsynr1;
	int write;
	struct _mem_entry prev, next;

	ret = get_iommu_unit(dev, &mmu, &iommu_unit);
	if (ret)
		goto done;
	iommu_dev = get_iommu_device(iommu_unit, dev);
	if (!iommu_dev) {
		KGSL_CORE_ERR("Invalid IOMMU device %p\n", dev);
		ret = -ENOSYS;
		goto done;
	}
	iommu = mmu->priv;
	device = mmu->device;
	adreno_dev = ADRENO_DEVICE(device);

	ptbase = KGSL_IOMMU_GET_CTX_REG(iommu, iommu_unit,
					iommu_dev->ctx_id, TTBR0);

	fsr = KGSL_IOMMU_GET_CTX_REG(iommu, iommu_unit,
		iommu_dev->ctx_id, FSR);
	fsynr0 = KGSL_IOMMU_GET_CTX_REG(iommu, iommu_unit,
		iommu_dev->ctx_id, FSYNR0);
	fsynr1 = KGSL_IOMMU_GET_CTX_REG(iommu, iommu_unit,
		iommu_dev->ctx_id, FSYNR1);

	if (!msm_soc_version_supports_iommu_v1())
		write = ((fsynr1 & (KGSL_IOMMU_FSYNR1_AWRITE_MASK <<
			KGSL_IOMMU_FSYNR1_AWRITE_SHIFT)) ? 1 : 0);
	else
		write = ((fsynr0 & (KGSL_IOMMU_V1_FSYNR0_WNR_MASK <<
			KGSL_IOMMU_V1_FSYNR0_WNR_SHIFT)) ? 1 : 0);

	if (adreno_dev->ft_pf_policy & KGSL_FT_PAGEFAULT_LOG_ONE_PER_PAGE)
		no_page_fault_log = kgsl_mmu_log_fault_addr(mmu, ptbase, addr);

	pid = kgsl_mmu_get_ptname_from_ptbase(mmu, ptbase);
	if (!no_page_fault_log) {
		KGSL_MEM_CRIT(iommu_dev->kgsldev,
			"GPU PAGE FAULT: addr = %lX pid = %d\n", addr, pid);
		KGSL_MEM_CRIT(iommu_dev->kgsldev,
		"context = %d FSR = %X FSYNR0 = %X FSYNR1 = %X(%s fault)\n",
			iommu_dev->ctx_id, fsr, fsynr0, fsynr1,
			write ? "write" : "read");
	}

	_check_if_freed(iommu_dev, addr, pid);

	KGSL_LOG_DUMP(iommu_dev->kgsldev, "---- nearby memory ----\n");

	_find_mem_entries(mmu, addr, ptbase, &prev, &next);

	if (prev.gpuaddr)
		_print_entry(iommu_dev->kgsldev, &prev);
	else
		KGSL_LOG_DUMP(iommu_dev->kgsldev, "*EMPTY*\n");

	KGSL_LOG_DUMP(iommu_dev->kgsldev, " <- fault @ %8.8lX\n", addr);

	if (next.gpuaddr != 0xFFFFFFFF)
		_print_entry(iommu_dev->kgsldev, &next);
	else
		KGSL_LOG_DUMP(iommu_dev->kgsldev, "*EMPTY*\n");

	mmu->fault = 1;
	iommu_dev->fault = 1;

	kgsl_sharedmem_readl(&device->memstore, &curr_context_id,
		KGSL_MEMSTORE_OFFSET(KGSL_MEMSTORE_GLOBAL, current_context));
	context = idr_find(&device->context_idr, curr_context_id);
	if (context != NULL)
			curr_context = context->devctxt;

	kgsl_sharedmem_readl(&device->memstore, &curr_global_ts,
		KGSL_MEMSTORE_OFFSET(KGSL_MEMSTORE_GLOBAL, eoptimestamp));

	/*
	 * Store pagefault's timestamp and ib1 addr in context,
	 * this information is used in GFT
	 */
	curr_context->pagefault = 1;
	curr_context->pagefault_ts = curr_global_ts;

<<<<<<< HEAD
=======
	trace_kgsl_mmu_pagefault(iommu_dev->kgsldev, addr,
			kgsl_mmu_get_ptname_from_ptbase(mmu, ptbase),
				write ? "write" : "read");

>>>>>>> 77b5ff60
	/*
	 * We do not want the h/w to resume fetching data from an iommu unit
	 * that has faulted, this is better for debugging as it will stall
	 * the GPU and trigger a snapshot. To stall the transaction return
	 * EBUSY error.
	 */
	if (adreno_dev->ft_pf_policy & KGSL_FT_PAGEFAULT_GPUHALT_ENABLE)
		ret = -EBUSY;
done:
	return ret;
}

/*
 * kgsl_iommu_disable_clk - Disable iommu clocks
 * @mmu - Pointer to mmu structure
 *
 * Disables iommu clocks
 * Return - void
 */
static void kgsl_iommu_disable_clk(struct kgsl_mmu *mmu)
{
	struct kgsl_iommu *iommu = mmu->priv;
	struct msm_iommu_drvdata *iommu_drvdata;
	int i, j;

	for (i = 0; i < iommu->unit_count; i++) {
		struct kgsl_iommu_unit *iommu_unit = &iommu->iommu_units[i];
		for (j = 0; j < iommu_unit->dev_count; j++) {
			if (!iommu_unit->dev[j].clk_enabled)
				continue;
			iommu_drvdata = dev_get_drvdata(
					iommu_unit->dev[j].dev->parent);
			if (iommu_drvdata->aclk)
				clk_disable_unprepare(iommu_drvdata->aclk);
			if (iommu_drvdata->clk)
				clk_disable_unprepare(iommu_drvdata->clk);
			clk_disable_unprepare(iommu_drvdata->pclk);
			iommu_unit->dev[j].clk_enabled = false;
		}
	}
}

/*
 * kgsl_iommu_disable_clk_event - An event function that is executed when
 * the required timestamp is reached. It disables the IOMMU clocks if
 * the timestamp on which the clocks can be disabled has expired.
 * @device - The kgsl device pointer
 * @data - The data passed during event creation, it is the MMU pointer
 * @id - Context ID, should always be KGSL_MEMSTORE_GLOBAL
 * @ts - The current timestamp that has expired for the device
 *
 * Disables IOMMU clocks if timestamp has expired
 * Return - void
 */
static void kgsl_iommu_clk_disable_event(struct kgsl_device *device, void *data,
					unsigned int id, unsigned int ts,
					u32 type)
{
	struct kgsl_mmu *mmu = data;
	struct kgsl_iommu *iommu = mmu->priv;

	if (!iommu->clk_event_queued) {
		if (0 > timestamp_cmp(ts, iommu->iommu_last_cmd_ts))
			KGSL_DRV_ERR(device,
			"IOMMU disable clock event being cancelled, "
			"iommu_last_cmd_ts: %x, retired ts: %x\n",
			iommu->iommu_last_cmd_ts, ts);
		return;
	}

	if (0 <= timestamp_cmp(ts, iommu->iommu_last_cmd_ts)) {
		kgsl_iommu_disable_clk(mmu);
		iommu->clk_event_queued = false;
	} else {
		/* add new event to fire when ts is reached, this can happen
		 * if we queued an event and someone requested the clocks to
		 * be disbaled on a later timestamp */
		if (kgsl_add_event(device, id, iommu->iommu_last_cmd_ts,
			kgsl_iommu_clk_disable_event, mmu, mmu)) {
				KGSL_DRV_ERR(device,
				"Failed to add IOMMU disable clk event\n");
				iommu->clk_event_queued = false;
		}
	}
}

/*
 * kgsl_iommu_disable_clk_on_ts - Sets up event to disable IOMMU clocks
 * @mmu - The kgsl MMU pointer
 * @ts - Timestamp on which the clocks should be disabled
 * @ts_valid - Indicates whether ts parameter is valid, if this parameter
 * is false then it means that the calling function wants to disable the
 * IOMMU clocks immediately without waiting for any timestamp
 *
 * Creates an event to disable the IOMMU clocks on timestamp and if event
 * already exists then updates the timestamp of disabling the IOMMU clocks
 * with the passed in ts if it is greater than the current value at which
 * the clocks will be disabled
 * Return - void
 */
static void
kgsl_iommu_disable_clk_on_ts(struct kgsl_mmu *mmu, unsigned int ts,
				bool ts_valid)
{
	struct kgsl_iommu *iommu = mmu->priv;

	if (iommu->clk_event_queued) {
		if (ts_valid && (0 <
			timestamp_cmp(ts, iommu->iommu_last_cmd_ts)))
			iommu->iommu_last_cmd_ts = ts;
	} else {
		if (ts_valid) {
			iommu->iommu_last_cmd_ts = ts;
			iommu->clk_event_queued = true;
			if (kgsl_add_event(mmu->device, KGSL_MEMSTORE_GLOBAL,
				ts, kgsl_iommu_clk_disable_event, mmu, mmu)) {
				KGSL_DRV_ERR(mmu->device,
				"Failed to add IOMMU disable clk event\n");
				iommu->clk_event_queued = false;
			}
		} else {
			kgsl_iommu_disable_clk(mmu);
		}
	}
}

/*
 * kgsl_iommu_enable_clk - Enable iommu clocks
 * @mmu - Pointer to mmu structure
 * @ctx_id - The context bank whose clocks are to be turned on
 *
 * Enables iommu clocks of a given context
 * Return: 0 on success else error code
 */
static int kgsl_iommu_enable_clk(struct kgsl_mmu *mmu,
				int ctx_id)
{
	int ret = 0;
	int i, j;
	struct kgsl_iommu *iommu = mmu->priv;
	struct msm_iommu_drvdata *iommu_drvdata;

	for (i = 0; i < iommu->unit_count; i++) {
		struct kgsl_iommu_unit *iommu_unit = &iommu->iommu_units[i];
		for (j = 0; j < iommu_unit->dev_count; j++) {
			if (iommu_unit->dev[j].clk_enabled ||
				ctx_id != iommu_unit->dev[j].ctx_id)
				continue;
			iommu_drvdata =
			dev_get_drvdata(iommu_unit->dev[j].dev->parent);
			ret = clk_prepare_enable(iommu_drvdata->pclk);
			if (ret)
				goto done;
			if (iommu_drvdata->clk) {
				ret = clk_prepare_enable(iommu_drvdata->clk);
				if (ret) {
					clk_disable_unprepare(
						iommu_drvdata->pclk);
					goto done;
				}
			}
			if (iommu_drvdata->aclk) {
				ret = clk_prepare_enable(iommu_drvdata->aclk);
				if (ret) {
					if (iommu_drvdata->clk)
						clk_disable_unprepare(
							iommu_drvdata->clk);
					clk_disable_unprepare(
							iommu_drvdata->pclk);
					goto done;
				}
			}
			iommu_unit->dev[j].clk_enabled = true;
		}
	}
done:
	if (ret)
		kgsl_iommu_disable_clk(mmu);
	return ret;
}

/*
 * kgsl_iommu_pt_equal - Check if pagetables are equal
 * @mmu - Pointer to mmu structure
 * @pt - Pointer to pagetable
 * @pt_base - Address of a pagetable that the IOMMU register is
 * programmed with
 *
 * Checks whether the pt_base is equal to the base address of
 * the pagetable which is contained in the pt structure
 * Return - Non-zero if the pagetable addresses are equal else 0
 */
static int kgsl_iommu_pt_equal(struct kgsl_mmu *mmu,
				struct kgsl_pagetable *pt,
				unsigned int pt_base)
{
	struct kgsl_iommu *iommu = mmu->priv;
	struct kgsl_iommu_pt *iommu_pt = pt ? pt->priv : NULL;
	unsigned int domain_ptbase = iommu_pt ?
				iommu_get_pt_base_addr(iommu_pt->domain) : 0;
	/* Only compare the valid address bits of the pt_base */
	domain_ptbase &=
		(iommu->iommu_reg_list[KGSL_IOMMU_CTX_TTBR0].reg_mask <<
		iommu->iommu_reg_list[KGSL_IOMMU_CTX_TTBR0].reg_shift);

	pt_base &=
		(iommu->iommu_reg_list[KGSL_IOMMU_CTX_TTBR0].reg_mask <<
		iommu->iommu_reg_list[KGSL_IOMMU_CTX_TTBR0].reg_shift);

	return domain_ptbase && pt_base &&
		(domain_ptbase == pt_base);
}

/*
 * kgsl_iommu_destroy_pagetable - Free up reaources help by a pagetable
 * @mmu_specific_pt - Pointer to pagetable which is to be freed
 *
 * Return - void
 */
static void kgsl_iommu_destroy_pagetable(void *mmu_specific_pt)
{
	struct kgsl_iommu_pt *iommu_pt = mmu_specific_pt;
	if (iommu_pt->domain)
		iommu_domain_free(iommu_pt->domain);
	kfree(iommu_pt);
}

/*
 * kgsl_iommu_create_pagetable - Create a IOMMU pagetable
 *
 * Allocate memory to hold a pagetable and allocate the IOMMU
 * domain which is the actual IOMMU pagetable
 * Return - void
 */
void *kgsl_iommu_create_pagetable(void)
{
	struct kgsl_iommu_pt *iommu_pt;

	iommu_pt = kzalloc(sizeof(struct kgsl_iommu_pt), GFP_KERNEL);
	if (!iommu_pt) {
		KGSL_CORE_ERR("kzalloc(%d) failed\n",
				sizeof(struct kgsl_iommu_pt));
		return NULL;
	}
	/* L2 redirect is not stable on IOMMU v2 */
	if (msm_soc_version_supports_iommu_v1())
		iommu_pt->domain = iommu_domain_alloc(&platform_bus_type,
					MSM_IOMMU_DOMAIN_PT_CACHEABLE);
	else
		iommu_pt->domain = iommu_domain_alloc(&platform_bus_type,
					0);
	if (!iommu_pt->domain) {
		KGSL_CORE_ERR("Failed to create iommu domain\n");
		kfree(iommu_pt);
		return NULL;
	} else {
		iommu_set_fault_handler(iommu_pt->domain,
			kgsl_iommu_fault_handler);
	}

	return iommu_pt;
}

/*
 * kgsl_detach_pagetable_iommu_domain - Detach the IOMMU unit from a
 * pagetable
 * @mmu - Pointer to the device mmu structure
 * @priv - Flag indicating whether the private or user context is to be
 * detached
 *
 * Detach the IOMMU unit with the domain that is contained in the
 * hwpagetable of the given mmu. After detaching the IOMMU unit is not
 * in use because the PTBR will not be set after a detach
 * Return - void
 */
static void kgsl_detach_pagetable_iommu_domain(struct kgsl_mmu *mmu)
{
	struct kgsl_iommu_pt *iommu_pt;
	struct kgsl_iommu *iommu = mmu->priv;
	int i, j;

	for (i = 0; i < iommu->unit_count; i++) {
		struct kgsl_iommu_unit *iommu_unit = &iommu->iommu_units[i];
		iommu_pt = mmu->defaultpagetable->priv;
		for (j = 0; j < iommu_unit->dev_count; j++) {
			/*
			 * If there is a 2nd default pagetable then priv domain
			 * is attached with this pagetable
			 */
			if (mmu->priv_bank_table &&
				(KGSL_IOMMU_CONTEXT_PRIV == j))
				iommu_pt = mmu->priv_bank_table->priv;
			if (iommu_unit->dev[j].attached) {
				iommu_detach_device(iommu_pt->domain,
						iommu_unit->dev[j].dev);
				iommu_unit->dev[j].attached = false;
				KGSL_MEM_INFO(mmu->device, "iommu %p detached "
					"from user dev of MMU: %p\n",
					iommu_pt->domain, mmu);
			}
		}
	}
}

/*
 * kgsl_attach_pagetable_iommu_domain - Attach the IOMMU unit to a
 * pagetable, i.e set the IOMMU's PTBR to the pagetable address and
 * setup other IOMMU registers for the device so that it becomes
 * active
 * @mmu - Pointer to the device mmu structure
 * @priv - Flag indicating whether the private or user context is to be
 * attached
 *
 * Attach the IOMMU unit with the domain that is contained in the
 * hwpagetable of the given mmu.
 * Return - 0 on success else error code
 */
static int kgsl_attach_pagetable_iommu_domain(struct kgsl_mmu *mmu)
{
	struct kgsl_iommu_pt *iommu_pt;
	struct kgsl_iommu *iommu = mmu->priv;
	int i, j, ret = 0;

	/*
	 * Loop through all the iommu devcies under all iommu units and
	 * attach the domain
	 */
	for (i = 0; i < iommu->unit_count; i++) {
		struct kgsl_iommu_unit *iommu_unit = &iommu->iommu_units[i];
		iommu_pt = mmu->defaultpagetable->priv;
		for (j = 0; j < iommu_unit->dev_count; j++) {
			/*
			 * If there is a 2nd default pagetable then priv domain
			 * is attached to this pagetable
			 */
			if (mmu->priv_bank_table &&
				(KGSL_IOMMU_CONTEXT_PRIV == j))
				iommu_pt = mmu->priv_bank_table->priv;
			if (!iommu_unit->dev[j].attached) {
				ret = iommu_attach_device(iommu_pt->domain,
							iommu_unit->dev[j].dev);
				if (ret) {
					KGSL_MEM_ERR(mmu->device,
						"Failed to attach device, err %d\n",
						ret);
					goto done;
				}
				iommu_unit->dev[j].attached = true;
				KGSL_MEM_INFO(mmu->device,
				"iommu pt %p attached to dev %p, ctx_id %d\n",
				iommu_pt->domain, iommu_unit->dev[j].dev,
				iommu_unit->dev[j].ctx_id);
			}
		}
	}
done:
	return ret;
}

/*
 * _get_iommu_ctxs - Get device pointer to IOMMU contexts
 * @mmu - Pointer to mmu device
 * data - Pointer to the platform data containing information about
 * iommu devices for one iommu unit
 * unit_id - The IOMMU unit number. This is not a specific ID but just
 * a serial number. The serial numbers are treated as ID's of the
 * IOMMU units
 *
 * Return - 0 on success else error code
 */
static int _get_iommu_ctxs(struct kgsl_mmu *mmu,
	struct kgsl_device_iommu_data *data, unsigned int unit_id)
{
	struct kgsl_iommu *iommu = mmu->priv;
	struct kgsl_iommu_unit *iommu_unit = &iommu->iommu_units[unit_id];
	int i;

	if (data->iommu_ctx_count > KGSL_IOMMU_MAX_DEVS_PER_UNIT) {
		KGSL_CORE_ERR("Too many iommu devices defined for an "
				"IOMMU unit\n");
		return -EINVAL;
	}

	for (i = 0; i < data->iommu_ctx_count; i++) {
		if (!data->iommu_ctxs[i].iommu_ctx_name)
			continue;

		iommu_unit->dev[iommu_unit->dev_count].dev =
			msm_iommu_get_ctx(data->iommu_ctxs[i].iommu_ctx_name);
		if (iommu_unit->dev[iommu_unit->dev_count].dev == NULL) {
			KGSL_CORE_ERR("Failed to get iommu dev handle for "
			"device %s\n", data->iommu_ctxs[i].iommu_ctx_name);
			return -EINVAL;
		}
		if (KGSL_IOMMU_CONTEXT_USER != data->iommu_ctxs[i].ctx_id &&
			KGSL_IOMMU_CONTEXT_PRIV != data->iommu_ctxs[i].ctx_id) {
			KGSL_CORE_ERR("Invalid context ID defined: %d\n",
					data->iommu_ctxs[i].ctx_id);
			return -EINVAL;
		}
		iommu_unit->dev[iommu_unit->dev_count].ctx_id =
						data->iommu_ctxs[i].ctx_id;
		iommu_unit->dev[iommu_unit->dev_count].kgsldev = mmu->device;

		KGSL_DRV_INFO(mmu->device,
				"Obtained dev handle %p for iommu context %s\n",
				iommu_unit->dev[iommu_unit->dev_count].dev,
				data->iommu_ctxs[i].iommu_ctx_name);

		iommu_unit->dev_count++;
	}

	return 0;
}

/*
 * kgsl_get_sync_lock - Init Sync Lock between GPU and CPU
 * @mmu - Pointer to mmu device
 *
 * Return - 0 on success else error code
 */
static int kgsl_iommu_init_sync_lock(struct kgsl_mmu *mmu)
{
	struct kgsl_iommu *iommu = mmu->priv;
	int status = 0;
	struct kgsl_pagetable *pagetable = NULL;
	uint32_t lock_gpu_addr = 0;
	uint32_t lock_phy_addr = 0;
	uint32_t page_offset = 0;

	if (!msm_soc_version_supports_iommu_v1() ||
		!kgsl_mmu_is_perprocess())
		return status;

	/*
	 * For 2D devices cpu side sync lock is required. For 3D device,
	 * since we only have a single 3D core and we always ensure that
	 * 3D core is idle while writing to IOMMU register using CPU this
	 * lock is not required
	 */
	if (KGSL_DEVICE_2D0 == mmu->device->id ||
		KGSL_DEVICE_2D1 == mmu->device->id) {
		return status;
	}

	/* Return if already initialized */
	if (iommu->sync_lock_initialized)
		return status;

	/* Get the physical address of the Lock variables */
	lock_phy_addr = (msm_iommu_lock_initialize()
			- MSM_SHARED_RAM_BASE + msm_shared_ram_phys);

	if (!lock_phy_addr) {
		KGSL_DRV_ERR(mmu->device,
				"GPU CPU sync lock is not supported by kernel\n");
		return -ENXIO;
	}

	/* Align the physical address to PAGE boundary and store the offset */
	page_offset = (lock_phy_addr & (PAGE_SIZE - 1));
	lock_phy_addr = (lock_phy_addr & ~(PAGE_SIZE - 1));
	iommu->sync_lock_desc.physaddr = (unsigned int)lock_phy_addr;

	iommu->sync_lock_desc.size =
				PAGE_ALIGN(sizeof(kgsl_iommu_sync_lock_vars));
	status =  memdesc_sg_phys(&iommu->sync_lock_desc,
				 iommu->sync_lock_desc.physaddr,
				 iommu->sync_lock_desc.size);

	if (status)
		return status;

	/* Map Lock variables to GPU pagetable */
	pagetable = mmu->priv_bank_table ? mmu->priv_bank_table :
				mmu->defaultpagetable;

	status = kgsl_mmu_map_global(pagetable, &iommu->sync_lock_desc);

	if (status) {
		kgsl_mmu_unmap(pagetable, &iommu->sync_lock_desc);
		iommu->sync_lock_desc.priv &= ~KGSL_MEMDESC_GLOBAL;
		return status;
	}

	/* Store Lock variables GPU address  */
	lock_gpu_addr = (iommu->sync_lock_desc.gpuaddr + page_offset);

	kgsl_iommu_sync_lock_vars.flag[PROC_APPS] = (lock_gpu_addr +
		(offsetof(struct remote_iommu_petersons_spinlock,
			flag[PROC_APPS])));
	kgsl_iommu_sync_lock_vars.flag[PROC_GPU] = (lock_gpu_addr +
		(offsetof(struct remote_iommu_petersons_spinlock,
			flag[PROC_GPU])));
	kgsl_iommu_sync_lock_vars.turn = (lock_gpu_addr +
		(offsetof(struct remote_iommu_petersons_spinlock, turn)));

	iommu->sync_lock_vars = &kgsl_iommu_sync_lock_vars;

	/* Flag Sync Lock is Initialized  */
	iommu->sync_lock_initialized = 1;

	return status;
}

/*
 * kgsl_iommu_sync_lock - Acquire Sync Lock between GPU and CPU
 * @mmu - Pointer to mmu device
 * @cmds - Pointer to array of commands
 *
 * Return - int - number of commands.
 */
inline unsigned int kgsl_iommu_sync_lock(struct kgsl_mmu *mmu,
						unsigned int *cmds)
{
	struct kgsl_device *device = mmu->device;
	struct adreno_device *adreno_dev = ADRENO_DEVICE(device);
	struct kgsl_iommu *iommu = mmu->device->mmu.priv;
	struct remote_iommu_petersons_spinlock *lock_vars =
					iommu->sync_lock_vars;
	unsigned int *start = cmds;

	if (!iommu->sync_lock_initialized)
		return 0;

	*cmds++ = cp_type3_packet(CP_MEM_WRITE, 2);
	*cmds++ = lock_vars->flag[PROC_GPU];
	*cmds++ = 1;

	cmds += adreno_add_idle_cmds(adreno_dev, cmds);

	*cmds++ = cp_type3_packet(CP_WAIT_REG_MEM, 5);
	/* MEM SPACE = memory, FUNCTION = equals */
	*cmds++ = 0x13;
	*cmds++ = lock_vars->flag[PROC_GPU];
	*cmds++ = 0x1;
	*cmds++ = 0x1;
	*cmds++ = 0x1;

	*cmds++ = cp_type3_packet(CP_MEM_WRITE, 2);
	*cmds++ = lock_vars->turn;
	*cmds++ = 0;

	cmds += adreno_add_idle_cmds(adreno_dev, cmds);

	*cmds++ = cp_type3_packet(CP_WAIT_REG_MEM, 5);
	/* MEM SPACE = memory, FUNCTION = equals */
	*cmds++ = 0x13;
	*cmds++ = lock_vars->flag[PROC_GPU];
	*cmds++ = 0x1;
	*cmds++ = 0x1;
	*cmds++ = 0x1;

	*cmds++ = cp_type3_packet(CP_TEST_TWO_MEMS, 3);
	*cmds++ = lock_vars->flag[PROC_APPS];
	*cmds++ = lock_vars->turn;
	*cmds++ = 0;

	cmds += adreno_add_idle_cmds(adreno_dev, cmds);

	return cmds - start;
}

/*
 * kgsl_iommu_sync_lock - Release Sync Lock between GPU and CPU
 * @mmu - Pointer to mmu device
 * @cmds - Pointer to array of commands
 *
 * Return - int - number of commands.
 */
inline unsigned int kgsl_iommu_sync_unlock(struct kgsl_mmu *mmu,
					unsigned int *cmds)
{
	struct kgsl_device *device = mmu->device;
	struct adreno_device *adreno_dev = ADRENO_DEVICE(device);
	struct kgsl_iommu *iommu = mmu->device->mmu.priv;
	struct remote_iommu_petersons_spinlock *lock_vars =
						iommu->sync_lock_vars;
	unsigned int *start = cmds;

	if (!iommu->sync_lock_initialized)
		return 0;

	*cmds++ = cp_type3_packet(CP_MEM_WRITE, 2);
	*cmds++ = lock_vars->flag[PROC_GPU];
	*cmds++ = 0;

	*cmds++ = cp_type3_packet(CP_WAIT_REG_MEM, 5);
	/* MEM SPACE = memory, FUNCTION = equals */
	*cmds++ = 0x13;
	*cmds++ = lock_vars->flag[PROC_GPU];
	*cmds++ = 0x0;
	*cmds++ = 0x1;
	*cmds++ = 0x1;

	cmds += adreno_add_idle_cmds(adreno_dev, cmds);

	return cmds - start;
}

/*
 * kgsl_get_iommu_ctxt - Get device pointer to IOMMU contexts
 * @mmu - Pointer to mmu device
 *
 * Get the device pointers for the IOMMU user and priv contexts of the
 * kgsl device
 * Return - 0 on success else error code
 */
static int kgsl_get_iommu_ctxt(struct kgsl_mmu *mmu)
{
	struct platform_device *pdev =
		container_of(mmu->device->parentdev, struct platform_device,
				dev);
	struct kgsl_device_platform_data *pdata_dev = pdev->dev.platform_data;
	struct kgsl_iommu *iommu = mmu->device->mmu.priv;
	int i, ret = 0;

	/* Go through the IOMMU data and get all the context devices */
	if (KGSL_IOMMU_MAX_UNITS < pdata_dev->iommu_count) {
		KGSL_CORE_ERR("Too many IOMMU units defined\n");
		ret = -EINVAL;
		goto  done;
	}

	for (i = 0; i < pdata_dev->iommu_count; i++) {
		ret = _get_iommu_ctxs(mmu, &pdata_dev->iommu_data[i], i);
		if (ret)
			break;
	}
	iommu->unit_count = pdata_dev->iommu_count;
done:
	return ret;
}

/*
 * kgsl_set_register_map - Map the IOMMU regsiters in the memory descriptors
 * of the respective iommu units
 * @mmu - Pointer to mmu structure
 *
 * Return - 0 on success else error code
 */
static int kgsl_set_register_map(struct kgsl_mmu *mmu)
{
	struct platform_device *pdev =
		container_of(mmu->device->parentdev, struct platform_device,
				dev);
	struct kgsl_device_platform_data *pdata_dev = pdev->dev.platform_data;
	struct kgsl_iommu *iommu = mmu->device->mmu.priv;
	struct kgsl_iommu_unit *iommu_unit;
	int i = 0, ret = 0;

	for (; i < pdata_dev->iommu_count; i++) {
		struct kgsl_device_iommu_data data = pdata_dev->iommu_data[i];
		iommu_unit = &iommu->iommu_units[i];
		/* set up the IOMMU register map for the given IOMMU unit */
		if (!data.physstart || !data.physend) {
			KGSL_CORE_ERR("The register range for IOMMU unit not"
					" specified\n");
			ret = -EINVAL;
			goto err;
		}
		iommu_unit->reg_map.hostptr = ioremap(data.physstart,
					data.physend - data.physstart + 1);
		if (!iommu_unit->reg_map.hostptr) {
			KGSL_CORE_ERR("Failed to map SMMU register address "
				"space from %x to %x\n", data.physstart,
				data.physend - data.physstart + 1);
			ret = -ENOMEM;
			i--;
			goto err;
		}
		iommu_unit->reg_map.size = data.physend - data.physstart + 1;
		iommu_unit->reg_map.physaddr = data.physstart;
		ret = memdesc_sg_phys(&iommu_unit->reg_map, data.physstart,
				iommu_unit->reg_map.size);
		if (ret)
			goto err;
	}
	iommu->unit_count = pdata_dev->iommu_count;
	return ret;
err:
	/* Unmap any mapped IOMMU regions */
	for (; i >= 0; i--) {
		iommu_unit = &iommu->iommu_units[i];
		iounmap(iommu_unit->reg_map.hostptr);
		iommu_unit->reg_map.size = 0;
		iommu_unit->reg_map.physaddr = 0;
	}
	return ret;
}

/*
 * kgsl_iommu_get_pt_base_addr - Get the address of the pagetable that the
 * IOMMU ttbr0 register is programmed with
 * @mmu - Pointer to mmu
 * @pt - kgsl pagetable pointer that contains the IOMMU domain pointer
 *
 * Return - actual pagetable address that the ttbr0 register is programmed
 * with
 */
static unsigned int kgsl_iommu_get_pt_base_addr(struct kgsl_mmu *mmu,
						struct kgsl_pagetable *pt)
{
	struct kgsl_iommu *iommu = mmu->priv;
	struct kgsl_iommu_pt *iommu_pt = pt->priv;
	return iommu_get_pt_base_addr(iommu_pt->domain) &
			(iommu->iommu_reg_list[KGSL_IOMMU_CTX_TTBR0].reg_mask <<
			iommu->iommu_reg_list[KGSL_IOMMU_CTX_TTBR0].reg_shift);
}

/*
 * kgsl_iommu_get_pt_lsb - Return the lsb of the ttbr0 IOMMU register
 * @mmu - Pointer to mmu structure
 * @hostptr - Pointer to the IOMMU register map. This is used to match
 * the iommu device whose lsb value is to be returned
 * @ctx_id - The context bank whose lsb valus is to be returned
 * Return - returns the lsb which is the last 14 bits of the ttbr0 IOMMU
 * register. ttbr0 is the actual PTBR for of the IOMMU. The last 14 bits
 * are only programmed once in the beginning when a domain is attached
 * does not change.
 */
static int kgsl_iommu_get_pt_lsb(struct kgsl_mmu *mmu,
				unsigned int unit_id,
				enum kgsl_iommu_context_id ctx_id)
{
	struct kgsl_iommu *iommu = mmu->priv;
	int i, j;
	for (i = 0; i < iommu->unit_count; i++) {
		struct kgsl_iommu_unit *iommu_unit = &iommu->iommu_units[i];
		for (j = 0; j < iommu_unit->dev_count; j++)
			if (unit_id == i &&
				ctx_id == iommu_unit->dev[j].ctx_id)
				return iommu_unit->dev[j].pt_lsb;
	}
	return 0;
}

static void kgsl_iommu_setstate(struct kgsl_mmu *mmu,
				struct kgsl_pagetable *pagetable,
				unsigned int context_id)
{
	if (mmu->flags & KGSL_FLAGS_STARTED) {
		/* page table not current, then setup mmu to use new
		 *  specified page table
		 */
		if (mmu->hwpagetable != pagetable) {
			unsigned int flags = 0;
			mmu->hwpagetable = pagetable;
			flags |= kgsl_mmu_pt_get_flags(mmu->hwpagetable,
							mmu->device->id) |
							KGSL_MMUFLAGS_TLBFLUSH;
			kgsl_setstate(mmu, context_id,
				KGSL_MMUFLAGS_PTUPDATE | flags);
		}
	}
}

/*
 * kgsl_iommu_setup_regs - map iommu registers into a pagetable
 * @mmu: Pointer to mmu structure
 * @pt: the pagetable
 *
 * To do pagetable switches from the GPU command stream, the IOMMU
 * registers need to be mapped into the GPU's pagetable. This function
 * is used differently on different targets. On 8960, the registers
 * are mapped into every pagetable during kgsl_setup_pt(). On
 * all other targets, the registers are mapped only into the second
 * context bank.
 *
 * Return - 0 on success else error code
 */
static int kgsl_iommu_setup_regs(struct kgsl_mmu *mmu,
				    struct kgsl_pagetable *pt)
{
	int status;
	int i = 0;
	struct kgsl_iommu *iommu = mmu->priv;

	if (!msm_soc_version_supports_iommu_v1())
		return 0;

	for (i = 0; i < iommu->unit_count; i++) {
		status = kgsl_mmu_map_global(pt,
				&(iommu->iommu_units[i].reg_map));
		if (status)
			goto err;
	}

	return 0;
err:
	for (i--; i >= 0; i--)
		kgsl_mmu_unmap(pt,
				&(iommu->iommu_units[i].reg_map));

	return status;
}

/*
 * kgsl_iommu_cleanup_regs - unmap iommu registers from a pagetable
 * @mmu: Pointer to mmu structure
 * @pt: the pagetable
 *
 * Removes mappings created by kgsl_iommu_setup_regs().
 *
 * Return - 0 on success else error code
 */
static void kgsl_iommu_cleanup_regs(struct kgsl_mmu *mmu,
					struct kgsl_pagetable *pt)
{
	struct kgsl_iommu *iommu = mmu->priv;
	int i;
	for (i = 0; i < iommu->unit_count; i++)
		kgsl_mmu_unmap(pt, &(iommu->iommu_units[i].reg_map));
}


static int kgsl_iommu_init(struct kgsl_mmu *mmu)
{
	/*
	 * intialize device mmu
	 *
	 * call this with the global lock held
	 */
	int status = 0;
	struct kgsl_iommu *iommu;

	iommu = kzalloc(sizeof(struct kgsl_iommu), GFP_KERNEL);
	if (!iommu) {
		KGSL_CORE_ERR("kzalloc(%d) failed\n",
				sizeof(struct kgsl_iommu));
		return -ENOMEM;
	}

	mmu->priv = iommu;
	status = kgsl_get_iommu_ctxt(mmu);
	if (status)
		goto done;
	status = kgsl_set_register_map(mmu);
	if (status)
		goto done;

	iommu->iommu_reg_list = kgsl_iommuv1_reg;
	iommu->ctx_offset = KGSL_IOMMU_CTX_OFFSET_V1;

	if (msm_soc_version_supports_iommu_v1()) {
		iommu->iommu_reg_list = kgsl_iommuv1_reg;
		iommu->ctx_offset = KGSL_IOMMU_CTX_OFFSET_V1;
	} else {
		iommu->iommu_reg_list = kgsl_iommuv2_reg;
		iommu->ctx_offset = KGSL_IOMMU_CTX_OFFSET_V2;
	}

	/* A nop is required in an indirect buffer when switching
	 * pagetables in-stream */
	kgsl_sharedmem_writel(&mmu->setstate_memory,
				KGSL_IOMMU_SETSTATE_NOP_OFFSET,
				cp_nop_packet(1));

	if (cpu_is_msm8960()) {
		/*
		 * 8960 doesn't have a second context bank, so the IOMMU
		 * registers must be mapped into every pagetable.
		 */
		iommu_ops.mmu_setup_pt = kgsl_iommu_setup_regs;
		iommu_ops.mmu_cleanup_pt = kgsl_iommu_cleanup_regs;
	}

	if (kgsl_guard_page == NULL) {
		kgsl_guard_page = alloc_page(GFP_KERNEL | __GFP_ZERO |
				__GFP_HIGHMEM);
		if (kgsl_guard_page == NULL) {
			status = -ENOMEM;
			goto done;
		}
	}

	dev_info(mmu->device->dev, "|%s| MMU type set for device is IOMMU\n",
			__func__);
done:
	if (status) {
		kfree(iommu);
		mmu->priv = NULL;
	}
	return status;
}

/*
 * kgsl_iommu_setup_defaultpagetable - Setup the initial defualtpagetable
 * for iommu. This function is only called once during first start, successive
 * start do not call this funciton.
 * @mmu - Pointer to mmu structure
 *
 * Create the  initial defaultpagetable and setup the iommu mappings to it
 * Return - 0 on success else error code
 */
static int kgsl_iommu_setup_defaultpagetable(struct kgsl_mmu *mmu)
{
	int status = 0;

	/* If chip is not 8960 then we use the 2nd context bank for pagetable
	 * switching on the 3D side for which a separate table is allocated */
	if (!cpu_is_msm8960() && msm_soc_version_supports_iommu_v1()) {
		mmu->priv_bank_table =
			kgsl_mmu_getpagetable(KGSL_MMU_PRIV_BANK_TABLE_NAME);
		if (mmu->priv_bank_table == NULL) {
			status = -ENOMEM;
			goto err;
		}
		status = kgsl_iommu_setup_regs(mmu, mmu->priv_bank_table);
		if (status)
			goto err;
	}
	mmu->defaultpagetable = kgsl_mmu_getpagetable(KGSL_MMU_GLOBAL_PT);
	/* Return error if the default pagetable doesn't exist */
	if (mmu->defaultpagetable == NULL) {
		status = -ENOMEM;
		goto err;
	}
	return status;
err:
	if (mmu->priv_bank_table) {
		kgsl_iommu_cleanup_regs(mmu, mmu->priv_bank_table);
		kgsl_mmu_putpagetable(mmu->priv_bank_table);
		mmu->priv_bank_table = NULL;
	}
	if (mmu->defaultpagetable) {
		kgsl_mmu_putpagetable(mmu->defaultpagetable);
		mmu->defaultpagetable = NULL;
	}
	return status;
}

/*
 * kgsl_iommu_lock_rb_in_tlb - Allocates tlb entries and locks the
 * virtual to physical address translation of ringbuffer for 3D
 * device into tlb.
 * @mmu - Pointer to mmu structure
 *
 * Return - void
 */
static void kgsl_iommu_lock_rb_in_tlb(struct kgsl_mmu *mmu)
{
	struct kgsl_device *device = mmu->device;
	struct adreno_device *adreno_dev = ADRENO_DEVICE(device);
	struct adreno_ringbuffer *rb;
	struct kgsl_iommu *iommu = mmu->priv;
	unsigned int num_tlb_entries;
	unsigned int tlblkcr = 0;
	unsigned int v2pxx = 0;
	unsigned int vaddr = 0;
	int i, j, k, l;

	if (!iommu->sync_lock_initialized)
		return;

	rb = &adreno_dev->ringbuffer;
	num_tlb_entries = rb->buffer_desc.size / PAGE_SIZE;

	for (i = 0; i < iommu->unit_count; i++) {
		struct kgsl_iommu_unit *iommu_unit = &iommu->iommu_units[i];
		for (j = 0; j < iommu_unit->dev_count; j++) {
			tlblkcr = 0;
			if (cpu_is_msm8960())
				tlblkcr |= ((num_tlb_entries &
					KGSL_IOMMU_TLBLKCR_FLOOR_MASK) <<
					KGSL_IOMMU_TLBLKCR_FLOOR_SHIFT);
			else
				tlblkcr |= (((num_tlb_entries *
					iommu_unit->dev_count) &
					KGSL_IOMMU_TLBLKCR_FLOOR_MASK) <<
					KGSL_IOMMU_TLBLKCR_FLOOR_SHIFT);
			/* Do not invalidate locked entries on tlbiall flush */
			tlblkcr	|= ((1 & KGSL_IOMMU_TLBLKCR_TLBIALLCFG_MASK)
				<< KGSL_IOMMU_TLBLKCR_TLBIALLCFG_SHIFT);
			tlblkcr	|= ((1 & KGSL_IOMMU_TLBLKCR_TLBIASIDCFG_MASK)
				<< KGSL_IOMMU_TLBLKCR_TLBIASIDCFG_SHIFT);
			tlblkcr	|= ((1 & KGSL_IOMMU_TLBLKCR_TLBIVAACFG_MASK)
				<< KGSL_IOMMU_TLBLKCR_TLBIVAACFG_SHIFT);
			/* Enable tlb locking */
			tlblkcr |= ((1 & KGSL_IOMMU_TLBLKCR_LKE_MASK)
				<< KGSL_IOMMU_TLBLKCR_LKE_SHIFT);
			KGSL_IOMMU_SET_CTX_REG(iommu, iommu_unit,
					iommu_unit->dev[j].ctx_id,
					TLBLKCR, tlblkcr);
		}
		for (j = 0; j < iommu_unit->dev_count; j++) {
			/* skip locking entries for private bank on 8960 */
			if (cpu_is_msm8960() &&  KGSL_IOMMU_CONTEXT_PRIV == j)
				continue;
			/* Lock the ringbuffer virtual address into tlb */
			vaddr = rb->buffer_desc.gpuaddr;
			for (k = 0; k < num_tlb_entries; k++) {
				v2pxx = 0;
				v2pxx |= (((k + j * num_tlb_entries) &
					KGSL_IOMMU_V2PXX_INDEX_MASK)
					<< KGSL_IOMMU_V2PXX_INDEX_SHIFT);
				v2pxx |= vaddr & (KGSL_IOMMU_V2PXX_VA_MASK <<
						KGSL_IOMMU_V2PXX_VA_SHIFT);

				KGSL_IOMMU_SET_CTX_REG(iommu, iommu_unit,
						iommu_unit->dev[j].ctx_id,
						V2PUR, v2pxx);
				mb();
				vaddr += PAGE_SIZE;
				for (l = 0; l < iommu_unit->dev_count; l++) {
					tlblkcr = KGSL_IOMMU_GET_CTX_REG(iommu,
						iommu_unit,
						iommu_unit->dev[l].ctx_id,
						TLBLKCR);
					mb();
					tlblkcr &=
					~(KGSL_IOMMU_TLBLKCR_VICTIM_MASK
					<< KGSL_IOMMU_TLBLKCR_VICTIM_SHIFT);
					tlblkcr |= (((k + 1 +
					(j * num_tlb_entries)) &
					KGSL_IOMMU_TLBLKCR_VICTIM_MASK) <<
					KGSL_IOMMU_TLBLKCR_VICTIM_SHIFT);
					KGSL_IOMMU_SET_CTX_REG(iommu,
						iommu_unit,
						iommu_unit->dev[l].ctx_id,
						TLBLKCR, tlblkcr);
				}
			}
		}
		for (j = 0; j < iommu_unit->dev_count; j++) {
			tlblkcr = KGSL_IOMMU_GET_CTX_REG(iommu, iommu_unit,
						iommu_unit->dev[j].ctx_id,
						TLBLKCR);
			mb();
			/* Disable tlb locking */
			tlblkcr &= ~(KGSL_IOMMU_TLBLKCR_LKE_MASK
				<< KGSL_IOMMU_TLBLKCR_LKE_SHIFT);
			KGSL_IOMMU_SET_CTX_REG(iommu, iommu_unit,
				iommu_unit->dev[j].ctx_id, TLBLKCR, tlblkcr);
		}
	}
}

static int kgsl_iommu_start(struct kgsl_mmu *mmu)
{
	struct kgsl_device *device = mmu->device;
	int status;
	struct kgsl_iommu *iommu = mmu->priv;
	int i, j;

	if (mmu->flags & KGSL_FLAGS_STARTED)
		return 0;

	if (mmu->defaultpagetable == NULL) {
		status = kgsl_iommu_setup_defaultpagetable(mmu);
		if (status)
			return -ENOMEM;

		/* Initialize the sync lock between GPU and CPU */
		if (msm_soc_version_supports_iommu_v1() &&
			(device->id == KGSL_DEVICE_3D0))
				kgsl_iommu_init_sync_lock(mmu);
	}

	/* We use the GPU MMU to control access to IOMMU registers on 8960 with
	 * a225, hence we still keep the MMU active on 8960 */
	if (cpu_is_msm8960() && KGSL_DEVICE_3D0 == mmu->device->id) {
		struct kgsl_mh *mh = &(mmu->device->mh);
		BUG_ON(iommu->iommu_units[0].reg_map.gpuaddr != 0 &&
			mh->mpu_base > iommu->iommu_units[0].reg_map.gpuaddr);
		kgsl_regwrite(mmu->device, MH_MMU_CONFIG, 0x00000001);

		kgsl_regwrite(mmu->device, MH_MMU_MPU_END,
			mh->mpu_base + mh->mpu_range);
	}

	mmu->hwpagetable = mmu->defaultpagetable;

	status = kgsl_attach_pagetable_iommu_domain(mmu);
	if (status) {
		mmu->hwpagetable = NULL;
		goto done;
	}
	status = kgsl_iommu_enable_clk(mmu, KGSL_IOMMU_CONTEXT_USER);
	if (status) {
		KGSL_CORE_ERR("clk enable failed\n");
		goto done;
	}
	status = kgsl_iommu_enable_clk(mmu, KGSL_IOMMU_CONTEXT_PRIV);
	if (status) {
		KGSL_CORE_ERR("clk enable failed\n");
		goto done;
	}
	/* Get the lsb value of pagetables set in the IOMMU ttbr0 register as
	 * that value should not change when we change pagetables, so while
	 * changing pagetables we can use this lsb value of the pagetable w/o
	 * having to read it again
	 */
	msm_iommu_lock();
	for (i = 0; i < iommu->unit_count; i++) {
		struct kgsl_iommu_unit *iommu_unit = &iommu->iommu_units[i];
		for (j = 0; j < iommu_unit->dev_count; j++) {
			iommu_unit->dev[j].pt_lsb = KGSL_IOMMMU_PT_LSB(iommu,
						KGSL_IOMMU_GET_CTX_REG(iommu,
						iommu_unit,
						iommu_unit->dev[j].ctx_id,
						TTBR0));
		}
	}
	kgsl_iommu_lock_rb_in_tlb(mmu);
	msm_iommu_unlock();

	/* For complete CFF */
	kgsl_cffdump_setmem(mmu->setstate_memory.gpuaddr +
				KGSL_IOMMU_SETSTATE_NOP_OFFSET,
				cp_nop_packet(1), sizeof(unsigned int));

	kgsl_iommu_disable_clk_on_ts(mmu, 0, false);
	mmu->flags |= KGSL_FLAGS_STARTED;

done:
	if (status) {
		kgsl_iommu_disable_clk_on_ts(mmu, 0, false);
		kgsl_detach_pagetable_iommu_domain(mmu);
	}
	return status;
}

static int
kgsl_iommu_unmap(void *mmu_specific_pt,
		struct kgsl_memdesc *memdesc,
		unsigned int *tlb_flags)
{
	int ret;
	unsigned int range = memdesc->size;
	struct kgsl_iommu_pt *iommu_pt = mmu_specific_pt;

	/* All GPU addresses as assigned are page aligned, but some
	   functions purturb the gpuaddr with an offset, so apply the
	   mask here to make sure we have the right address */

	unsigned int gpuaddr = memdesc->gpuaddr &  KGSL_MMU_ALIGN_MASK;

	if (range == 0 || gpuaddr == 0)
		return 0;

	if (kgsl_memdesc_has_guard_page(memdesc))
		range += PAGE_SIZE;

	ret = iommu_unmap_range(iommu_pt->domain, gpuaddr, range);
	if (ret)
		KGSL_CORE_ERR("iommu_unmap_range(%p, %x, %d) failed "
			"with err: %d\n", iommu_pt->domain, gpuaddr,
			range, ret);

	/*
	 * Flushing only required if per process pagetables are used. With
	 * global case, flushing will happen inside iommu_map function
	 */
	if (!ret && kgsl_mmu_is_perprocess())
		*tlb_flags = UINT_MAX;
	return 0;
}

static int
kgsl_iommu_map(void *mmu_specific_pt,
			struct kgsl_memdesc *memdesc,
			unsigned int protflags,
			unsigned int *tlb_flags)
{
	int ret;
	unsigned int iommu_virt_addr;
	struct kgsl_iommu_pt *iommu_pt = mmu_specific_pt;
	int size = memdesc->size;

	BUG_ON(NULL == iommu_pt);

	iommu_virt_addr = memdesc->gpuaddr;

	ret = iommu_map_range(iommu_pt->domain, iommu_virt_addr, memdesc->sg,
				size, protflags);
	if (ret) {
		KGSL_CORE_ERR("iommu_map_range(%p, %x, %p, %d, %x) err: %d\n",
			iommu_pt->domain, iommu_virt_addr, memdesc->sg, size,
			protflags, ret);
		return ret;
	}
	if (kgsl_memdesc_has_guard_page(memdesc)) {
		ret = iommu_map(iommu_pt->domain, iommu_virt_addr + size,
				page_to_phys(kgsl_guard_page), PAGE_SIZE,
				protflags & ~IOMMU_WRITE);
		if (ret) {
			KGSL_CORE_ERR("iommu_map(%p, %x, %x, %x) err: %d\n",
				iommu_pt->domain, iommu_virt_addr + size,
				page_to_phys(kgsl_guard_page),
				protflags & ~IOMMU_WRITE,
				ret);
			/* cleanup the partial mapping */
			iommu_unmap_range(iommu_pt->domain, iommu_virt_addr,
					  size);
		}
	}
	return ret;
}

static void kgsl_iommu_stop(struct kgsl_mmu *mmu)
{
	struct kgsl_iommu *iommu = mmu->priv;
	int i, j;
	/*
	 *  stop device mmu
	 *
	 *  call this with the global lock held
	 */
	if (mmu->flags & KGSL_FLAGS_STARTED) {
		/* detach iommu attachment */
		kgsl_detach_pagetable_iommu_domain(mmu);
		mmu->hwpagetable = NULL;

		mmu->flags &= ~KGSL_FLAGS_STARTED;

		if (mmu->fault) {
			for (i = 0; i < iommu->unit_count; i++) {
				struct kgsl_iommu_unit *iommu_unit =
					&iommu->iommu_units[i];
				for (j = 0; j < iommu_unit->dev_count; j++) {
					if (iommu_unit->dev[j].fault) {
						kgsl_iommu_enable_clk(mmu, j);
						msm_iommu_lock();
						KGSL_IOMMU_SET_CTX_REG(iommu,
						iommu_unit,
						iommu_unit->dev[j].ctx_id,
						RESUME, 1);
						msm_iommu_unlock();
						iommu_unit->dev[j].fault = 0;
					}
				}
			}
			mmu->fault = 0;
		}
	}
	/* switch off MMU clocks and cancel any events it has queued */
	iommu->clk_event_queued = false;
	kgsl_cancel_events(mmu->device, mmu);
	kgsl_iommu_disable_clk(mmu);
}

static int kgsl_iommu_close(struct kgsl_mmu *mmu)
{
	struct kgsl_iommu *iommu = mmu->priv;
	int i;

	if (mmu->priv_bank_table != NULL) {
		kgsl_iommu_cleanup_regs(mmu, mmu->priv_bank_table);
		kgsl_mmu_putpagetable(mmu->priv_bank_table);
	}

	if (mmu->defaultpagetable != NULL)
		kgsl_mmu_putpagetable(mmu->defaultpagetable);

	for (i = 0; i < iommu->unit_count; i++) {
		struct kgsl_memdesc *reg_map = &iommu->iommu_units[i].reg_map;

		if (reg_map->hostptr)
			iounmap(reg_map->hostptr);
		kgsl_sg_free(reg_map->sg, reg_map->sglen);
	}

	kfree(iommu);

	if (kgsl_guard_page != NULL) {
		__free_page(kgsl_guard_page);
		kgsl_guard_page = NULL;
	}

	return 0;
}

static unsigned int
kgsl_iommu_get_current_ptbase(struct kgsl_mmu *mmu)
{
	unsigned int pt_base;
	struct kgsl_iommu *iommu = mmu->priv;
	/* We cannot enable or disable the clocks in interrupt context, this
	 function is called from interrupt context if there is an axi error */
	if (in_interrupt())
		return 0;
	/* Return the current pt base by reading IOMMU pt_base register */
	kgsl_iommu_enable_clk(mmu, KGSL_IOMMU_CONTEXT_USER);
	pt_base = KGSL_IOMMU_GET_CTX_REG(iommu, (&iommu->iommu_units[0]),
					KGSL_IOMMU_CONTEXT_USER,
					TTBR0);
	kgsl_iommu_disable_clk_on_ts(mmu, 0, false);
	return pt_base &
		(iommu->iommu_reg_list[KGSL_IOMMU_CTX_TTBR0].reg_mask <<
		iommu->iommu_reg_list[KGSL_IOMMU_CTX_TTBR0].reg_shift);
}

/*
 * kgsl_iommu_default_setstate - Change the IOMMU pagetable or flush IOMMU tlb
 * of the primary context bank
 * @mmu - Pointer to mmu structure
 * @flags - Flags indicating whether pagetable has to chnage or tlb is to be
 * flushed or both
 *
 * Based on flags set the new pagetable fo the IOMMU unit or flush it's tlb or
 * do both by doing direct register writes to the IOMMu registers through the
 * cpu
 * Return - void
 */
static void kgsl_iommu_default_setstate(struct kgsl_mmu *mmu,
					uint32_t flags)
{
	struct kgsl_iommu *iommu = mmu->priv;
	int temp;
	int i;
	unsigned int pt_base = kgsl_iommu_get_pt_base_addr(mmu,
						mmu->hwpagetable);
	unsigned int pt_val;

	if (kgsl_iommu_enable_clk(mmu, KGSL_IOMMU_CONTEXT_USER)) {
		KGSL_DRV_ERR(mmu->device, "Failed to enable iommu clocks\n");
		return;
	}
	/* Mask off the lsb of the pt base address since lsb will not change */
	pt_base &= (iommu->iommu_reg_list[KGSL_IOMMU_CTX_TTBR0].reg_mask <<
			iommu->iommu_reg_list[KGSL_IOMMU_CTX_TTBR0].reg_shift);

	/* For v1 SMMU GPU needs to be idle for tlb invalidate as well */
	if (msm_soc_version_supports_iommu_v1())
		kgsl_idle(mmu->device);

	/* Acquire GPU-CPU sync Lock here */
	msm_iommu_lock();

	if (flags & KGSL_MMUFLAGS_PTUPDATE) {
		if (!msm_soc_version_supports_iommu_v1())
			kgsl_idle(mmu->device);
		for (i = 0; i < iommu->unit_count; i++) {
			/* get the lsb value which should not change when
			 * changing ttbr0 */
			pt_val = kgsl_iommu_get_pt_lsb(mmu, i,
						KGSL_IOMMU_CONTEXT_USER);
			pt_val += pt_base;

			KGSL_IOMMU_SET_CTX_REG(iommu, (&iommu->iommu_units[i]),
				KGSL_IOMMU_CONTEXT_USER, TTBR0, pt_val);

			mb();
			temp = KGSL_IOMMU_GET_CTX_REG(iommu,
				(&iommu->iommu_units[i]),
				KGSL_IOMMU_CONTEXT_USER, TTBR0);
		}
	}
	/* Flush tlb */
	if (flags & KGSL_MMUFLAGS_TLBFLUSH) {
		for (i = 0; i < iommu->unit_count; i++) {
			KGSL_IOMMU_SET_CTX_REG(iommu, (&iommu->iommu_units[i]),
				KGSL_IOMMU_CONTEXT_USER, TLBIALL, 1);
			mb();
		}
	}

	/* Release GPU-CPU sync Lock here */
	msm_iommu_unlock();

	/* Disable smmu clock */
	kgsl_iommu_disable_clk_on_ts(mmu, 0, false);
}

/*
 * kgsl_iommu_get_reg_gpuaddr - Returns the gpu address of IOMMU regsiter
 * @mmu - Pointer to mmu structure
 * @iommu_unit - The iommu unit for which base address is requested
 * @ctx_id - The context ID of the IOMMU ctx
 * @reg - The register for which address is required
 *
 * Return - The number of iommu units which is also the number of register
 * mapped descriptor arrays which the out parameter will have
 */
static unsigned int kgsl_iommu_get_reg_gpuaddr(struct kgsl_mmu *mmu,
					int iommu_unit, int ctx_id, int reg)
{
	struct kgsl_iommu *iommu = mmu->priv;

	if (KGSL_IOMMU_GLOBAL_BASE == reg)
		return iommu->iommu_units[iommu_unit].reg_map.gpuaddr;
	else
		return iommu->iommu_units[iommu_unit].reg_map.gpuaddr +
			iommu->iommu_reg_list[reg].reg_offset +
			(ctx_id << KGSL_IOMMU_CTX_SHIFT) + iommu->ctx_offset;
}

static int kgsl_iommu_get_num_iommu_units(struct kgsl_mmu *mmu)
{
	struct kgsl_iommu *iommu = mmu->priv;
	return iommu->unit_count;
}

struct kgsl_mmu_ops iommu_ops = {
	.mmu_init = kgsl_iommu_init,
	.mmu_close = kgsl_iommu_close,
	.mmu_start = kgsl_iommu_start,
	.mmu_stop = kgsl_iommu_stop,
	.mmu_setstate = kgsl_iommu_setstate,
	.mmu_device_setstate = kgsl_iommu_default_setstate,
	.mmu_pagefault = NULL,
	.mmu_get_current_ptbase = kgsl_iommu_get_current_ptbase,
	.mmu_enable_clk = kgsl_iommu_enable_clk,
	.mmu_disable_clk_on_ts = kgsl_iommu_disable_clk_on_ts,
	.mmu_get_pt_lsb = kgsl_iommu_get_pt_lsb,
	.mmu_get_reg_gpuaddr = kgsl_iommu_get_reg_gpuaddr,
	.mmu_get_num_iommu_units = kgsl_iommu_get_num_iommu_units,
	.mmu_pt_equal = kgsl_iommu_pt_equal,
	.mmu_get_pt_base_addr = kgsl_iommu_get_pt_base_addr,
	.mmu_sync_lock = kgsl_iommu_sync_lock,
	.mmu_sync_unlock = kgsl_iommu_sync_unlock,
	/* These callbacks will be set on some chipsets */
	.mmu_setup_pt = NULL,
	.mmu_cleanup_pt = NULL,
};

struct kgsl_mmu_pt_ops iommu_pt_ops = {
	.mmu_map = kgsl_iommu_map,
	.mmu_unmap = kgsl_iommu_unmap,
	.mmu_create_pagetable = kgsl_iommu_create_pagetable,
	.mmu_destroy_pagetable = kgsl_iommu_destroy_pagetable,
};<|MERGE_RESOLUTION|>--- conflicted
+++ resolved
@@ -382,13 +382,6 @@
 	curr_context->pagefault = 1;
 	curr_context->pagefault_ts = curr_global_ts;
 
-<<<<<<< HEAD
-=======
-	trace_kgsl_mmu_pagefault(iommu_dev->kgsldev, addr,
-			kgsl_mmu_get_ptname_from_ptbase(mmu, ptbase),
-				write ? "write" : "read");
-
->>>>>>> 77b5ff60
 	/*
 	 * We do not want the h/w to resume fetching data from an iommu unit
 	 * that has faulted, this is better for debugging as it will stall
