--- conflicted
+++ resolved
@@ -234,11 +234,7 @@
 	 * Increase the active count on the device to avoid going into power
 	 * saving modes while events are pending
 	 */
-<<<<<<< HEAD
-	ret = kgsl_active_count_get_light(device);
-=======
 	ret = kgsl_active_count_get(device);
->>>>>>> 02745821
 	if (ret < 0) {
 		kfree(event);
 		return ret;
