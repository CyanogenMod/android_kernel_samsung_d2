/* Copyright (c) 2012-2013, The Linux Foundation. All rights reserved.
 *
 * This program is free software; you can redistribute it and/or modify
 * it under the terms of the GNU General Public License version 2 and
 * only version 2 as published by the Free Software Foundation.
 *
 * This program is distributed in the hope that it will be useful,
 * but WITHOUT ANY WARRANTY; without even the implied warranty of
 * MERCHANTABILITY or FITNESS FOR A PARTICULAR PURPOSE.  See the
 * GNU General Public License for more details.
 *
 */

#include <linux/file.h>
#include <linux/sched.h>
#include <linux/slab.h>
#include <linux/uaccess.h>

#include <asm/current.h>

#include "kgsl_sync.h"

struct sync_pt *kgsl_sync_pt_create(struct sync_timeline *timeline,
	unsigned int timestamp)
{
	struct sync_pt *pt;
	pt = sync_pt_create(timeline, (int) sizeof(struct kgsl_sync_pt));
	if (pt) {
		struct kgsl_sync_pt *kpt = (struct kgsl_sync_pt *) pt;
		kpt->timestamp = timestamp;
	}
	return pt;
}

/*
 * This should only be called on sync_pts which have been created but
 * not added to a fence.
 */
void kgsl_sync_pt_destroy(struct sync_pt *pt)
{
	sync_pt_free(pt);
}

static struct sync_pt *kgsl_sync_pt_dup(struct sync_pt *pt)
{
	struct kgsl_sync_pt *kpt = (struct kgsl_sync_pt *) pt;
	return kgsl_sync_pt_create(pt->parent, kpt->timestamp);
}

static int kgsl_sync_pt_has_signaled(struct sync_pt *pt)
{
	struct kgsl_sync_pt *kpt = (struct kgsl_sync_pt *) pt;
	struct kgsl_sync_timeline *ktimeline =
		 (struct kgsl_sync_timeline *) pt->parent;
	unsigned int ts = kpt->timestamp;
	unsigned int last_ts = ktimeline->last_timestamp;
	if (timestamp_cmp(last_ts, ts) >= 0) {
		/* signaled */
		return 1;
	}
	return 0;
}

static int kgsl_sync_pt_compare(struct sync_pt *a, struct sync_pt *b)
{
	struct kgsl_sync_pt *kpt_a = (struct kgsl_sync_pt *) a;
	struct kgsl_sync_pt *kpt_b = (struct kgsl_sync_pt *) b;
	unsigned int ts_a = kpt_a->timestamp;
	unsigned int ts_b = kpt_b->timestamp;
	return timestamp_cmp(ts_a, ts_b);
}

struct kgsl_fence_event_priv {
	struct kgsl_context *context;
	unsigned int timestamp;
};

/**
 * kgsl_fence_event_cb - Event callback for a fence timestamp event
 * @device - The KGSL device that expired the timestamp
 * @priv - private data for the event
 * @context_id - the context id that goes with the timestamp
 * @timestamp - the timestamp that triggered the event
 *
 * Signal a fence following the expiration of a timestamp
 */

static inline void kgsl_fence_event_cb(struct kgsl_device *device,
	void *priv, u32 context_id, u32 timestamp, u32 type)
{
	struct kgsl_fence_event_priv *ev = priv;

	/* Signal time timeline for every event type */
	kgsl_sync_timeline_signal(ev->context->timeline, timestamp);
	kgsl_context_put(ev->context);
	kfree(ev);
}

/**
 * kgsl_add_fence_event - Create a new fence event
 * @device - KGSL device to create the event on
 * @timestamp - Timestamp to trigger the event
 * @data - Return fence fd stored in struct kgsl_timestamp_event_fence
 * @len - length of the fence event
 * @owner - driver instance that owns this event
 * @returns 0 on success or error code on error
 *
 * Create a fence and register an event to signal the fence when
 * the timestamp expires
 */

int kgsl_add_fence_event(struct kgsl_device *device,
	u32 context_id, u32 timestamp, void __user *data, int len,
	struct kgsl_device_private *owner)
{
	struct kgsl_fence_event_priv *event;
	struct kgsl_timestamp_event_fence priv;
	struct kgsl_context *context;
	struct sync_pt *pt;
	struct sync_fence *fence = NULL;
	int ret = -EINVAL;

	if (len != sizeof(priv))
		return -EINVAL;

	event = kzalloc(sizeof(*event), GFP_KERNEL);
	if (event == NULL)
		return -ENOMEM;

	context = kgsl_context_get_owner(owner, context_id);

	if (context == NULL) {
		kfree(event);
		return -EINVAL;
	}

	event->context = context;
	event->timestamp = timestamp;

	pt = kgsl_sync_pt_create(context->timeline, timestamp);
	if (pt == NULL) {
		KGSL_DRV_ERR(device, "kgsl_sync_pt_create failed\n");
		ret = -ENOMEM;
		goto fail_pt;
	}

	fence = sync_fence_create("kgsl-fence", pt);
	if (fence == NULL) {
		/* only destroy pt when not added to fence */
		kgsl_sync_pt_destroy(pt);
		KGSL_DRV_ERR(device, "sync_fence_create failed\n");
		ret = -ENOMEM;
		goto fail_fence;
	}

	priv.fence_fd = get_unused_fd_flags(0);
	if (priv.fence_fd < 0) {
		KGSL_DRV_ERR(device, "invalid fence fd\n");
		ret = -EINVAL;
		goto fail_fd;
	}
	sync_fence_install(fence, priv.fence_fd);

	if (copy_to_user(data, &priv, sizeof(priv))) {
		ret = -EFAULT;
		goto fail_copy_fd;
	}

	/*
	 * Hold the context ref-count for the event - it will get released in
	 * the callback
	 */
	ret = kgsl_add_event(device, context_id, timestamp,
			kgsl_fence_event_cb, event, owner);
	if (ret)
		goto fail_event;

	return 0;

fail_event:
fail_copy_fd:
	/* clean up sync_fence_install */
	put_unused_fd(priv.fence_fd);
fail_fd:
	/* clean up sync_fence_create */
	sync_fence_put(fence);
fail_fence:
fail_pt:
	kgsl_context_put(context);
	kfree(event);
	return ret;
}

static unsigned int kgsl_sync_get_timestamp(
	struct kgsl_sync_timeline *ktimeline, enum kgsl_timestamp_type type)
{
	struct kgsl_context *context = idr_find(&ktimeline->device->context_idr,
						ktimeline->context_id);
	if (context == NULL)
		return 0;

	return kgsl_readtimestamp(ktimeline->device, context, type);
}

static void kgsl_sync_timeline_value_str(struct sync_timeline *sync_timeline,
					 char *str, int size)
{
	struct kgsl_sync_timeline *ktimeline =
		(struct kgsl_sync_timeline *) sync_timeline;
	unsigned int timestamp_retired = kgsl_sync_get_timestamp(ktimeline,
		KGSL_TIMESTAMP_RETIRED);
	snprintf(str, size, "%u retired:%u", ktimeline->last_timestamp,
		timestamp_retired);
}

static void kgsl_sync_pt_value_str(struct sync_pt *sync_pt,
				   char *str, int size)
{
	struct kgsl_sync_pt *kpt = (struct kgsl_sync_pt *) sync_pt;
	snprintf(str, size, "%u", kpt->timestamp);
}

<<<<<<< HEAD
=======
static void kgsl_sync_timeline_release_obj(struct sync_timeline *sync_timeline)
{
	/*
	 * Make sure to free the timeline only after destroy flag is set.
	 * This is to avoid further accessing to the timeline from KGSL and
	 * also to catch any unbalanced kref of timeline.
	 */
	BUG_ON(sync_timeline && (sync_timeline->destroyed != true));
}
>>>>>>> 02745821
static const struct sync_timeline_ops kgsl_sync_timeline_ops = {
	.driver_name = "kgsl-timeline",
	.dup = kgsl_sync_pt_dup,
	.has_signaled = kgsl_sync_pt_has_signaled,
	.compare = kgsl_sync_pt_compare,
	.timeline_value_str = kgsl_sync_timeline_value_str,
	.pt_value_str = kgsl_sync_pt_value_str,
<<<<<<< HEAD
=======
	.release_obj = kgsl_sync_timeline_release_obj,
>>>>>>> 02745821
};

int kgsl_sync_timeline_create(struct kgsl_context *context)
{
	struct kgsl_sync_timeline *ktimeline;

	/* Generate a name which includes the thread name, thread id, process
	 * name, process id, and context id. This makes it possible to
	 * identify the context of a timeline in the sync dump. */
	char ktimeline_name[sizeof(context->timeline->name)] = {};
	snprintf(ktimeline_name, sizeof(ktimeline_name),
		"%s_%.15s(%d)-%.15s(%d)-%d",
		context->dev_priv->device->name,
		current->group_leader->comm, current->group_leader->pid,
		current->comm, current->pid, context->id);

	context->timeline = sync_timeline_create(&kgsl_sync_timeline_ops,
		(int) sizeof(struct kgsl_sync_timeline), ktimeline_name);
	if (context->timeline == NULL)
		return -EINVAL;

	ktimeline = (struct kgsl_sync_timeline *) context->timeline;
	ktimeline->last_timestamp = 0;
	ktimeline->device = context->dev_priv->device;
	ktimeline->context_id = context->id;

	return 0;
}

void kgsl_sync_timeline_signal(struct sync_timeline *timeline,
	unsigned int timestamp)
{
	struct kgsl_sync_timeline *ktimeline =
		(struct kgsl_sync_timeline *) timeline;

	if (timestamp_cmp(timestamp, ktimeline->last_timestamp) > 0)
		ktimeline->last_timestamp = timestamp;
	sync_timeline_signal(timeline);
}

void kgsl_sync_timeline_destroy(struct kgsl_context *context)
{
	sync_timeline_destroy(context->timeline);
}<|MERGE_RESOLUTION|>--- conflicted
+++ resolved
@@ -220,8 +220,6 @@
 	snprintf(str, size, "%u", kpt->timestamp);
 }
 
-<<<<<<< HEAD
-=======
 static void kgsl_sync_timeline_release_obj(struct sync_timeline *sync_timeline)
 {
 	/*
@@ -231,7 +229,6 @@
 	 */
 	BUG_ON(sync_timeline && (sync_timeline->destroyed != true));
 }
->>>>>>> 02745821
 static const struct sync_timeline_ops kgsl_sync_timeline_ops = {
 	.driver_name = "kgsl-timeline",
 	.dup = kgsl_sync_pt_dup,
@@ -239,10 +236,7 @@
 	.compare = kgsl_sync_pt_compare,
 	.timeline_value_str = kgsl_sync_timeline_value_str,
 	.pt_value_str = kgsl_sync_pt_value_str,
-<<<<<<< HEAD
-=======
 	.release_obj = kgsl_sync_timeline_release_obj,
->>>>>>> 02745821
 };
 
 int kgsl_sync_timeline_create(struct kgsl_context *context)
