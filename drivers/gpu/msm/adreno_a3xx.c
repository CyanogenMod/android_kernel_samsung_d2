--- conflicted
+++ resolved
@@ -2508,7 +2508,6 @@
 }
 
 #define QUAD_RESTORE_LEN 14
-<<<<<<< HEAD
 
 static unsigned int gmem_restore_quad[QUAD_RESTORE_LEN] = {
 	0x00000000, 0x3f800000, 0x3f800000,
@@ -2529,7 +2528,7 @@
 
 /*
  * Create a fixed IB to do a draw call on resume for the A305.
- * This is a modified GMEM restore IB, and does a 1x1 pixel draw
+ * This is a modified GMEM restore IB, and does a 32x32 pixel draw
  * into GMEM on resume from SLUMBER state.
  */
 static void a305_create_on_resume_ib(struct adreno_device *adreno_dev)
@@ -2539,12 +2538,71 @@
 	unsigned int *dummy_src;
 	int pitch;
 
-	pitch = 1;
+	pitch = 32;
 
 	set_gmem_copy_quad(adreno_dev);
 	start_cmd = adreno_dev->on_resume_cmd.hostptr;
 	start_cmd += QUAD_RESTORE_LEN;
 	cmds = start_cmd;
+
+	*cmds++ = cp_type0_packet(A3XX_RBBM_CLOCK_CTL, 1);
+	*cmds++ = adreno_a3xx_rbbm_clock_ctl_default(adreno_dev);
+
+	*cmds++ = cp_type3_packet(CP_SET_CONSTANT, 5);
+	*cmds++ = CP_REG(A3XX_HLSQ_CONTROL_0_REG);
+	/* HLSQ_CONTROL_0_REG */
+	*cmds++ = _SET(HLSQ_CTRL0REG_FSTHREADSIZE, HLSQ_FOUR_PIX_QUADS) |
+		_SET(HLSQ_CTRL0REG_FSSUPERTHREADENABLE, 1) |
+		_SET(HLSQ_CTRL0REG_SPSHADERRESTART, 1) |
+		_SET(HLSQ_CTRL0REG_CHUNKDISABLE, 1) |
+		_SET(HLSQ_CTRL0REG_SPCONSTFULLUPDATE, 1);
+	/* HLSQ_CONTROL_1_REG */
+	*cmds++ = _SET(HLSQ_CTRL1REG_VSTHREADSIZE, HLSQ_TWO_VTX_QUADS) |
+		_SET(HLSQ_CTRL1REG_VSSUPERTHREADENABLE, 1);
+	/* HLSQ_CONTROL_2_REG */
+	*cmds++ = _SET(HLSQ_CTRL2REG_PRIMALLOCTHRESHOLD, 31);
+	/* HLSQ_CONTROL3_REG */
+	*cmds++ = 0x00000000;
+
+	*cmds++ = cp_type3_packet(CP_SET_CONSTANT, 3);
+	*cmds++ = CP_REG(A3XX_RB_MRT_BUF_INFO0);
+	/* RB_MRT_BUF_INFO0 */
+	*cmds++ = _SET(RB_MRTBUFINFO_COLOR_FORMAT, RB_R8G8B8A8_UNORM) |
+		_SET(RB_MRTBUFINFO_COLOR_TILE_MODE, RB_TILINGMODE_32X32) |
+		_SET(RB_MRTBUFINFO_COLOR_BUF_PITCH,
+		(pitch * 4 * 8) / 256);
+	/* RB_MRT_BUF_BASE0 */
+	*cmds++ = _SET(RB_MRTBUFBASE_COLOR_BUF_BASE, tmp_ctx.gmem_base >> 5);
+
+	/* Texture samplers */
+	*cmds++ = cp_type3_packet(CP_LOAD_STATE, 4);
+	*cmds++ = (16 << CP_LOADSTATE_DSTOFFSET_SHIFT)
+		| (HLSQ_DIRECT << CP_LOADSTATE_STATESRC_SHIFT)
+		| (HLSQ_BLOCK_ID_TP_TEX << CP_LOADSTATE_STATEBLOCKID_SHIFT)
+		| (1 << CP_LOADSTATE_NUMOFUNITS_SHIFT);
+	*cmds++ = (HLSQ_TP_TEX_SAMPLERS << CP_LOADSTATE_STATETYPE_SHIFT)
+		| (0 << CP_LOADSTATE_EXTSRCADDR_SHIFT);
+	*cmds++ = 0x00000240;
+	*cmds++ = 0x00000000;
+
+	*cmds++ = cp_type0_packet(A3XX_VFD_PERFCOUNTER0_SELECT, 1);
+	*cmds++ = 0x00000000;
+
+	/* Texture memobjs */
+	*cmds++ = cp_type3_packet(CP_LOAD_STATE, 6);
+	*cmds++ = (16 << CP_LOADSTATE_DSTOFFSET_SHIFT)
+		| (HLSQ_DIRECT << CP_LOADSTATE_STATESRC_SHIFT)
+		| (HLSQ_BLOCK_ID_TP_TEX << CP_LOADSTATE_STATEBLOCKID_SHIFT)
+		| (1 << CP_LOADSTATE_NUMOFUNITS_SHIFT);
+	*cmds++ = (HLSQ_TP_TEX_MEMOBJ << CP_LOADSTATE_STATETYPE_SHIFT)
+		| (0 << CP_LOADSTATE_EXTSRCADDR_SHIFT);
+	*cmds++ = 0x4cc06880;
+	*cmds++ = pitch | (pitch << 14);
+	*cmds++ = (pitch*4*8) << 9;
+	*cmds++ = 0x00000000;
+
+	*cmds++ = cp_type0_packet(A3XX_VFD_PERFCOUNTER0_SELECT, 1);
+	*cmds++ = 0x00000000;
 
 	/* Mipmap bases */
 	*cmds++ = cp_type3_packet(CP_LOAD_STATE, 16);
@@ -2570,6 +2628,19 @@
 	*cmds++ = 0x00000000;
 
 	*cmds++ = cp_type0_packet(A3XX_VFD_PERFCOUNTER0_SELECT, 1);
+	*cmds++ = 0x00000000;
+
+	*cmds++ = cp_type3_packet(CP_SET_CONSTANT, 5);
+	*cmds++ = CP_REG(A3XX_HLSQ_VS_CONTROL_REG);
+	/* HLSQ_VS_CONTROL_REG */
+	*cmds++ = _SET(HLSQ_VSCTRLREG_VSINSTRLENGTH, 1);
+	/* HLSQ_FS_CONTROL_REG */
+	*cmds++ = _SET(HLSQ_FSCTRLREG_FSCONSTLENGTH, 1) |
+		_SET(HLSQ_FSCTRLREG_FSCONSTSTARTOFFSET, 128) |
+		_SET(HLSQ_FSCTRLREG_FSINSTRLENGTH, 2);
+	/* HLSQ_CONST_VSPRESV_RANGE_REG */
+	*cmds++ = 0x00000000;
+	/* HLSQ_CONST_FSPRESV_RANGE_REG */
 	*cmds++ = 0x00000000;
 
 	*cmds++ = cp_type3_packet(CP_SET_CONSTANT, 2);
@@ -2868,554 +2939,6 @@
 		_SET(VFD_DECODEINSTRUCTIONS_LASTCOMPVALID, 1);
 
 	*cmds++ = cp_type3_packet(CP_SET_CONSTANT, 2);
-	*cmds++ = CP_REG(A3XX_RB_RENDER_CONTROL);
-	/* RB_RENDER_CONTROL */
-	*cmds++ = _SET(RB_RENDERCONTROL_BIN_WIDTH, pitch >> 5) |
-		_SET(RB_RENDERCONTROL_ALPHA_TEST_FUNC, 7);
-
-	*cmds++ = cp_type3_packet(CP_SET_CONSTANT, 2);
-	*cmds++ = CP_REG(A3XX_RB_MSAA_CONTROL);
-	/* RB_MSAA_CONTROL */
-	*cmds++ = _SET(RB_MSAACONTROL_MSAA_DISABLE, 1) |
-		_SET(RB_MSAACONTROL_SAMPLE_MASK, 0xFFFF);
-
-	*cmds++ = cp_type3_packet(CP_SET_CONSTANT, 5);
-	*cmds++ = CP_REG(A3XX_VFD_INDEX_MIN);
-	/* VFD_INDEX_MIN */
-	*cmds++ = 0x00000000;
-	/* VFD_INDEX_MAX */
-	*cmds++ = 340;
-	/* VFD_INDEX_OFFSET */
-	*cmds++ = 0x00000000;
-	/* TPL1_TP_VS_TEX_OFFSET */
-	*cmds++ = 0x00000000;
-
-	*cmds++ = cp_type3_packet(CP_SET_CONSTANT, 5);
-	*cmds++ = CP_REG(A3XX_GRAS_CL_VPORT_XOFFSET);
-	/* GRAS_CL_VPORT_XOFFSET */
-	*cmds++ = 0x00000000;
-	/* GRAS_CL_VPORT_XSCALE */
-	*cmds++ = _SET(GRAS_CL_VPORT_XSCALE_VPORT_XSCALE, 0x3F800000);
-	/* GRAS_CL_VPORT_YOFFSET */
-	*cmds++ = 0x00000000;
-	/* GRAS_CL_VPORT_YSCALE */
-	*cmds++ = _SET(GRAS_CL_VPORT_YSCALE_VPORT_YSCALE, 0x3F800000);
-
-	/* oxili_generate_context_roll_packets */
-	*cmds++ = cp_type0_packet(A3XX_SP_VS_CTRL_REG0, 1);
-	*cmds++ = 0x00000400;
-
-	*cmds++ = cp_type0_packet(A3XX_SP_FS_CTRL_REG0, 1);
-	*cmds++ = 0x00000400;
-
-	*cmds++ = cp_type0_packet(A3XX_SP_VS_PVT_MEM_SIZE_REG, 1);
-	*cmds++ = 0x00008000; /* SP_VS_MEM_SIZE_REG */
-
-	*cmds++ = cp_type0_packet(A3XX_SP_FS_PVT_MEM_SIZE_REG, 1);
-	*cmds++ = 0x00008000; /* SP_FS_MEM_SIZE_REG */
-
-	/* Clear cache invalidate bit when re-loading the shader control regs */
-	*cmds++ = cp_type0_packet(A3XX_SP_VS_CTRL_REG0, 1);
-	*cmds++ = _SET(SP_VSCTRLREG0_VSTHREADMODE, SP_MULTI) |
-		_SET(SP_VSCTRLREG0_VSINSTRBUFFERMODE, SP_BUFFER_MODE) |
-		_SET(SP_VSCTRLREG0_VSFULLREGFOOTPRINT, 2) |
-		_SET(SP_VSCTRLREG0_VSTHREADSIZE, SP_TWO_VTX_QUADS) |
-		_SET(SP_VSCTRLREG0_VSLENGTH, 1);
-
-	*cmds++ = cp_type0_packet(A3XX_SP_FS_CTRL_REG0, 1);
-	*cmds++ = _SET(SP_FSCTRLREG0_FSTHREADMODE, SP_MULTI) |
-		_SET(SP_FSCTRLREG0_FSINSTRBUFFERMODE, SP_BUFFER_MODE) |
-		_SET(SP_FSCTRLREG0_FSHALFREGFOOTPRINT, 1) |
-		_SET(SP_FSCTRLREG0_FSFULLREGFOOTPRINT, 1) |
-		_SET(SP_FSCTRLREG0_FSINOUTREGOVERLAP, 1) |
-		_SET(SP_FSCTRLREG0_FSTHREADSIZE, SP_FOUR_PIX_QUADS) |
-		_SET(SP_FSCTRLREG0_FSSUPERTHREADMODE, 1) |
-		_SET(SP_FSCTRLREG0_FSLENGTH, 2);
-
-	*cmds++ = cp_type0_packet(A3XX_SP_VS_PVT_MEM_SIZE_REG, 1);
-	*cmds++ = 0x00000000;            /* SP_VS_MEM_SIZE_REG */
-
-	*cmds++ = cp_type0_packet(A3XX_SP_FS_PVT_MEM_SIZE_REG, 1);
-	*cmds++ = 0x00000000;            /* SP_FS_MEM_SIZE_REG */
-
-	/* end oxili_generate_context_roll_packets */
-
-	*cmds++ = cp_type3_packet(CP_DRAW_INDX, 3);
-	*cmds++ = 0x00000000; /* Viz query info */
-	*cmds++ = BUILD_PC_DRAW_INITIATOR(PC_DI_PT_RECTLIST,
-					PC_DI_SRC_SEL_AUTO_INDEX,
-					PC_DI_INDEX_SIZE_16_BIT,
-					PC_DI_IGNORE_VISIBILITY);
-	*cmds++ = 0x00000002; /* Num indices */
-
-	adreno_dev->on_resume_ib[0] = CP_HDR_INDIRECT_BUFFER_PFD;
-	adreno_dev->on_resume_ib[1] = adreno_dev->on_resume_cmd.gpuaddr +
-					(QUAD_RESTORE_LEN << 2);
-	adreno_dev->on_resume_ib[2] = cmds - start_cmd;
-
-	*dummy_src = adreno_dev->on_resume_cmd.gpuaddr +
-	   ((cmds - (unsigned int *)adreno_dev->on_resume_cmd.hostptr) << 2);
-}
-
-static void a3xx_rb_init(struct adreno_device *adreno_dev,
-			 struct adreno_ringbuffer *rb)
-{
-	unsigned int *cmds, cmds_gpu;
-	cmds = adreno_ringbuffer_allocspace(rb, NULL, 18);
-	cmds_gpu = rb->buffer_desc.gpuaddr + sizeof(uint) * (rb->wptr - 18);
-
-	GSL_RB_WRITE(cmds, cmds_gpu, cp_type3_packet(CP_ME_INIT, 17));
-	GSL_RB_WRITE(cmds, cmds_gpu, 0x000003f7);
-	GSL_RB_WRITE(cmds, cmds_gpu, 0x00000000);
-	GSL_RB_WRITE(cmds, cmds_gpu, 0x00000000);
-	GSL_RB_WRITE(cmds, cmds_gpu, 0x00000000);
-	GSL_RB_WRITE(cmds, cmds_gpu, 0x00000080);
-	GSL_RB_WRITE(cmds, cmds_gpu, 0x00000100);
-	GSL_RB_WRITE(cmds, cmds_gpu, 0x00000180);
-	GSL_RB_WRITE(cmds, cmds_gpu, 0x00006600);
-	GSL_RB_WRITE(cmds, cmds_gpu, 0x00000150);
-	GSL_RB_WRITE(cmds, cmds_gpu, 0x0000014e);
-	GSL_RB_WRITE(cmds, cmds_gpu, 0x00000154);
-	GSL_RB_WRITE(cmds, cmds_gpu, 0x00000001);
-	GSL_RB_WRITE(cmds, cmds_gpu, 0x00000000);
-	GSL_RB_WRITE(cmds, cmds_gpu, 0x00000000);
-	/* Protected mode control - turned off for A3XX */
-	GSL_RB_WRITE(cmds, cmds_gpu, 0x00000000);
-	GSL_RB_WRITE(cmds, cmds_gpu, 0x00000000);
-	GSL_RB_WRITE(cmds, cmds_gpu, 0x00000000);
-=======
->>>>>>> a0b5b9b6
-
-static unsigned int gmem_restore_quad[QUAD_RESTORE_LEN] = {
-	0x00000000, 0x3f800000, 0x3f800000,
-	0x00000000, 0x00000000, 0x00000000,
-	0x3f800000, 0x00000000, 0x00000000,
-	0x3f800000, 0x00000000, 0x00000000,
-	0x3f800000, 0x3f800000,
-};
-
-static void set_gmem_copy_quad(struct adreno_device *adreno_dev)
-{
-        gmem_restore_quad[5] = uint2float(1);
-        gmem_restore_quad[7] = uint2float(1);
-
-        memcpy(adreno_dev->on_resume_cmd.hostptr, gmem_restore_quad,
-				QUAD_RESTORE_LEN << 2);
-}
-
-/*
- * Create a fixed IB to do a draw call on resume for the A305.
- * This is a modified GMEM restore IB, and does a 32x32 pixel draw
- * into GMEM on resume from SLUMBER state.
- */
-static void a305_create_on_resume_ib(struct adreno_device *adreno_dev)
-{
-	unsigned int *cmds;
-	unsigned int *start_cmd;
-	unsigned int *dummy_src;
-	int pitch;
-
-	pitch = 32;
-
-	set_gmem_copy_quad(adreno_dev);
-	start_cmd = adreno_dev->on_resume_cmd.hostptr;
-	start_cmd += QUAD_RESTORE_LEN;
-	cmds = start_cmd;
-
-	*cmds++ = cp_type0_packet(A3XX_RBBM_CLOCK_CTL, 1);
-	*cmds++ = adreno_a3xx_rbbm_clock_ctl_default(adreno_dev);
-
-	*cmds++ = cp_type3_packet(CP_SET_CONSTANT, 5);
-	*cmds++ = CP_REG(A3XX_HLSQ_CONTROL_0_REG);
-	/* HLSQ_CONTROL_0_REG */
-	*cmds++ = _SET(HLSQ_CTRL0REG_FSTHREADSIZE, HLSQ_FOUR_PIX_QUADS) |
-		_SET(HLSQ_CTRL0REG_FSSUPERTHREADENABLE, 1) |
-		_SET(HLSQ_CTRL0REG_SPSHADERRESTART, 1) |
-		_SET(HLSQ_CTRL0REG_CHUNKDISABLE, 1) |
-		_SET(HLSQ_CTRL0REG_SPCONSTFULLUPDATE, 1);
-	/* HLSQ_CONTROL_1_REG */
-	*cmds++ = _SET(HLSQ_CTRL1REG_VSTHREADSIZE, HLSQ_TWO_VTX_QUADS) |
-		_SET(HLSQ_CTRL1REG_VSSUPERTHREADENABLE, 1);
-	/* HLSQ_CONTROL_2_REG */
-	*cmds++ = _SET(HLSQ_CTRL2REG_PRIMALLOCTHRESHOLD, 31);
-	/* HLSQ_CONTROL3_REG */
-	*cmds++ = 0x00000000;
-
-	*cmds++ = cp_type3_packet(CP_SET_CONSTANT, 3);
-	*cmds++ = CP_REG(A3XX_RB_MRT_BUF_INFO0);
-	/* RB_MRT_BUF_INFO0 */
-	*cmds++ = _SET(RB_MRTBUFINFO_COLOR_FORMAT, RB_R8G8B8A8_UNORM) |
-		_SET(RB_MRTBUFINFO_COLOR_TILE_MODE, RB_TILINGMODE_32X32) |
-		_SET(RB_MRTBUFINFO_COLOR_BUF_PITCH,
-		(pitch * 4 * 8) / 256);
-	/* RB_MRT_BUF_BASE0 */
-	*cmds++ = _SET(RB_MRTBUFBASE_COLOR_BUF_BASE, tmp_ctx.gmem_base >> 5);
-
-	/* Texture samplers */
-	*cmds++ = cp_type3_packet(CP_LOAD_STATE, 4);
-	*cmds++ = (16 << CP_LOADSTATE_DSTOFFSET_SHIFT)
-		| (HLSQ_DIRECT << CP_LOADSTATE_STATESRC_SHIFT)
-		| (HLSQ_BLOCK_ID_TP_TEX << CP_LOADSTATE_STATEBLOCKID_SHIFT)
-		| (1 << CP_LOADSTATE_NUMOFUNITS_SHIFT);
-	*cmds++ = (HLSQ_TP_TEX_SAMPLERS << CP_LOADSTATE_STATETYPE_SHIFT)
-		| (0 << CP_LOADSTATE_EXTSRCADDR_SHIFT);
-	*cmds++ = 0x00000240;
-	*cmds++ = 0x00000000;
-
-	*cmds++ = cp_type0_packet(A3XX_VFD_PERFCOUNTER0_SELECT, 1);
-	*cmds++ = 0x00000000;
-
-	/* Texture memobjs */
-	*cmds++ = cp_type3_packet(CP_LOAD_STATE, 6);
-	*cmds++ = (16 << CP_LOADSTATE_DSTOFFSET_SHIFT)
-		| (HLSQ_DIRECT << CP_LOADSTATE_STATESRC_SHIFT)
-		| (HLSQ_BLOCK_ID_TP_TEX << CP_LOADSTATE_STATEBLOCKID_SHIFT)
-		| (1 << CP_LOADSTATE_NUMOFUNITS_SHIFT);
-	*cmds++ = (HLSQ_TP_TEX_MEMOBJ << CP_LOADSTATE_STATETYPE_SHIFT)
-		| (0 << CP_LOADSTATE_EXTSRCADDR_SHIFT);
-	*cmds++ = 0x4cc06880;
-	*cmds++ = pitch | (pitch << 14);
-	*cmds++ = (pitch*4*8) << 9;
-	*cmds++ = 0x00000000;
-
-	*cmds++ = cp_type0_packet(A3XX_VFD_PERFCOUNTER0_SELECT, 1);
-	*cmds++ = 0x00000000;
-
-	/* Mipmap bases */
-	*cmds++ = cp_type3_packet(CP_LOAD_STATE, 16);
-	*cmds++ = (224 << CP_LOADSTATE_DSTOFFSET_SHIFT)
-		| (HLSQ_DIRECT << CP_LOADSTATE_STATESRC_SHIFT)
-		| (HLSQ_BLOCK_ID_TP_MIPMAP << CP_LOADSTATE_STATEBLOCKID_SHIFT)
-		| (14 << CP_LOADSTATE_NUMOFUNITS_SHIFT);
-	*cmds++ = (HLSQ_TP_MIPMAP_BASE << CP_LOADSTATE_STATETYPE_SHIFT)
-		| (0 << CP_LOADSTATE_EXTSRCADDR_SHIFT);
-	dummy_src = cmds++;
-	*cmds++ = 0x00000000;
-	*cmds++ = 0x00000000;
-	*cmds++ = 0x00000000;
-	*cmds++ = 0x00000000;
-	*cmds++ = 0x00000000;
-	*cmds++ = 0x00000000;
-	*cmds++ = 0x00000000;
-	*cmds++ = 0x00000000;
-	*cmds++ = 0x00000000;
-	*cmds++ = 0x00000000;
-	*cmds++ = 0x00000000;
-	*cmds++ = 0x00000000;
-	*cmds++ = 0x00000000;
-
-	*cmds++ = cp_type0_packet(A3XX_VFD_PERFCOUNTER0_SELECT, 1);
-	*cmds++ = 0x00000000;
-
-	*cmds++ = cp_type3_packet(CP_SET_CONSTANT, 5);
-	*cmds++ = CP_REG(A3XX_HLSQ_VS_CONTROL_REG);
-	/* HLSQ_VS_CONTROL_REG */
-	*cmds++ = _SET(HLSQ_VSCTRLREG_VSINSTRLENGTH, 1);
-	/* HLSQ_FS_CONTROL_REG */
-	*cmds++ = _SET(HLSQ_FSCTRLREG_FSCONSTLENGTH, 1) |
-		_SET(HLSQ_FSCTRLREG_FSCONSTSTARTOFFSET, 128) |
-		_SET(HLSQ_FSCTRLREG_FSINSTRLENGTH, 2);
-	/* HLSQ_CONST_VSPRESV_RANGE_REG */
-	*cmds++ = 0x00000000;
-	/* HLSQ_CONST_FSPRESV_RANGE_REG */
-	*cmds++ = 0x00000000;
-
-	*cmds++ = cp_type3_packet(CP_SET_CONSTANT, 2);
-	*cmds++ = CP_REG(A3XX_SP_FS_LENGTH_REG);
-	/* SP_FS_LENGTH_REG */
-	*cmds++ = _SET(SP_SHADERLENGTH_LEN, 2);
-
-	*cmds++ = cp_type3_packet(CP_SET_CONSTANT, 12);
-	*cmds++ = CP_REG(A3XX_SP_VS_CTRL_REG0);
-	/* SP_VS_CTRL_REG0 */
-	*cmds++ = _SET(SP_VSCTRLREG0_VSTHREADMODE, SP_MULTI) |
-		_SET(SP_VSCTRLREG0_VSINSTRBUFFERMODE, SP_BUFFER_MODE) |
-		_SET(SP_VSCTRLREG0_VSICACHEINVALID, 1) |
-		_SET(SP_VSCTRLREG0_VSFULLREGFOOTPRINT, 2) |
-		_SET(SP_VSCTRLREG0_VSTHREADSIZE, SP_TWO_VTX_QUADS) |
-		_SET(SP_VSCTRLREG0_VSLENGTH, 1);
-	/* SP_VS_CTRL_REG1 */
-	*cmds++ = _SET(SP_VSCTRLREG1_VSINITIALOUTSTANDING, 8);
-	/* SP_VS_PARAM_REG */
-	*cmds++ = _SET(SP_VSPARAMREG_POSREGID, 4) |
-		_SET(SP_VSPARAMREG_PSIZEREGID, 252) |
-		_SET(SP_VSPARAMREG_TOTALVSOUTVAR, 1);
-	/* SP_VS_OUT_REG0 */
-	*cmds++ = _SET(SP_VSOUTREG_COMPMASK0, 3);
-	/* SP_VS_OUT_REG1 */
-	*cmds++ = 0x00000000;
-	/* SP_VS_OUT_REG2 */
-	*cmds++ = 0x00000000;
-	/* SP_VS_OUT_REG3 */
-	*cmds++ = 0x00000000;
-	/* SP_VS_OUT_REG4 */
-	*cmds++ = 0x00000000;
-	/* SP_VS_OUT_REG5 */
-	*cmds++ = 0x00000000;
-	/* SP_VS_OUT_REG6 */
-	*cmds++ = 0x00000000;
-	/* SP_VS_OUT_REG7 */
-	*cmds++ = 0x00000000;
-
-	*cmds++ = cp_type3_packet(CP_SET_CONSTANT, 7);
-	*cmds++ = CP_REG(A3XX_SP_VS_VPC_DST_REG_0);
-	/* SP_VS_VPC_DST_REG0 */
-	*cmds++ = _SET(SP_VSVPCDSTREG_OUTLOC0, 8);
-	/* SP_VS_VPC_DST_REG1 */
-	*cmds++ = 0x00000000;
-	/* SP_VS_VPC_DST_REG2 */
-	*cmds++ = 0x00000000;
-	/* SP_VS_VPC_DST_REG3 */
-	*cmds++ = 0x00000000;
-	/* SP_VS_OBJ_OFFSET_REG */
-	*cmds++ = 0x00000000;
-	/* SP_VS_OBJ_START_REG */
-	*cmds++ = 0x00000000;
-
-	*cmds++ = cp_type3_packet(CP_SET_CONSTANT, 6);
-	*cmds++ = CP_REG(A3XX_SP_VS_LENGTH_REG);
-	/* SP_VS_LENGTH_REG */
-	*cmds++ = _SET(SP_SHADERLENGTH_LEN, 1);
-	/* SP_FS_CTRL_REG0 */
-	*cmds++ = _SET(SP_FSCTRLREG0_FSTHREADMODE, SP_MULTI) |
-		_SET(SP_FSCTRLREG0_FSINSTRBUFFERMODE, SP_BUFFER_MODE) |
-		_SET(SP_FSCTRLREG0_FSICACHEINVALID, 1) |
-		_SET(SP_FSCTRLREG0_FSHALFREGFOOTPRINT, 1) |
-		_SET(SP_FSCTRLREG0_FSFULLREGFOOTPRINT, 1) |
-		_SET(SP_FSCTRLREG0_FSINOUTREGOVERLAP, 1) |
-		_SET(SP_FSCTRLREG0_FSTHREADSIZE, SP_FOUR_PIX_QUADS) |
-		_SET(SP_FSCTRLREG0_FSSUPERTHREADMODE, 1) |
-		_SET(SP_FSCTRLREG0_PIXLODENABLE, 1) |
-		_SET(SP_FSCTRLREG0_FSLENGTH, 2);
-	/* SP_FS_CTRL_REG1 */
-	*cmds++ = _SET(SP_FSCTRLREG1_FSCONSTLENGTH, 1) |
-		_SET(SP_FSCTRLREG1_FSINITIALOUTSTANDING, 2) |
-		_SET(SP_FSCTRLREG1_HALFPRECVAROFFSET, 63);
-	/* SP_FS_OBJ_OFFSET_REG */
-	*cmds++ = _SET(SP_OBJOFFSETREG_CONSTOBJECTSTARTOFFSET, 128) |
-		_SET(SP_OBJOFFSETREG_SHADEROBJOFFSETINIC, 126);
-	/* SP_FS_OBJ_START_REG */
-	*cmds++ = 0x00000000;
-
-	*cmds++ = cp_type3_packet(CP_SET_CONSTANT, 3);
-	*cmds++ = CP_REG(A3XX_SP_FS_FLAT_SHAD_MODE_REG_0);
-	/* SP_FS_FLAT_SHAD_MODE_REG0 */
-	*cmds++ = 0x00000000;
-	/* SP_FS_FLAT_SHAD_MODE_REG1 */
-	*cmds++ = 0x00000000;
-
-	*cmds++ = cp_type3_packet(CP_SET_CONSTANT, 2);
-	*cmds++ = CP_REG(A3XX_SP_FS_OUTPUT_REG);
-	/* SP_FS_OUT_REG */
-	*cmds++ = _SET(SP_FSOUTREG_PAD0, SP_PIXEL_BASED);
-
-	*cmds++ = cp_type3_packet(CP_SET_CONSTANT, 5);
-	*cmds++ = CP_REG(A3XX_SP_FS_MRT_REG_0);
-	/* SP_FS_MRT_REG0 */
-	*cmds++ = _SET(SP_FSMRTREG_PRECISION, 1);
-	/* SP_FS_MRT_REG1 */
-	*cmds++ = 0;
-	/* SP_FS_MRT_REG2 */
-	*cmds++ = 0;
-	/* SP_FS_MRT_REG3 */
-	*cmds++ = 0;
-
-	*cmds++ = cp_type3_packet(CP_SET_CONSTANT, 11);
-	*cmds++ = CP_REG(A3XX_VPC_ATTR);
-	/* VPC_ATTR */
-	*cmds++ = _SET(VPC_VPCATTR_TOTALATTR, 2) |
-		_SET(VPC_VPCATTR_THRHDASSIGN, 1) |
-		_SET(VPC_VPCATTR_LMSIZE, 1);
-	/* VPC_PACK */
-	*cmds++ = _SET(VPC_VPCPACK_NUMFPNONPOSVAR, 2) |
-		_SET(VPC_VPCPACK_NUMNONPOSVSVAR, 2);
-	/* VPC_VARYING_INTERP_MODE_0 */
-	*cmds++ = 0x00000000;
-	/* VPC_VARYING_INTERP_MODE1 */
-	*cmds++ = 0x00000000;
-	/* VPC_VARYING_INTERP_MODE2 */
-	*cmds++ = 0x00000000;
-	/* VPC_VARYING_IINTERP_MODE3 */
-	*cmds++ = 0x00000000;
-	/* VPC_VARRYING_PS_REPL_MODE_0 */
-	*cmds++ = _SET(VPC_VPCVARPSREPLMODE_COMPONENT08, 1) |
-		_SET(VPC_VPCVARPSREPLMODE_COMPONENT09, 2) |
-		_SET(VPC_VPCVARPSREPLMODE_COMPONENT0A,  1) |
-		_SET(VPC_VPCVARPSREPLMODE_COMPONENT0B, 2) |
-		_SET(VPC_VPCVARPSREPLMODE_COMPONENT0C, 1) |
-		_SET(VPC_VPCVARPSREPLMODE_COMPONENT0D, 2) |
-		_SET(VPC_VPCVARPSREPLMODE_COMPONENT0E, 1) |
-		_SET(VPC_VPCVARPSREPLMODE_COMPONENT0F, 2) |
-		_SET(VPC_VPCVARPSREPLMODE_COMPONENT10, 1) |
-		_SET(VPC_VPCVARPSREPLMODE_COMPONENT11, 2) |
-		_SET(VPC_VPCVARPSREPLMODE_COMPONENT12, 1) |
-		_SET(VPC_VPCVARPSREPLMODE_COMPONENT13, 2) |
-		_SET(VPC_VPCVARPSREPLMODE_COMPONENT14, 1) |
-		_SET(VPC_VPCVARPSREPLMODE_COMPONENT15, 2) |
-		_SET(VPC_VPCVARPSREPLMODE_COMPONENT16, 1) |
-		_SET(VPC_VPCVARPSREPLMODE_COMPONENT17, 2);
-	/* VPC_VARRYING_PS_REPL_MODE_1 */
-	*cmds++ = _SET(VPC_VPCVARPSREPLMODE_COMPONENT08, 1) |
-		_SET(VPC_VPCVARPSREPLMODE_COMPONENT09, 2) |
-		_SET(VPC_VPCVARPSREPLMODE_COMPONENT0A,  1) |
-		_SET(VPC_VPCVARPSREPLMODE_COMPONENT0B, 2) |
-		_SET(VPC_VPCVARPSREPLMODE_COMPONENT0C, 1) |
-		_SET(VPC_VPCVARPSREPLMODE_COMPONENT0D, 2) |
-		_SET(VPC_VPCVARPSREPLMODE_COMPONENT0E, 1) |
-		_SET(VPC_VPCVARPSREPLMODE_COMPONENT0F, 2) |
-		_SET(VPC_VPCVARPSREPLMODE_COMPONENT10, 1) |
-		_SET(VPC_VPCVARPSREPLMODE_COMPONENT11, 2) |
-		_SET(VPC_VPCVARPSREPLMODE_COMPONENT12, 1) |
-		_SET(VPC_VPCVARPSREPLMODE_COMPONENT13, 2) |
-		_SET(VPC_VPCVARPSREPLMODE_COMPONENT14, 1) |
-		_SET(VPC_VPCVARPSREPLMODE_COMPONENT15, 2) |
-		_SET(VPC_VPCVARPSREPLMODE_COMPONENT16, 1) |
-		_SET(VPC_VPCVARPSREPLMODE_COMPONENT17, 2);
-	/* VPC_VARRYING_PS_REPL_MODE_2 */
-	*cmds++ = _SET(VPC_VPCVARPSREPLMODE_COMPONENT08, 1) |
-		_SET(VPC_VPCVARPSREPLMODE_COMPONENT09, 2) |
-		_SET(VPC_VPCVARPSREPLMODE_COMPONENT0A,  1) |
-		_SET(VPC_VPCVARPSREPLMODE_COMPONENT0B, 2) |
-		_SET(VPC_VPCVARPSREPLMODE_COMPONENT0C, 1) |
-		_SET(VPC_VPCVARPSREPLMODE_COMPONENT0D, 2) |
-		_SET(VPC_VPCVARPSREPLMODE_COMPONENT0E, 1) |
-		_SET(VPC_VPCVARPSREPLMODE_COMPONENT0F, 2) |
-		_SET(VPC_VPCVARPSREPLMODE_COMPONENT10, 1) |
-		_SET(VPC_VPCVARPSREPLMODE_COMPONENT11, 2) |
-		_SET(VPC_VPCVARPSREPLMODE_COMPONENT12, 1) |
-		_SET(VPC_VPCVARPSREPLMODE_COMPONENT13, 2) |
-		_SET(VPC_VPCVARPSREPLMODE_COMPONENT14, 1) |
-		_SET(VPC_VPCVARPSREPLMODE_COMPONENT15, 2) |
-		_SET(VPC_VPCVARPSREPLMODE_COMPONENT16, 1) |
-		_SET(VPC_VPCVARPSREPLMODE_COMPONENT17, 2);
-	/* VPC_VARRYING_PS_REPL_MODE_3 */
-	*cmds++ = _SET(VPC_VPCVARPSREPLMODE_COMPONENT08, 1) |
-		_SET(VPC_VPCVARPSREPLMODE_COMPONENT09, 2) |
-		_SET(VPC_VPCVARPSREPLMODE_COMPONENT0A,  1) |
-		_SET(VPC_VPCVARPSREPLMODE_COMPONENT0B, 2) |
-		_SET(VPC_VPCVARPSREPLMODE_COMPONENT0C, 1) |
-		_SET(VPC_VPCVARPSREPLMODE_COMPONENT0D, 2) |
-		_SET(VPC_VPCVARPSREPLMODE_COMPONENT0E, 1) |
-		_SET(VPC_VPCVARPSREPLMODE_COMPONENT0F, 2) |
-		_SET(VPC_VPCVARPSREPLMODE_COMPONENT10, 1) |
-		_SET(VPC_VPCVARPSREPLMODE_COMPONENT11, 2) |
-		_SET(VPC_VPCVARPSREPLMODE_COMPONENT12, 1) |
-		_SET(VPC_VPCVARPSREPLMODE_COMPONENT13, 2) |
-		_SET(VPC_VPCVARPSREPLMODE_COMPONENT14, 1) |
-		_SET(VPC_VPCVARPSREPLMODE_COMPONENT15, 2) |
-		_SET(VPC_VPCVARPSREPLMODE_COMPONENT16, 1) |
-		_SET(VPC_VPCVARPSREPLMODE_COMPONENT17, 2);
-
-	*cmds++ = cp_type3_packet(CP_SET_CONSTANT, 2);
-	*cmds++ = CP_REG(A3XX_SP_SP_CTRL_REG);
-	/* SP_SP_CTRL_REG */
-	*cmds++ = _SET(SP_SPCTRLREG_SLEEPMODE, 1) |
-		_SET(SP_SPCTRLREG_LOMODE, 1);
-
-	/* Load vertex shader */
-	*cmds++ = cp_type3_packet(CP_LOAD_STATE, 10);
-	*cmds++ = (0 << CP_LOADSTATE_DSTOFFSET_SHIFT)
-		| (HLSQ_DIRECT << CP_LOADSTATE_STATESRC_SHIFT)
-		| (HLSQ_BLOCK_ID_SP_VS << CP_LOADSTATE_STATEBLOCKID_SHIFT)
-		| (1 << CP_LOADSTATE_NUMOFUNITS_SHIFT);
-	*cmds++ = (HLSQ_SP_VS_INSTR << CP_LOADSTATE_STATETYPE_SHIFT)
-		| (0 << CP_LOADSTATE_EXTSRCADDR_SHIFT);
-	/* (sy)end; */
-	*cmds++ = 0x00000000; *cmds++ = 0x13001000;
-	/* nop; */
-	*cmds++ = 0x00000000; *cmds++ = 0x00000000;
-	/* nop; */
-	*cmds++ = 0x00000000; *cmds++ = 0x00000000;
-	/* nop; */
-	*cmds++ = 0x00000000; *cmds++ = 0x00000000;
-
-	*cmds++ = cp_type0_packet(A3XX_VFD_PERFCOUNTER0_SELECT, 1);
-	*cmds++ = 0x00000000;
-
-	*cmds++ = cp_type3_packet(CP_WAIT_FOR_IDLE, 1);
-	*cmds++ = 0x00000000;
-
-
-	/* Load fragment shader */
-	*cmds++ = cp_type3_packet(CP_LOAD_STATE, 18);
-	*cmds++ = (0 << CP_LOADSTATE_DSTOFFSET_SHIFT)
-		| (HLSQ_DIRECT << CP_LOADSTATE_STATESRC_SHIFT)
-		| (HLSQ_BLOCK_ID_SP_FS << CP_LOADSTATE_STATEBLOCKID_SHIFT)
-		| (2 << CP_LOADSTATE_NUMOFUNITS_SHIFT);
-	*cmds++ = (HLSQ_SP_FS_INSTR << CP_LOADSTATE_STATETYPE_SHIFT)
-		| (0 << CP_LOADSTATE_EXTSRCADDR_SHIFT);
-	/* (sy)(rpt1)bary.f (ei)r0.z, (r)0, r0.x; */
-	*cmds++ = 0x00002000; *cmds++ = 0x57309902;
-	/* (rpt5)nop; */
-	*cmds++ = 0x00000000; *cmds++ = 0x00000500;
-	/* sam (f32)r0.xyzw, r0.z, s#0, t#0; */
-	*cmds++ = 0x00000005; *cmds++ = 0xa0c01f00;
-	/* (sy)mov.f32f32 r1.x, r0.x; */
-	*cmds++ = 0x00000000; *cmds++ = 0x30040b00;
-	/* mov.f32f32 r1.y, r0.y; */
-	*cmds++ = 0x00000000; *cmds++ = 0x03000000;
-	/* mov.f32f32 r1.z, r0.z; */
-	*cmds++ = 0x00000000; *cmds++ = 0x00000000;
-	/* mov.f32f32 r1.w, r0.w; */
-	*cmds++ = 0x00000000; *cmds++ = 0x00000000;
-	/* end; */
-	*cmds++ = 0x00000000; *cmds++ = 0x00000000;
-
-	*cmds++ = cp_type0_packet(A3XX_VFD_PERFCOUNTER0_SELECT, 1);
-	*cmds++ = 0x00000000;
-
-	*cmds++ = cp_type3_packet(CP_WAIT_FOR_IDLE, 1);
-	*cmds++ = 0x00000000;
-
-	*cmds++ = cp_type3_packet(CP_SET_CONSTANT, 3);
-	*cmds++ = CP_REG(A3XX_VFD_CONTROL_0);
-	/* VFD_CONTROL_0 */
-	*cmds++ = _SET(VFD_CTRLREG0_TOTALATTRTOVS, 8) |
-		_SET(VFD_CTRLREG0_PACKETSIZE, 2) |
-		_SET(VFD_CTRLREG0_STRMDECINSTRCNT, 2) |
-		_SET(VFD_CTRLREG0_STRMFETCHINSTRCNT, 2);
-	/* VFD_CONTROL_1 */
-	*cmds++ =  _SET(VFD_CTRLREG1_MAXSTORAGE, 2) |
-		_SET(VFD_CTRLREG1_REGID4VTX, 252) |
-		_SET(VFD_CTRLREG1_REGID4INST, 252);
-
-	*cmds++ = cp_type3_packet(CP_SET_CONSTANT, 5);
-	*cmds++ = CP_REG(A3XX_VFD_FETCH_INSTR_0_0);
-	/* VFD_FETCH_INSTR_0_0 */
-	*cmds++ = _SET(VFD_FETCHINSTRUCTIONS_FETCHSIZE, 7) |
-		_SET(VFD_FETCHINSTRUCTIONS_BUFSTRIDE, 8) |
-		_SET(VFD_FETCHINSTRUCTIONS_SWITCHNEXT, 1) |
-		_SET(VFD_FETCHINSTRUCTIONS_STEPRATE, 1);
-	/* VFD_FETCH_INSTR_1_0 */
-	*cmds++ = _SET(VFD_BASEADDR_BASEADDR,
-		adreno_dev->on_resume_cmd.gpuaddr);
-	/* VFD_FETCH_INSTR_0_1 */
-	*cmds++ = _SET(VFD_FETCHINSTRUCTIONS_FETCHSIZE, 11) |
-		_SET(VFD_FETCHINSTRUCTIONS_BUFSTRIDE, 12) |
-		_SET(VFD_FETCHINSTRUCTIONS_INDEXDECODE, 1) |
-		_SET(VFD_FETCHINSTRUCTIONS_STEPRATE, 1);
-	/* VFD_FETCH_INSTR_1_1 */
-	*cmds++ = _SET(VFD_BASEADDR_BASEADDR,
-		adreno_dev->on_resume_cmd.gpuaddr + 16);
-
-	*cmds++ = cp_type3_packet(CP_SET_CONSTANT, 3);
-	*cmds++ = CP_REG(A3XX_VFD_DECODE_INSTR_0);
-	/* VFD_DECODE_INSTR_0 */
-	*cmds++ = _SET(VFD_DECODEINSTRUCTIONS_WRITEMASK, 0x0F) |
-		_SET(VFD_DECODEINSTRUCTIONS_CONSTFILL, 1) |
-		_SET(VFD_DECODEINSTRUCTIONS_FORMAT, 1) |
-		_SET(VFD_DECODEINSTRUCTIONS_SHIFTCNT, 8) |
-		_SET(VFD_DECODEINSTRUCTIONS_LASTCOMPVALID, 1) |
-		_SET(VFD_DECODEINSTRUCTIONS_SWITCHNEXT, 1);
-	/* VFD_DECODE_INSTR_1 */
-	*cmds++ = _SET(VFD_DECODEINSTRUCTIONS_WRITEMASK, 0x0F) |
-		_SET(VFD_DECODEINSTRUCTIONS_CONSTFILL, 1) |
-		_SET(VFD_DECODEINSTRUCTIONS_FORMAT, 2) |
-		_SET(VFD_DECODEINSTRUCTIONS_REGID, 4) |
-		_SET(VFD_DECODEINSTRUCTIONS_SHIFTCNT, 12) |
-		_SET(VFD_DECODEINSTRUCTIONS_LASTCOMPVALID, 1);
-
-	*cmds++ = cp_type3_packet(CP_SET_CONSTANT, 2);
 	*cmds++ = CP_REG(A3XX_RB_DEPTH_CONTROL);
 	/* RB_DEPTH_CONTROL */
 	*cmds++ = _SET(RB_DEPTHCONTROL_Z_TEST_FUNC, RB_FRAG_LESS);
@@ -4376,29 +3899,9 @@
 	/* Turn on performance counters */
 	adreno_regwrite(device, A3XX_RBBM_PERFCTR_CTL, 0x01);
 
-<<<<<<< HEAD
-	/*
-	 * Set SP perfcounter 5 to count SP_ALU_ACTIVE_CYCLES, it includes
-	 * all ALU instruction execution regardless precision or shader ID.
-	 * Set SP perfcounter 6 to count SP0_ICL1_MISSES, It counts
-	 * USP L1 instruction miss request.
-	 * Set SP perfcounter 7 to count SP_FS_FULL_ALU_INSTRUCTIONS, it
-	 * counts USP flow control instruction execution.
-	 * we will use this to augment our hang detection
-	 */
-	if (adreno_dev->fast_hang_detect) {
-		adreno_regwrite(device, A3XX_SP_PERFCOUNTER5_SELECT,
-			SP_ALU_ACTIVE_CYCLES);
-		adreno_regwrite(device, A3XX_SP_PERFCOUNTER6_SELECT,
-			SP0_ICL1_MISSES);
-		adreno_regwrite(device, A3XX_SP_PERFCOUNTER7_SELECT,
-			SP_FS_CFLOW_INSTRUCTIONS);
-	}
-=======
 	/* Turn on the GPU busy counter and let it run free */
 
 	adreno_dev->gpu_cycles = 0;
->>>>>>> a0b5b9b6
 
 	if (adreno_is_a305(adreno_dev))
 		a305_create_on_resume_ib(adreno_dev);
