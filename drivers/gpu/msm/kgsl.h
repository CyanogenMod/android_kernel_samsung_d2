/* Copyright (c) 2008-2013, The Linux Foundation. All rights reserved.
 *
 * This program is free software; you can redistribute it and/or modify
 * it under the terms of the GNU General Public License version 2 and
 * only version 2 as published by the Free Software Foundation.
 *
 * This program is distributed in the hope that it will be useful,
 * but WITHOUT ANY WARRANTY; without even the implied warranty of
 * MERCHANTABILITY or FITNESS FOR A PARTICULAR PURPOSE.  See the
 * GNU General Public License for more details.
 *
 */
#ifndef __KGSL_H
#define __KGSL_H

#include <linux/types.h>
#include <linux/msm_kgsl.h>
#include <linux/platform_device.h>
#include <linux/clk.h>
#include <linux/interrupt.h>
#include <linux/mutex.h>
#include <linux/cdev.h>
#include <linux/regulator/consumer.h>
#include <linux/mm.h>

#include <mach/kgsl.h>

#define KGSL_NAME "kgsl"

/* The number of memstore arrays limits the number of contexts allowed.
 * If more contexts are needed, update multiple for MEMSTORE_SIZE
 */
#define KGSL_MEMSTORE_SIZE	((int)(PAGE_SIZE * 2))
#define KGSL_MEMSTORE_GLOBAL	(0)
#define KGSL_MEMSTORE_MAX	(KGSL_MEMSTORE_SIZE / \
		sizeof(struct kgsl_devmemstore) - 1)

/* Timestamp window used to detect rollovers (half of integer range) */
#define KGSL_TIMESTAMP_WINDOW 0x80000000

/*cache coherency ops */
#define DRM_KGSL_GEM_CACHE_OP_TO_DEV	0x0001
#define DRM_KGSL_GEM_CACHE_OP_FROM_DEV	0x0002

/* The size of each entry in a page table */
#define KGSL_PAGETABLE_ENTRY_SIZE  4

/* Pagetable Virtual Address base */
#define KGSL_PAGETABLE_BASE	0x10000000

/* Extra accounting entries needed in the pagetable */
#define KGSL_PT_EXTRA_ENTRIES      16

#define KGSL_PAGETABLE_ENTRIES(_sz) (((_sz) >> PAGE_SHIFT) + \
				     KGSL_PT_EXTRA_ENTRIES)

#ifdef CONFIG_KGSL_PER_PROCESS_PAGE_TABLE
#define KGSL_PAGETABLE_COUNT (CONFIG_MSM_KGSL_PAGE_TABLE_COUNT)
#else
#define KGSL_PAGETABLE_COUNT 1
#endif

/* Casting using container_of() for structures that kgsl owns. */
#define KGSL_CONTAINER_OF(ptr, type, member) \
		container_of(ptr, type, member)

/* A macro for memory statistics - add the new size to the stat and if
   the statisic is greater then _max, set _max
*/

#define KGSL_STATS_ADD(_size, _stat, _max) \
	do { } while (0)


#define KGSL_MEMFREE_HIST_SIZE	((int)(PAGE_SIZE * 2))

struct kgsl_memfree_hist_elem {
	unsigned int pid;
	unsigned int gpuaddr;
	unsigned int size;
	unsigned int flags;
};

struct kgsl_memfree_hist {
	void *base_hist_rb;
	unsigned int size;
	struct kgsl_memfree_hist_elem *wptr;
};



#define KGSL_MEMFREE_HIST_SIZE	((int)(PAGE_SIZE * 2))

struct kgsl_memfree_hist_elem {
	unsigned int pid;
	unsigned int gpuaddr;
	unsigned int size;
	unsigned int flags;
};

struct kgsl_memfree_hist {
	void *base_hist_rb;
	unsigned int size;
	struct kgsl_memfree_hist_elem *wptr;
};


struct kgsl_device;
struct kgsl_context;

struct kgsl_driver {
	struct cdev cdev;
	dev_t major;
	struct class *class;
	/* Virtual device for managing the core */
	struct device virtdev;
	/* Kobjects for storing pagetable and process statistics */
	struct kobject *ptkobj;
	struct kobject *prockobj;
	struct kgsl_device *devp[KGSL_DEVICE_MAX];

	/* Global lilst of open processes */
	struct list_head process_list;
	/* Global list of pagetables */
	struct list_head pagetable_list;
	/* Spinlock for accessing the pagetable list */
	spinlock_t ptlock;
	/* Mutex for accessing the process list */
	struct mutex process_mutex;

	/* Mutex for protecting the device list */
	struct mutex devlock;

	void *ptpool;

	struct mutex memfree_hist_mutex;
	struct kgsl_memfree_hist memfree_hist;
<<<<<<< HEAD
=======

	struct {
		unsigned int vmalloc;
		unsigned int vmalloc_max;
		unsigned int page_alloc;
		unsigned int page_alloc_max;
		unsigned int coherent;
		unsigned int coherent_max;
		unsigned int mapped;
		unsigned int mapped_max;
		unsigned int histogram[16];
	} stats;
>>>>>>> a7c5d2d3
};

extern struct kgsl_driver kgsl_driver;

struct kgsl_pagetable;
struct kgsl_memdesc;

struct kgsl_memdesc_ops {
	int (*vmflags)(struct kgsl_memdesc *);
	int (*vmfault)(struct kgsl_memdesc *, struct vm_area_struct *,
		       struct vm_fault *);
	void (*free)(struct kgsl_memdesc *memdesc);
	int (*map_kernel_mem)(struct kgsl_memdesc *);
};

/* Internal definitions for memdesc->priv */
#define KGSL_MEMDESC_GUARD_PAGE BIT(0)
/* Set if the memdesc is mapped into all pagetables */
#define KGSL_MEMDESC_GLOBAL BIT(1)
/* The memdesc is frozen during a snapshot */
#define KGSL_MEMDESC_FROZEN BIT(2)
/* The memdesc is mapped into a pagetable */
#define KGSL_MEMDESC_MAPPED BIT(3)

/* shared memory allocation */
struct kgsl_memdesc {
	struct kgsl_pagetable *pagetable;
	void *hostptr; /* kernel virtual address */
	unsigned long useraddr; /* userspace address */
	unsigned int gpuaddr;
	unsigned int physaddr;
	unsigned int size;
	unsigned int priv; /* Internal flags and settings */
	struct scatterlist *sg;
	unsigned int sglen; /* Active entries in the sglist */
	unsigned int sglen_alloc;  /* Allocated entries in the sglist */
	struct kgsl_memdesc_ops *ops;
	unsigned int flags; /* Flags set from userspace */
};

/* List of different memory entry types */

#define KGSL_MEM_ENTRY_KERNEL 0
#define KGSL_MEM_ENTRY_PMEM   1
#define KGSL_MEM_ENTRY_ASHMEM 2
#define KGSL_MEM_ENTRY_USER   3
#define KGSL_MEM_ENTRY_ION    4
#define KGSL_MEM_ENTRY_MAX    5

struct kgsl_mem_entry {
	struct kref refcount;
	struct kgsl_memdesc memdesc;
	int memtype;
	void *priv_data;
	struct rb_node node;
	unsigned int id;
	unsigned int context_id;
	/* back pointer to private structure under whose context this
	* allocation is made */
	struct kgsl_process_private *priv;
	/* Initialized to 0, set to 1 when entry is marked for freeing */
	int pending_free;
};

#ifdef CONFIG_MSM_KGSL_MMU_PAGE_FAULT
#define MMU_CONFIG 2
#else
#define MMU_CONFIG 1
#endif

void kgsl_mem_entry_destroy(struct kref *kref);
int kgsl_postmortem_dump(struct kgsl_device *device, int manual);

struct kgsl_mem_entry *kgsl_get_mem_entry(struct kgsl_device *device,
		unsigned int ptbase, unsigned int gpuaddr, unsigned int size);

struct kgsl_mem_entry *kgsl_sharedmem_find_region(
	struct kgsl_process_private *private, unsigned int gpuaddr,
	size_t size);

void kgsl_get_memory_usage(char *str, size_t len, unsigned int memflags);

void kgsl_signal_event(struct kgsl_device *device,
		struct kgsl_context *context, unsigned int timestamp,
		unsigned int type);

void kgsl_signal_events(struct kgsl_device *device,
		struct kgsl_context *context, unsigned int type);

void kgsl_cancel_events(struct kgsl_device *device,
	void *owner);

extern const struct dev_pm_ops kgsl_pm_ops;

struct early_suspend;
int kgsl_suspend_driver(struct platform_device *pdev, pm_message_t state);
int kgsl_resume_driver(struct platform_device *pdev);
void kgsl_early_suspend_driver(struct early_suspend *h);
void kgsl_late_resume_driver(struct early_suspend *h);

void kgsl_trace_regwrite(struct kgsl_device *device, unsigned int offset,
		unsigned int value);

void kgsl_trace_issueibcmds(struct kgsl_device *device, int id,
		struct kgsl_ibdesc *ibdesc, int numibs,
		unsigned int timestamp, unsigned int flags,
		int result, unsigned int type);

#ifdef CONFIG_MSM_KGSL_DRM
extern int kgsl_drm_init(struct platform_device *dev);
extern void kgsl_drm_exit(void);
#else
static inline int kgsl_drm_init(struct platform_device *dev)
{
	return 0;
}

static inline void kgsl_drm_exit(void)
{
}
#endif

static inline int kgsl_gpuaddr_in_memdesc(const struct kgsl_memdesc *memdesc,
				unsigned int gpuaddr, unsigned int size)
{
	/* set a minimum size to search for */
	if (!size)
		size = 1;

	/* don't overflow */
	if ((gpuaddr + size) < gpuaddr)
		return 0;

	if (gpuaddr >= memdesc->gpuaddr &&
	    ((gpuaddr + size) <= (memdesc->gpuaddr + memdesc->size))) {
		return 1;
	}
	return 0;
}

static inline void *kgsl_memdesc_map(struct kgsl_memdesc *memdesc)
{
	if (memdesc->hostptr == NULL && memdesc->ops &&
		memdesc->ops->map_kernel_mem)
		memdesc->ops->map_kernel_mem(memdesc);

	return memdesc->hostptr;
}

static inline uint8_t *kgsl_gpuaddr_to_vaddr(struct kgsl_memdesc *memdesc,
					     unsigned int gpuaddr)
{
	void *hostptr = NULL;

	if ((gpuaddr >= memdesc->gpuaddr) &&
		(gpuaddr < (memdesc->gpuaddr + memdesc->size)))
		hostptr = kgsl_memdesc_map(memdesc);

	return hostptr != NULL ? hostptr + (gpuaddr - memdesc->gpuaddr) : NULL;
}

static inline int timestamp_cmp(unsigned int a, unsigned int b)
{
	/* check for equal */
	if (a == b)
		return 0;

	/* check for greater-than for non-rollover case */
	if ((a > b) && (a - b < KGSL_TIMESTAMP_WINDOW))
		return 1;

	/* check for greater-than for rollover case
	 * note that <= is required to ensure that consistent
	 * results are returned for values whose difference is
	 * equal to the window size
	 */
	a += KGSL_TIMESTAMP_WINDOW;
	b += KGSL_TIMESTAMP_WINDOW;
	return ((a > b) && (a - b <= KGSL_TIMESTAMP_WINDOW)) ? 1 : -1;
}

static inline void
kgsl_mem_entry_get(struct kgsl_mem_entry *entry)
{
	kref_get(&entry->refcount);
}

static inline void
kgsl_mem_entry_put(struct kgsl_mem_entry *entry)
{
	kref_put(&entry->refcount, kgsl_mem_entry_destroy);
}

#endif /* __KGSL_H */<|MERGE_RESOLUTION|>--- conflicted
+++ resolved
@@ -71,7 +71,6 @@
 #define KGSL_STATS_ADD(_size, _stat, _max) \
 	do { } while (0)
 
-
 #define KGSL_MEMFREE_HIST_SIZE	((int)(PAGE_SIZE * 2))
 
 struct kgsl_memfree_hist_elem {
@@ -86,24 +85,6 @@
 	unsigned int size;
 	struct kgsl_memfree_hist_elem *wptr;
 };
-
-
-
-#define KGSL_MEMFREE_HIST_SIZE	((int)(PAGE_SIZE * 2))
-
-struct kgsl_memfree_hist_elem {
-	unsigned int pid;
-	unsigned int gpuaddr;
-	unsigned int size;
-	unsigned int flags;
-};
-
-struct kgsl_memfree_hist {
-	void *base_hist_rb;
-	unsigned int size;
-	struct kgsl_memfree_hist_elem *wptr;
-};
-
 
 struct kgsl_device;
 struct kgsl_context;
@@ -135,21 +116,6 @@
 
 	struct mutex memfree_hist_mutex;
 	struct kgsl_memfree_hist memfree_hist;
-<<<<<<< HEAD
-=======
-
-	struct {
-		unsigned int vmalloc;
-		unsigned int vmalloc_max;
-		unsigned int page_alloc;
-		unsigned int page_alloc_max;
-		unsigned int coherent;
-		unsigned int coherent_max;
-		unsigned int mapped;
-		unsigned int mapped_max;
-		unsigned int histogram[16];
-	} stats;
->>>>>>> a7c5d2d3
 };
 
 extern struct kgsl_driver kgsl_driver;
@@ -250,14 +216,6 @@
 void kgsl_early_suspend_driver(struct early_suspend *h);
 void kgsl_late_resume_driver(struct early_suspend *h);
 
-void kgsl_trace_regwrite(struct kgsl_device *device, unsigned int offset,
-		unsigned int value);
-
-void kgsl_trace_issueibcmds(struct kgsl_device *device, int id,
-		struct kgsl_ibdesc *ibdesc, int numibs,
-		unsigned int timestamp, unsigned int flags,
-		int result, unsigned int type);
-
 #ifdef CONFIG_MSM_KGSL_DRM
 extern int kgsl_drm_init(struct platform_device *dev);
 extern void kgsl_drm_exit(void);
