/* Copyright (c) 2008-2013, The Linux Foundation. All rights reserved.
 *
 * This program is free software; you can redistribute it and/or modify
 * it under the terms of the GNU General Public License version 2 and
 * only version 2 as published by the Free Software Foundation.
 *
 * This program is distributed in the hope that it will be useful,
 * but WITHOUT ANY WARRANTY; without even the implied warranty of
 * MERCHANTABILITY or FITNESS FOR A PARTICULAR PURPOSE.  See the
 * GNU General Public License for more details.
 *
 */
#ifndef __KGSL_H
#define __KGSL_H

#include <linux/types.h>
#include <linux/msm_kgsl.h>
#include <linux/platform_device.h>
#include <linux/clk.h>
#include <linux/interrupt.h>
#include <linux/mutex.h>
#include <linux/cdev.h>
#include <linux/regulator/consumer.h>
#include <linux/mm.h>

#include <mach/kgsl.h>

#define KGSL_NAME "kgsl"

/* The number of memstore arrays limits the number of contexts allowed.
 * If more contexts are needed, update multiple for MEMSTORE_SIZE
 */
#define KGSL_MEMSTORE_SIZE	((int)(PAGE_SIZE * 2))
#define KGSL_MEMSTORE_GLOBAL	(0)
#define KGSL_MEMSTORE_MAX	(KGSL_MEMSTORE_SIZE / \
		sizeof(struct kgsl_devmemstore) - 1)

/* Timestamp window used to detect rollovers (half of integer range) */
#define KGSL_TIMESTAMP_WINDOW 0x80000000

/*cache coherency ops */
#define DRM_KGSL_GEM_CACHE_OP_TO_DEV	0x0001
#define DRM_KGSL_GEM_CACHE_OP_FROM_DEV	0x0002

/* The size of each entry in a page table */
#define KGSL_PAGETABLE_ENTRY_SIZE  4

/* Pagetable Virtual Address base */
#define KGSL_PAGETABLE_BASE	0x10000000

/* Extra accounting entries needed in the pagetable */
#define KGSL_PT_EXTRA_ENTRIES      16

#define KGSL_PAGETABLE_ENTRIES(_sz) (((_sz) >> PAGE_SHIFT) + \
				     KGSL_PT_EXTRA_ENTRIES)

#ifdef CONFIG_KGSL_PER_PROCESS_PAGE_TABLE
#define KGSL_PAGETABLE_COUNT (CONFIG_MSM_KGSL_PAGE_TABLE_COUNT)
#else
#define KGSL_PAGETABLE_COUNT 1
#endif

/* Casting using container_of() for structures that kgsl owns. */
#define KGSL_CONTAINER_OF(ptr, type, member) \
		container_of(ptr, type, member)

/* A macro for memory statistics - add the new size to the stat and if
   the statisic is greater then _max, set _max
*/

#define KGSL_STATS_ADD(_size, _stat, _max) \
	do { } while (0)


#define KGSL_MEMFREE_HIST_SIZE	((int)(PAGE_SIZE * 2))

struct kgsl_memfree_hist_elem {
	unsigned int pid;
	unsigned int gpuaddr;
	unsigned int size;
	unsigned int flags;
};

struct kgsl_memfree_hist {
	void *base_hist_rb;
	unsigned int size;
	struct kgsl_memfree_hist_elem *wptr;
};


struct kgsl_device;
struct kgsl_context;

struct kgsl_driver {
	struct cdev cdev;
	dev_t major;
	struct class *class;
	/* Virtual device for managing the core */
	struct device virtdev;
	/* Kobjects for storing pagetable and process statistics */
	struct kobject *ptkobj;
	struct kobject *prockobj;
	struct kgsl_device *devp[KGSL_DEVICE_MAX];

	/* Global lilst of open processes */
	struct list_head process_list;
	/* Global list of pagetables */
	struct list_head pagetable_list;
	/* Spinlock for accessing the pagetable list */
	spinlock_t ptlock;
	/* Mutex for accessing the process list */
	struct mutex process_mutex;

	/* Mutex for protecting the device list */
	struct mutex devlock;

	void *ptpool;
<<<<<<< HEAD
=======

	struct mutex memfree_hist_mutex;
	struct kgsl_memfree_hist memfree_hist;

	struct {
		unsigned int vmalloc;
		unsigned int vmalloc_max;
		unsigned int page_alloc;
		unsigned int page_alloc_max;
		unsigned int coherent;
		unsigned int coherent_max;
		unsigned int mapped;
		unsigned int mapped_max;
		unsigned int histogram[16];
	} stats;
>>>>>>> 77b5ff60
};

extern struct kgsl_driver kgsl_driver;

struct kgsl_pagetable;
struct kgsl_memdesc;

struct kgsl_memdesc_ops {
	int (*vmflags)(struct kgsl_memdesc *);
	int (*vmfault)(struct kgsl_memdesc *, struct vm_area_struct *,
		       struct vm_fault *);
	void (*free)(struct kgsl_memdesc *memdesc);
	int (*map_kernel_mem)(struct kgsl_memdesc *);
};

/* Internal definitions for memdesc->priv */
#define KGSL_MEMDESC_GUARD_PAGE BIT(0)
/* Set if the memdesc is mapped into all pagetables */
#define KGSL_MEMDESC_GLOBAL BIT(1)
/* The memdesc is frozen during a snapshot */
#define KGSL_MEMDESC_FROZEN BIT(2)
/* The memdesc is mapped into a pagetable */
#define KGSL_MEMDESC_MAPPED BIT(3)

/* shared memory allocation */
struct kgsl_memdesc {
	struct kgsl_pagetable *pagetable;
	void *hostptr; /* kernel virtual address */
	unsigned long useraddr; /* userspace address */
	unsigned int gpuaddr;
	unsigned int physaddr;
	unsigned int size;
	unsigned int priv; /* Internal flags and settings */
	struct scatterlist *sg;
	unsigned int sglen; /* Active entries in the sglist */
	unsigned int sglen_alloc;  /* Allocated entries in the sglist */
	struct kgsl_memdesc_ops *ops;
	unsigned int flags; /* Flags set from userspace */
};

/* List of different memory entry types */

#define KGSL_MEM_ENTRY_KERNEL 0
#define KGSL_MEM_ENTRY_PMEM   1
#define KGSL_MEM_ENTRY_ASHMEM 2
#define KGSL_MEM_ENTRY_USER   3
#define KGSL_MEM_ENTRY_ION    4
#define KGSL_MEM_ENTRY_MAX    5

struct kgsl_mem_entry {
	struct kref refcount;
	struct kgsl_memdesc memdesc;
	int memtype;
	void *priv_data;
	struct rb_node node;
	unsigned int id;
	unsigned int context_id;
	/* back pointer to private structure under whose context this
	* allocation is made */
	struct kgsl_process_private *priv;
	/* Initialized to 0, set to 1 when entry is marked for freeing */
	int pending_free;
};

#ifdef CONFIG_MSM_KGSL_MMU_PAGE_FAULT
#define MMU_CONFIG 2
#else
#define MMU_CONFIG 1
#endif

void kgsl_mem_entry_destroy(struct kref *kref);
int kgsl_postmortem_dump(struct kgsl_device *device, int manual);

struct kgsl_mem_entry *kgsl_get_mem_entry(struct kgsl_device *device,
		unsigned int ptbase, unsigned int gpuaddr, unsigned int size);

struct kgsl_mem_entry *kgsl_sharedmem_find_region(
	struct kgsl_process_private *private, unsigned int gpuaddr,
	size_t size);

void kgsl_get_memory_usage(char *str, size_t len, unsigned int memflags);

void kgsl_signal_event(struct kgsl_device *device,
		struct kgsl_context *context, unsigned int timestamp,
		unsigned int type);

void kgsl_signal_events(struct kgsl_device *device,
		struct kgsl_context *context, unsigned int type);

void kgsl_cancel_events(struct kgsl_device *device,
	void *owner);

extern const struct dev_pm_ops kgsl_pm_ops;

struct early_suspend;
int kgsl_suspend_driver(struct platform_device *pdev, pm_message_t state);
int kgsl_resume_driver(struct platform_device *pdev);
void kgsl_early_suspend_driver(struct early_suspend *h);
void kgsl_late_resume_driver(struct early_suspend *h);

void kgsl_trace_regwrite(struct kgsl_device *device, unsigned int offset,
		unsigned int value);

void kgsl_trace_issueibcmds(struct kgsl_device *device, int id,
		struct kgsl_ibdesc *ibdesc, int numibs,
		unsigned int timestamp, unsigned int flags,
		int result, unsigned int type);

#ifdef CONFIG_MSM_KGSL_DRM
extern int kgsl_drm_init(struct platform_device *dev);
extern void kgsl_drm_exit(void);
#else
static inline int kgsl_drm_init(struct platform_device *dev)
{
	return 0;
}

static inline void kgsl_drm_exit(void)
{
}
#endif

static inline int kgsl_gpuaddr_in_memdesc(const struct kgsl_memdesc *memdesc,
				unsigned int gpuaddr, unsigned int size)
{
	/* set a minimum size to search for */
	if (!size)
		size = 1;

	/* don't overflow */
	if ((gpuaddr + size) < gpuaddr)
		return 0;

	if (gpuaddr >= memdesc->gpuaddr &&
	    ((gpuaddr + size) <= (memdesc->gpuaddr + memdesc->size))) {
		return 1;
	}
	return 0;
}

static inline void *kgsl_memdesc_map(struct kgsl_memdesc *memdesc)
{
	if (memdesc->hostptr == NULL && memdesc->ops &&
		memdesc->ops->map_kernel_mem)
		memdesc->ops->map_kernel_mem(memdesc);

	return memdesc->hostptr;
}

static inline uint8_t *kgsl_gpuaddr_to_vaddr(struct kgsl_memdesc *memdesc,
					     unsigned int gpuaddr)
{
	void *hostptr = NULL;

	if ((gpuaddr >= memdesc->gpuaddr) &&
		(gpuaddr < (memdesc->gpuaddr + memdesc->size)))
		hostptr = kgsl_memdesc_map(memdesc);

	return hostptr != NULL ? hostptr + (gpuaddr - memdesc->gpuaddr) : NULL;
}

static inline int timestamp_cmp(unsigned int a, unsigned int b)
{
	/* check for equal */
	if (a == b)
		return 0;

	/* check for greater-than for non-rollover case */
	if ((a > b) && (a - b < KGSL_TIMESTAMP_WINDOW))
		return 1;

	/* check for greater-than for rollover case
	 * note that <= is required to ensure that consistent
	 * results are returned for values whose difference is
	 * equal to the window size
	 */
	a += KGSL_TIMESTAMP_WINDOW;
	b += KGSL_TIMESTAMP_WINDOW;
	return ((a > b) && (a - b <= KGSL_TIMESTAMP_WINDOW)) ? 1 : -1;
}

static inline void
kgsl_mem_entry_get(struct kgsl_mem_entry *entry)
{
	kref_get(&entry->refcount);
}

static inline void
kgsl_mem_entry_put(struct kgsl_mem_entry *entry)
{
	kref_put(&entry->refcount, kgsl_mem_entry_destroy);
}

#endif /* __KGSL_H */<|MERGE_RESOLUTION|>--- conflicted
+++ resolved
@@ -115,24 +115,9 @@
 	struct mutex devlock;
 
 	void *ptpool;
-<<<<<<< HEAD
-=======
 
 	struct mutex memfree_hist_mutex;
 	struct kgsl_memfree_hist memfree_hist;
-
-	struct {
-		unsigned int vmalloc;
-		unsigned int vmalloc_max;
-		unsigned int page_alloc;
-		unsigned int page_alloc_max;
-		unsigned int coherent;
-		unsigned int coherent_max;
-		unsigned int mapped;
-		unsigned int mapped_max;
-		unsigned int histogram[16];
-	} stats;
->>>>>>> 77b5ff60
 };
 
 extern struct kgsl_driver kgsl_driver;
