--- conflicted
+++ resolved
@@ -1662,7 +1662,7 @@
 				   client->pid, size);
 		}
 	}
-<<<<<<< HEAD
+
 	seq_printf(s, "----------------------------------------------------\n");
 	seq_printf(s, "orphaned allocations (info is from last known client):"
 		   "\n");
@@ -1683,9 +1683,7 @@
 	seq_printf(s, "%16.s %16u\n", "total ", total_size);
 	seq_printf(s, "----------------------------------------------------\n");
 
-=======
 	up_read(&dev->lock);
->>>>>>> 43d096c3
 	ion_heap_print_debug(s, heap);
 	return 0;
 }
