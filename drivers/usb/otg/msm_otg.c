--- conflicted
+++ resolved
@@ -96,12 +96,11 @@
 #endif
 }
 
-<<<<<<< HEAD
 int __devinit msm_otg_is_probed(void)
 {
 	return the_msm_otg != NULL;
 }
-=======
+
 static const int vdd_val[VDD_TYPE_MAX][VDD_VAL_MAX] = {
 		{  /* VDD_CX CORNER Voting */
 			[VDD_NONE]	= RPM_VREG_CORNER_NONE,
@@ -114,7 +113,6 @@
 			[VDD_MAX]	= USB_PHY_VDD_DIG_VOL_MAX,
 		},
 };
->>>>>>> 2df0f3f0
 
 #ifdef CONFIG_USB_HOST_NOTIFY
 static void msm_otg_set_id_state_pbatest(int id, struct host_notify_dev *ndev)
@@ -1392,10 +1390,6 @@
 		return;
 
 	if (motg->pdata->vbus_power) {
-<<<<<<< HEAD
-		motg->pdata->vbus_power(on);
-		vbus_is_on = on;
-=======
 		if (!motg->smartdock) {
 			ret = motg->pdata->vbus_power(on);
 			if (!ret)
@@ -1406,7 +1400,6 @@
 							(1000 * HZ/1000));
 #endif
 		}
->>>>>>> 2df0f3f0
 		return;
 	}
 
