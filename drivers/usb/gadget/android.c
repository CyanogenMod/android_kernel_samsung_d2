/*
 * Gadget Driver for Android
 *
 * Copyright (C) 2008 Google, Inc.
 * Copyright (c) 2011-2012, Code Aurora Forum. All rights reserved.
 * Author: Mike Lockwood <lockwood@android.com>
 *
 * This software is licensed under the terms of the GNU General Public
 * License version 2, as published by the Free Software Foundation, and
 * may be copied, distributed, and modified under those terms.
 *
 * This program is distributed in the hope that it will be useful,
 * but WITHOUT ANY WARRANTY; without even the implied warranty of
 * MERCHANTABILITY or FITNESS FOR A PARTICULAR PURPOSE.  See the
 * GNU General Public License for more details.
 *
 */

/* #define DEBUG */
/* #define VERBOSE_DEBUG */

#include <linux/init.h>
#include <linux/module.h>
#include <linux/fs.h>

#include <linux/delay.h>
#include <linux/kernel.h>
#include <linux/utsname.h>
#include <linux/platform_device.h>

#include <linux/usb/ch9.h>
#include <linux/usb/composite.h>
#include <linux/usb/gadget.h>
#include <linux/usb/android.h>

#include "gadget_chips.h"

/*
 * Kbuild is not very cooperative with respect to linking separately
 * compiled library objects into one module.  So for now we won't use
 * separate compilation ... ensuring init/exit sections work to shrink
 * the runtime footprint, and giving us at least some parts of what
 * a "gcc --combine ... part1.c part2.c part3.c ... " build would.
 */
#include "usbstring.c"
#include "config.c"
#include "epautoconf.c"
#include "composite.c"

<<<<<<< HEAD
#include "f_diag.c"
#include "f_rmnet_smd.c"
#include "f_rmnet_sdio.c"
#include "f_rmnet_smd_sdio.c"
#include "f_rmnet.c"
=======
#include "f_audio_source.c"
>>>>>>> 62618c1b
#include "f_mass_storage.c"
#include "u_serial.c"
#include "u_sdio.c"
#include "u_smd.c"
#include "u_bam.c"
#include "u_rmnet_ctrl_smd.c"
#include "u_ctrl_hsic.c"
#include "u_data_hsic.c"
#include "f_serial.c"
#include "f_acm.c"
#include "f_adb.c"
#include "f_ccid.c"
#include "f_mtp.c"
#include "f_accessory.c"
#define USB_ETH_RNDIS y
#include "f_rndis.c"
#include "rndis.c"
#include "u_ether.c"

MODULE_AUTHOR("Mike Lockwood");
MODULE_DESCRIPTION("Android Composite USB Driver");
MODULE_LICENSE("GPL");
MODULE_VERSION("1.0");

static const char longname[] = "Gadget Android";

/* Default vendor and product IDs, overridden by userspace */
#define VENDOR_ID		0x18D1
#define PRODUCT_ID		0x0001

struct android_usb_function {
	char *name;
	void *config;

	struct device *dev;
	char *dev_name;
	struct device_attribute **attributes;

	/* for android_dev.enabled_functions */
	struct list_head enabled_list;

	/* Optional: initialization during gadget bind */
	int (*init)(struct android_usb_function *, struct usb_composite_dev *);
	/* Optional: cleanup during gadget unbind */
	void (*cleanup)(struct android_usb_function *);
	/* Optional: called when the function is added the list of
	 *		enabled functions */
	void (*enable)(struct android_usb_function *);
	/* Optional: called when it is removed */
	void (*disable)(struct android_usb_function *);

	int (*bind_config)(struct android_usb_function *, struct usb_configuration *);

	/* Optional: called when the configuration is removed */
	void (*unbind_config)(struct android_usb_function *, struct usb_configuration *);
	/* Optional: handle ctrl requests before the device is configured */
	int (*ctrlrequest)(struct android_usb_function *,
					struct usb_composite_dev *,
					const struct usb_ctrlrequest *);
};

struct android_dev {
	struct android_usb_function **functions;
	struct list_head enabled_functions;
	struct usb_composite_dev *cdev;
	struct device *dev;
	struct android_usb_platform_data *pdata;

	bool enabled;
	int disable_depth;
	struct mutex mutex;
	bool connected;
	bool sw_connected;
	struct work_struct work;
};

static struct class *android_class;
static struct android_dev *_android_dev;
static int android_bind_config(struct usb_configuration *c);
static void android_unbind_config(struct usb_configuration *c);

/* string IDs are assigned dynamically */
#define STRING_MANUFACTURER_IDX		0
#define STRING_PRODUCT_IDX		1
#define STRING_SERIAL_IDX		2

static char manufacturer_string[256];
static char product_string[256];
static char serial_string[256];

/* String Table */
static struct usb_string strings_dev[] = {
	[STRING_MANUFACTURER_IDX].s = manufacturer_string,
	[STRING_PRODUCT_IDX].s = product_string,
	[STRING_SERIAL_IDX].s = serial_string,
	{  }			/* end of list */
};

static struct usb_gadget_strings stringtab_dev = {
	.language	= 0x0409,	/* en-us */
	.strings	= strings_dev,
};

static struct usb_gadget_strings *dev_strings[] = {
	&stringtab_dev,
	NULL,
};

static struct usb_device_descriptor device_desc = {
	.bLength              = sizeof(device_desc),
	.bDescriptorType      = USB_DT_DEVICE,
	.bcdUSB               = __constant_cpu_to_le16(0x0200),
	.bDeviceClass         = USB_CLASS_PER_INTERFACE,
	.idVendor             = __constant_cpu_to_le16(VENDOR_ID),
	.idProduct            = __constant_cpu_to_le16(PRODUCT_ID),
	.bcdDevice            = __constant_cpu_to_le16(0xffff),
	.bNumConfigurations   = 1,
};

static struct usb_configuration android_config_driver = {
	.label		= "android",
	.unbind		= android_unbind_config,
	.bConfigurationValue = 1,
};

static void android_work(struct work_struct *data)
{
	struct android_dev *dev = container_of(data, struct android_dev, work);
	struct usb_composite_dev *cdev = dev->cdev;
	char *disconnected[2] = { "USB_STATE=DISCONNECTED", NULL };
	char *connected[2]    = { "USB_STATE=CONNECTED", NULL };
	char *configured[2]   = { "USB_STATE=CONFIGURED", NULL };
	char **uevent_envp = NULL;
	unsigned long flags;

	spin_lock_irqsave(&cdev->lock, flags);
        if (cdev->config)
		uevent_envp = configured;
	else if (dev->connected != dev->sw_connected)
		uevent_envp = dev->connected ? connected : disconnected;
	dev->sw_connected = dev->connected;
	spin_unlock_irqrestore(&cdev->lock, flags);

	if (uevent_envp) {
		kobject_uevent_env(&dev->dev->kobj, KOBJ_CHANGE, uevent_envp);
		pr_info("%s: sent uevent %s\n", __func__, uevent_envp[0]);
	} else {
		pr_info("%s: did not send uevent (%d %d %p)\n", __func__,
			 dev->connected, dev->sw_connected, cdev->config);
	}
}

static void android_enable(struct android_dev *dev)
{
	struct usb_composite_dev *cdev = dev->cdev;

	BUG_ON(!mutex_is_locked(&dev->mutex));
	BUG_ON(!dev->disable_depth);

	if (--dev->disable_depth == 0) {
		usb_add_config(cdev, &android_config_driver,
					android_bind_config);
		usb_gadget_connect(cdev->gadget);
	}
}

static void android_disable(struct android_dev *dev)
{
	struct usb_composite_dev *cdev = dev->cdev;

	BUG_ON(!mutex_is_locked(&dev->mutex));

	if (dev->disable_depth++ == 0) {
		usb_gadget_disconnect(cdev->gadget);
		/* Cancel pending control requests */
		usb_ep_dequeue(cdev->gadget->ep0, cdev->req);
		usb_remove_config(cdev, &android_config_driver);
	}
}

/*-------------------------------------------------------------------------*/
/* Supported functions initialization */

<<<<<<< HEAD
/* RMNET_SMD */
static int rmnet_smd_function_bind_config(struct android_usb_function *f,
					  struct usb_configuration *c)
{
	return rmnet_smd_bind_config(c);
=======
struct adb_data {
	bool opened;
	bool enabled;
};

static int adb_function_init(struct android_usb_function *f, struct usb_composite_dev *cdev)
{
	f->config = kzalloc(sizeof(struct adb_data), GFP_KERNEL);
	if (!f->config)
		return -ENOMEM;

	return adb_setup();
>>>>>>> 62618c1b
}

static struct android_usb_function rmnet_smd_function = {
	.name		= "rmnet_smd",
	.bind_config	= rmnet_smd_function_bind_config,
};

/* RMNET_SDIO */
static int rmnet_sdio_function_bind_config(struct android_usb_function *f,
					  struct usb_configuration *c)
{
<<<<<<< HEAD
	return rmnet_sdio_function_add(c);
=======
	adb_cleanup();
	kfree(f->config);
>>>>>>> 62618c1b
}

static struct android_usb_function rmnet_sdio_function = {
	.name		= "rmnet_sdio",
	.bind_config	= rmnet_sdio_function_bind_config,
};

/* RMNET_SMD_SDIO */
static int rmnet_smd_sdio_function_init(struct android_usb_function *f,
				 struct usb_composite_dev *cdev)
{
	return rmnet_smd_sdio_init();
}

<<<<<<< HEAD
static void rmnet_smd_sdio_function_cleanup(struct android_usb_function *f)
{
	rmnet_smd_sdio_cleanup();
}

static int rmnet_smd_sdio_bind_config(struct android_usb_function *f,
					  struct usb_configuration *c)
{
	return rmnet_smd_sdio_function_add(c);
}

static struct device_attribute *rmnet_smd_sdio_attributes[] = {
					&dev_attr_transport, NULL };

static struct android_usb_function rmnet_smd_sdio_function = {
	.name		= "rmnet_smd_sdio",
	.init		= rmnet_smd_sdio_function_init,
	.cleanup	= rmnet_smd_sdio_function_cleanup,
	.bind_config	= rmnet_smd_sdio_bind_config,
	.attributes	= rmnet_smd_sdio_attributes,
};

/*rmnet transport string format(per port):"ctrl0,data0,ctrl1,data1..." */
#define MAX_XPORT_STR_LEN 50
static char rmnet_transports[MAX_XPORT_STR_LEN];

static void rmnet_function_cleanup(struct android_usb_function *f)
{
	frmnet_cleanup();
}

static int rmnet_function_bind_config(struct android_usb_function *f,
					 struct usb_configuration *c)
{
	int i;
	int err = 0;
	char *ctrl_name;
	char *data_name;
	char buf[MAX_XPORT_STR_LEN], *b;
	static int rmnet_initialized, ports;

	if (!rmnet_initialized) {
		rmnet_initialized = 1;
		strlcpy(buf, rmnet_transports, sizeof(buf));
		b = strim(buf);
		while (b) {
			ctrl_name = strsep(&b, ",");
			data_name = strsep(&b, ",");
			if (ctrl_name && data_name) {
				err = frmnet_init_port(ctrl_name, data_name);
				if (err) {
					pr_err("rmnet: Cannot open ctrl port:"
						"'%s' data port:'%s'\n",
						ctrl_name, data_name);
					goto out;
				}
				ports++;
			}
		}

		err = rmnet_gport_setup();
		if (err) {
			pr_err("rmnet: Cannot setup transports");
			goto out;
		}
	}
=======
static void adb_android_function_enable(struct android_usb_function *f)
{
	struct android_dev *dev = _android_dev;
	struct adb_data *data = f->config;

	data->enabled = true;

	/* Disable the gadget until adbd is ready */
	if (!data->opened)
		android_disable(dev);
}

static void adb_android_function_disable(struct android_usb_function *f)
{
	struct android_dev *dev = _android_dev;
	struct adb_data *data = f->config;

	data->enabled = false;

	/* Balance the disable that was called in closed_callback */
	if (!data->opened)
		android_enable(dev);
}

static struct android_usb_function adb_function = {
	.name		= "adb",
	.enable		= adb_android_function_enable,
	.disable	= adb_android_function_disable,
	.init		= adb_function_init,
	.cleanup	= adb_function_cleanup,
	.bind_config	= adb_function_bind_config,
};

static void adb_ready_callback(void)
{
	struct android_dev *dev = _android_dev;
	struct adb_data *data = adb_function.config;

	mutex_lock(&dev->mutex);

	data->opened = true;

	if (data->enabled)
		android_enable(dev);

	mutex_unlock(&dev->mutex);
}

static void adb_closed_callback(void)
{
	struct android_dev *dev = _android_dev;
	struct adb_data *data = adb_function.config;

	mutex_lock(&dev->mutex);

	data->opened = false;

	if (data->enabled)
		android_disable(dev);

	mutex_unlock(&dev->mutex);
}

>>>>>>> 62618c1b

	for (i = 0; i < ports; i++) {
		err = frmnet_bind_config(c, i);
		if (err) {
			pr_err("Could not bind rmnet%u config\n", i);
			break;
		}
	}
out:
	return err;
}

static ssize_t rmnet_transports_show(struct device *dev,
		struct device_attribute *attr, char *buf)
{
	return snprintf(buf, PAGE_SIZE, "%s\n", rmnet_transports);
}

static ssize_t rmnet_transports_store(
		struct device *device, struct device_attribute *attr,
		const char *buff, size_t size)
{
	strlcpy(rmnet_transports, buff, sizeof(rmnet_transports));

	return size;
}

static struct device_attribute dev_attr_rmnet_transports =
					__ATTR(transports, S_IRUGO | S_IWUSR,
						rmnet_transports_show,
						rmnet_transports_store);
static struct device_attribute *rmnet_function_attributes[] = {
					&dev_attr_rmnet_transports,
					NULL };

static struct android_usb_function rmnet_function = {
	.name		= "rmnet",
	.cleanup	= rmnet_function_cleanup,
	.bind_config	= rmnet_function_bind_config,
	.attributes	= rmnet_function_attributes,
};

/* DIAG */
static char diag_clients[32];	    /*enabled DIAG clients- "diag[,diag_mdm]" */
static ssize_t clients_store(
		struct device *device, struct device_attribute *attr,
		const char *buff, size_t size)
{
	strlcpy(diag_clients, buff, sizeof(diag_clients));

	return size;
}

static DEVICE_ATTR(clients, S_IWUSR, NULL, clients_store);
static struct device_attribute *diag_function_attributes[] =
					 { &dev_attr_clients, NULL };

static int diag_function_init(struct android_usb_function *f,
				 struct usb_composite_dev *cdev)
{
	return diag_setup();
}

static void diag_function_cleanup(struct android_usb_function *f)
{
	diag_cleanup();
}

static int diag_function_bind_config(struct android_usb_function *f,
					struct usb_configuration *c)
{
	char *name;
	char buf[32], *b;
	int once = 0, err = -1;
	int (*notify)(uint32_t, const char *);

	strlcpy(buf, diag_clients, sizeof(buf));
	b = strim(buf);

	while (b) {
		notify = NULL;
		name = strsep(&b, ",");
		/* Allow only first diag channel to update pid and serial no */
		if (_android_dev->pdata && !once++)
			notify = _android_dev->pdata->update_pid_and_serial_num;

		if (name) {
			err = diag_function_add(c, name, notify);
			if (err)
				pr_err("diag: Cannot open channel '%s'", name);
		}
	}

	return err;
}

static struct android_usb_function diag_function = {
	.name		= "diag",
	.init		= diag_function_init,
	.cleanup	= diag_function_cleanup,
	.bind_config	= diag_function_bind_config,
	.attributes	= diag_function_attributes,
};

/* SERIAL */
static char serial_transports[32];	/*enabled FSERIAL ports - "tty[,sdio]"*/
static ssize_t serial_transports_store(
		struct device *device, struct device_attribute *attr,
		const char *buff, size_t size)
{
	strlcpy(serial_transports, buff, sizeof(serial_transports));

	return size;
}

static DEVICE_ATTR(transports, S_IWUSR, NULL, serial_transports_store);
static struct device_attribute *serial_function_attributes[] =
					 { &dev_attr_transports, NULL };

static void serial_function_cleanup(struct android_usb_function *f)
{
	gserial_cleanup();
}

static int serial_function_bind_config(struct android_usb_function *f,
					struct usb_configuration *c)
{
	char *name;
	char buf[32], *b;
	int err = -1, i;
	static int serial_initialized = 0, ports = 0;

	if (serial_initialized)
		goto bind_config;

	serial_initialized = 1;
	strlcpy(buf, serial_transports, sizeof(buf));
	b = strim(buf);

	while (b) {
		name = strsep(&b, ",");

		if (name) {
			err = gserial_init_port(ports, name);
			if (err) {
				pr_err("serial: Cannot open port '%s'", name);
				goto out;
			}
			ports++;
		}
	}
	err = gport_setup(c);
	if (err) {
		pr_err("serial: Cannot setup transports");
		goto out;
	}

bind_config:
	for (i = 0; i < ports; i++) { 
		err = gser_bind_config(c, i);
		if (err) {
			pr_err("serial: bind_config failed for port %d", i);
			goto out;
		}
	}

out:
	return err;
}

static struct android_usb_function serial_function = {
	.name		= "serial",
	.cleanup	= serial_function_cleanup,
	.bind_config	= serial_function_bind_config,
	.attributes	= serial_function_attributes,
};

/* ACM */
static char acm_transports[32];	/*enabled ACM ports - "tty[,sdio]"*/
static ssize_t acm_transports_store(
		struct device *device, struct device_attribute *attr,
		const char *buff, size_t size)
{
	strlcpy(acm_transports, buff, sizeof(acm_transports));

	return size;
}

static DEVICE_ATTR(acm_transports, S_IWUSR, NULL, acm_transports_store);
static struct device_attribute *acm_function_attributes[] = {
		&dev_attr_acm_transports, NULL };

static void acm_function_cleanup(struct android_usb_function *f)
{
	gserial_cleanup();
}

static int acm_function_bind_config(struct android_usb_function *f,
					struct usb_configuration *c)
{
	char *name;
	char buf[32], *b;
	int err = -1, i;
	static int acm_initialized, ports;

	if (acm_initialized)
		goto bind_config;

	acm_initialized = 1;
	strlcpy(buf, acm_transports, sizeof(buf));
	b = strim(buf);

	while (b) {
		name = strsep(&b, ",");

		if (name) {
			err = acm_init_port(ports, name);
			if (err) {
				pr_err("acm: Cannot open port '%s'", name);
				goto out;
			}
			ports++;
		}
	}
	err = acm_port_setup(c);
	if (err) {
		pr_err("acm: Cannot setup transports");
		goto out;
	}

bind_config:
	for (i = 0; i < ports; i++) {
		err = acm_bind_config(c, i);
		if (err) {
			pr_err("acm: bind_config failed for port %d", i);
			goto out;
		}
	}

out:
	return err;
}
static struct android_usb_function acm_function = {
	.name		= "acm",
	.cleanup	= acm_function_cleanup,
	.bind_config	= acm_function_bind_config,
	.attributes	= acm_function_attributes,
};

/* ADB */
static int adb_function_init(struct android_usb_function *f, struct usb_composite_dev *cdev)
{
	return adb_setup();
}

static void adb_function_cleanup(struct android_usb_function *f)
{
	adb_cleanup();
}

static int adb_function_bind_config(struct android_usb_function *f, struct usb_configuration *c)
{
	return adb_bind_config(c);
}

static struct android_usb_function adb_function = {
	.name		= "adb",
	.init		= adb_function_init,
	.cleanup	= adb_function_cleanup,
	.bind_config	= adb_function_bind_config,
};

/* CCID */
static int ccid_function_init(struct android_usb_function *f,
					struct usb_composite_dev *cdev)
{
	return ccid_setup();
}

static void ccid_function_cleanup(struct android_usb_function *f)
{
	ccid_cleanup();
}

static int ccid_function_bind_config(struct android_usb_function *f,
						struct usb_configuration *c)
{
	return ccid_bind_config(c);
}

static struct android_usb_function ccid_function = {
	.name		= "ccid",
	.init		= ccid_function_init,
	.cleanup	= ccid_function_cleanup,
	.bind_config	= ccid_function_bind_config,
};

static int mtp_function_init(struct android_usb_function *f, struct usb_composite_dev *cdev)
{
	return mtp_setup();
}

static void mtp_function_cleanup(struct android_usb_function *f)
{
	mtp_cleanup();
}

static int mtp_function_bind_config(struct android_usb_function *f, struct usb_configuration *c)
{
	return mtp_bind_config(c, false);
}

static int ptp_function_init(struct android_usb_function *f, struct usb_composite_dev *cdev)
{
	/* nothing to do - initialization is handled by mtp_function_init */
	return 0;
}

static void ptp_function_cleanup(struct android_usb_function *f)
{
	/* nothing to do - cleanup is handled by mtp_function_cleanup */
}

static int ptp_function_bind_config(struct android_usb_function *f, struct usb_configuration *c)
{
	return mtp_bind_config(c, true);
}

static int mtp_function_ctrlrequest(struct android_usb_function *f,
						struct usb_composite_dev *cdev,
						const struct usb_ctrlrequest *c)
{
	return mtp_ctrlrequest(cdev, c);
}

static struct android_usb_function mtp_function = {
	.name		= "mtp",
	.init		= mtp_function_init,
	.cleanup	= mtp_function_cleanup,
	.bind_config	= mtp_function_bind_config,
	.ctrlrequest	= mtp_function_ctrlrequest,
};

/* PTP function is same as MTP with slightly different interface descriptor */
static struct android_usb_function ptp_function = {
	.name		= "ptp",
	.init		= ptp_function_init,
	.cleanup	= ptp_function_cleanup,
	.bind_config	= ptp_function_bind_config,
};


struct rndis_function_config {
	u8      ethaddr[ETH_ALEN];
	u32     vendorID;
	char	manufacturer[256];
	bool	wceis;
};

static int rndis_function_init(struct android_usb_function *f, struct usb_composite_dev *cdev)
{
	f->config = kzalloc(sizeof(struct rndis_function_config), GFP_KERNEL);
	if (!f->config)
		return -ENOMEM;
	return 0;
}

static void rndis_function_cleanup(struct android_usb_function *f)
{
	kfree(f->config);
	f->config = NULL;
}

static int rndis_function_bind_config(struct android_usb_function *f,
					struct usb_configuration *c)
{
	int ret;
	struct rndis_function_config *rndis = f->config;

	if (!rndis) {
		pr_err("%s: rndis_pdata\n", __func__);
		return -1;
	}

	pr_info("%s MAC: %02X:%02X:%02X:%02X:%02X:%02X\n", __func__,
		rndis->ethaddr[0], rndis->ethaddr[1], rndis->ethaddr[2],
		rndis->ethaddr[3], rndis->ethaddr[4], rndis->ethaddr[5]);

	ret = gether_setup_name(c->cdev->gadget, rndis->ethaddr, "rndis");
	if (ret) {
		pr_err("%s: gether_setup failed\n", __func__);
		return ret;
	}

	if (rndis->wceis) {
		/* "Wireless" RNDIS; auto-detected by Windows */
		rndis_iad_descriptor.bFunctionClass =
						USB_CLASS_WIRELESS_CONTROLLER;
		rndis_iad_descriptor.bFunctionSubClass = 0x01;
		rndis_iad_descriptor.bFunctionProtocol = 0x03;
		rndis_control_intf.bInterfaceClass =
						USB_CLASS_WIRELESS_CONTROLLER;
		rndis_control_intf.bInterfaceSubClass =	 0x01;
		rndis_control_intf.bInterfaceProtocol =	 0x03;
	}

	return rndis_bind_config(c, rndis->ethaddr, rndis->vendorID,
				    rndis->manufacturer);
}

static void rndis_function_unbind_config(struct android_usb_function *f,
						struct usb_configuration *c)
{
	gether_cleanup();
}

static ssize_t rndis_manufacturer_show(struct device *dev,
		struct device_attribute *attr, char *buf)
{
	struct android_usb_function *f = dev_get_drvdata(dev);
	struct rndis_function_config *config = f->config;
	return snprintf(buf, PAGE_SIZE, "%s\n", config->manufacturer);
}

static ssize_t rndis_manufacturer_store(struct device *dev,
		struct device_attribute *attr, const char *buf, size_t size)
{
	struct android_usb_function *f = dev_get_drvdata(dev);
	struct rndis_function_config *config = f->config;

	if (size >= sizeof(config->manufacturer))
		return -EINVAL;
	if (sscanf(buf, "%255s", config->manufacturer) == 1)
		return size;
	return -1;
}

static DEVICE_ATTR(manufacturer, S_IRUGO | S_IWUSR, rndis_manufacturer_show,
						    rndis_manufacturer_store);

static ssize_t rndis_wceis_show(struct device *dev,
		struct device_attribute *attr, char *buf)
{
	struct android_usb_function *f = dev_get_drvdata(dev);
	struct rndis_function_config *config = f->config;
	return snprintf(buf, PAGE_SIZE, "%d\n", config->wceis);
}

static ssize_t rndis_wceis_store(struct device *dev,
		struct device_attribute *attr, const char *buf, size_t size)
{
	struct android_usb_function *f = dev_get_drvdata(dev);
	struct rndis_function_config *config = f->config;
	int value;

	if (sscanf(buf, "%d", &value) == 1) {
		config->wceis = value;
		return size;
	}
	return -EINVAL;
}

static DEVICE_ATTR(wceis, S_IRUGO | S_IWUSR, rndis_wceis_show,
					     rndis_wceis_store);

static ssize_t rndis_ethaddr_show(struct device *dev,
		struct device_attribute *attr, char *buf)
{
	struct android_usb_function *f = dev_get_drvdata(dev);
	struct rndis_function_config *rndis = f->config;
	return snprintf(buf, PAGE_SIZE, "%02x:%02x:%02x:%02x:%02x:%02x\n",
		rndis->ethaddr[0], rndis->ethaddr[1], rndis->ethaddr[2],
		rndis->ethaddr[3], rndis->ethaddr[4], rndis->ethaddr[5]);
}

static ssize_t rndis_ethaddr_store(struct device *dev,
		struct device_attribute *attr, const char *buf, size_t size)
{
	struct android_usb_function *f = dev_get_drvdata(dev);
	struct rndis_function_config *rndis = f->config;

	if (sscanf(buf, "%02x:%02x:%02x:%02x:%02x:%02x\n",
		    (int *)&rndis->ethaddr[0], (int *)&rndis->ethaddr[1],
		    (int *)&rndis->ethaddr[2], (int *)&rndis->ethaddr[3],
		    (int *)&rndis->ethaddr[4], (int *)&rndis->ethaddr[5]) == 6)
		return size;
	return -EINVAL;
}

static DEVICE_ATTR(ethaddr, S_IRUGO | S_IWUSR, rndis_ethaddr_show,
					       rndis_ethaddr_store);

static ssize_t rndis_vendorID_show(struct device *dev,
		struct device_attribute *attr, char *buf)
{
	struct android_usb_function *f = dev_get_drvdata(dev);
	struct rndis_function_config *config = f->config;
	return snprintf(buf, PAGE_SIZE, "%04x\n", config->vendorID);
}

static ssize_t rndis_vendorID_store(struct device *dev,
		struct device_attribute *attr, const char *buf, size_t size)
{
	struct android_usb_function *f = dev_get_drvdata(dev);
	struct rndis_function_config *config = f->config;
	int value;

	if (sscanf(buf, "%04x", &value) == 1) {
		config->vendorID = value;
		return size;
	}
	return -EINVAL;
}

static DEVICE_ATTR(vendorID, S_IRUGO | S_IWUSR, rndis_vendorID_show,
						rndis_vendorID_store);

static struct device_attribute *rndis_function_attributes[] = {
	&dev_attr_manufacturer,
	&dev_attr_wceis,
	&dev_attr_ethaddr,
	&dev_attr_vendorID,
	NULL
};

static struct android_usb_function rndis_function = {
	.name		= "rndis",
	.init		= rndis_function_init,
	.cleanup	= rndis_function_cleanup,
	.bind_config	= rndis_function_bind_config,
	.unbind_config	= rndis_function_unbind_config,
	.attributes	= rndis_function_attributes,
};


struct mass_storage_function_config {
	struct fsg_config fsg;
	struct fsg_common *common;
};

static int mass_storage_function_init(struct android_usb_function *f,
					struct usb_composite_dev *cdev)
{
	struct mass_storage_function_config *config;
	struct fsg_common *common;
	int err;

	config = kzalloc(sizeof(struct mass_storage_function_config),
								GFP_KERNEL);
	if (!config)
		return -ENOMEM;

	config->fsg.nluns = 1;
	config->fsg.luns[0].removable = 1;

	common = fsg_common_init(NULL, cdev, &config->fsg);
	if (IS_ERR(common)) {
		kfree(config);
		return PTR_ERR(common);
	}

	err = sysfs_create_link(&f->dev->kobj,
				&common->luns[0].dev.kobj,
				"lun");
	if (err) {
		fsg_common_release(&common->ref);
		kfree(config);
		return err;
	}

	config->common = common;
	f->config = config;
	return 0;
}

static void mass_storage_function_cleanup(struct android_usb_function *f)
{
	kfree(f->config);
	f->config = NULL;
}

static int mass_storage_function_bind_config(struct android_usb_function *f,
						struct usb_configuration *c)
{
	struct mass_storage_function_config *config = f->config;
	return fsg_bind_config(c->cdev, c, config->common);
}

static ssize_t mass_storage_inquiry_show(struct device *dev,
				struct device_attribute *attr, char *buf)
{
	struct android_usb_function *f = dev_get_drvdata(dev);
	struct mass_storage_function_config *config = f->config;
	return snprintf(buf, PAGE_SIZE, "%s\n", config->common->inquiry_string);
}

static ssize_t mass_storage_inquiry_store(struct device *dev,
		struct device_attribute *attr, const char *buf, size_t size)
{
	struct android_usb_function *f = dev_get_drvdata(dev);
	struct mass_storage_function_config *config = f->config;
	if (size >= sizeof(config->common->inquiry_string))
		return -EINVAL;
	if (sscanf(buf, "%28s", config->common->inquiry_string) != 1)
		return -EINVAL;
	return size;
}

static DEVICE_ATTR(inquiry_string, S_IRUGO | S_IWUSR,
					mass_storage_inquiry_show,
					mass_storage_inquiry_store);

static struct device_attribute *mass_storage_function_attributes[] = {
	&dev_attr_inquiry_string,
	NULL
};

static struct android_usb_function mass_storage_function = {
	.name		= "mass_storage",
	.init		= mass_storage_function_init,
	.cleanup	= mass_storage_function_cleanup,
	.bind_config	= mass_storage_function_bind_config,
	.attributes	= mass_storage_function_attributes,
};


static int accessory_function_init(struct android_usb_function *f,
					struct usb_composite_dev *cdev)
{
	return acc_setup();
}

static void accessory_function_cleanup(struct android_usb_function *f)
{
	acc_cleanup();
}

static int accessory_function_bind_config(struct android_usb_function *f,
						struct usb_configuration *c)
{
	return acc_bind_config(c);
}

static int accessory_function_ctrlrequest(struct android_usb_function *f,
						struct usb_composite_dev *cdev,
						const struct usb_ctrlrequest *c)
{
	return acc_ctrlrequest(cdev, c);
}

static struct android_usb_function accessory_function = {
	.name		= "accessory",
	.init		= accessory_function_init,
	.cleanup	= accessory_function_cleanup,
	.bind_config	= accessory_function_bind_config,
	.ctrlrequest	= accessory_function_ctrlrequest,
};

static int audio_source_function_init(struct android_usb_function *f,
			struct usb_composite_dev *cdev)
{
	struct audio_source_config *config;

	config = kzalloc(sizeof(struct audio_source_config), GFP_KERNEL);
	if (!config)
		return -ENOMEM;
	config->card = -1;
	config->device = -1;
	f->config = config;
	return 0;
}

static void audio_source_function_cleanup(struct android_usb_function *f)
{
	kfree(f->config);
}

static int audio_source_function_bind_config(struct android_usb_function *f,
						struct usb_configuration *c)
{
	struct audio_source_config *config = f->config;

	return audio_source_bind_config(c, config);
}

static void audio_source_function_unbind_config(struct android_usb_function *f,
						struct usb_configuration *c)
{
	struct audio_source_config *config = f->config;

	config->card = -1;
	config->device = -1;
}

static ssize_t audio_source_pcm_show(struct device *dev,
		struct device_attribute *attr, char *buf)
{
	struct android_usb_function *f = dev_get_drvdata(dev);
	struct audio_source_config *config = f->config;

	/* print PCM card and device numbers */
	return sprintf(buf, "%d %d\n", config->card, config->device);
}

static DEVICE_ATTR(pcm, S_IRUGO | S_IWUSR, audio_source_pcm_show, NULL);

static struct device_attribute *audio_source_function_attributes[] = {
	&dev_attr_pcm,
	NULL
};

static struct android_usb_function audio_source_function = {
	.name		= "audio_source",
	.init		= audio_source_function_init,
	.cleanup	= audio_source_function_cleanup,
	.bind_config	= audio_source_function_bind_config,
	.unbind_config	= audio_source_function_unbind_config,
	.attributes	= audio_source_function_attributes,
};

static struct android_usb_function *supported_functions[] = {
	&rmnet_smd_function,
	&rmnet_sdio_function,
	&rmnet_smd_sdio_function,
	&rmnet_function,
	&diag_function,
	&serial_function,
	&adb_function,
	&ccid_function,
	&acm_function,
	&mtp_function,
	&ptp_function,
	&rndis_function,
	&mass_storage_function,
	&accessory_function,
	&audio_source_function,
	NULL
};


static int android_init_functions(struct android_usb_function **functions,
				  struct usb_composite_dev *cdev)
{
	struct android_dev *dev = _android_dev;
	struct android_usb_function *f;
	struct device_attribute **attrs;
	struct device_attribute *attr;
	int err = 0;
	int index = 0;

	for (; (f = *functions++); index++) {
		f->dev_name = kasprintf(GFP_KERNEL, "f_%s", f->name);
		f->dev = device_create(android_class, dev->dev,
				MKDEV(0, index), f, f->dev_name);
		if (IS_ERR(f->dev)) {
			pr_err("%s: Failed to create dev %s", __func__,
							f->dev_name);
			err = PTR_ERR(f->dev);
			goto err_create;
		}

		if (f->init) {
			err = f->init(f, cdev);
			if (err) {
				pr_err("%s: Failed to init %s", __func__,
								f->name);
				goto err_out;
			}
		}

		attrs = f->attributes;
		if (attrs) {
			while ((attr = *attrs++) && !err)
				err = device_create_file(f->dev, attr);
		}
		if (err) {
			pr_err("%s: Failed to create function %s attributes",
					__func__, f->name);
			goto err_out;
		}
	}
	return 0;

err_out:
	device_destroy(android_class, f->dev->devt);
err_create:
	kfree(f->dev_name);
	return err;
}

static void android_cleanup_functions(struct android_usb_function **functions)
{
	struct android_usb_function *f;

	while (*functions) {
		f = *functions++;

		if (f->dev) {
			device_destroy(android_class, f->dev->devt);
			kfree(f->dev_name);
		}

		if (f->cleanup)
			f->cleanup(f);
	}
}

static int
android_bind_enabled_functions(struct android_dev *dev,
			       struct usb_configuration *c)
{
	struct android_usb_function *f;
	int ret;

	list_for_each_entry(f, &dev->enabled_functions, enabled_list) {
		ret = f->bind_config(f, c);
		if (ret) {
			pr_err("%s: %s failed", __func__, f->name);
			return ret;
		}
	}
	return 0;
}

static void
android_unbind_enabled_functions(struct android_dev *dev,
			       struct usb_configuration *c)
{
	struct android_usb_function *f;

	list_for_each_entry(f, &dev->enabled_functions, enabled_list) {
		if (f->unbind_config)
			f->unbind_config(f, c);
	}
}

static int android_enable_function(struct android_dev *dev, char *name)
{
	struct android_usb_function **functions = dev->functions;
	struct android_usb_function *f;
	while ((f = *functions++)) {
		if (!strcmp(name, f->name)) {
			list_add_tail(&f->enabled_list, &dev->enabled_functions);
			return 0;
		}
	}
	return -EINVAL;
}

/*-------------------------------------------------------------------------*/
/* /sys/class/android_usb/android%d/ interface */

static ssize_t remote_wakeup_show(struct device *pdev,
		struct device_attribute *attr, char *buf)
{
	return snprintf(buf, PAGE_SIZE, "%d\n",
			!!(android_config_driver.bmAttributes &
				USB_CONFIG_ATT_WAKEUP));
}

static ssize_t remote_wakeup_store(struct device *pdev,
		struct device_attribute *attr, const char *buff, size_t size)
{
	int enable = 0;

	sscanf(buff, "%d", &enable);

	pr_debug("android_usb: %s remote wakeup\n",
			enable ? "enabling" : "disabling");

	if (enable)
		android_config_driver.bmAttributes |= USB_CONFIG_ATT_WAKEUP;
	else
		android_config_driver.bmAttributes &= ~USB_CONFIG_ATT_WAKEUP;

	return size;
}

static ssize_t
functions_show(struct device *pdev, struct device_attribute *attr, char *buf)
{
	struct android_dev *dev = dev_get_drvdata(pdev);
	struct android_usb_function *f;
	char *buff = buf;

	mutex_lock(&dev->mutex);

	list_for_each_entry(f, &dev->enabled_functions, enabled_list)
<<<<<<< HEAD
		buff += snprintf(buff, PAGE_SIZE, "%s,", f->name);
=======
		buff += sprintf(buff, "%s,", f->name);

	mutex_unlock(&dev->mutex);

>>>>>>> 62618c1b
	if (buff != buf)
		*(buff-1) = '\n';
	return buff - buf;
}

static ssize_t
functions_store(struct device *pdev, struct device_attribute *attr,
			       const char *buff, size_t size)
{
	struct android_dev *dev = dev_get_drvdata(pdev);
	char *name;
	char buf[256], *b;
	int err;

	mutex_lock(&dev->mutex);

	if (dev->enabled) {
		mutex_unlock(&dev->mutex);
		return -EBUSY;
	}

	INIT_LIST_HEAD(&dev->enabled_functions);

	strlcpy(buf, buff, sizeof(buf));
	b = strim(buf);

	while (b) {
		name = strsep(&b, ",");
		if (name) {
			err = android_enable_function(dev, name);
			if (err)
				pr_err("android_usb: Cannot enable '%s'", name);
		}
	}

	mutex_unlock(&dev->mutex);

	return size;
}

static ssize_t enable_show(struct device *pdev, struct device_attribute *attr,
			   char *buf)
{
	struct android_dev *dev = dev_get_drvdata(pdev);
	return snprintf(buf, PAGE_SIZE, "%d\n", dev->enabled);
}

static ssize_t enable_store(struct device *pdev, struct device_attribute *attr,
			    const char *buff, size_t size)
{
	struct android_dev *dev = dev_get_drvdata(pdev);
	struct usb_composite_dev *cdev = dev->cdev;
	struct android_usb_function *f;
	int enabled = 0;

	mutex_lock(&dev->mutex);

	sscanf(buff, "%d", &enabled);
	if (enabled && !dev->enabled) {
		/* update values in composite driver's copy of device descriptor */
		cdev->desc.idVendor = device_desc.idVendor;
		cdev->desc.idProduct = device_desc.idProduct;
		cdev->desc.bcdDevice = device_desc.bcdDevice;
		cdev->desc.bDeviceClass = device_desc.bDeviceClass;
		cdev->desc.bDeviceSubClass = device_desc.bDeviceSubClass;
		cdev->desc.bDeviceProtocol = device_desc.bDeviceProtocol;
<<<<<<< HEAD
		if (usb_add_config(cdev, &android_config_driver,
							android_bind_config))
			return size;

		usb_gadget_connect(cdev->gadget);
=======
		list_for_each_entry(f, &dev->enabled_functions, enabled_list) {
			if (f->enable)
				f->enable(f);
		}
		android_enable(dev);
>>>>>>> 62618c1b
		dev->enabled = true;
	} else if (!enabled && dev->enabled) {
		android_disable(dev);
		list_for_each_entry(f, &dev->enabled_functions, enabled_list) {
			if (f->disable)
				f->disable(f);
		}
		dev->enabled = false;
	} else {
		pr_err("android_usb: already %s\n",
				dev->enabled ? "enabled" : "disabled");
	}

	mutex_unlock(&dev->mutex);
	return size;
}

static ssize_t state_show(struct device *pdev, struct device_attribute *attr,
			   char *buf)
{
	struct android_dev *dev = dev_get_drvdata(pdev);
	struct usb_composite_dev *cdev = dev->cdev;
	char *state = "DISCONNECTED";
	unsigned long flags;

	if (!cdev)
		goto out;

	spin_lock_irqsave(&cdev->lock, flags);
        if (cdev->config)
		state = "CONFIGURED";
	else if (dev->connected)
		state = "CONNECTED";
	spin_unlock_irqrestore(&cdev->lock, flags);
out:
	return snprintf(buf, PAGE_SIZE, "%s\n", state);
}

#define DESCRIPTOR_ATTR(field, format_string)				\
static ssize_t								\
field ## _show(struct device *dev, struct device_attribute *attr,	\
		char *buf)						\
{									\
	return snprintf(buf, PAGE_SIZE,					\
			format_string, device_desc.field);		\
}									\
static ssize_t								\
field ## _store(struct device *dev, struct device_attribute *attr,	\
		const char *buf, size_t size)				\
{									\
	int value;							\
	if (sscanf(buf, format_string, &value) == 1) {			\
		device_desc.field = value;				\
		return size;						\
	}								\
	return -1;							\
}									\
static DEVICE_ATTR(field, S_IRUGO | S_IWUSR, field ## _show, field ## _store);

#define DESCRIPTOR_STRING_ATTR(field, buffer)				\
static ssize_t								\
field ## _show(struct device *dev, struct device_attribute *attr,	\
		char *buf)						\
{									\
	return snprintf(buf, PAGE_SIZE, "%s", buffer);			\
}									\
static ssize_t								\
field ## _store(struct device *dev, struct device_attribute *attr,	\
		const char *buf, size_t size)				\
{									\
	if (size >= sizeof(buffer)) return -EINVAL;			\
<<<<<<< HEAD
	if (sscanf(buf, "%255s", buffer) == 1) {			\
		return size;						\
	}								\
	return -1;							\
=======
	return strlcpy(buffer, buf, sizeof(buffer));			\
>>>>>>> 62618c1b
}									\
static DEVICE_ATTR(field, S_IRUGO | S_IWUSR, field ## _show, field ## _store);


DESCRIPTOR_ATTR(idVendor, "%04x\n")
DESCRIPTOR_ATTR(idProduct, "%04x\n")
DESCRIPTOR_ATTR(bcdDevice, "%04x\n")
DESCRIPTOR_ATTR(bDeviceClass, "%d\n")
DESCRIPTOR_ATTR(bDeviceSubClass, "%d\n")
DESCRIPTOR_ATTR(bDeviceProtocol, "%d\n")
DESCRIPTOR_STRING_ATTR(iManufacturer, manufacturer_string)
DESCRIPTOR_STRING_ATTR(iProduct, product_string)
DESCRIPTOR_STRING_ATTR(iSerial, serial_string)

static DEVICE_ATTR(functions, S_IRUGO | S_IWUSR, functions_show, functions_store);
static DEVICE_ATTR(enable, S_IRUGO | S_IWUSR, enable_show, enable_store);
static DEVICE_ATTR(state, S_IRUGO, state_show, NULL);
static DEVICE_ATTR(remote_wakeup, S_IRUGO | S_IWUSR,
		remote_wakeup_show, remote_wakeup_store);

static struct device_attribute *android_usb_attributes[] = {
	&dev_attr_idVendor,
	&dev_attr_idProduct,
	&dev_attr_bcdDevice,
	&dev_attr_bDeviceClass,
	&dev_attr_bDeviceSubClass,
	&dev_attr_bDeviceProtocol,
	&dev_attr_iManufacturer,
	&dev_attr_iProduct,
	&dev_attr_iSerial,
	&dev_attr_functions,
	&dev_attr_enable,
	&dev_attr_state,
	&dev_attr_remote_wakeup,
	NULL
};

/*-------------------------------------------------------------------------*/
/* Composite driver */

static int android_bind_config(struct usb_configuration *c)
{
	struct android_dev *dev = _android_dev;
	int ret = 0;

	ret = android_bind_enabled_functions(dev, c);
	if (ret)
		return ret;

	return 0;
}

static void android_unbind_config(struct usb_configuration *c)
{
	struct android_dev *dev = _android_dev;

	android_unbind_enabled_functions(dev, c);
}

static int android_bind(struct usb_composite_dev *cdev)
{
	struct android_dev *dev = _android_dev;
	struct usb_gadget	*gadget = cdev->gadget;
	int			gcnum, id, ret;

	usb_gadget_disconnect(gadget);

	ret = android_init_functions(dev->functions, cdev);
	if (ret)
		return ret;

	/* Allocate string descriptor numbers ... note that string
	 * contents can be overridden by the composite_dev glue.
	 */
	id = usb_string_id(cdev);
	if (id < 0)
		return id;
	strings_dev[STRING_MANUFACTURER_IDX].id = id;
	device_desc.iManufacturer = id;

	id = usb_string_id(cdev);
	if (id < 0)
		return id;
	strings_dev[STRING_PRODUCT_IDX].id = id;
	device_desc.iProduct = id;

	/* Default strings - should be updated by userspace */
	strlcpy(manufacturer_string, "Android",
		sizeof(manufacturer_string) - 1);
	strlcpy(product_string, "Android", sizeof(product_string) - 1);
	strlcpy(serial_string, "0123456789ABCDEF", sizeof(serial_string) - 1);

	id = usb_string_id(cdev);
	if (id < 0)
		return id;
	strings_dev[STRING_SERIAL_IDX].id = id;
	device_desc.iSerialNumber = id;

	gcnum = usb_gadget_controller_number(gadget);
	if (gcnum >= 0)
		device_desc.bcdDevice = cpu_to_le16(0x0200 + gcnum);
	else {
		/* gadget zero is so simple (for now, no altsettings) that
		 * it SHOULD NOT have problems with bulk-capable hardware.
		 * so just warn about unrcognized controllers -- don't panic.
		 *
		 * things like configuration and altsetting numbering
		 * can need hardware-specific attention though.
		 */
		pr_warning("%s: controller '%s' not recognized\n",
			longname, gadget->name);
		device_desc.bcdDevice = __constant_cpu_to_le16(0x9999);
	}

	dev->cdev = cdev;

	return 0;
}

static int android_usb_unbind(struct usb_composite_dev *cdev)
{
	struct android_dev *dev = _android_dev;

	cancel_work_sync(&dev->work);
	android_cleanup_functions(dev->functions);
	return 0;
}

static struct usb_composite_driver android_usb_driver = {
	.name		= "android_usb",
	.dev		= &device_desc,
	.strings	= dev_strings,
	.unbind		= android_usb_unbind,
};

static int
android_setup(struct usb_gadget *gadget, const struct usb_ctrlrequest *c)
{
	struct android_dev		*dev = _android_dev;
	struct usb_composite_dev	*cdev = get_gadget_data(gadget);
	struct usb_request		*req = cdev->req;
	struct android_usb_function	*f;
	int value = -EOPNOTSUPP;
	unsigned long flags;

	req->zero = 0;
	req->complete = composite_setup_complete;
	req->length = 0;
	gadget->ep0->driver_data = cdev;

	list_for_each_entry(f, &dev->enabled_functions, enabled_list) {
		if (f->ctrlrequest) {
			value = f->ctrlrequest(f, cdev, c);
			if (value >= 0)
				break;
		}
	}

	/* Special case the accessory function.
	 * It needs to handle control requests before it is enabled.
	 */
	if (value < 0)
		value = acc_ctrlrequest(cdev, c);

	if (value < 0)
		value = composite_setup(gadget, c);

	spin_lock_irqsave(&cdev->lock, flags);
	if (!dev->connected) {
		dev->connected = 1;
		schedule_work(&dev->work);
	}
	else if (c->bRequest == USB_REQ_SET_CONFIGURATION && cdev->config) {
		schedule_work(&dev->work);
	}
	spin_unlock_irqrestore(&cdev->lock, flags);

	return value;
}

static void android_disconnect(struct usb_gadget *gadget)
{
	struct android_dev *dev = _android_dev;
	struct usb_composite_dev *cdev = get_gadget_data(gadget);
	unsigned long flags;

	composite_disconnect(gadget);
	/* accessory HID support can be active while the
	   accessory function is not actually enabled,
	   so we need to inform it when we are disconnected.
	 */
	acc_disconnect();

	spin_lock_irqsave(&cdev->lock, flags);
	dev->connected = 0;
	schedule_work(&dev->work);
	spin_unlock_irqrestore(&cdev->lock, flags);
}

static int android_create_device(struct android_dev *dev)
{
	struct device_attribute **attrs = android_usb_attributes;
	struct device_attribute *attr;
	int err;

	dev->dev = device_create(android_class, NULL,
					MKDEV(0, 0), NULL, "android0");
	if (IS_ERR(dev->dev))
		return PTR_ERR(dev->dev);

	dev_set_drvdata(dev->dev, dev);

	while ((attr = *attrs++)) {
		err = device_create_file(dev->dev, attr);
		if (err) {
			device_destroy(android_class, dev->dev->devt);
			return err;
		}
	}
	return 0;
}

static void android_destroy_device(struct android_dev *dev)
{
	struct device_attribute **attrs = android_usb_attributes;
	struct device_attribute *attr;

	while ((attr = *attrs++))
		device_remove_file(dev->dev, attr);
	device_destroy(android_class, dev->dev->devt);
}

static int __devinit android_probe(struct platform_device *pdev)
{
	struct android_usb_platform_data *pdata = pdev->dev.platform_data;
	struct android_dev *dev = _android_dev;

	dev->pdata = pdata;

	return 0;
}

static struct platform_driver android_platform_driver = {
	.driver = { .name = "android_usb"},
};

static int __init init(void)
{
	struct android_dev *dev;
	int ret;

	android_class = class_create(THIS_MODULE, "android_usb");
	if (IS_ERR(android_class))
		return PTR_ERR(android_class);

	dev = kzalloc(sizeof(*dev), GFP_KERNEL);
	if (!dev) {
		pr_err("%s(): Failed to alloc memory for android_dev\n",
				__func__);
		class_destroy(android_class);
		return -ENOMEM;
<<<<<<< HEAD
	}
=======

	dev->disable_depth = 1;
>>>>>>> 62618c1b
	dev->functions = supported_functions;
	INIT_LIST_HEAD(&dev->enabled_functions);
	INIT_WORK(&dev->work, android_work);
	mutex_init(&dev->mutex);

	ret = android_create_device(dev);
	if (ret) {
		pr_err("%s(): android_create_device failed\n", __func__);
		goto err_dev;
	}
	_android_dev = dev;

	/* Override composite driver functions */
	composite_driver.setup = android_setup;
	composite_driver.disconnect = android_disconnect;

	ret = platform_driver_probe(&android_platform_driver, android_probe);
	if (ret) {
		pr_err("%s(): Failed to register android"
				 "platform driver\n", __func__);
		goto err_probe;
	}
	ret = usb_composite_probe(&android_usb_driver, android_bind);
	if (ret) {
		pr_err("%s(): Failed to register android"
				 "composite driver\n", __func__);
		platform_driver_unregister(&android_platform_driver);
		goto err_probe;
	}
	return ret;

err_probe:
	android_destroy_device(dev);
err_dev:
	kfree(dev);
	class_destroy(android_class);
	return ret;
}
module_init(init);

static void __exit cleanup(void)
{
	usb_composite_unregister(&android_usb_driver);
	class_destroy(android_class);
	kfree(_android_dev);
	_android_dev = NULL;
}
module_exit(cleanup);<|MERGE_RESOLUTION|>--- conflicted
+++ resolved
@@ -47,15 +47,12 @@
 #include "epautoconf.c"
 #include "composite.c"
 
-<<<<<<< HEAD
 #include "f_diag.c"
 #include "f_rmnet_smd.c"
 #include "f_rmnet_sdio.c"
 #include "f_rmnet_smd_sdio.c"
 #include "f_rmnet.c"
-=======
 #include "f_audio_source.c"
->>>>>>> 62618c1b
 #include "f_mass_storage.c"
 #include "u_serial.c"
 #include "u_sdio.c"
@@ -239,26 +236,106 @@
 /*-------------------------------------------------------------------------*/
 /* Supported functions initialization */
 
-<<<<<<< HEAD
+struct adb_data {
+	bool opened;
+	bool enabled;
+};
+
+static int
+adb_function_init(struct android_usb_function *f,
+		struct usb_composite_dev *cdev)
+{
+	f->config = kzalloc(sizeof(struct adb_data), GFP_KERNEL);
+	if (!f->config)
+		return -ENOMEM;
+
+	return adb_setup();
+}
+
+static void adb_function_cleanup(struct android_usb_function *f)
+{
+	adb_cleanup();
+	kfree(f->config);
+}
+
+static int
+adb_function_bind_config(struct android_usb_function *f,
+		struct usb_configuration *c)
+{
+	return adb_bind_config(c);
+}
+
+static void adb_android_function_enable(struct android_usb_function *f)
+{
+	struct android_dev *dev = _android_dev;
+	struct adb_data *data = f->config;
+
+	data->enabled = true;
+
+	/* Disable the gadget until adbd is ready */
+	if (!data->opened)
+		android_disable(dev);
+}
+
+static void adb_android_function_disable(struct android_usb_function *f)
+{
+	struct android_dev *dev = _android_dev;
+	struct adb_data *data = f->config;
+
+	data->enabled = false;
+
+	/* Balance the disable that was called in closed_callback */
+	if (!data->opened)
+		android_enable(dev);
+}
+
+static struct android_usb_function adb_function = {
+	.name		= "adb",
+	.enable		= adb_android_function_enable,
+	.disable	= adb_android_function_disable,
+	.init		= adb_function_init,
+	.cleanup	= adb_function_cleanup,
+	.bind_config	= adb_function_bind_config,
+};
+
+static void adb_ready_callback(void)
+{
+	struct android_dev *dev = _android_dev;
+	struct adb_data *data = adb_function.config;
+
+	mutex_lock(&dev->mutex);
+
+	data->opened = true;
+
+	if (data->enabled)
+		android_enable(dev);
+
+	mutex_unlock(&dev->mutex);
+}
+
+static void adb_closed_callback(void)
+{
+	struct android_dev *dev = _android_dev;
+	struct adb_data *data = adb_function.config;
+
+	mutex_lock(&dev->mutex);
+
+	data->opened = false;
+
+	if (data->enabled)
+		android_disable(dev);
+
+	mutex_unlock(&dev->mutex);
+}
+
+/*-------------------------------------------------------------------------*/
+/* Supported functions initialization */
+
 /* RMNET_SMD */
 static int rmnet_smd_function_bind_config(struct android_usb_function *f,
 					  struct usb_configuration *c)
 {
 	return rmnet_smd_bind_config(c);
-=======
-struct adb_data {
-	bool opened;
-	bool enabled;
-};
-
-static int adb_function_init(struct android_usb_function *f, struct usb_composite_dev *cdev)
-{
-	f->config = kzalloc(sizeof(struct adb_data), GFP_KERNEL);
-	if (!f->config)
-		return -ENOMEM;
-
-	return adb_setup();
->>>>>>> 62618c1b
 }
 
 static struct android_usb_function rmnet_smd_function = {
@@ -270,12 +347,7 @@
 static int rmnet_sdio_function_bind_config(struct android_usb_function *f,
 					  struct usb_configuration *c)
 {
-<<<<<<< HEAD
 	return rmnet_sdio_function_add(c);
-=======
-	adb_cleanup();
-	kfree(f->config);
->>>>>>> 62618c1b
 }
 
 static struct android_usb_function rmnet_sdio_function = {
@@ -290,7 +362,6 @@
 	return rmnet_smd_sdio_init();
 }
 
-<<<<<<< HEAD
 static void rmnet_smd_sdio_function_cleanup(struct android_usb_function *f)
 {
 	rmnet_smd_sdio_cleanup();
@@ -357,71 +428,6 @@
 			goto out;
 		}
 	}
-=======
-static void adb_android_function_enable(struct android_usb_function *f)
-{
-	struct android_dev *dev = _android_dev;
-	struct adb_data *data = f->config;
-
-	data->enabled = true;
-
-	/* Disable the gadget until adbd is ready */
-	if (!data->opened)
-		android_disable(dev);
-}
-
-static void adb_android_function_disable(struct android_usb_function *f)
-{
-	struct android_dev *dev = _android_dev;
-	struct adb_data *data = f->config;
-
-	data->enabled = false;
-
-	/* Balance the disable that was called in closed_callback */
-	if (!data->opened)
-		android_enable(dev);
-}
-
-static struct android_usb_function adb_function = {
-	.name		= "adb",
-	.enable		= adb_android_function_enable,
-	.disable	= adb_android_function_disable,
-	.init		= adb_function_init,
-	.cleanup	= adb_function_cleanup,
-	.bind_config	= adb_function_bind_config,
-};
-
-static void adb_ready_callback(void)
-{
-	struct android_dev *dev = _android_dev;
-	struct adb_data *data = adb_function.config;
-
-	mutex_lock(&dev->mutex);
-
-	data->opened = true;
-
-	if (data->enabled)
-		android_enable(dev);
-
-	mutex_unlock(&dev->mutex);
-}
-
-static void adb_closed_callback(void)
-{
-	struct android_dev *dev = _android_dev;
-	struct adb_data *data = adb_function.config;
-
-	mutex_lock(&dev->mutex);
-
-	data->opened = false;
-
-	if (data->enabled)
-		android_disable(dev);
-
-	mutex_unlock(&dev->mutex);
-}
-
->>>>>>> 62618c1b
 
 	for (i = 0; i < ports; i++) {
 		err = frmnet_bind_config(c, i);
@@ -669,29 +675,6 @@
 	.cleanup	= acm_function_cleanup,
 	.bind_config	= acm_function_bind_config,
 	.attributes	= acm_function_attributes,
-};
-
-/* ADB */
-static int adb_function_init(struct android_usb_function *f, struct usb_composite_dev *cdev)
-{
-	return adb_setup();
-}
-
-static void adb_function_cleanup(struct android_usb_function *f)
-{
-	adb_cleanup();
-}
-
-static int adb_function_bind_config(struct android_usb_function *f, struct usb_configuration *c)
-{
-	return adb_bind_config(c);
-}
-
-static struct android_usb_function adb_function = {
-	.name		= "adb",
-	.init		= adb_function_init,
-	.cleanup	= adb_function_cleanup,
-	.bind_config	= adb_function_bind_config,
 };
 
 /* CCID */
@@ -1310,14 +1293,10 @@
 	mutex_lock(&dev->mutex);
 
 	list_for_each_entry(f, &dev->enabled_functions, enabled_list)
-<<<<<<< HEAD
 		buff += snprintf(buff, PAGE_SIZE, "%s,", f->name);
-=======
-		buff += sprintf(buff, "%s,", f->name);
 
 	mutex_unlock(&dev->mutex);
 
->>>>>>> 62618c1b
 	if (buff != buf)
 		*(buff-1) = '\n';
 	return buff - buf;
@@ -1384,19 +1363,11 @@
 		cdev->desc.bDeviceClass = device_desc.bDeviceClass;
 		cdev->desc.bDeviceSubClass = device_desc.bDeviceSubClass;
 		cdev->desc.bDeviceProtocol = device_desc.bDeviceProtocol;
-<<<<<<< HEAD
-		if (usb_add_config(cdev, &android_config_driver,
-							android_bind_config))
-			return size;
-
-		usb_gadget_connect(cdev->gadget);
-=======
 		list_for_each_entry(f, &dev->enabled_functions, enabled_list) {
 			if (f->enable)
 				f->enable(f);
 		}
 		android_enable(dev);
->>>>>>> 62618c1b
 		dev->enabled = true;
 	} else if (!enabled && dev->enabled) {
 		android_disable(dev);
@@ -1468,14 +1439,9 @@
 		const char *buf, size_t size)				\
 {									\
 	if (size >= sizeof(buffer)) return -EINVAL;			\
-<<<<<<< HEAD
-	if (sscanf(buf, "%255s", buffer) == 1) {			\
-		return size;						\
-	}								\
-	return -1;							\
-=======
-	return strlcpy(buffer, buf, sizeof(buffer));			\
->>>>>>> 62618c1b
+	strlcpy(buffer, buf, sizeof(buffer));				\
+	strim(buffer);							\
+	return size;							\
 }									\
 static DEVICE_ATTR(field, S_IRUGO | S_IWUSR, field ## _show, field ## _store);
 
@@ -1737,12 +1703,9 @@
 				__func__);
 		class_destroy(android_class);
 		return -ENOMEM;
-<<<<<<< HEAD
-	}
-=======
+	}
 
 	dev->disable_depth = 1;
->>>>>>> 62618c1b
 	dev->functions = supported_functions;
 	INIT_LIST_HEAD(&dev->enabled_functions);
 	INIT_WORK(&dev->work, android_work);
