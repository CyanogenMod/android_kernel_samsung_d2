--- conflicted
+++ resolved
@@ -1504,29 +1504,11 @@
 #define XHCI_RESET_ON_RESUME	(1 << 7)
 #define	XHCI_SW_BW_CHECKING	(1 << 8)
 #define XHCI_AMD_0x96_HOST	(1 << 9)
-<<<<<<< HEAD
-/*
- * In Synopsis DWC3 controller, PORTSC register access involves multiple clock
- * domains. When the software does a PORTSC write, handshakes are needed
- * across these clock domains. This results in long access times, especially
- * for USB 2.0 ports. In order to solve this issue, when the PORTSC write
- * operations happen on the system bus, the command is latched and system bus
- * is released immediately. However, the real PORTSC write access will take
- * some time internally to complete. If the software quickly does a read to the
- * PORTSC, some fields (port status change related fields like OCC, etc.) may
- * not have correct value due to the current way of handling these bits.
- *
- * The workaround is to give some delay (5 mac2_clk -> UTMI clock = 60 MHz ->
- * (16.66 ns x 5 = 84ns) ~100ns after writing to the PORTSC register.
- */
-#define XHCI_PORTSC_DELAY	(1 << 10)
-=======
 #define XHCI_TRUST_TX_LENGTH	(1 << 10)
 #define XHCI_SPURIOUS_REBOOT	(1 << 13)
 #define XHCI_COMP_MODE_QUIRK	(1 << 14)
 #define XHCI_AVOID_BEI		(1 << 15)
 #define XHCI_PLAT		(1 << 16)
->>>>>>> 5602328b
 	unsigned int		num_active_eps;
 	unsigned int		limit_active_eps;
 	/* There are two roothubs to keep track of bus suspend info for */
