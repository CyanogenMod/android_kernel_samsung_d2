--- conflicted
+++ resolved
@@ -123,10 +123,7 @@
 	{USB_DEVICE(0x12D1, 0x14F1)},	/* Sony Gobi 3000 Composite */
 	{USB_DEVICE(0x05c6, 0x9048)},	/* MDM9x15 device */
 	{USB_DEVICE(0x05c6, 0x904C)},	/* MDM9x15 device */
-<<<<<<< HEAD
-=======
 	{USB_DEVICE(0x0AF0, 0x8120)},	/* Option GTM681W */
->>>>>>> 0698aed2
 	{ }				/* Terminating entry */
 };
 MODULE_DEVICE_TABLE(usb, id_table);
