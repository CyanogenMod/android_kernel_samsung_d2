/* Copyright (c) 2012, The Linux Foundation. All rights reserved.
 *
 * This program is free software; you can redistribute it and/or modify
 * it under the terms of the GNU General Public License version 2 and
 * only version 2 as published by the Free Software Foundation.
 *
 * This program is distributed in the hope that it will be useful,
 * but WITHOUT ANY WARRANTY; without even the implied warranty of
 * MERCHANTABILITY or FITNESS FOR A PARTICULAR PURPOSE.  See the
 * GNU General Public License for more details.
 */

#include <linux/kernel.h>
#include <linux/module.h>
#include <linux/init.h>
#include <linux/fs.h>
#include <linux/mutex.h>
#include <linux/err.h>
#include <linux/slab.h>
#include <linux/gpio.h>
#include <linux/hwmon.h>
#include <linux/delay.h>
#include <linux/epm_adc.h>
#include <linux/uaccess.h>
#include <linux/spi/spi.h>
#include <linux/hwmon-sysfs.h>
#include <linux/miscdevice.h>
#include <linux/platform_device.h>

#define EPM_ADC_DRIVER_NAME		"epm_adc"
#define EPM_ADC_MAX_FNAME		20
#define EPM_ADC_CONVERSION_DELAY	100 /* milliseconds */
/* Command Bits */
#define EPM_ADC_ADS_SPI_BITS_PER_WORD	8
#define EPM_ADC_ADS_DATA_READ_CMD	(0x1 << 5)
#define EPM_ADC_ADS_REG_READ_CMD	(0x2 << 5)
#define EPM_ADC_ADS_REG_WRITE_CMD	(0x3 << 5)
#define EPM_ADC_ADS_PULSE_CONVERT_CMD	(0x4 << 5)
#define EPM_ADC_ADS_MULTIPLE_REG_ACCESS	(0x1 << 4)
/* Register map */
#define EPM_ADC_ADS_CONFIG0_REG_ADDR	0x0
#define EPM_ADC_ADS_CONFIG1_REG_ADDR	0x1
#define EPM_ADC_ADS_MUXSG0_REG_ADDR	0x4
#define EPM_ADC_ADS_MUXSG1_REG_ADDR	0x5
/* Register map default data */
#define EPM_ADC_ADS_REG0_DEFAULT	0x2
#define EPM_ADC_ADS_REG1_DEFAULT	0x52
#define EPM_ADC_ADS_CHANNEL_DATA_CHID	0x1f
/* Channel ID */
#define EPM_ADC_ADS_CHANNEL_OFFSET	0x18
#define EPM_ADC_ADS_CHANNEL_VCC		0x1a
#define EPM_ADC_ADS_CHANNEL_TEMP	0x1b
#define EPM_ADC_ADS_CHANNEL_GAIN	0x1c
#define EPM_ADC_ADS_CHANNEL_REF		0x1d
/* Scaling data co-efficients */
#define EPM_ADC_SCALE_MILLI		1000
#define EPM_ADC_SCALE_CODE_VOLTS	3072
#define EPM_ADC_SCALE_CODE_GAIN		30720
#define EPM_ADC_TEMP_SENSOR_COEFF	394
#define EPM_ADC_TEMP_TO_DEGC_COEFF	168000
#define EPM_ADC_CHANNEL_AIN_OFFSET	8
#define EPM_ADC_MAX_NEGATIVE_SCALE_CODE	0x8000
#define EPM_ADC_NEG_LSB_CODE		0xffff
#define EPM_ADC_VREF_CODE		0x7800
#define EPM_ADC_MILLI_VOLTS_SOURCE	4750
#define EPM_ADC_SCALE_FACTOR		64
#define GPIO_EPM_GLOBAL_ENABLE		86
#define EPM_ADC_CONVERSION_TIME_MIN	50000
#define EPM_ADC_CONVERSION_TIME_MAX	51000
/* PSoc Commands */
#define EPM_PSOC_INIT_CMD				0x1
#define EPM_PSOC_INIT_RESPONSE_CMD			0x2
#define EPM_PSOC_CHANNEL_ENABLE_DISABLE_CMD		0x5
#define EPM_PSOC_CHANNEL_ENABLE_DISABLE_RESPONSE_CMD	0x6
#define EPM_PSOC_SET_AVERAGING_CMD			0x7
#define EPM_PSOC_SET_AVERAGING_RESPONSE_CMD		0x8
#define EPM_PSOC_GET_LAST_MEASUREMENT_CMD		0x9
#define EPM_PSOC_GET_LAST_MEASUREMENT_RESPONSE_CMD	0xa
#define EPM_PSOC_GET_BUFFERED_DATA_CMD			0xb
#define EPM_PSOC_GET_BUFFERED_RESPONSE_CMD		0xc
#define EPM_PSOC_GET_SYSTEM_TIMESTAMP_CMD		0x11
#define EPM_PSOC_GET_SYSTEM_TIMESTAMP_RESPONSE_CMD	0x12
#define EPM_PSOC_SET_SYSTEM_TIMESTAMP_CMD		0x13
#define EPM_PSOC_SET_SYSTEM_TIMESTAMP_RESPONSE_CMD	0x14
#define EPM_PSOC_SET_CHANNEL_TYPE_CMD			0x15
#define EPM_PSOC_SET_CHANNEL_TYPE_RESPONSE_CMD		0x16
#define EPM_PSOC_GET_AVERAGED_DATA_CMD			0x19
#define EPM_PSOC_GET_AVERAGED_DATA_RESPONSE_CMD		0x1a
#define EPM_PSOC_SET_CHANNEL_SWITCH_DELAY_CMD		0x1b
#define EPM_PSOC_SET_CHANNEL_SWITCH_DELAY_RESPONSE_CMD	0x1c
#define EPM_PSOC_CLEAR_BUFFER_CMD			0x1d
#define EPM_PSOC_CLEAR_BUFFER_RESPONSE_CMD		0x1e
#define EPM_PSOC_SET_VADC_REFERENCE_CMD			0x1f
#define EPM_PSOC_SET_VADC_REFERENCE_RESPONSE_CMD	0x20

#define EPM_PSOC_GLOBAL_ENABLE				81
#define EPM_PSOC_VREF_VOLTAGE				2048
#define EPM_PSOC_MAX_ADC_CODE_16_BIT			32767
#define EPM_GLOBAL_ENABLE_MIN_DELAY			5000
#define EPM_GLOBAL_ENABLE_MAX_DELAY			5100

#define EPM_PSOC_BUFFERED_DATA_LENGTH			48
#define EPM_PSOC_BUFFERED_DATA_LENGTH2			54

struct epm_adc_drv {
	struct platform_device		*pdev;
	struct device			*hwmon;
	struct spi_device		*epm_spi_client;
	struct mutex			conv_lock;
	uint32_t			bus_id;
	struct miscdevice		misc;
	struct epm_chan_properties	epm_psoc_ch_prop[0];
};

static struct epm_adc_drv *epm_adc_drv;
static struct i2c_board_info *epm_i2c_info;
static bool epm_adc_first_request;
static int epm_gpio_expander_base_addr;
static bool epm_adc_expander_register;

#define GPIO_EPM_EXPANDER_IO0	epm_gpio_expander_base_addr
#define GPIO_PWR_MON_ENABLE	(GPIO_EPM_EXPANDER_IO0 + 1)
#define GPIO_ADC1_PWDN_N	(GPIO_PWR_MON_ENABLE + 1)
#define GPIO_PWR_MON_RESET_N	(GPIO_ADC1_PWDN_N + 1)
#define GPIO_EPM_SPI_ADC1_CS_N	(GPIO_PWR_MON_RESET_N + 1)
#define GPIO_PWR_MON_START	(GPIO_EPM_SPI_ADC1_CS_N + 1)
#define GPIO_ADC1_DRDY_N	(GPIO_PWR_MON_START + 1)
#define GPIO_ADC2_PWDN_N	(GPIO_ADC1_DRDY_N + 1)
#define GPIO_EPM_SPI_ADC2_CS_N	(GPIO_ADC2_PWDN_N + 1)
#define GPIO_ADC2_DRDY_N	(GPIO_EPM_SPI_ADC2_CS_N + 1)

static int epm_adc_i2c_expander_register(void)
{
	int rc = 0;
	static struct i2c_adapter *i2c_adap;
	static struct i2c_client *epm_i2c_client;

	rc = gpio_request(GPIO_EPM_GLOBAL_ENABLE, "EPM_GLOBAL_EN");
	if (!rc) {
		gpio_direction_output(GPIO_EPM_GLOBAL_ENABLE, 1);
	} else {
		pr_err("%s: Configure EPM_GLOBAL_EN Failed\n", __func__);
		return rc;
	}

	usleep_range(EPM_ADC_CONVERSION_TIME_MIN,
			EPM_ADC_CONVERSION_TIME_MAX);

	i2c_adap = i2c_get_adapter(epm_adc_drv->bus_id);
	if (i2c_adap == NULL) {
		pr_err("%s: i2c_get_adapter() failed\n", __func__);
		return -EINVAL;
	}

	usleep_range(EPM_ADC_CONVERSION_TIME_MIN,
			EPM_ADC_CONVERSION_TIME_MAX);

	epm_i2c_client = i2c_new_device(i2c_adap, epm_i2c_info);
	if (IS_ERR(epm_i2c_client)) {
		pr_err("Error with i2c epm device register\n");
		return -ENODEV;
	}

	epm_adc_first_request = false;

	return 0;
}

static int epm_adc_gpio_configure_expander_enable(void)
{
	int rc = 0;

	if (epm_adc_first_request) {
		rc = gpio_request(GPIO_EPM_GLOBAL_ENABLE, "EPM_GLOBAL_EN");
		if (!rc) {
			gpio_direction_output(GPIO_EPM_GLOBAL_ENABLE, 1);
		} else {
			pr_err("%s: Configure EPM_GLOBAL_EN Failed\n",
								__func__);
			return rc;
		}
	} else {
		epm_adc_first_request = true;
	}

	usleep_range(EPM_ADC_CONVERSION_TIME_MIN,
			EPM_ADC_CONVERSION_TIME_MAX);

	rc = gpio_request(GPIO_PWR_MON_ENABLE, "GPIO_PWR_MON_ENABLE");
	if (!rc) {
		rc = gpio_direction_output(GPIO_PWR_MON_ENABLE, 1);
		if (rc) {
			pr_err("%s: Set GPIO_PWR_MON_ENABLE failed\n",
					__func__);
			return rc;
		}
	} else {
		pr_err("%s: gpio_request GPIO_PWR_MON_ENABLE failed\n",
				__func__);
		return rc;
	}

	rc = gpio_request(GPIO_ADC1_PWDN_N, "GPIO_ADC1_PWDN_N");
	if (!rc) {
		rc = gpio_direction_output(GPIO_ADC1_PWDN_N, 1);
		if (rc) {
			pr_err("%s: Set GPIO_ADC1_PWDN_N failed\n", __func__);
			return rc;
		}
	} else {
		pr_err("%s: gpio_request GPIO_ADC1_PWDN_N failed\n", __func__);
		return rc;
	}

	rc = gpio_request(GPIO_ADC2_PWDN_N, "GPIO_ADC2_PWDN_N");
	if (!rc) {
		rc = gpio_direction_output(GPIO_ADC2_PWDN_N, 1);
		if (rc) {
			pr_err("%s: Set GPIO_ADC2_PWDN_N failed\n",
					__func__);
			return rc;
		}
	} else {
		pr_err("%s: gpio_request GPIO_ADC2_PWDN_N failed\n",
				__func__);
		return rc;
	}

	rc = gpio_request(GPIO_EPM_SPI_ADC1_CS_N, "GPIO_EPM_SPI_ADC1_CS_N");
	if (!rc) {
		rc = gpio_direction_output(GPIO_EPM_SPI_ADC1_CS_N, 1);
		if (rc) {
			pr_err("%s:Set GPIO_EPM_SPI_ADC1_CS_N failed\n",
					__func__);
			return rc;
		}
	} else {
		pr_err("%s: gpio_request GPIO_EPM_SPI_ADC1_CS_N failed\n",
				__func__);
		return rc;
	}

	rc = gpio_request(GPIO_EPM_SPI_ADC2_CS_N,
			"GPIO_EPM_SPI_ADC2_CS_N");
	if (!rc) {
		rc = gpio_direction_output(GPIO_EPM_SPI_ADC2_CS_N, 1);
		if (rc) {
			pr_err("Set GPIO_EPM_SPI_ADC2_CS_N failed\n");
			return rc;
		}
	} else {
		pr_err("gpio_request GPIO_EPM_SPI_ADC2_CS_N failed\n");
		return rc;
	}

	rc = gpio_direction_output(GPIO_EPM_SPI_ADC1_CS_N, 0);
	if (rc) {
		pr_err("%s:Reset GPIO_EPM_SPI_ADC1_CS_N failed\n", __func__);
		return rc;
	}

	rc = gpio_direction_output(GPIO_EPM_SPI_ADC1_CS_N, 1);
	if (rc) {
		pr_err("%s: Set GPIO_EPM_SPI_ADC1_CS_N failed\n", __func__);
		return rc;
	}

	rc = gpio_request(GPIO_PWR_MON_START, "GPIO_PWR_MON_START");
	if (!rc) {
		rc = gpio_direction_output(GPIO_PWR_MON_START, 0);
		if (rc) {
			pr_err("%s: Reset GPIO_PWR_MON_START failed\n",
					__func__);
			return rc;
		}
	} else {
		pr_err("%s: gpio_request GPIO_PWR_MON_START failed\n",
				__func__);
		return rc;
	}

	rc = gpio_request(GPIO_PWR_MON_RESET_N, "GPIO_PWR_MON_RESET_N");
	if (!rc) {
		rc = gpio_direction_output(GPIO_PWR_MON_RESET_N, 0);
		if (rc) {
			pr_err("%s: Reset GPIO_PWR_MON_RESET_N failed\n",
					__func__);
			return rc;
		}
	} else {
		pr_err("%s: gpio_request GPIO_PWR_MON_RESET_N failed\n",
				__func__);
		return rc;
	}

	rc = gpio_direction_output(GPIO_PWR_MON_RESET_N, 1);
	if (rc) {
		pr_err("%s: Set GPIO_PWR_MON_RESET_N failed\n", __func__);
		return rc;
	}

	rc = gpio_direction_output(GPIO_EPM_SPI_ADC1_CS_N, 0);
	if (rc) {
		pr_err("%s:Reset GPIO_EPM_SPI_ADC1_CS_N failed\n", __func__);
		return rc;
	}
	return rc;
}

static int epm_adc_gpio_configure_expander_disable(void)
{
	int rc = 0;
	gpio_free(GPIO_PWR_MON_ENABLE);
	gpio_free(GPIO_ADC1_PWDN_N);
	gpio_free(GPIO_ADC2_PWDN_N);
	gpio_free(GPIO_EPM_SPI_ADC1_CS_N);
	gpio_free(GPIO_EPM_SPI_ADC2_CS_N);
	gpio_free(GPIO_PWR_MON_START);
	gpio_free(GPIO_PWR_MON_RESET_N);
	rc = gpio_direction_output(GPIO_EPM_GLOBAL_ENABLE, 0);
	if (rc)
		pr_debug("%s: Disable EPM_GLOBAL_EN Failed\n", __func__);
	gpio_free(GPIO_EPM_GLOBAL_ENABLE);
	return rc;
}

static int epm_adc_spi_chip_select(int32_t id)
{
	int rc = 0;
	if (id == 0) {
		rc = gpio_direction_output(GPIO_EPM_SPI_ADC2_CS_N, 1);
		if (rc) {
			pr_err("%s:Disable SPI_ADC2_CS failed",
					__func__);
			return rc;
		}

		rc = gpio_direction_output(GPIO_EPM_SPI_ADC1_CS_N, 0);
		if (rc) {
			pr_err("%s:Enable SPI_ADC1_CS failed", __func__);
			return rc;
		}
	} else if (id == 1) {
		rc = gpio_direction_output(GPIO_EPM_SPI_ADC1_CS_N, 1);
		if (rc) {
			pr_err("%s:Disable SPI_ADC1_CS failed", __func__);
			return rc;
		}
		rc = gpio_direction_output(GPIO_EPM_SPI_ADC2_CS_N, 0);
		if (rc) {
			pr_err("%s:Enable SPI_ADC2_CS failed", __func__);
			return rc;
		}
	} else {
		rc = -EFAULT;
	}
	return rc;
}

static int epm_adc_ads_spi_write(struct epm_adc_drv *epm_adc,
		uint8_t addr, uint8_t val)
{
	struct spi_message m;
	struct spi_transfer t;
	char tx_buf[2];
	int rc = 0;

	spi_setup(epm_adc->epm_spi_client);

	memset(&t, 0, sizeof t);
	memset(tx_buf, 0, sizeof tx_buf);
	t.tx_buf = tx_buf;
	spi_message_init(&m);
	spi_message_add_tail(&t, &m);

	tx_buf[0] = EPM_ADC_ADS_REG_WRITE_CMD | addr;
	tx_buf[1] = val;

	t.len = sizeof(tx_buf);
	t.bits_per_word = EPM_ADC_ADS_SPI_BITS_PER_WORD;

	rc = spi_sync(epm_adc->epm_spi_client, &m);

	return rc;
}

static int epm_adc_init_ads(struct epm_adc_drv *epm_adc)
{
	int rc = 0;

	rc = epm_adc_ads_spi_write(epm_adc, EPM_ADC_ADS_CONFIG0_REG_ADDR,
						EPM_ADC_ADS_REG0_DEFAULT);
	if (rc)
		return rc;

	rc = epm_adc_ads_spi_write(epm_adc, EPM_ADC_ADS_CONFIG1_REG_ADDR,
						EPM_ADC_ADS_REG1_DEFAULT);
	if (rc)
		return rc;
	return rc;
}

static int epm_adc_ads_pulse_convert(struct epm_adc_drv *epm_adc)
{
	struct spi_message m;
	struct spi_transfer t;
	char tx_buf[1];
	int rc = 0;

	spi_setup(epm_adc->epm_spi_client);

	memset(&t, 0, sizeof t);
	memset(tx_buf, 0, sizeof tx_buf);
	t.tx_buf = tx_buf;
	spi_message_init(&m);
	spi_message_add_tail(&t, &m);

	tx_buf[0] = EPM_ADC_ADS_PULSE_CONVERT_CMD;
	t.len = sizeof(tx_buf);
	t.bits_per_word = EPM_ADC_ADS_SPI_BITS_PER_WORD;

	rc = spi_sync(epm_adc->epm_spi_client, &m);

	return rc;
}

static int epm_adc_ads_read_data(struct epm_adc_drv *epm_adc, char *adc_data)
{
	struct spi_message m;
	struct spi_transfer t;
	char tx_buf[4], rx_buf[4];
	int rc = 0;

	spi_setup(epm_adc->epm_spi_client);

	memset(&t, 0, sizeof t);
	memset(tx_buf, 0, sizeof tx_buf);
	memset(rx_buf, 0, sizeof tx_buf);
	t.tx_buf = tx_buf;
	t.rx_buf = rx_buf;
	spi_message_init(&m);
	spi_message_add_tail(&t, &m);

	tx_buf[0] = EPM_ADC_ADS_DATA_READ_CMD |
			EPM_ADC_ADS_MULTIPLE_REG_ACCESS;

	t.len = sizeof(tx_buf);
	t.bits_per_word = EPM_ADC_ADS_SPI_BITS_PER_WORD;

	rc = spi_sync(epm_adc->epm_spi_client, &m);
	if (rc)
		return rc;

	rc = spi_sync(epm_adc->epm_spi_client, &m);
	if (rc)
		return rc;

	rc = spi_sync(epm_adc->epm_spi_client, &m);
	if (rc)
		return rc;

	adc_data[0] = rx_buf[1];
	adc_data[1] = rx_buf[2];
	adc_data[2] = rx_buf[3];

	return rc;
}

static int epm_adc_hw_init(struct epm_adc_drv *epm_adc)
{
	int rc = 0;

	mutex_lock(&epm_adc->conv_lock);
	rc = epm_adc_gpio_configure_expander_enable();
	if (rc != 0) {
		pr_err("epm gpio configure expander failed, rc = %d\n", rc);
		goto epm_adc_hw_init_err;
	}
	rc = epm_adc_init_ads(epm_adc);
	if (rc) {
		pr_err("epm_adc_init_ads failed, rc=%d\n", rc);
		goto epm_adc_hw_init_err;
	}

epm_adc_hw_init_err:
	mutex_unlock(&epm_adc->conv_lock);
	return rc;
}

static int epm_adc_hw_deinit(struct epm_adc_drv *epm_adc)
{
	int rc = 0;

	mutex_lock(&epm_adc->conv_lock);
	rc = epm_adc_gpio_configure_expander_disable();
	if (rc != 0) {
		pr_err("gpio expander disable failed with %d\n", rc);
		goto epm_adc_hw_deinit_err;
	}

epm_adc_hw_deinit_err:
	mutex_unlock(&epm_adc->conv_lock);
	return rc;
}

static int epm_adc_ads_scale_result(struct epm_adc_drv *epm_adc,
		uint8_t *adc_raw_data, struct epm_chan_request *conv)
{
	uint32_t channel_num;
	int16_t  sign_bit;
	struct epm_adc_platform_data *pdata = epm_adc->pdev->dev.platform_data;
	uint32_t chan_idx = (conv->device_idx * pdata->chan_per_adc) +
					conv->channel_idx;
	int64_t adc_scaled_data = 0;

	/* Get the channel number */
	channel_num = (adc_raw_data[0] & EPM_ADC_ADS_CHANNEL_DATA_CHID);
	sign_bit    = 1;
	/* This is the 16-bit raw data */
	adc_scaled_data = ((adc_raw_data[1] << 8) | adc_raw_data[2]);
	/* Obtain the internal system reading */
	if (channel_num == EPM_ADC_ADS_CHANNEL_VCC) {
		adc_scaled_data *= EPM_ADC_SCALE_MILLI;
		do_div(adc_scaled_data, EPM_ADC_SCALE_CODE_VOLTS);
	} else if (channel_num == EPM_ADC_ADS_CHANNEL_GAIN) {
		do_div(adc_scaled_data, EPM_ADC_SCALE_CODE_GAIN);
	} else if (channel_num == EPM_ADC_ADS_CHANNEL_REF) {
		adc_scaled_data *= EPM_ADC_SCALE_MILLI;
		do_div(adc_scaled_data, EPM_ADC_SCALE_CODE_VOLTS);
	} else if (channel_num == EPM_ADC_ADS_CHANNEL_TEMP) {
		/* Convert Code to micro-volts */
		/* Use this formula to get the temperature reading */
		adc_scaled_data -= EPM_ADC_TEMP_TO_DEGC_COEFF;
		do_div(adc_scaled_data, EPM_ADC_TEMP_SENSOR_COEFF);
	} else if (channel_num == EPM_ADC_ADS_CHANNEL_OFFSET) {
		/* The offset should be zero */
		pr_debug("%s: ADC Channel Offset\n", __func__);
		return -EFAULT;
	} else {
		channel_num -= EPM_ADC_CHANNEL_AIN_OFFSET;
		/*
		 * Conversion for the adc channels.
		 * mvVRef is in milli-volts and resistorvalue is in micro-ohms.
		 * Hence, I = V/R gives us current in kilo-amps.
		 */
		if (adc_scaled_data & EPM_ADC_MAX_NEGATIVE_SCALE_CODE) {
			sign_bit = -1;
			adc_scaled_data = (~adc_scaled_data
				& EPM_ADC_NEG_LSB_CODE);
		}
		if (adc_scaled_data != 0) {
			adc_scaled_data *= EPM_ADC_SCALE_FACTOR;
			 /* Device is calibrated for 1LSB = VREF/7800h.*/
			adc_scaled_data *= EPM_ADC_MILLI_VOLTS_SOURCE;
			do_div(adc_scaled_data, EPM_ADC_VREF_CODE);
			 /* Data will now be in micro-volts.*/
			adc_scaled_data *= EPM_ADC_SCALE_MILLI;
			 /* Divide by amplifier gain value.*/
			do_div(adc_scaled_data, pdata->channel[chan_idx].gain);
			 /* Data will now be in nano-volts.*/
			do_div(adc_scaled_data, EPM_ADC_SCALE_FACTOR);
			adc_scaled_data *= EPM_ADC_SCALE_MILLI;
			 /* Data is now in micro-amps.*/
			do_div(adc_scaled_data,
				pdata->channel[chan_idx].resistorvalue);
			 /* Set the sign bit for lekage current. */
			adc_scaled_data *= sign_bit;
		}
	}
	conv->physical = (int32_t) adc_scaled_data;

	return 0;
}

static int epm_psoc_scale_result(uint16_t *adc_raw_data, uint32_t index)
{
	struct epm_adc_drv *epm_adc = epm_adc_drv;
	/* result = 2.048V/(32767 * gain * rsense) */
	*adc_raw_data = (EPM_PSOC_VREF_VOLTAGE/EPM_PSOC_MAX_ADC_CODE_16_BIT)
				* (*adc_raw_data);
	*adc_raw_data = *adc_raw_data/
		(epm_adc->epm_psoc_ch_prop[index].gain *
			epm_adc->epm_psoc_ch_prop[index].resistorvalue);
	return 0;
}

static int epm_adc_blocking_conversion(struct epm_adc_drv *epm_adc,
					struct epm_chan_request *conv)
{
	struct epm_adc_platform_data *pdata = epm_adc->pdev->dev.platform_data;
	int32_t channel_num = 0, mux_chan_idx = 0;
<<<<<<< HEAD
	char adc_data[3] = {};
=======
	char adc_data[3] = { 0 };
>>>>>>> 02745821
	int rc = 0;

	mutex_lock(&epm_adc->conv_lock);

	rc = epm_adc_spi_chip_select(conv->device_idx);
	if (rc) {
		pr_err("epm_adc_chip_select failed, rc=%d\n", rc);
		goto conv_err;
	}

	if (conv->channel_idx < pdata->chan_per_mux) {
		/* Reset MUXSG1_REGISTER */
		rc = epm_adc_ads_spi_write(epm_adc, EPM_ADC_ADS_MUXSG1_REG_ADDR,
							0x0);
		if (rc)
			goto conv_err;

		mux_chan_idx = 1 << conv->channel_idx;
		/* Select Channel index in MUXSG0_REGISTER */
		rc = epm_adc_ads_spi_write(epm_adc, EPM_ADC_ADS_MUXSG0_REG_ADDR,
				mux_chan_idx);
		if (rc)
			goto conv_err;
	} else {
		/* Reset MUXSG0_REGISTER */
		rc = epm_adc_ads_spi_write(epm_adc, EPM_ADC_ADS_MUXSG0_REG_ADDR,
							0x0);
		if (rc)
			goto conv_err;

		mux_chan_idx = 1 << (conv->channel_idx - pdata->chan_per_mux);
		/* Select Channel index in MUXSG1_REGISTER */
		rc = epm_adc_ads_spi_write(epm_adc, EPM_ADC_ADS_MUXSG1_REG_ADDR,
				mux_chan_idx);
		if (rc)
			goto conv_err;
	}

	rc = epm_adc_ads_pulse_convert(epm_adc);
	if (rc) {
		pr_err("epm_adc_ads_pulse_convert failed, rc=%d\n", rc);
		goto conv_err;
	}

	rc = epm_adc_ads_read_data(epm_adc, adc_data);
	if (rc) {
		pr_err("epm_adc_ads_read_data failed, rc=%d\n", rc);
		goto conv_err;
	}

	channel_num = (adc_data[0] & EPM_ADC_ADS_CHANNEL_DATA_CHID);
	pr_debug("ADC data Read: adc_data =%d, %d, %d\n",
			adc_data[0], adc_data[1], adc_data[2]);

	epm_adc_ads_scale_result(epm_adc, (uint8_t *)adc_data, conv);

	pr_debug("channel_num(0x) = %x, scaled_data = %d\n",
		 (channel_num - EPM_ADC_ADS_SPI_BITS_PER_WORD),
						conv->physical);
conv_err:
	mutex_unlock(&epm_adc->conv_lock);
	return rc;
}

static int epm_adc_psoc_gpio_init(bool enable)
{
	int rc = 0;

	if (enable) {
		rc = gpio_request(EPM_PSOC_GLOBAL_ENABLE, "EPM_PSOC_GLOBAL_EN");
		if (!rc) {
			gpio_direction_output(EPM_PSOC_GLOBAL_ENABLE, 1);
		} else {
			pr_err("%s: Configure EPM_GLOBAL_EN Failed\n",
								__func__);
			return rc;
		}
	} else {
		gpio_direction_output(EPM_PSOC_GLOBAL_ENABLE, 0);
		gpio_free(EPM_PSOC_GLOBAL_ENABLE);
	}

	return 0;
}

static int epm_psoc_init(struct epm_adc_drv *epm_adc,
					struct epm_psoc_init_resp *init_resp)
{
	struct spi_message m;
	struct spi_transfer t;
	char tx_buf[17], rx_buf[17];
	int rc = 0;

	spi_setup(epm_adc->epm_spi_client);

	memset(&t, 0, sizeof t);
	memset(tx_buf, 0, sizeof tx_buf);
	memset(rx_buf, 0, sizeof tx_buf);
	t.tx_buf = tx_buf;
	t.rx_buf = rx_buf;
	spi_message_init(&m);
	spi_message_add_tail(&t, &m);

	tx_buf[0] = init_resp->cmd;

	t.len = sizeof(tx_buf);
	t.bits_per_word = EPM_ADC_ADS_SPI_BITS_PER_WORD;

	rc = spi_sync(epm_adc->epm_spi_client, &m);
	if (rc)
		return rc;

	init_resp->cmd			= rx_buf[0];
	init_resp->version		= rx_buf[1];
	init_resp->compatible_ver	= rx_buf[2];
	init_resp->firm_ver[0]		= rx_buf[3];
	init_resp->firm_ver[1]		= rx_buf[4];
	init_resp->firm_ver[2]		= rx_buf[5];
	init_resp->num_dev		= rx_buf[6];
	init_resp->num_channel		= rx_buf[7];

	return rc;
}

static int epm_psoc_channel_configure(struct epm_adc_drv *epm_adc,
		struct epm_psoc_channel_configure *psoc_chan_configure)
{
	struct spi_message m;
	struct spi_transfer t;
	char tx_buf[9], rx_buf[9];
	int32_t rc = 0, chan_num;

	spi_setup(epm_adc->epm_spi_client);

	memset(&t, 0, sizeof t);
	memset(tx_buf, 0, sizeof tx_buf);
	memset(rx_buf, 0, sizeof tx_buf);
	t.tx_buf = tx_buf;
	t.rx_buf = rx_buf;
	spi_message_init(&m);
	spi_message_add_tail(&t, &m);

	chan_num = psoc_chan_configure->channel_num;

	tx_buf[0] = psoc_chan_configure->cmd;
	tx_buf[1] = 0;
	tx_buf[2] = (chan_num & 0xff000000) >> 24;
	tx_buf[3] = (chan_num & 0xff0000) >> 16;
	tx_buf[4] = (chan_num & 0xff00) >> 8;
	tx_buf[5] = (chan_num & 0xff);

	t.len = sizeof(tx_buf);
	t.bits_per_word = EPM_ADC_ADS_SPI_BITS_PER_WORD;

	rc = spi_sync(epm_adc->epm_spi_client, &m);
	if (rc)
		return rc;

	rc = spi_sync(epm_adc->epm_spi_client, &m);
	if (rc)
		return rc;

	psoc_chan_configure->cmd		= rx_buf[0];
	psoc_chan_configure->device_num		= rx_buf[1];
	chan_num = rx_buf[2] << 24 | (rx_buf[3] << 16) | (rx_buf[4] << 8) |
						rx_buf[5];
	psoc_chan_configure->channel_num	= chan_num;
	pr_debug("dev_num:%d, chan_num:%d\n", rx_buf[1], chan_num);

	return rc;
}

static int epm_psoc_set_averaging(struct epm_adc_drv *epm_adc,
		struct epm_psoc_set_avg *psoc_set_avg)
{
	struct spi_message m;
	struct spi_transfer t;
	char tx_buf[4], rx_buf[4];
	int rc = 0;

	spi_setup(epm_adc->epm_spi_client);

	memset(&t, 0, sizeof t);
	memset(tx_buf, 0, sizeof tx_buf);
	memset(rx_buf, 0, sizeof tx_buf);
	t.tx_buf = tx_buf;
	t.rx_buf = rx_buf;
	spi_message_init(&m);
	spi_message_add_tail(&t, &m);

	tx_buf[0] = psoc_set_avg->cmd;
	tx_buf[1] = psoc_set_avg->avg_period;

	t.len = sizeof(tx_buf);
	t.bits_per_word = EPM_ADC_ADS_SPI_BITS_PER_WORD;

	rc = spi_sync(epm_adc->epm_spi_client, &m);
	if (rc)
		return rc;

	rc = spi_sync(epm_adc->epm_spi_client, &m);
	if (rc)
		return rc;

	psoc_set_avg->cmd		= rx_buf[0];
	psoc_set_avg->return_code	= rx_buf[1];

	return rc;
}

static int epm_psoc_get_data(struct epm_adc_drv *epm_adc,
		struct epm_psoc_get_data *psoc_get_meas)
{
	struct spi_message m;
	struct spi_transfer t;
	char tx_buf[10], rx_buf[10];
	int rc = 0;

	spi_setup(epm_adc->epm_spi_client);

	memset(&t, 0, sizeof t);
	memset(tx_buf, 0, sizeof tx_buf);
	memset(rx_buf, 0, sizeof tx_buf);
	t.tx_buf = tx_buf;
	t.rx_buf = rx_buf;
	spi_message_init(&m);
	spi_message_add_tail(&t, &m);

	tx_buf[0] = psoc_get_meas->cmd;
	tx_buf[1] = psoc_get_meas->dev_num;
	tx_buf[2] = psoc_get_meas->chan_num;

	t.len = sizeof(tx_buf);
	t.bits_per_word = EPM_ADC_ADS_SPI_BITS_PER_WORD;

	rc = spi_sync(epm_adc->epm_spi_client, &m);
	if (rc)
		return rc;

	rc = spi_sync(epm_adc->epm_spi_client, &m);
	if (rc)
		return rc;

	psoc_get_meas->cmd		= rx_buf[0];
	psoc_get_meas->dev_num		= rx_buf[1];
	psoc_get_meas->chan_num		= rx_buf[2];
	psoc_get_meas->timestamp_resp_value = (rx_buf[3] << 24) |
			(rx_buf[4] << 16) | (rx_buf[5] << 8) |
			rx_buf[6];
	psoc_get_meas->reading_value = (rx_buf[7] << 8) | rx_buf[8];

	pr_debug("dev_num:%d, chan_num:%d\n", rx_buf[1], rx_buf[2]);
	pr_debug("data %d\n", psoc_get_meas->reading_value);
	return rc;
}

static int epm_psoc_get_buffered_data(struct epm_adc_drv *epm_adc,
		struct epm_psoc_get_buffered_data *psoc_get_meas)
{
	struct spi_message m;
	struct spi_transfer t;
	char tx_buf[64], rx_buf[64];
	int rc = 0, i;

	spi_setup(epm_adc->epm_spi_client);

	memset(&t, 0, sizeof t);
	memset(tx_buf, 0, sizeof tx_buf);
	memset(rx_buf, 0, sizeof tx_buf);
	t.tx_buf = tx_buf;
	t.rx_buf = rx_buf;
	spi_message_init(&m);
	spi_message_add_tail(&t, &m);

	tx_buf[0] = psoc_get_meas->cmd;

	t.len = sizeof(tx_buf);
	t.bits_per_word = EPM_ADC_ADS_SPI_BITS_PER_WORD;

	rc = spi_sync(epm_adc->epm_spi_client, &m);
	if (rc)
		return rc;

	rc = spi_sync(epm_adc->epm_spi_client, &m);
	if (rc)
		return rc;

	psoc_get_meas->cmd		= rx_buf[0];
	psoc_get_meas->dev_num		= rx_buf[1];
	psoc_get_meas->status_mask	= rx_buf[2];
	psoc_get_meas->chan_idx		= rx_buf[3];
	psoc_get_meas->chan_mask	= (rx_buf[4] << 24 |
		rx_buf[5] << 16 | rx_buf[6] << 8
			| rx_buf[7]);
	psoc_get_meas->timestamp_start	= (rx_buf[8] << 24 |
			rx_buf[9] << 16 | rx_buf[10] << 8
			| rx_buf[11]);
	psoc_get_meas->timestamp_end	= (rx_buf[12] << 24 |
			rx_buf[13] << 16 | rx_buf[14] << 8
			| rx_buf[15]);

	for (i = 0; i < EPM_PSOC_BUFFERED_DATA_LENGTH; i++)
		psoc_get_meas->buff_data[i] = rx_buf[16 + i];

	return rc;
}

static int epm_psoc_timestamp(struct epm_adc_drv *epm_adc,
		struct epm_psoc_system_time_stamp *psoc_timestamp)
{
	struct spi_message m;
	struct spi_transfer t;
	char tx_buf[10], rx_buf[10];
	int rc = 0;

	spi_setup(epm_adc->epm_spi_client);

	memset(&t, 0, sizeof t);
	memset(tx_buf, 0, sizeof tx_buf);
	memset(rx_buf, 0, sizeof tx_buf);
	t.tx_buf = tx_buf;
	t.rx_buf = rx_buf;
	spi_message_init(&m);
	spi_message_add_tail(&t, &m);

	if (psoc_timestamp->cmd == EPM_PSOC_SET_SYSTEM_TIMESTAMP_CMD) {
		tx_buf[0] = psoc_timestamp->cmd;
		tx_buf[1] = (psoc_timestamp->timestamp & 0xff000000) >> 24;
		tx_buf[2] = (psoc_timestamp->timestamp & 0xff0000) >> 16;
		tx_buf[3] = (psoc_timestamp->timestamp & 0xff00) >> 8;
		tx_buf[4] = (psoc_timestamp->timestamp & 0xff);
	} else if (psoc_timestamp->cmd == EPM_PSOC_GET_SYSTEM_TIMESTAMP_CMD) {
		tx_buf[0] = psoc_timestamp->cmd;
	}

	t.len = sizeof(tx_buf);
	t.bits_per_word = EPM_ADC_ADS_SPI_BITS_PER_WORD;

	rc = spi_sync(epm_adc->epm_spi_client, &m);
	if (rc)
		return rc;

	rc = spi_sync(epm_adc->epm_spi_client, &m);
	if (rc)
		return rc;

	psoc_timestamp->cmd		= rx_buf[0];
	psoc_timestamp->timestamp = rx_buf[1] << 24 | rx_buf[2] << 16 |
					rx_buf[3] << 8 | rx_buf[4];

	return rc;
}

static int epm_psoc_get_avg_buffered_switch_data(struct epm_adc_drv *epm_adc,
		struct epm_psoc_get_avg_buffered_switch_data *psoc_get_meas)
{
	struct spi_message m;
	struct spi_transfer t;
	char tx_buf[64], rx_buf[64];
	int rc = 0, i;

	spi_setup(epm_adc->epm_spi_client);

	memset(&t, 0, sizeof t);
	memset(tx_buf, 0, sizeof tx_buf);
	memset(rx_buf, 0, sizeof tx_buf);
	t.tx_buf = tx_buf;
	t.rx_buf = rx_buf;
	spi_message_init(&m);
	spi_message_add_tail(&t, &m);

	tx_buf[0] = psoc_get_meas->cmd;

	t.len = sizeof(tx_buf);
	t.bits_per_word = EPM_ADC_ADS_SPI_BITS_PER_WORD;

	rc = spi_sync(epm_adc->epm_spi_client, &m);
	if (rc)
		return rc;

	rc = spi_sync(epm_adc->epm_spi_client, &m);
	if (rc)
		return rc;

	psoc_get_meas->cmd		= rx_buf[0];
	psoc_get_meas->status		= rx_buf[1];
	psoc_get_meas->timestamp_start	= (rx_buf[2] << 24 |
			rx_buf[3] << 16 | rx_buf[4] << 8
			| rx_buf[5]);
	psoc_get_meas->channel_mask	= (rx_buf[6] << 24 |
		rx_buf[7] << 16 | rx_buf[8] << 8
			| rx_buf[9]);

	for (i = 0; i < EPM_PSOC_BUFFERED_DATA_LENGTH2; i++)
		psoc_get_meas->avg_data[i] = rx_buf[10 + i];

	return rc;
}

static int epm_psoc_set_vadc(struct epm_adc_drv *epm_adc,
		struct epm_psoc_set_vadc *psoc_set_vadc)
{
	struct spi_message m;
	struct spi_transfer t;
	char tx_buf[10], rx_buf[10];
	int rc = 0;

	spi_setup(epm_adc->epm_spi_client);

	memset(&t, 0, sizeof t);
	memset(tx_buf, 0, sizeof tx_buf);
	memset(rx_buf, 0, sizeof tx_buf);
	t.tx_buf = tx_buf;
	t.rx_buf = rx_buf;
	spi_message_init(&m);
	spi_message_add_tail(&t, &m);

	tx_buf[0] = psoc_set_vadc->cmd;
	tx_buf[1] = psoc_set_vadc->vadc_dev;
	tx_buf[2] = (psoc_set_vadc->vadc_voltage & 0xff000000) >> 24;
	tx_buf[3] = (psoc_set_vadc->vadc_voltage & 0xff0000) >> 16;
	tx_buf[4] = (psoc_set_vadc->vadc_voltage & 0xff00) >> 8;
	tx_buf[5] = psoc_set_vadc->vadc_voltage & 0xff;

	t.len = sizeof(tx_buf);
	t.bits_per_word = EPM_ADC_ADS_SPI_BITS_PER_WORD;

	rc = spi_sync(epm_adc->epm_spi_client, &m);
	if (rc)
		return rc;

	rc = spi_sync(epm_adc->epm_spi_client, &m);
	if (rc)
		return rc;

	psoc_set_vadc->cmd		= rx_buf[0];
	psoc_set_vadc->vadc_dev		= rx_buf[1];
	psoc_set_vadc->vadc_voltage = (rx_buf[2] << 24) | (rx_buf[3] << 16) |
					(rx_buf[4] << 8) | (rx_buf[5]);

	return rc;
}

static int epm_psoc_set_channel_switch(struct epm_adc_drv *epm_adc,
		struct epm_psoc_set_channel_switch *psoc_channel_switch)
{
	struct spi_message m;
	struct spi_transfer t;
	char tx_buf[10], rx_buf[10];
	int rc = 0;

	spi_setup(epm_adc->epm_spi_client);

	memset(&t, 0, sizeof t);
	memset(tx_buf, 0, sizeof tx_buf);
	memset(rx_buf, 0, sizeof tx_buf);
	t.tx_buf = tx_buf;
	t.rx_buf = rx_buf;
	spi_message_init(&m);
	spi_message_add_tail(&t, &m);

	tx_buf[0] = psoc_channel_switch->cmd;
	tx_buf[1] = psoc_channel_switch->dev;
	tx_buf[2] = (psoc_channel_switch->delay & 0xff000000) >> 24;
	tx_buf[3] = (psoc_channel_switch->delay & 0xff0000) >> 16;
	tx_buf[4] = (psoc_channel_switch->delay & 0xff00) >> 8;
	tx_buf[5] = psoc_channel_switch->delay & 0xff;

	t.len = sizeof(tx_buf);
	t.bits_per_word = EPM_ADC_ADS_SPI_BITS_PER_WORD;

	rc = spi_sync(epm_adc->epm_spi_client, &m);
	if (rc)
		return rc;

	rc = spi_sync(epm_adc->epm_spi_client, &m);
	if (rc)
		return rc;

	psoc_channel_switch->cmd		= rx_buf[0];
	psoc_channel_switch->dev		= rx_buf[1];
	psoc_channel_switch->delay		= rx_buf[2] << 24 |
					rx_buf[3] << 16 |
					rx_buf[4] << 8 | rx_buf[5];

	return rc;
}

static int epm_psoc_clear_buffer(struct epm_adc_drv *epm_adc)
{
	struct spi_message m;
	struct spi_transfer t;
	char tx_buf[3], rx_buf[3];
	int rc = 0;

	spi_setup(epm_adc->epm_spi_client);

	memset(&t, 0, sizeof t);
	memset(tx_buf, 0, sizeof tx_buf);
	memset(rx_buf, 0, sizeof tx_buf);
	t.tx_buf = tx_buf;
	t.rx_buf = rx_buf;
	spi_message_init(&m);
	spi_message_add_tail(&t, &m);

	tx_buf[0] = EPM_PSOC_CLEAR_BUFFER_CMD;

	t.len = sizeof(tx_buf);
	t.bits_per_word = EPM_ADC_ADS_SPI_BITS_PER_WORD;

	rc = spi_sync(epm_adc->epm_spi_client, &m);
	if (rc)
		return rc;

	rc = spi_sync(epm_adc->epm_spi_client, &m);
	if (rc)
		return rc;

	rc = rx_buf[2];

	return rc;
}

static long epm_adc_ioctl(struct file *file, unsigned int cmd,
						unsigned long arg)
{
	struct epm_adc_drv *epm_adc = epm_adc_drv;

	switch (cmd) {
	case EPM_ADC_REQUEST:
		{
			struct epm_chan_request conv;
			int rc;

			if (copy_from_user(&conv, (void __user *)arg,
					sizeof(struct epm_chan_request)))
				return -EFAULT;

			rc = epm_adc_blocking_conversion(epm_adc, &conv);
			if (rc) {
				pr_err("Failed EPM conversion:%d\n", rc);
				return rc;
			}

			if (copy_to_user((void __user *)arg, &conv,
				sizeof(struct epm_chan_request)))
				return -EFAULT;
			break;
		}
	case EPM_ADC_INIT:
		{
			uint32_t result;
			if (!epm_adc_expander_register) {
				result = epm_adc_i2c_expander_register();
				if (result) {
					pr_err("Failed i2c register:%d\n",
								result);
					return result;
				}
				epm_adc_expander_register = true;
			}

			result = epm_adc_hw_init(epm_adc);

			if (copy_to_user((void __user *)arg, &result,
						sizeof(uint32_t)))
				return -EFAULT;
			break;
		}
	case EPM_ADC_DEINIT:
		{
			uint32_t result;
			result = epm_adc_hw_deinit(epm_adc);

			if (copy_to_user((void __user *)arg, &result,
						sizeof(uint32_t)))
				return -EFAULT;
			break;
		}
	case EPM_PSOC_ADC_INIT:
		{
			struct epm_psoc_init_resp psoc_init;
			int rc;

			if (copy_from_user(&psoc_init, (void __user *)arg,
					sizeof(struct epm_psoc_init_resp)))
				return -EFAULT;

			psoc_init.cmd = EPM_PSOC_INIT_CMD;
			rc = epm_psoc_init(epm_adc, &psoc_init);
			if (rc) {
				pr_err("PSOC initialization failed\n");
				return -EINVAL;
			}

			if (copy_to_user((void __user *)arg, &psoc_init,
				sizeof(struct epm_psoc_init_resp)))
				return -EFAULT;
			break;
		}
	case EPM_PSOC_ADC_CHANNEL_ENABLE:
	case EPM_PSOC_ADC_CHANNEL_DISABLE:
		{
			struct epm_psoc_channel_configure psoc_chan_configure;
			int rc;

			if (copy_from_user(&psoc_chan_configure,
				(void __user *)arg,
				sizeof(struct epm_psoc_channel_configure)))
				return -EFAULT;

			psoc_chan_configure.cmd =
					EPM_PSOC_CHANNEL_ENABLE_DISABLE_CMD;
			rc = epm_psoc_channel_configure(epm_adc,
							&psoc_chan_configure);
			if (rc) {
				pr_err("PSOC channel configure failed\n");
				return -EINVAL;
			}

			if (copy_to_user((void __user *)arg,
				&psoc_chan_configure,
				sizeof(struct epm_psoc_channel_configure)))
				return -EFAULT;
			break;
		}
	case EPM_PSOC_ADC_SET_AVERAGING:
		{
			struct epm_psoc_set_avg psoc_set_avg;
			int rc;

			if (copy_from_user(&psoc_set_avg, (void __user *)arg,
					sizeof(struct epm_psoc_set_avg)))
				return -EFAULT;

			psoc_set_avg.cmd = EPM_PSOC_SET_AVERAGING_CMD;
			rc = epm_psoc_set_averaging(epm_adc, &psoc_set_avg);
			if (rc) {
				pr_err("PSOC averaging failed\n");
				return -EINVAL;
			}

			if (copy_to_user((void __user *)arg, &psoc_set_avg,
					sizeof(struct epm_psoc_set_avg)))
				return -EFAULT;
			break;
		}
	case EPM_PSOC_ADC_GET_LAST_MEASUREMENT:
		{
			struct epm_psoc_get_data psoc_get_data;
			int rc;

			if (copy_from_user(&psoc_get_data,
					(void __user *)arg,
					sizeof(struct epm_psoc_get_data)))
				return -EFAULT;

			psoc_get_data.cmd = EPM_PSOC_GET_LAST_MEASUREMENT_CMD;
			rc = epm_psoc_get_data(epm_adc, &psoc_get_data);
			if (rc) {
				pr_err("PSOC last measured data failed\n");
				return -EINVAL;
			}

			if (copy_to_user((void __user *)arg, &psoc_get_data,
				sizeof(struct epm_psoc_get_data)))
				return -EFAULT;
			break;
		}
	case EPM_PSOC_ADC_GET_BUFFERED_DATA:
		{
			struct epm_psoc_get_buffered_data psoc_get_data;
			int rc;

			if (copy_from_user(&psoc_get_data,
				(void __user *)arg,
				sizeof(struct epm_psoc_get_buffered_data)))
				return -EFAULT;

			psoc_get_data.cmd = EPM_PSOC_GET_BUFFERED_DATA_CMD;
			rc = epm_psoc_get_buffered_data(epm_adc,
								&psoc_get_data);
			if (rc) {
				pr_err("PSOC buffered measurement failed\n");
				return -EINVAL;
			}

			if (copy_to_user((void __user *)arg, &psoc_get_data,
				sizeof(struct epm_psoc_get_buffered_data)))
				return -EFAULT;
			break;
		}
	case EPM_PSOC_ADC_GET_SYSTEM_TIMESTAMP:
	case EPM_PSOC_ADC_SET_SYSTEM_TIMESTAMP:
		{
			struct epm_psoc_system_time_stamp psoc_timestamp;
			int rc;

			if (copy_from_user(&psoc_timestamp,
				(void __user *)arg,
				sizeof(struct epm_psoc_system_time_stamp)))
				return -EFAULT;

			rc = epm_psoc_timestamp(epm_adc, &psoc_timestamp);
			if (rc) {
				pr_err("PSOC buffered measurement failed\n");
				return -EINVAL;
			}

			if (copy_to_user((void __user *)arg, &psoc_timestamp,
				sizeof(struct epm_psoc_system_time_stamp)))
				return -EFAULT;
			break;
		}
	case EPM_PSOC_ADC_GET_AVERAGE_DATA:
		{
			struct epm_psoc_get_avg_buffered_switch_data
								psoc_get_data;
			int rc;

			if (copy_from_user(&psoc_get_data,
				(void __user *)arg,
				sizeof(struct
				epm_psoc_get_avg_buffered_switch_data)))
				return -EFAULT;

			psoc_get_data.cmd = EPM_PSOC_GET_AVERAGED_DATA_CMD;
			rc = epm_psoc_get_avg_buffered_switch_data(epm_adc,
								&psoc_get_data);
			if (rc) {
				pr_err("Get averaged buffered data failed\n");
				return -EINVAL;
			}

			if (copy_to_user((void __user *)arg, &psoc_get_data,
				sizeof(struct
				epm_psoc_get_avg_buffered_switch_data)))
				return -EFAULT;
			break;
		}
	case EPM_PSOC_SET_CHANNEL_SWITCH:
		{
			struct epm_psoc_set_channel_switch psoc_channel_switch;
			int rc;

			if (copy_from_user(&psoc_channel_switch,
				(void __user *)arg,
				sizeof(struct epm_psoc_set_channel_switch)))
				return -EFAULT;

			rc = epm_psoc_set_channel_switch(epm_adc,
						&psoc_channel_switch);
			if (rc) {
				pr_err("PSOC channel switch failed\n");
				return -EINVAL;
			}

			if (copy_to_user((void __user *)arg,
				&psoc_channel_switch,
				sizeof(struct epm_psoc_set_channel_switch)))
				return -EFAULT;
			break;
		}
	case EPM_PSOC_CLEAR_BUFFER:
		{
			int rc;
			rc = epm_psoc_clear_buffer(epm_adc);
			if (rc) {
				pr_err("PSOC clear buffer failed\n");
				return -EINVAL;
			}

			if (copy_to_user((void __user *)arg, &rc,
						sizeof(uint32_t)))
				return -EFAULT;
			break;
		}
	case EPM_PSOC_ADC_SET_VADC_REFERENCE:
		{
			struct epm_psoc_set_vadc psoc_set_vadc;
			int rc;

			if (copy_from_user(&psoc_set_vadc,
					(void __user *)arg,
					sizeof(struct epm_psoc_set_vadc)))
				return -EFAULT;

			rc = epm_psoc_set_vadc(epm_adc, &psoc_set_vadc);
			if (rc) {
				pr_err("PSOC set VADC failed\n");
				return -EINVAL;
			}

			if (copy_to_user((void __user *)arg, &psoc_set_vadc,
				sizeof(struct epm_psoc_set_vadc)))
				return -EFAULT;
			break;
		}
	default:
		return -EINVAL;
	}

	return 0;
}

const struct file_operations epm_adc_fops = {
	.unlocked_ioctl = epm_adc_ioctl,
};

static ssize_t epm_adc_psoc_show_in(struct device *dev,
				 struct device_attribute *devattr, char *buf)
{
	struct sensor_device_attribute *attr = to_sensor_dev_attr(devattr);
	struct epm_adc_drv *epm_adc = epm_adc_drv;
	struct epm_psoc_init_resp init_resp;
	struct epm_psoc_channel_configure psoc_chan_configure;
	struct epm_psoc_get_data psoc_get_meas;
	int16_t *adc_code = 0;
	int rc = 0;

	rc = epm_adc_psoc_gpio_init(true);
	if (rc) {
		pr_err("GPIO init failed\n");
		return 0;
	}
	usleep_range(EPM_GLOBAL_ENABLE_MIN_DELAY,
				EPM_GLOBAL_ENABLE_MAX_DELAY);

	init_resp.cmd = EPM_PSOC_INIT_CMD;
	rc = epm_psoc_init(epm_adc, &init_resp);
	if (rc) {
		pr_info("PSOC init failed %d\n", rc);
		return 0;
	}

	psoc_chan_configure.channel_num = (1 << attr->index);
	psoc_chan_configure.cmd = EPM_PSOC_CHANNEL_ENABLE_DISABLE_CMD;
	rc = epm_psoc_channel_configure(epm_adc, &psoc_chan_configure);
	if (rc) {
		pr_info("PSOC channel configure failed\n");
		return 0;
	}

	usleep_range(EPM_GLOBAL_ENABLE_MIN_DELAY,
				EPM_GLOBAL_ENABLE_MAX_DELAY);

	psoc_get_meas.cmd = EPM_PSOC_GET_LAST_MEASUREMENT_CMD;
	psoc_get_meas.dev_num = 0;
	psoc_get_meas.chan_num = attr->index;
	rc = epm_psoc_get_data(epm_adc, &psoc_get_meas);
	if (rc) {
		pr_info("PSOC get data failed\n");
		return 0;
	}

	*adc_code = psoc_get_meas.reading_value;

	rc = epm_psoc_scale_result(adc_code,
			psoc_chan_configure.channel_num);
	if (rc) {
		pr_info("Scale result failed\n");
		return 0;
	}

	psoc_get_meas.reading_value = *adc_code;

	rc = epm_adc_psoc_gpio_init(false);
	if (rc) {
		pr_err("GPIO de-init failed\n");
		return 0;
	}

	return snprintf(buf, 16, "Result: %d\n", psoc_get_meas.reading_value);
}

static struct sensor_device_attribute epm_adc_psoc_in_attrs[] = {
	SENSOR_ATTR(ads0_chan0,  S_IRUGO, epm_adc_psoc_show_in, NULL, 0),
	SENSOR_ATTR(ads0_chan1,  S_IRUGO, epm_adc_psoc_show_in, NULL, 1),
	SENSOR_ATTR(ads0_chan2,  S_IRUGO, epm_adc_psoc_show_in, NULL, 2),
	SENSOR_ATTR(ads0_chan3,  S_IRUGO, epm_adc_psoc_show_in, NULL, 3),
	SENSOR_ATTR(ads0_chan4,  S_IRUGO, epm_adc_psoc_show_in, NULL, 4),
	SENSOR_ATTR(ads0_chan5,  S_IRUGO, epm_adc_psoc_show_in, NULL, 5),
	SENSOR_ATTR(ads0_chan6,  S_IRUGO, epm_adc_psoc_show_in, NULL, 6),
	SENSOR_ATTR(ads0_chan7,  S_IRUGO, epm_adc_psoc_show_in, NULL, 7),
	SENSOR_ATTR(ads0_chan8,  S_IRUGO, epm_adc_psoc_show_in, NULL, 8),
	SENSOR_ATTR(ads0_chan9,  S_IRUGO, epm_adc_psoc_show_in, NULL, 9),
	SENSOR_ATTR(ads0_chan10, S_IRUGO, epm_adc_psoc_show_in, NULL, 10),
	SENSOR_ATTR(ads0_chan11, S_IRUGO, epm_adc_psoc_show_in, NULL, 11),
	SENSOR_ATTR(ads0_chan12, S_IRUGO, epm_adc_psoc_show_in, NULL, 12),
	SENSOR_ATTR(ads0_chan13, S_IRUGO, epm_adc_psoc_show_in, NULL, 13),
	SENSOR_ATTR(ads0_chan14, S_IRUGO, epm_adc_psoc_show_in, NULL, 14),
	SENSOR_ATTR(ads0_chan15, S_IRUGO, epm_adc_psoc_show_in, NULL, 15),
	SENSOR_ATTR(ads1_chan0,  S_IRUGO, epm_adc_psoc_show_in, NULL, 16),
	SENSOR_ATTR(ads1_chan1,  S_IRUGO, epm_adc_psoc_show_in, NULL, 17),
	SENSOR_ATTR(ads1_chan2,  S_IRUGO, epm_adc_psoc_show_in, NULL, 18),
	SENSOR_ATTR(ads1_chan3,  S_IRUGO, epm_adc_psoc_show_in, NULL, 19),
	SENSOR_ATTR(ads1_chan4,  S_IRUGO, epm_adc_psoc_show_in, NULL, 20),
	SENSOR_ATTR(ads1_chan5,  S_IRUGO, epm_adc_psoc_show_in, NULL, 21),
	SENSOR_ATTR(ads1_chan6,  S_IRUGO, epm_adc_psoc_show_in, NULL, 22),
	SENSOR_ATTR(ads1_chan7,  S_IRUGO, epm_adc_psoc_show_in, NULL, 23),
	SENSOR_ATTR(ads1_chan8,  S_IRUGO, epm_adc_psoc_show_in, NULL, 24),
	SENSOR_ATTR(ads1_chan9,  S_IRUGO, epm_adc_psoc_show_in, NULL, 25),
	SENSOR_ATTR(ads1_chan10, S_IRUGO, epm_adc_psoc_show_in, NULL, 26),
	SENSOR_ATTR(ads1_chan11, S_IRUGO, epm_adc_psoc_show_in, NULL, 27),
	SENSOR_ATTR(ads1_chan12, S_IRUGO, epm_adc_psoc_show_in, NULL, 28),
	SENSOR_ATTR(ads1_chan13, S_IRUGO, epm_adc_psoc_show_in, NULL, 29),
	SENSOR_ATTR(ads1_chan14, S_IRUGO, epm_adc_psoc_show_in, NULL, 30),
	SENSOR_ATTR(ads1_chan15, S_IRUGO, epm_adc_psoc_show_in, NULL, 31),
};

static int __devinit epm_adc_psoc_init_hwmon(struct spi_device *spi,
						struct epm_adc_drv *epm_adc)
{
	int i, rc, num_chans = 15;

	for (i = 0; i < num_chans; i++) {
		rc = device_create_file(&spi->dev,
				&epm_adc_psoc_in_attrs[i].dev_attr);
		if (rc) {
			dev_err(&spi->dev, "device_create_file failed\n");
			return rc;
		}
	}

	return 0;
}

static int get_device_tree_data(struct spi_device *spi)
{
	const struct device_node *node = spi->dev.of_node;
	struct epm_adc_drv *epm_adc;
	int32_t *epm_ch_gain, *epm_ch_rsense;
	u32 rc = 0, epm_num_channels, i;

	if (!node)
		return -EINVAL;

	rc = of_property_read_u32(node,
			"qcom,channels", &epm_num_channels);
	if (rc) {
		dev_err(&spi->dev, "missing channel numbers\n");
		return -ENODEV;
	}

	epm_ch_gain = devm_kzalloc(&spi->dev,
				epm_num_channels, GFP_KERNEL);
	if (!epm_ch_gain) {
		dev_err(&spi->dev, "cannot allocate gain\n");
		return -ENOMEM;
	}

	epm_ch_rsense = devm_kzalloc(&spi->dev,
				epm_num_channels, GFP_KERNEL);
	if (!epm_ch_rsense) {
		dev_err(&spi->dev, "cannot allocate rsense\n");
		return -ENOMEM;
	}

	rc = of_property_read_u32_array(node,
			"qcom,gain", epm_ch_gain, epm_num_channels);
	if (rc) {
		dev_err(&spi->dev, "invalid gain property:%d\n", rc);
		return rc;
	}

	rc = of_property_read_u32_array(node,
			"qcom,rsense", epm_ch_rsense, epm_num_channels);
	if (rc) {
		dev_err(&spi->dev, "invalid rsense property:%d\n", rc);
		return rc;
	}

	epm_adc = devm_kzalloc(&spi->dev,
			sizeof(struct epm_adc_drv) +
			(epm_num_channels *
			sizeof(struct epm_chan_properties)),
			GFP_KERNEL);
	if (!epm_adc) {
		dev_err(&spi->dev, "Unable to allocate memory\n");
		return -ENOMEM;
	}

	for (i = 0; i < epm_num_channels; i++) {
		epm_adc->epm_psoc_ch_prop[i].resistorvalue =
							epm_ch_rsense[i];
		epm_adc->epm_psoc_ch_prop[i].gain =
							epm_ch_gain[i];
	}

	epm_adc_drv = epm_adc;

	return 0;
}

static int __devinit epm_adc_psoc_spi_probe(struct spi_device *spi)
{
	struct epm_adc_drv *epm_adc;
	struct device_node *node = spi->dev.of_node;
	int rc = 0;

	if (node)
		rc = get_device_tree_data(spi);
	else {
		epm_adc = epm_adc_drv;
		epm_adc_drv->epm_spi_client = spi;
		epm_adc_drv->epm_spi_client->bits_per_word =
				EPM_ADC_ADS_SPI_BITS_PER_WORD;
		return rc;
	}

	epm_adc = epm_adc_drv;
	epm_adc->misc.name = EPM_ADC_DRIVER_NAME;
	epm_adc->misc.minor = MISC_DYNAMIC_MINOR;
	epm_adc_drv->epm_spi_client = spi;
	epm_adc_drv->epm_spi_client->bits_per_word =
				EPM_ADC_ADS_SPI_BITS_PER_WORD;
	rc = epm_adc_psoc_init_hwmon(spi, epm_adc);
	if (rc) {
		dev_err(&spi->dev, "msm_adc_dev_init failed\n");
		return rc;
	}

	epm_adc->hwmon = hwmon_device_register(&spi->dev);
	if (IS_ERR(epm_adc->hwmon)) {
		dev_err(&spi->dev, "hwmon_device_register failed\n");
		return rc;
	}

	mutex_init(&epm_adc->conv_lock);

	return rc;
}

static int __devexit epm_adc_psoc_spi_remove(struct spi_device *spi)
{
	epm_adc_drv->epm_spi_client = NULL;
	return 0;
}

static const struct of_device_id epm_adc_psoc_match_table[] = {
	{	.compatible = "qcom,epm-adc",
	},
	{}
};

static struct spi_driver epm_spi_driver = {
	.probe = epm_adc_psoc_spi_probe,
	.remove = __devexit_p(epm_adc_psoc_spi_remove),
	.driver = {
		.name = EPM_ADC_DRIVER_NAME,
		.of_match_table = epm_adc_psoc_match_table,
	},
};

static ssize_t epm_adc_show_in(struct device *dev,
				 struct device_attribute *devattr, char *buf)
{
	struct sensor_device_attribute *attr = to_sensor_dev_attr(devattr);
	struct epm_adc_drv *epm_adc = dev_get_drvdata(dev);
	struct epm_adc_platform_data *pdata = epm_adc->pdev->dev.platform_data;
	struct epm_chan_request conv;
	int rc = 0;

	conv.device_idx = attr->index / pdata->chan_per_adc;
	conv.channel_idx = attr->index % pdata->chan_per_adc;
	conv.physical = 0;
	pr_debug("%s: device_idx=%d channel_idx=%d", __func__, conv.device_idx,
			conv.channel_idx);
	if (!epm_adc_expander_register) {
		rc = epm_adc_i2c_expander_register();
		if (rc) {
			pr_err("I2C expander register failed:%d\n", rc);
			return rc;
		}
		epm_adc_expander_register = true;
	}

	rc = epm_adc_hw_init(epm_adc);
	if (rc) {
		pr_err("%s: epm_adc_hw_init() failed, rc = %d",
			__func__, rc);
		return 0;
	}

	rc = epm_adc_blocking_conversion(epm_adc, &conv);
	if (rc) {
		pr_err("%s: epm_adc_blocking_conversion() failed, rc = %d\n",
			__func__, rc);
		return 0;
	}
	rc = epm_adc_hw_deinit(epm_adc);
	if (rc) {
		pr_err("%s: epm_adc_hw_deinit() failed, rc = %d",
			__func__, rc);
		return 0;
	}

	return snprintf(buf, 16, "Result: %d\n", conv.physical);
}

static struct sensor_device_attribute epm_adc_in_attrs[] = {
	SENSOR_ATTR(ads0_chan0,  S_IRUGO, epm_adc_show_in, NULL, 0),
	SENSOR_ATTR(ads0_chan1,  S_IRUGO, epm_adc_show_in, NULL, 1),
	SENSOR_ATTR(ads0_chan2,  S_IRUGO, epm_adc_show_in, NULL, 2),
	SENSOR_ATTR(ads0_chan3,  S_IRUGO, epm_adc_show_in, NULL, 3),
	SENSOR_ATTR(ads0_chan4,  S_IRUGO, epm_adc_show_in, NULL, 4),
	SENSOR_ATTR(ads0_chan5,  S_IRUGO, epm_adc_show_in, NULL, 5),
	SENSOR_ATTR(ads0_chan6,  S_IRUGO, epm_adc_show_in, NULL, 6),
	SENSOR_ATTR(ads0_chan7,  S_IRUGO, epm_adc_show_in, NULL, 7),
	SENSOR_ATTR(ads0_chan8,  S_IRUGO, epm_adc_show_in, NULL, 8),
	SENSOR_ATTR(ads0_chan9,  S_IRUGO, epm_adc_show_in, NULL, 9),
	SENSOR_ATTR(ads0_chan10, S_IRUGO, epm_adc_show_in, NULL, 10),
	SENSOR_ATTR(ads0_chan11, S_IRUGO, epm_adc_show_in, NULL, 11),
	SENSOR_ATTR(ads0_chan12, S_IRUGO, epm_adc_show_in, NULL, 12),
	SENSOR_ATTR(ads0_chan13, S_IRUGO, epm_adc_show_in, NULL, 13),
	SENSOR_ATTR(ads0_chan14, S_IRUGO, epm_adc_show_in, NULL, 14),
	SENSOR_ATTR(ads0_chan15, S_IRUGO, epm_adc_show_in, NULL, 15),
	SENSOR_ATTR(ads1_chan0,  S_IRUGO, epm_adc_show_in, NULL, 16),
	SENSOR_ATTR(ads1_chan1,  S_IRUGO, epm_adc_show_in, NULL, 17),
	SENSOR_ATTR(ads1_chan2,  S_IRUGO, epm_adc_show_in, NULL, 18),
	SENSOR_ATTR(ads1_chan3,  S_IRUGO, epm_adc_show_in, NULL, 19),
	SENSOR_ATTR(ads1_chan4,  S_IRUGO, epm_adc_show_in, NULL, 20),
	SENSOR_ATTR(ads1_chan5,  S_IRUGO, epm_adc_show_in, NULL, 21),
	SENSOR_ATTR(ads1_chan6,  S_IRUGO, epm_adc_show_in, NULL, 22),
	SENSOR_ATTR(ads1_chan7,  S_IRUGO, epm_adc_show_in, NULL, 23),
	SENSOR_ATTR(ads1_chan8,  S_IRUGO, epm_adc_show_in, NULL, 24),
	SENSOR_ATTR(ads1_chan9,  S_IRUGO, epm_adc_show_in, NULL, 25),
	SENSOR_ATTR(ads1_chan10, S_IRUGO, epm_adc_show_in, NULL, 26),
	SENSOR_ATTR(ads1_chan11, S_IRUGO, epm_adc_show_in, NULL, 27),
	SENSOR_ATTR(ads1_chan12, S_IRUGO, epm_adc_show_in, NULL, 28),
	SENSOR_ATTR(ads1_chan13, S_IRUGO, epm_adc_show_in, NULL, 29),
	SENSOR_ATTR(ads1_chan14, S_IRUGO, epm_adc_show_in, NULL, 30),
	SENSOR_ATTR(ads1_chan15, S_IRUGO, epm_adc_show_in, NULL, 31),
};

static int __devinit epm_adc_init_hwmon(struct platform_device *pdev,
					       struct epm_adc_drv *epm_adc)
{
	struct epm_adc_platform_data *pdata = pdev->dev.platform_data;
	int i, rc, num_chans = pdata->num_channels;

	for (i = 0; i < num_chans; i++) {
		rc = device_create_file(&pdev->dev,
				&epm_adc_in_attrs[i].dev_attr);
		if (rc) {
			dev_err(&pdev->dev, "device_create_file failed\n");
			return rc;
		}
	}

	return 0;
}

static int __devinit epm_adc_probe(struct platform_device *pdev)
{
	struct epm_adc_drv *epm_adc;
	struct epm_adc_platform_data *pdata = pdev->dev.platform_data;
	int rc = 0;

	if (!pdata) {
		dev_err(&pdev->dev, "no platform data?\n");
		return -EINVAL;
	}

	epm_adc = kzalloc(sizeof(struct epm_adc_drv), GFP_KERNEL);
	if (!epm_adc) {
		dev_err(&pdev->dev, "Unable to allocate memory\n");
		return -ENOMEM;
	}

	platform_set_drvdata(pdev, epm_adc);
	epm_adc_drv = epm_adc;
	epm_adc->pdev = pdev;

	epm_adc->misc.name = EPM_ADC_DRIVER_NAME;
	epm_adc->misc.minor = MISC_DYNAMIC_MINOR;
	epm_adc->misc.fops = &epm_adc_fops;

	if (misc_register(&epm_adc->misc)) {
		dev_err(&pdev->dev, "Unable to register misc device!\n");
		return -EFAULT;
	}

	rc = epm_adc_init_hwmon(pdev, epm_adc);
	if (rc) {
		dev_err(&pdev->dev, "msm_adc_dev_init failed\n");
		misc_deregister(&epm_adc->misc);
		return rc;
	}

	epm_adc->hwmon = hwmon_device_register(&pdev->dev);
	if (IS_ERR(epm_adc->hwmon)) {
		dev_err(&pdev->dev, "hwmon_device_register failed\n");
		misc_deregister(&epm_adc->misc);
		rc = PTR_ERR(epm_adc->hwmon);
		return rc;
	}

	mutex_init(&epm_adc->conv_lock);
	epm_i2c_info = &pdata->epm_i2c_board_info;
	epm_adc->bus_id = pdata->bus_id;
	epm_gpio_expander_base_addr = pdata->gpio_expander_base_addr;
	epm_adc_expander_register = false;

	return rc;
}

static int __devexit epm_adc_remove(struct platform_device *pdev)
{
	struct epm_adc_drv *epm_adc = platform_get_drvdata(pdev);
	struct epm_adc_platform_data *pdata = pdev->dev.platform_data;
	int num_chans = pdata->num_channels;
	int i = 0;

	for (i = 0; i < num_chans; i++)
		device_remove_file(&pdev->dev, &epm_adc_in_attrs[i].dev_attr);
	hwmon_device_unregister(epm_adc->hwmon);
	misc_deregister(&epm_adc->misc);
	epm_adc = NULL;

	return 0;
}

static struct platform_driver epm_adc_driver = {
	.probe = epm_adc_probe,
	.remove = __devexit_p(epm_adc_remove),
	.driver = {
		.name = EPM_ADC_DRIVER_NAME,
		.owner = THIS_MODULE,
	},
};

static int __init epm_adc_init(void)
{
	int ret = 0;

	ret = platform_driver_register(&epm_adc_driver);
	if (ret) {
		pr_err("%s: driver register failed, rc=%d\n", __func__, ret);
		return ret;
	}

	ret = spi_register_driver(&epm_spi_driver);
	if (ret)
		pr_err("%s: spi register failed: rc=%d\n", __func__, ret);

	return ret;
}

static void __exit epm_adc_exit(void)
{
	spi_unregister_driver(&epm_spi_driver);
	platform_driver_unregister(&epm_adc_driver);
}

module_init(epm_adc_init);
module_exit(epm_adc_exit);

MODULE_DESCRIPTION("EPM ADC Driver");
MODULE_ALIAS("platform:epm_adc");
MODULE_LICENSE("GPL v2");<|MERGE_RESOLUTION|>--- conflicted
+++ resolved
@@ -589,11 +589,7 @@
 {
 	struct epm_adc_platform_data *pdata = epm_adc->pdev->dev.platform_data;
 	int32_t channel_num = 0, mux_chan_idx = 0;
-<<<<<<< HEAD
-	char adc_data[3] = {};
-=======
 	char adc_data[3] = { 0 };
->>>>>>> 02745821
 	int rc = 0;
 
 	mutex_lock(&epm_adc->conv_lock);
