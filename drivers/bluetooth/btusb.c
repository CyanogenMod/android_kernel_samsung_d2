--- conflicted
+++ resolved
@@ -124,8 +124,6 @@
 
 	/* Atheros 3012 with sflash firmware */
 	{ USB_DEVICE(0x0cf3, 0x3004), .driver_info = BTUSB_ATH3012 },
-<<<<<<< HEAD
-=======
 	{ USB_DEVICE(0x0cf3, 0x3008), .driver_info = BTUSB_ATH3012 },
 	{ USB_DEVICE(0x0cf3, 0x311d), .driver_info = BTUSB_ATH3012 },
 	{ USB_DEVICE(0x0cf3, 0x3121), .driver_info = BTUSB_ATH3012 },
@@ -141,7 +139,6 @@
 	{ USB_DEVICE(0x13d3, 0x3423), .driver_info = BTUSB_ATH3012 },
 	{ USB_DEVICE(0x13d3, 0x3432), .driver_info = BTUSB_ATH3012 },
 	{ USB_DEVICE(0x13d3, 0x3474), .driver_info = BTUSB_ATH3012 },
->>>>>>> 3edd6224
 
 	/* Atheros AR5BBU12 with sflash firmware */
 	{ USB_DEVICE(0x0489, 0xe02c), .driver_info = BTUSB_IGNORE },
