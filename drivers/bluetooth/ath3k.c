/*
 * Copyright (c) 2008-2009 Atheros Communications Inc.
 *
 *  This program is free software; you can redistribute it and/or modify
 *  it under the terms of the GNU General Public License as published by
 *  the Free Software Foundation; either version 2 of the License, or
 *  (at your option) any later version.
 *
 *  This program is distributed in the hope that it will be useful,
 *  but WITHOUT ANY WARRANTY; without even the implied warranty of
 *  MERCHANTABILITY or FITNESS FOR A PARTICULAR PURPOSE.  See the
 *  GNU General Public License for more details.
 *
 *  You should have received a copy of the GNU General Public License
 *  along with this program; if not, write to the Free Software
 *  Foundation, Inc., 59 Temple Place, Suite 330, Boston, MA  02111-1307  USA
 *
 */


#include <linux/module.h>
#include <linux/kernel.h>
#include <linux/init.h>
#include <linux/slab.h>
#include <linux/types.h>
#include <linux/errno.h>
#include <linux/device.h>
#include <linux/firmware.h>
#include <linux/usb.h>
#include <net/bluetooth/bluetooth.h>

#define VERSION "1.0"

#define ATH3K_DNLOAD				0x01
#define ATH3K_GETSTATE				0x05
#define ATH3K_SET_NORMAL_MODE			0x07
#define ATH3K_GETVERSION			0x09
#define USB_REG_SWITCH_VID_PID			0x0a

#define ATH3K_MODE_MASK				0x3F
#define ATH3K_NORMAL_MODE			0x0E

#define ATH3K_PATCH_UPDATE			0x80
#define ATH3K_SYSCFG_UPDATE			0x40

#define ATH3K_XTAL_FREQ_26M			0x00
#define ATH3K_XTAL_FREQ_40M			0x01
#define ATH3K_XTAL_FREQ_19P2			0x02
#define ATH3K_NAME_LEN				0xFF

struct ath3k_version {
	unsigned int	rom_version;
	unsigned int	build_version;
	unsigned int	ram_version;
	unsigned char	ref_clock;
	unsigned char	reserved[0x07];
};

static struct usb_device_id ath3k_table[] = {
	/* Atheros AR3011 */
	{ USB_DEVICE(0x0CF3, 0x3000) },

	/* Atheros AR3011 with sflash firmware*/
	{ USB_DEVICE(0x0489, 0xE027) },
	{ USB_DEVICE(0x0489, 0xE03D) },
	{ USB_DEVICE(0x04F2, 0xAFF1) },
	{ USB_DEVICE(0x0930, 0x0215) },
	{ USB_DEVICE(0x0CF3, 0x3002) },

	/* Atheros AR9285 Malbec with sflash firmware */
	{ USB_DEVICE(0x03F0, 0x311D) },

	/* Atheros AR3012 with sflash firmware*/
	{ USB_DEVICE(0x0CF3, 0x3004) },
<<<<<<< HEAD
=======
	{ USB_DEVICE(0x0CF3, 0x3008) },
	{ USB_DEVICE(0x0CF3, 0x311D) },
	{ USB_DEVICE(0x0cf3, 0x3121) },
	{ USB_DEVICE(0x0CF3, 0x817a) },
	{ USB_DEVICE(0x0cf3, 0xe003) },
	{ USB_DEVICE(0x0CF3, 0xE004) },
	{ USB_DEVICE(0x0CF3, 0xE005) },
	{ USB_DEVICE(0x13d3, 0x3362) },
	{ USB_DEVICE(0x13d3, 0x3375) },
	{ USB_DEVICE(0x13d3, 0x3393) },
	{ USB_DEVICE(0x13d3, 0x3402) },
	{ USB_DEVICE(0x13d3, 0x3408) },
	{ USB_DEVICE(0x13d3, 0x3423) },
	{ USB_DEVICE(0x13d3, 0x3432) },
	{ USB_DEVICE(0x13d3, 0x3474) },
>>>>>>> 3edd6224

	/* Atheros AR5BBU12 with sflash firmware */
	{ USB_DEVICE(0x0489, 0xE02C) },

	{ }	/* Terminating entry */
};

MODULE_DEVICE_TABLE(usb, ath3k_table);

#define BTUSB_ATH3012		0x80
/* This table is to load patch and sysconfig files
 * for AR3012 */
static struct usb_device_id ath3k_blist_tbl[] = {

	/* Atheros AR3012 with sflash firmware*/
	{ USB_DEVICE(0x0cf3, 0x3004), .driver_info = BTUSB_ATH3012 },
<<<<<<< HEAD
=======
	{ USB_DEVICE(0x0cf3, 0x3008), .driver_info = BTUSB_ATH3012 },
	{ USB_DEVICE(0x0cf3, 0x311D), .driver_info = BTUSB_ATH3012 },
	{ USB_DEVICE(0x0cf3, 0x3121), .driver_info = BTUSB_ATH3012 },
	{ USB_DEVICE(0x0CF3, 0x817a), .driver_info = BTUSB_ATH3012 },
	{ USB_DEVICE(0x0cf3, 0xe004), .driver_info = BTUSB_ATH3012 },
	{ USB_DEVICE(0x0cf3, 0xe005), .driver_info = BTUSB_ATH3012 },
	{ USB_DEVICE(0x0cf3, 0xe003), .driver_info = BTUSB_ATH3012 },
	{ USB_DEVICE(0x13d3, 0x3362), .driver_info = BTUSB_ATH3012 },
	{ USB_DEVICE(0x13d3, 0x3375), .driver_info = BTUSB_ATH3012 },
	{ USB_DEVICE(0x13d3, 0x3393), .driver_info = BTUSB_ATH3012 },
	{ USB_DEVICE(0x13d3, 0x3402), .driver_info = BTUSB_ATH3012 },
	{ USB_DEVICE(0x13d3, 0x3408), .driver_info = BTUSB_ATH3012 },
	{ USB_DEVICE(0x13d3, 0x3423), .driver_info = BTUSB_ATH3012 },
	{ USB_DEVICE(0x13d3, 0x3432), .driver_info = BTUSB_ATH3012 },
	{ USB_DEVICE(0x13d3, 0x3474), .driver_info = BTUSB_ATH3012 },

	/* Atheros AR5BBU22 with sflash firmware */
	{ USB_DEVICE(0x0489, 0xE03C), .driver_info = BTUSB_ATH3012 },
	{ USB_DEVICE(0x0489, 0xE036), .driver_info = BTUSB_ATH3012 },
>>>>>>> 3edd6224

	{ }	/* Terminating entry */
};

#define USB_REQ_DFU_DNLOAD	1
#define BULK_SIZE		4096
#define FW_HDR_SIZE		20

static int ath3k_load_firmware(struct usb_device *udev,
				const struct firmware *firmware)
{
	u8 *send_buf;
	int err, pipe, len, size, sent = 0;
	int count = firmware->size;

	BT_DBG("udev %p", udev);

	pipe = usb_sndctrlpipe(udev, 0);

	send_buf = kmalloc(BULK_SIZE, GFP_ATOMIC);
	if (!send_buf) {
		BT_ERR("Can't allocate memory chunk for firmware");
		return -ENOMEM;
	}

	memcpy(send_buf, firmware->data, 20);
	if ((err = usb_control_msg(udev, pipe,
				USB_REQ_DFU_DNLOAD,
				USB_TYPE_VENDOR, 0, 0,
				send_buf, 20, USB_CTRL_SET_TIMEOUT)) < 0) {
		BT_ERR("Can't change to loading configuration err");
		goto error;
	}
	sent += 20;
	count -= 20;

	while (count) {
		size = min_t(uint, count, BULK_SIZE);
		pipe = usb_sndbulkpipe(udev, 0x02);
		memcpy(send_buf, firmware->data + sent, size);

		err = usb_bulk_msg(udev, pipe, send_buf, size,
					&len, 3000);

		if (err || (len != size)) {
			BT_ERR("Error in firmware loading err = %d,"
				"len = %d, size = %d", err, len, size);
			goto error;
		}

		sent  += size;
		count -= size;
	}

error:
	kfree(send_buf);
	return err;
}

static int ath3k_get_state(struct usb_device *udev, unsigned char *state)
{
	int pipe = 0;

	pipe = usb_rcvctrlpipe(udev, 0);
	return usb_control_msg(udev, pipe, ATH3K_GETSTATE,
			USB_TYPE_VENDOR | USB_DIR_IN, 0, 0,
			state, 0x01, USB_CTRL_SET_TIMEOUT);
}

static int ath3k_get_version(struct usb_device *udev,
			struct ath3k_version *version)
{
	int pipe = 0;

	pipe = usb_rcvctrlpipe(udev, 0);
	return usb_control_msg(udev, pipe, ATH3K_GETVERSION,
			USB_TYPE_VENDOR | USB_DIR_IN, 0, 0, version,
			sizeof(struct ath3k_version),
			USB_CTRL_SET_TIMEOUT);
}

static int ath3k_load_fwfile(struct usb_device *udev,
		const struct firmware *firmware)
{
	u8 *send_buf;
	int err, pipe, len, size, count, sent = 0;
	int ret;

	count = firmware->size;

	send_buf = kmalloc(BULK_SIZE, GFP_ATOMIC);
	if (!send_buf) {
		BT_ERR("Can't allocate memory chunk for firmware");
		return -ENOMEM;
	}

	size = min_t(uint, count, FW_HDR_SIZE);
	memcpy(send_buf, firmware->data, size);

	pipe = usb_sndctrlpipe(udev, 0);
	ret = usb_control_msg(udev, pipe, ATH3K_DNLOAD,
			USB_TYPE_VENDOR, 0, 0, send_buf,
			size, USB_CTRL_SET_TIMEOUT);
	if (ret < 0) {
		BT_ERR("Can't change to loading configuration err");
		kfree(send_buf);
		return ret;
	}

	sent += size;
	count -= size;

	while (count) {
		size = min_t(uint, count, BULK_SIZE);
		pipe = usb_sndbulkpipe(udev, 0x02);

		memcpy(send_buf, firmware->data + sent, size);

		err = usb_bulk_msg(udev, pipe, send_buf, size,
					&len, 3000);
		if (err || (len != size)) {
			BT_ERR("Error in firmware loading err = %d,"
				"len = %d, size = %d", err, len, size);
			kfree(send_buf);
			return err;
		}
		sent  += size;
		count -= size;
	}

	kfree(send_buf);
	return 0;
}

static int ath3k_switch_pid(struct usb_device *udev)
{
	int pipe = 0;

	pipe = usb_sndctrlpipe(udev, 0);
	return usb_control_msg(udev, pipe, USB_REG_SWITCH_VID_PID,
			USB_TYPE_VENDOR, 0, 0,
			NULL, 0, USB_CTRL_SET_TIMEOUT);
}

static int ath3k_set_normal_mode(struct usb_device *udev)
{
	unsigned char fw_state;
	int pipe = 0, ret;

	ret = ath3k_get_state(udev, &fw_state);
	if (ret < 0) {
		BT_ERR("Can't get state to change to normal mode err");
		return ret;
	}

	if ((fw_state & ATH3K_MODE_MASK) == ATH3K_NORMAL_MODE) {
		BT_DBG("firmware was already in normal mode");
		return 0;
	}

	pipe = usb_sndctrlpipe(udev, 0);
	return usb_control_msg(udev, pipe, ATH3K_SET_NORMAL_MODE,
			USB_TYPE_VENDOR, 0, 0,
			NULL, 0, USB_CTRL_SET_TIMEOUT);
}

static int ath3k_load_patch(struct usb_device *udev)
{
	unsigned char fw_state;
	char filename[ATH3K_NAME_LEN] = {0};
	const struct firmware *firmware;
	struct ath3k_version fw_version, pt_version;
	int ret;

	ret = ath3k_get_state(udev, &fw_state);
	if (ret < 0) {
		BT_ERR("Can't get state to change to load ram patch err");
		return ret;
	}

	if (fw_state & ATH3K_PATCH_UPDATE) {
		BT_DBG("Patch was already downloaded");
		return 0;
	}

	ret = ath3k_get_version(udev, &fw_version);
	if (ret < 0) {
		BT_ERR("Can't get version to change to load ram patch err");
		return ret;
	}

	snprintf(filename, ATH3K_NAME_LEN, "ar3k/AthrBT_0x%08x.dfu",
		fw_version.rom_version);

	ret = request_firmware(&firmware, filename, &udev->dev);
	if (ret < 0) {
		BT_ERR("Patch file not found %s", filename);
		return ret;
	}

	pt_version.rom_version = *(int *)(firmware->data + firmware->size - 8);
	pt_version.build_version = *(int *)
		(firmware->data + firmware->size - 4);

	if ((pt_version.rom_version != fw_version.rom_version) ||
		(pt_version.build_version <= fw_version.build_version)) {
		BT_ERR("Patch file version did not match with firmware");
		release_firmware(firmware);
		return -EINVAL;
	}

	ret = ath3k_load_fwfile(udev, firmware);
	release_firmware(firmware);

	return ret;
}

static int ath3k_load_syscfg(struct usb_device *udev)
{
	unsigned char fw_state;
	char filename[ATH3K_NAME_LEN] = {0};
	const struct firmware *firmware;
	struct ath3k_version fw_version;
	int clk_value, ret;

	ret = ath3k_get_state(udev, &fw_state);
	if (ret < 0) {
		BT_ERR("Can't get state to change to load configration err");
		return -EBUSY;
	}

	ret = ath3k_get_version(udev, &fw_version);
	if (ret < 0) {
		BT_ERR("Can't get version to change to load ram patch err");
		return ret;
	}

	switch (fw_version.ref_clock) {

	case ATH3K_XTAL_FREQ_26M:
		clk_value = 26;
		break;
	case ATH3K_XTAL_FREQ_40M:
		clk_value = 40;
		break;
	case ATH3K_XTAL_FREQ_19P2:
		clk_value = 19;
		break;
	default:
		clk_value = 0;
		break;
	}

	snprintf(filename, ATH3K_NAME_LEN, "ar3k/ramps_0x%08x_%d%s",
		fw_version.rom_version, clk_value, ".dfu");

	ret = request_firmware(&firmware, filename, &udev->dev);
	if (ret < 0) {
		BT_ERR("Configuration file not found %s", filename);
		return ret;
	}

	ret = ath3k_load_fwfile(udev, firmware);
	release_firmware(firmware);

	return ret;
}

static int ath3k_probe(struct usb_interface *intf,
			const struct usb_device_id *id)
{
	const struct firmware *firmware;
	struct usb_device *udev = interface_to_usbdev(intf);
	int ret;

	BT_DBG("intf %p id %p", intf, id);

	if (intf->cur_altsetting->desc.bInterfaceNumber != 0)
		return -ENODEV;

	/* match device ID in ath3k blacklist table */
	if (!id->driver_info) {
		const struct usb_device_id *match;
		match = usb_match_id(intf, ath3k_blist_tbl);
		if (match)
			id = match;
	}

	/* load patch and sysconfig files for AR3012 */
	if (id->driver_info & BTUSB_ATH3012) {

		/* New firmware with patch and sysconfig files already loaded */
		if (le16_to_cpu(udev->descriptor.bcdDevice) > 0x0001)
			return -ENODEV;

		ret = ath3k_load_patch(udev);
		if (ret < 0) {
			BT_ERR("Loading patch file failed");
			return ret;
		}
		ret = ath3k_load_syscfg(udev);
		if (ret < 0) {
			BT_ERR("Loading sysconfig file failed");
			return ret;
		}
		ret = ath3k_set_normal_mode(udev);
		if (ret < 0) {
			BT_ERR("Set normal mode failed");
			return ret;
		}
		ath3k_switch_pid(udev);
		return 0;
	}

	if (request_firmware(&firmware, "ath3k-1.fw", &udev->dev) < 0) {
		BT_ERR("Error loading firmware");
		return -EIO;
	}

	ret = ath3k_load_firmware(udev, firmware);
	release_firmware(firmware);

	return ret;
}

static void ath3k_disconnect(struct usb_interface *intf)
{
	BT_DBG("ath3k_disconnect intf %p", intf);
}

static struct usb_driver ath3k_driver = {
	.name		= "ath3k",
	.probe		= ath3k_probe,
	.disconnect	= ath3k_disconnect,
	.id_table	= ath3k_table,
};

static int __init ath3k_init(void)
{
	BT_INFO("Atheros AR30xx firmware driver ver %s", VERSION);
	return usb_register(&ath3k_driver);
}

static void __exit ath3k_exit(void)
{
	usb_deregister(&ath3k_driver);
}

module_init(ath3k_init);
module_exit(ath3k_exit);

MODULE_AUTHOR("Atheros Communications");
MODULE_DESCRIPTION("Atheros AR30xx firmware driver");
MODULE_VERSION(VERSION);
MODULE_LICENSE("GPL");
MODULE_FIRMWARE("ath3k-1.fw");<|MERGE_RESOLUTION|>--- conflicted
+++ resolved
@@ -72,8 +72,6 @@
 
 	/* Atheros AR3012 with sflash firmware*/
 	{ USB_DEVICE(0x0CF3, 0x3004) },
-<<<<<<< HEAD
-=======
 	{ USB_DEVICE(0x0CF3, 0x3008) },
 	{ USB_DEVICE(0x0CF3, 0x311D) },
 	{ USB_DEVICE(0x0cf3, 0x3121) },
@@ -89,7 +87,6 @@
 	{ USB_DEVICE(0x13d3, 0x3423) },
 	{ USB_DEVICE(0x13d3, 0x3432) },
 	{ USB_DEVICE(0x13d3, 0x3474) },
->>>>>>> 3edd6224
 
 	/* Atheros AR5BBU12 with sflash firmware */
 	{ USB_DEVICE(0x0489, 0xE02C) },
@@ -106,8 +103,6 @@
 
 	/* Atheros AR3012 with sflash firmware*/
 	{ USB_DEVICE(0x0cf3, 0x3004), .driver_info = BTUSB_ATH3012 },
-<<<<<<< HEAD
-=======
 	{ USB_DEVICE(0x0cf3, 0x3008), .driver_info = BTUSB_ATH3012 },
 	{ USB_DEVICE(0x0cf3, 0x311D), .driver_info = BTUSB_ATH3012 },
 	{ USB_DEVICE(0x0cf3, 0x3121), .driver_info = BTUSB_ATH3012 },
@@ -127,7 +122,6 @@
 	/* Atheros AR5BBU22 with sflash firmware */
 	{ USB_DEVICE(0x0489, 0xE03C), .driver_info = BTUSB_ATH3012 },
 	{ USB_DEVICE(0x0489, 0xE036), .driver_info = BTUSB_ATH3012 },
->>>>>>> 3edd6224
 
 	{ }	/* Terminating entry */
 };
