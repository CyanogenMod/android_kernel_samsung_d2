/*
 * Copyright (c) 2008-2009 Atheros Communications Inc.
 *
 *  This program is free software; you can redistribute it and/or modify
 *  it under the terms of the GNU General Public License as published by
 *  the Free Software Foundation; either version 2 of the License, or
 *  (at your option) any later version.
 *
 *  This program is distributed in the hope that it will be useful,
 *  but WITHOUT ANY WARRANTY; without even the implied warranty of
 *  MERCHANTABILITY or FITNESS FOR A PARTICULAR PURPOSE.  See the
 *  GNU General Public License for more details.
 *
 *  You should have received a copy of the GNU General Public License
 *  along with this program; if not, write to the Free Software
 *  Foundation, Inc., 59 Temple Place, Suite 330, Boston, MA  02111-1307  USA
 *
 */


#include <linux/module.h>
#include <linux/kernel.h>
#include <linux/init.h>
#include <linux/slab.h>
#include <linux/types.h>
#include <linux/errno.h>
#include <linux/device.h>
#include <linux/firmware.h>
#include <linux/usb.h>
#include <net/bluetooth/bluetooth.h>

#define VERSION "1.0"

#define ATH3K_DNLOAD				0x01
#define ATH3K_GETSTATE				0x05
#define ATH3K_SET_NORMAL_MODE			0x07
#define ATH3K_GETVERSION			0x09
#define USB_REG_SWITCH_VID_PID			0x0a

#define ATH3K_MODE_MASK				0x3F
#define ATH3K_NORMAL_MODE			0x0E

#define ATH3K_PATCH_UPDATE			0x80
#define ATH3K_SYSCFG_UPDATE			0x40

#define ATH3K_XTAL_FREQ_26M			0x00
#define ATH3K_XTAL_FREQ_40M			0x01
#define ATH3K_XTAL_FREQ_19P2			0x02
#define ATH3K_NAME_LEN				0xFF

struct ath3k_version {
	unsigned int	rom_version;
	unsigned int	build_version;
	unsigned int	ram_version;
	unsigned char	ref_clock;
	unsigned char	reserved[0x07];
};

static struct usb_device_id ath3k_table[] = {
	/* Atheros AR3011 */
	{ USB_DEVICE(0x0CF3, 0x3000) },

	/* Atheros AR3011 with sflash firmware*/
<<<<<<< HEAD
=======
	{ USB_DEVICE(0x0489, 0xE027) },
	{ USB_DEVICE(0x0489, 0xE03D) },
	{ USB_DEVICE(0x04F2, 0xAFF1) },
	{ USB_DEVICE(0x0930, 0x0215) },
>>>>>>> 4a55c0cf
	{ USB_DEVICE(0x0CF3, 0x3002) },

	/* Atheros AR9285 Malbec with sflash firmware */
	{ USB_DEVICE(0x03F0, 0x311D) },

	/* Atheros AR3012 with sflash firmware*/
	{ USB_DEVICE(0x0CF3, 0x3004) },

	/* Atheros AR5BBU12 with sflash firmware */
	{ USB_DEVICE(0x0489, 0xE02C) },

	{ }	/* Terminating entry */
};

MODULE_DEVICE_TABLE(usb, ath3k_table);

#define BTUSB_ATH3012		0x80
/* This table is to load patch and sysconfig files
 * for AR3012 */
static struct usb_device_id ath3k_blist_tbl[] = {

	/* Atheros AR3012 with sflash firmware*/
	{ USB_DEVICE(0x0cf3, 0x3004), .driver_info = BTUSB_ATH3012 },

	{ }	/* Terminating entry */
};

#define USB_REQ_DFU_DNLOAD	1
#define BULK_SIZE		4096
#define FW_HDR_SIZE		20

static int ath3k_load_firmware(struct usb_device *udev,
				const struct firmware *firmware)
{
	u8 *send_buf;
	int err, pipe, len, size, sent = 0;
	int count = firmware->size;

	BT_DBG("udev %p", udev);

	pipe = usb_sndctrlpipe(udev, 0);

	send_buf = kmalloc(BULK_SIZE, GFP_ATOMIC);
	if (!send_buf) {
		BT_ERR("Can't allocate memory chunk for firmware");
		return -ENOMEM;
	}

	memcpy(send_buf, firmware->data, 20);
	if ((err = usb_control_msg(udev, pipe,
				USB_REQ_DFU_DNLOAD,
				USB_TYPE_VENDOR, 0, 0,
				send_buf, 20, USB_CTRL_SET_TIMEOUT)) < 0) {
		BT_ERR("Can't change to loading configuration err");
		goto error;
	}
	sent += 20;
	count -= 20;

	while (count) {
		size = min_t(uint, count, BULK_SIZE);
		pipe = usb_sndbulkpipe(udev, 0x02);
		memcpy(send_buf, firmware->data + sent, size);

		err = usb_bulk_msg(udev, pipe, send_buf, size,
					&len, 3000);

		if (err || (len != size)) {
			BT_ERR("Error in firmware loading err = %d,"
				"len = %d, size = %d", err, len, size);
			goto error;
		}

		sent  += size;
		count -= size;
	}

error:
	kfree(send_buf);
	return err;
}

static int ath3k_get_state(struct usb_device *udev, unsigned char *state)
{
	int pipe = 0;

	pipe = usb_rcvctrlpipe(udev, 0);
	return usb_control_msg(udev, pipe, ATH3K_GETSTATE,
			USB_TYPE_VENDOR | USB_DIR_IN, 0, 0,
			state, 0x01, USB_CTRL_SET_TIMEOUT);
}

static int ath3k_get_version(struct usb_device *udev,
			struct ath3k_version *version)
{
	int pipe = 0;

	pipe = usb_rcvctrlpipe(udev, 0);
	return usb_control_msg(udev, pipe, ATH3K_GETVERSION,
			USB_TYPE_VENDOR | USB_DIR_IN, 0, 0, version,
			sizeof(struct ath3k_version),
			USB_CTRL_SET_TIMEOUT);
}

static int ath3k_load_fwfile(struct usb_device *udev,
		const struct firmware *firmware)
{
	u8 *send_buf;
	int err, pipe, len, size, count, sent = 0;
	int ret;

	count = firmware->size;

	send_buf = kmalloc(BULK_SIZE, GFP_ATOMIC);
	if (!send_buf) {
		BT_ERR("Can't allocate memory chunk for firmware");
		return -ENOMEM;
	}

	size = min_t(uint, count, FW_HDR_SIZE);
	memcpy(send_buf, firmware->data, size);

	pipe = usb_sndctrlpipe(udev, 0);
	ret = usb_control_msg(udev, pipe, ATH3K_DNLOAD,
			USB_TYPE_VENDOR, 0, 0, send_buf,
			size, USB_CTRL_SET_TIMEOUT);
	if (ret < 0) {
		BT_ERR("Can't change to loading configuration err");
		kfree(send_buf);
		return ret;
	}

	sent += size;
	count -= size;

	while (count) {
		size = min_t(uint, count, BULK_SIZE);
		pipe = usb_sndbulkpipe(udev, 0x02);

		memcpy(send_buf, firmware->data + sent, size);

		err = usb_bulk_msg(udev, pipe, send_buf, size,
					&len, 3000);
		if (err || (len != size)) {
			BT_ERR("Error in firmware loading err = %d,"
				"len = %d, size = %d", err, len, size);
			kfree(send_buf);
			return err;
		}
		sent  += size;
		count -= size;
	}

	kfree(send_buf);
	return 0;
}

static int ath3k_switch_pid(struct usb_device *udev)
{
	int pipe = 0;

	pipe = usb_sndctrlpipe(udev, 0);
	return usb_control_msg(udev, pipe, USB_REG_SWITCH_VID_PID,
			USB_TYPE_VENDOR, 0, 0,
			NULL, 0, USB_CTRL_SET_TIMEOUT);
}

static int ath3k_set_normal_mode(struct usb_device *udev)
{
	unsigned char fw_state;
	int pipe = 0, ret;

	ret = ath3k_get_state(udev, &fw_state);
	if (ret < 0) {
		BT_ERR("Can't get state to change to normal mode err");
		return ret;
	}

	if ((fw_state & ATH3K_MODE_MASK) == ATH3K_NORMAL_MODE) {
		BT_DBG("firmware was already in normal mode");
		return 0;
	}

	pipe = usb_sndctrlpipe(udev, 0);
	return usb_control_msg(udev, pipe, ATH3K_SET_NORMAL_MODE,
			USB_TYPE_VENDOR, 0, 0,
			NULL, 0, USB_CTRL_SET_TIMEOUT);
}

static int ath3k_load_patch(struct usb_device *udev)
{
	unsigned char fw_state;
	char filename[ATH3K_NAME_LEN] = {0};
	const struct firmware *firmware;
	struct ath3k_version fw_version, pt_version;
	int ret;

	ret = ath3k_get_state(udev, &fw_state);
	if (ret < 0) {
		BT_ERR("Can't get state to change to load ram patch err");
		return ret;
	}

	if (fw_state & ATH3K_PATCH_UPDATE) {
		BT_DBG("Patch was already downloaded");
		return 0;
	}

	ret = ath3k_get_version(udev, &fw_version);
	if (ret < 0) {
		BT_ERR("Can't get version to change to load ram patch err");
		return ret;
	}

	snprintf(filename, ATH3K_NAME_LEN, "ar3k/AthrBT_0x%08x.dfu",
		fw_version.rom_version);

	ret = request_firmware(&firmware, filename, &udev->dev);
	if (ret < 0) {
		BT_ERR("Patch file not found %s", filename);
		return ret;
	}

	pt_version.rom_version = *(int *)(firmware->data + firmware->size - 8);
	pt_version.build_version = *(int *)
		(firmware->data + firmware->size - 4);

	if ((pt_version.rom_version != fw_version.rom_version) ||
		(pt_version.build_version <= fw_version.build_version)) {
		BT_ERR("Patch file version did not match with firmware");
		release_firmware(firmware);
		return -EINVAL;
	}

	ret = ath3k_load_fwfile(udev, firmware);
	release_firmware(firmware);

	return ret;
}

static int ath3k_load_syscfg(struct usb_device *udev)
{
	unsigned char fw_state;
	char filename[ATH3K_NAME_LEN] = {0};
	const struct firmware *firmware;
	struct ath3k_version fw_version;
	int clk_value, ret;

	ret = ath3k_get_state(udev, &fw_state);
	if (ret < 0) {
		BT_ERR("Can't get state to change to load configration err");
		return -EBUSY;
	}

	ret = ath3k_get_version(udev, &fw_version);
	if (ret < 0) {
		BT_ERR("Can't get version to change to load ram patch err");
		return ret;
	}

	switch (fw_version.ref_clock) {

	case ATH3K_XTAL_FREQ_26M:
		clk_value = 26;
		break;
	case ATH3K_XTAL_FREQ_40M:
		clk_value = 40;
		break;
	case ATH3K_XTAL_FREQ_19P2:
		clk_value = 19;
		break;
	default:
		clk_value = 0;
		break;
	}

	snprintf(filename, ATH3K_NAME_LEN, "ar3k/ramps_0x%08x_%d%s",
		fw_version.rom_version, clk_value, ".dfu");

	ret = request_firmware(&firmware, filename, &udev->dev);
	if (ret < 0) {
		BT_ERR("Configuration file not found %s", filename);
		return ret;
	}

	ret = ath3k_load_fwfile(udev, firmware);
	release_firmware(firmware);

	return ret;
}

static int ath3k_probe(struct usb_interface *intf,
			const struct usb_device_id *id)
{
	const struct firmware *firmware;
	struct usb_device *udev = interface_to_usbdev(intf);
	int ret;

	BT_DBG("intf %p id %p", intf, id);

	if (intf->cur_altsetting->desc.bInterfaceNumber != 0)
		return -ENODEV;

	/* match device ID in ath3k blacklist table */
	if (!id->driver_info) {
		const struct usb_device_id *match;
		match = usb_match_id(intf, ath3k_blist_tbl);
		if (match)
			id = match;
	}

	/* load patch and sysconfig files for AR3012 */
	if (id->driver_info & BTUSB_ATH3012) {

		/* New firmware with patch and sysconfig files already loaded */
		if (le16_to_cpu(udev->descriptor.bcdDevice) > 0x0001)
			return -ENODEV;

		ret = ath3k_load_patch(udev);
		if (ret < 0) {
			BT_ERR("Loading patch file failed");
			return ret;
		}
		ret = ath3k_load_syscfg(udev);
		if (ret < 0) {
			BT_ERR("Loading sysconfig file failed");
			return ret;
		}
		ret = ath3k_set_normal_mode(udev);
		if (ret < 0) {
			BT_ERR("Set normal mode failed");
			return ret;
		}
		ath3k_switch_pid(udev);
		return 0;
	}

	if (request_firmware(&firmware, "ath3k-1.fw", &udev->dev) < 0) {
		BT_ERR("Error loading firmware");
		return -EIO;
	}

	ret = ath3k_load_firmware(udev, firmware);
	release_firmware(firmware);

	return ret;
}

static void ath3k_disconnect(struct usb_interface *intf)
{
	BT_DBG("ath3k_disconnect intf %p", intf);
}

static struct usb_driver ath3k_driver = {
	.name		= "ath3k",
	.probe		= ath3k_probe,
	.disconnect	= ath3k_disconnect,
	.id_table	= ath3k_table,
};

static int __init ath3k_init(void)
{
	BT_INFO("Atheros AR30xx firmware driver ver %s", VERSION);
	return usb_register(&ath3k_driver);
}

static void __exit ath3k_exit(void)
{
	usb_deregister(&ath3k_driver);
}

module_init(ath3k_init);
module_exit(ath3k_exit);

MODULE_AUTHOR("Atheros Communications");
MODULE_DESCRIPTION("Atheros AR30xx firmware driver");
MODULE_VERSION(VERSION);
MODULE_LICENSE("GPL");
MODULE_FIRMWARE("ath3k-1.fw");<|MERGE_RESOLUTION|>--- conflicted
+++ resolved
@@ -61,13 +61,10 @@
 	{ USB_DEVICE(0x0CF3, 0x3000) },
 
 	/* Atheros AR3011 with sflash firmware*/
-<<<<<<< HEAD
-=======
 	{ USB_DEVICE(0x0489, 0xE027) },
 	{ USB_DEVICE(0x0489, 0xE03D) },
 	{ USB_DEVICE(0x04F2, 0xAFF1) },
 	{ USB_DEVICE(0x0930, 0x0215) },
->>>>>>> 4a55c0cf
 	{ USB_DEVICE(0x0CF3, 0x3002) },
 
 	/* Atheros AR9285 Malbec with sflash firmware */
