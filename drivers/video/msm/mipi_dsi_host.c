
/* Copyright (c) 2008-2013, The Linux Foundation. All rights reserved.
 *
 * This program is free software; you can redistribute it and/or modify
 * it under the terms of the GNU General Public License version 2 and
 * only version 2 as published by the Free Software Foundation.
 *
 * This program is distributed in the hope that it will be useful,
 * but WITHOUT ANY WARRANTY; without even the implied warranty of
 * MERCHANTABILITY or FITNESS FOR A PARTICULAR PURPOSE.  See the
 * GNU General Public License for more details.
 *
 */

#include <linux/module.h>
#include <linux/kernel.h>
#include <linux/sched.h>
#include <linux/time.h>
#include <linux/init.h>
#include <linux/interrupt.h>
#include <linux/spinlock.h>
#include <linux/delay.h>
#include <linux/io.h>
#include <linux/semaphore.h>
#include <linux/uaccess.h>
#include <linux/clk.h>
#include <linux/iopoll.h>
#include <linux/platform_device.h>
#include <linux/iopoll.h>

#include <asm/system.h>
#include <asm/mach-types.h>

#include <mach/hardware.h>
#include <mach/gpio.h>
#include <mach/clk.h>
#include <mach/dma.h>

#include "msm_fb.h"
#include "mipi_dsi.h"
#include "mdp.h"
#include "mdp4.h"

static struct completion dsi_dma_comp;
static struct completion dsi_mdp_comp;
static struct completion dsi_video_comp;
static struct dsi_buf dsi_tx_buf;
static struct dsi_buf dsi_rx_buf;
static spinlock_t dsi_irq_lock;
static spinlock_t dsi_mdp_lock;
spinlock_t dsi_clk_lock;
static int dsi_ctrl_lock;
static int dsi_mdp_busy;
static struct mutex cmd_mutex;
static struct mutex clk_mutex;

static struct list_head pre_kickoff_list;
static struct list_head post_kickoff_list;
struct work_struct mdp_reset_work;

enum {
	STAT_DSI_START,
	STAT_DSI_ERROR,
	STAT_DSI_CMD,
	STAT_DSI_MDP
};

struct dcs_cmd_list	cmdlist;

<<<<<<< HEAD
=======
#ifdef CONFIG_FB_MSM_MDP40
void mipi_dsi_mdp_stat_inc(int which)
{
	switch (which) {
	case STAT_DSI_START:
		mdp4_stat.dsi_mdp_start++;
		break;
	case STAT_DSI_ERROR:
		mdp4_stat.intr_dsi_err++;
		break;
	case STAT_DSI_CMD:
		mdp4_stat.intr_dsi_cmd++;
		break;
	case STAT_DSI_MDP:
		mdp4_stat.intr_dsi_mdp++;
		break;
	default:
		break;
	}
}
#else
void mipi_dsi_mdp_stat_inc(int which)
{
}
#endif

static void mdp_reset_wq_handler(struct work_struct *work)
{
	mdp4_mixer_reset(0);
}

>>>>>>> 8d6f7408
void mipi_dsi_init(void)
{
	init_completion(&dsi_dma_comp);
	init_completion(&dsi_mdp_comp);
	init_completion(&dsi_video_comp);
	mipi_dsi_buf_alloc(&dsi_tx_buf, DSI_BUF_SIZE);
	mipi_dsi_buf_alloc(&dsi_rx_buf, DSI_BUF_SIZE);
	spin_lock_init(&dsi_irq_lock);
	spin_lock_init(&dsi_mdp_lock);
	spin_lock_init(&dsi_clk_lock);
	mutex_init(&cmd_mutex);
	mutex_init(&clk_mutex);
	INIT_WORK(&mdp_reset_work, mdp_reset_wq_handler);

	INIT_LIST_HEAD(&pre_kickoff_list);
	INIT_LIST_HEAD(&post_kickoff_list);
}


static u32 dsi_irq_mask;

void mipi_dsi_enable_irq(u32 term)
{
	unsigned long flags;

	spin_lock_irqsave(&dsi_irq_lock, flags);
	if (dsi_irq_mask & term) {
		spin_unlock_irqrestore(&dsi_irq_lock, flags);
		return;
	}
	if (dsi_irq_mask == 0) {
		enable_irq(dsi_irq);
		pr_debug("%s: IRQ Enable, mask=%x term=%x\n",
				__func__, (int)dsi_irq_mask, (int)term);
	}
	dsi_irq_mask |= term;
	spin_unlock_irqrestore(&dsi_irq_lock, flags);
}

void mipi_dsi_disable_irq(u32 term)
{
	unsigned long flags;

	spin_lock_irqsave(&dsi_irq_lock, flags);
	if (!(dsi_irq_mask & term)) {
		spin_unlock_irqrestore(&dsi_irq_lock, flags);
		return;
	}
	dsi_irq_mask &= ~term;
	if (dsi_irq_mask == 0) {
		disable_irq(dsi_irq);
		pr_debug("%s: IRQ Disable, mask=%x term=%x\n",
				__func__, (int)dsi_irq_mask, (int)term);
	}
	spin_unlock_irqrestore(&dsi_irq_lock, flags);
}

/*
 * mipi_dsi_disale_irq_nosync() should be called
 * from interrupt context
 */
void mipi_dsi_disable_irq_nosync(u32 term)
{
	spin_lock(&dsi_irq_lock);
	if (!(dsi_irq_mask & term)) {
		spin_unlock(&dsi_irq_lock);
		return;
	}
	dsi_irq_mask &= ~term;
	if (dsi_irq_mask == 0) {
		disable_irq_nosync(dsi_irq);
		pr_debug("%s: IRQ Disable, mask=%x term=%x\n",
				__func__, (int)dsi_irq_mask, (int)term);
	}
	spin_unlock(&dsi_irq_lock);
}

void mipi_dsi_clk_cfg(int on)
{
	static int dsi_clk_cnt;

	mutex_lock(&clk_mutex);
	if (on) {
		if (dsi_clk_cnt == 0) {
			mipi_dsi_prepare_ahb_clocks();
			mipi_dsi_ahb_ctrl(1);
			mipi_dsi_clk_enable();
		}
		dsi_clk_cnt++;
	} else {
		if (dsi_clk_cnt) {
			dsi_clk_cnt--;
			if (dsi_clk_cnt == 0) {
				mipi_dsi_clk_disable();
				mipi_dsi_unprepare_clocks();
				mipi_dsi_ahb_ctrl(0);
				mipi_dsi_unprepare_ahb_clocks();
			}
		}
	}
	pr_debug("%s: on=%d clk_cnt=%d pid=%d\n", __func__,
				on, dsi_clk_cnt, current->pid);
	mutex_unlock(&clk_mutex);
}

void mipi_dsi_turn_on_clks(void)
{
	mipi_dsi_prepare_ahb_clocks();
	mipi_dsi_ahb_ctrl(1);
	mipi_dsi_clk_enable();
}

void mipi_dsi_turn_off_clks(void)
{
	mipi_dsi_clk_disable();
	mipi_dsi_unprepare_clocks();
	mipi_dsi_ahb_ctrl(0);
	mipi_dsi_unprepare_ahb_clocks();
}

static void mipi_dsi_action(struct list_head *act_list)
{
	struct list_head *lp;
	struct dsi_kickoff_action *act;

	list_for_each(lp, act_list) {
		act = list_entry(lp, struct dsi_kickoff_action, act_entry);
		if (act && act->action)
			act->action(act->data);
	}
}

void mipi_dsi_pre_kickoff_action(void)
{
	mipi_dsi_action(&pre_kickoff_list);
}

void mipi_dsi_post_kickoff_action(void)
{
	mipi_dsi_action(&post_kickoff_list);
}

/*
 * mipi_dsi_pre_kickoff_add:
 * ov_mutex need to be acquired before call this function.
 */
void mipi_dsi_pre_kickoff_add(struct dsi_kickoff_action *act)
{
	if (act)
		list_add_tail(&act->act_entry, &pre_kickoff_list);
}

/*
 * mipi_dsi_pre_kickoff_add:
 * ov_mutex need to be acquired before call this function.
 */
void mipi_dsi_post_kickoff_add(struct dsi_kickoff_action *act)
{
	if (act)
		list_add_tail(&act->act_entry, &post_kickoff_list);
}

/*
 * mipi_dsi_pre_kickoff_add:
 * ov_mutex need to be acquired before call this function.
 */
void mipi_dsi_pre_kickoff_del(struct dsi_kickoff_action *act)
{
	if (!list_empty(&pre_kickoff_list) && act)
		list_del(&act->act_entry);
}

/*
 * mipi_dsi_pre_kickoff_add:
 * ov_mutex need to be acquired before call this function.
 */
void mipi_dsi_post_kickoff_del(struct dsi_kickoff_action *act)
{
	if (!list_empty(&post_kickoff_list) && act)
		list_del(&act->act_entry);
}

/*
 * mipi dsi buf mechanism
 */
char *mipi_dsi_buf_reserve(struct dsi_buf *dp, int len)
{
	dp->data += len;
	return dp->data;
}

char *mipi_dsi_buf_unreserve(struct dsi_buf *dp, int len)
{
	dp->data -= len;
	return dp->data;
}

char *mipi_dsi_buf_push(struct dsi_buf *dp, int len)
{
	dp->data -= len;
	dp->len += len;
	return dp->data;
}

char *mipi_dsi_buf_reserve_hdr(struct dsi_buf *dp, int hlen)
{
	dp->hdr = (uint32 *)dp->data;
	return mipi_dsi_buf_reserve(dp, hlen);
}

char *mipi_dsi_buf_init(struct dsi_buf *dp)
{
	int off;

	dp->data = dp->start;
	off = (int)dp->data;
	/* 8 byte align */
	off &= 0x07;
	if (off)
		off = 8 - off;
	dp->data += off;
	dp->len = 0;
	return dp->data;
}

int mipi_dsi_buf_alloc(struct dsi_buf *dp, int size)
{

	dp->start = kmalloc(size, GFP_KERNEL);
	if (dp->start == NULL) {
		pr_err("%s:%u\n", __func__, __LINE__);
		return -ENOMEM;
	}

	dp->end = dp->start + size;
	dp->size = size;

	if ((int)dp->start & 0x07)
		pr_err("%s: buf NOT 8 bytes aligned\n", __func__);

	dp->data = dp->start;
	dp->len = 0;
	return size;
}

/*
 * mipi dsi gerneric long write
 */
static int mipi_dsi_generic_lwrite(struct dsi_buf *dp, struct dsi_cmd_desc *cm)
{
	char *bp;
	uint32 *hp;
	int i, len;

	bp = mipi_dsi_buf_reserve_hdr(dp, DSI_HOST_HDR_SIZE);

	/* fill up payload */
	if (cm->payload) {
		len = cm->dlen;
		len += 3;
		len &= ~0x03;	/* multipled by 4 */
		for (i = 0; i < cm->dlen; i++)
			*bp++ = cm->payload[i];

		/* append 0xff to the end */
		for (; i < len; i++)
			*bp++ = 0xff;

		dp->len += len;
	}

	/* fill up header */
	hp = dp->hdr;
	*hp = 0;
	*hp = DSI_HDR_WC(cm->dlen);
	*hp |= DSI_HDR_VC(cm->vc);
	*hp |= DSI_HDR_LONG_PKT;
	*hp |= DSI_HDR_DTYPE(DTYPE_GEN_LWRITE);
	if (cm->last)
		*hp |= DSI_HDR_LAST;

	mipi_dsi_buf_push(dp, DSI_HOST_HDR_SIZE);

	return dp->len;
}

/*
 * mipi dsi gerneric short write with 0, 1 2 parameters
 */
static int mipi_dsi_generic_swrite(struct dsi_buf *dp, struct dsi_cmd_desc *cm)
{
	uint32 *hp;
	int len;

	if (cm->dlen && cm->payload == 0) {
		pr_err("%s: NO payload error\n", __func__);
		return 0;
	}

	mipi_dsi_buf_reserve_hdr(dp, DSI_HOST_HDR_SIZE);
	hp = dp->hdr;
	*hp = 0;
	*hp |= DSI_HDR_VC(cm->vc);
	if (cm->last)
		*hp |= DSI_HDR_LAST;


	len = (cm->dlen > 2) ? 2 : cm->dlen;

	if (len == 1) {
		*hp |= DSI_HDR_DTYPE(DTYPE_GEN_WRITE1);
		*hp |= DSI_HDR_DATA1(cm->payload[0]);
		*hp |= DSI_HDR_DATA2(0);
	} else if (len == 2) {
		*hp |= DSI_HDR_DTYPE(DTYPE_GEN_WRITE2);
		*hp |= DSI_HDR_DATA1(cm->payload[0]);
		*hp |= DSI_HDR_DATA2(cm->payload[1]);
	} else {
		*hp |= DSI_HDR_DTYPE(DTYPE_GEN_WRITE);
		*hp |= DSI_HDR_DATA1(0);
		*hp |= DSI_HDR_DATA2(0);
	}

	mipi_dsi_buf_push(dp, DSI_HOST_HDR_SIZE);

	return dp->len;	/* 4 bytes */
}

/*
 * mipi dsi gerneric read with 0, 1 2 parameters
 */
static int mipi_dsi_generic_read(struct dsi_buf *dp, struct dsi_cmd_desc *cm)
{
	uint32 *hp;
	int len;

	if (cm->dlen && cm->payload == 0) {
		pr_err("%s: NO payload error\n", __func__);
		return 0;
	}

	mipi_dsi_buf_reserve_hdr(dp, DSI_HOST_HDR_SIZE);
	hp = dp->hdr;
	*hp = 0;
	*hp |= DSI_HDR_VC(cm->vc);
	*hp |= DSI_HDR_BTA;
	if (cm->last)
		*hp |= DSI_HDR_LAST;

	len = (cm->dlen > 2) ? 2 : cm->dlen;

	if (len == 1) {
		*hp |= DSI_HDR_DTYPE(DTYPE_GEN_READ1);
		*hp |= DSI_HDR_DATA1(cm->payload[0]);
		*hp |= DSI_HDR_DATA2(0);
	} else if (len == 2) {
		*hp |= DSI_HDR_DTYPE(DTYPE_GEN_READ2);
		*hp |= DSI_HDR_DATA1(cm->payload[0]);
		*hp |= DSI_HDR_DATA2(cm->payload[1]);
	} else {
		*hp |= DSI_HDR_DTYPE(DTYPE_GEN_READ);
		*hp |= DSI_HDR_DATA1(0);
		*hp |= DSI_HDR_DATA2(0);
	}

	mipi_dsi_buf_push(dp, DSI_HOST_HDR_SIZE);
	return dp->len;	/* 4 bytes */
}

/*
 * mipi dsi dcs long write
 */
static int mipi_dsi_dcs_lwrite(struct dsi_buf *dp, struct dsi_cmd_desc *cm)
{
	char *bp;
	uint32 *hp;
	int i, len;

	bp = mipi_dsi_buf_reserve_hdr(dp, DSI_HOST_HDR_SIZE);

	/*
	 * fill up payload
	 * dcs command byte (first byte) followed by payload
	 */
	if (cm->payload) {
		len = cm->dlen;
		len += 3;
		len &= ~0x03;	/* multipled by 4 */
		for (i = 0; i < cm->dlen; i++)
			*bp++ = cm->payload[i];

		/* append 0xff to the end */
		for (; i < len; i++)
			*bp++ = 0xff;

		dp->len += len;
	}

	/* fill up header */
	hp = dp->hdr;
	*hp = 0;
	*hp = DSI_HDR_WC(cm->dlen);
	*hp |= DSI_HDR_VC(cm->vc);
	*hp |= DSI_HDR_LONG_PKT;
	*hp |= DSI_HDR_DTYPE(DTYPE_DCS_LWRITE);
	if (cm->last)
		*hp |= DSI_HDR_LAST;

	mipi_dsi_buf_push(dp, DSI_HOST_HDR_SIZE);

	return dp->len;
}

/*
 * mipi dsi dcs short write with 0 parameters
 */
static int mipi_dsi_dcs_swrite(struct dsi_buf *dp, struct dsi_cmd_desc *cm)
{
	uint32 *hp;
	int len;

	if (cm->payload == 0) {
		pr_err("%s: NO payload error\n", __func__);
		return -EINVAL;
	}

	mipi_dsi_buf_reserve_hdr(dp, DSI_HOST_HDR_SIZE);
	hp = dp->hdr;
	*hp = 0;
	*hp |= DSI_HDR_VC(cm->vc);
	if (cm->ack)		/* ask ACK trigger msg from peripeheral */
		*hp |= DSI_HDR_BTA;
	if (cm->last)
		*hp |= DSI_HDR_LAST;

	len = (cm->dlen > 1) ? 1 : cm->dlen;

	*hp |= DSI_HDR_DTYPE(DTYPE_DCS_WRITE);
	*hp |= DSI_HDR_DATA1(cm->payload[0]);	/* dcs command byte */
	*hp |= DSI_HDR_DATA2(0);

	mipi_dsi_buf_push(dp, DSI_HOST_HDR_SIZE);
	return dp->len;
}

/*
 * mipi dsi dcs short write with 1 parameters
 */
static int mipi_dsi_dcs_swrite1(struct dsi_buf *dp, struct dsi_cmd_desc *cm)
{
	uint32 *hp;

	if (cm->dlen < 2 || cm->payload == 0) {
		pr_err("%s: NO payload error\n", __func__);
		return -EINVAL;
	}

	mipi_dsi_buf_reserve_hdr(dp, DSI_HOST_HDR_SIZE);
	hp = dp->hdr;
	*hp = 0;
	*hp |= DSI_HDR_VC(cm->vc);
	if (cm->ack)		/* ask ACK trigger msg from peripeheral */
		*hp |= DSI_HDR_BTA;
	if (cm->last)
		*hp |= DSI_HDR_LAST;

	*hp |= DSI_HDR_DTYPE(DTYPE_DCS_WRITE1);
	*hp |= DSI_HDR_DATA1(cm->payload[0]);	/* dcs comamnd byte */
	*hp |= DSI_HDR_DATA2(cm->payload[1]);	/* parameter */

	mipi_dsi_buf_push(dp, DSI_HOST_HDR_SIZE);

	return dp->len;
}
/*
 * mipi dsi dcs read with 0 parameters
 */

static int mipi_dsi_dcs_read(struct dsi_buf *dp, struct dsi_cmd_desc *cm)
{
	uint32 *hp;

	if (cm->payload == 0) {
		pr_err("%s: NO payload error\n", __func__);
		return -EINVAL;
	}

	mipi_dsi_buf_reserve_hdr(dp, DSI_HOST_HDR_SIZE);
	hp = dp->hdr;
	*hp = 0;
	*hp |= DSI_HDR_VC(cm->vc);
	*hp |= DSI_HDR_BTA;
	*hp |= DSI_HDR_DTYPE(DTYPE_DCS_READ);
	if (cm->last)
		*hp |= DSI_HDR_LAST;

	*hp |= DSI_HDR_DATA1(cm->payload[0]);	/* dcs command byte */
	*hp |= DSI_HDR_DATA2(0);

	mipi_dsi_buf_push(dp, DSI_HOST_HDR_SIZE);

	return dp->len;	/* 4 bytes */
}

static int mipi_dsi_cm_on(struct dsi_buf *dp, struct dsi_cmd_desc *cm)
{
	uint32 *hp;

	mipi_dsi_buf_reserve_hdr(dp, DSI_HOST_HDR_SIZE);
	hp = dp->hdr;
	*hp = 0;
	*hp |= DSI_HDR_VC(cm->vc);
	*hp |= DSI_HDR_DTYPE(DTYPE_CM_ON);
	if (cm->last)
		*hp |= DSI_HDR_LAST;

	mipi_dsi_buf_push(dp, DSI_HOST_HDR_SIZE);

	return dp->len;	/* 4 bytes */
}

static int mipi_dsi_cm_off(struct dsi_buf *dp, struct dsi_cmd_desc *cm)
{
	uint32 *hp;

	mipi_dsi_buf_reserve_hdr(dp, DSI_HOST_HDR_SIZE);
	hp = dp->hdr;
	*hp = 0;
	*hp |= DSI_HDR_VC(cm->vc);
	*hp |= DSI_HDR_DTYPE(DTYPE_CM_OFF);
	if (cm->last)
		*hp |= DSI_HDR_LAST;

	mipi_dsi_buf_push(dp, DSI_HOST_HDR_SIZE);

	return dp->len;	/* 4 bytes */
}

static int mipi_dsi_peripheral_on(struct dsi_buf *dp, struct dsi_cmd_desc *cm)
{
	uint32 *hp;

	mipi_dsi_buf_reserve_hdr(dp, DSI_HOST_HDR_SIZE);
	hp = dp->hdr;
	*hp = 0;
	*hp |= DSI_HDR_VC(cm->vc);
	*hp |= DSI_HDR_DTYPE(DTYPE_PERIPHERAL_ON);
	if (cm->last)
		*hp |= DSI_HDR_LAST;

	mipi_dsi_buf_push(dp, DSI_HOST_HDR_SIZE);

	return dp->len;	/* 4 bytes */
}

static int mipi_dsi_peripheral_off(struct dsi_buf *dp, struct dsi_cmd_desc *cm)
{
	uint32 *hp;

	mipi_dsi_buf_reserve_hdr(dp, DSI_HOST_HDR_SIZE);
	hp = dp->hdr;
	*hp = 0;
	*hp |= DSI_HDR_VC(cm->vc);
	*hp |= DSI_HDR_DTYPE(DTYPE_PERIPHERAL_OFF);
	if (cm->last)
		*hp |= DSI_HDR_LAST;

	mipi_dsi_buf_push(dp, DSI_HOST_HDR_SIZE);

	return dp->len;	/* 4 bytes */
}

static int mipi_dsi_set_max_pktsize(struct dsi_buf *dp, struct dsi_cmd_desc *cm)
{
	uint32 *hp;

	if (cm->payload == 0) {
		pr_err("%s: NO payload error\n", __func__);
		return 0;
	}

	mipi_dsi_buf_reserve_hdr(dp, DSI_HOST_HDR_SIZE);
	hp = dp->hdr;
	*hp = 0;
	*hp |= DSI_HDR_VC(cm->vc);
	*hp |= DSI_HDR_DTYPE(DTYPE_MAX_PKTSIZE);
	if (cm->last)
		*hp |= DSI_HDR_LAST;

	*hp |= DSI_HDR_DATA1(cm->payload[0]);
	*hp |= DSI_HDR_DATA2(cm->payload[1]);

	mipi_dsi_buf_push(dp, DSI_HOST_HDR_SIZE);

	return dp->len;	/* 4 bytes */
}

static int mipi_dsi_null_pkt(struct dsi_buf *dp, struct dsi_cmd_desc *cm)
{
	uint32 *hp;

	mipi_dsi_buf_reserve_hdr(dp, DSI_HOST_HDR_SIZE);
	hp = dp->hdr;
	*hp = 0;
	*hp = DSI_HDR_WC(cm->dlen);
	*hp |= DSI_HDR_LONG_PKT;
	*hp |= DSI_HDR_VC(cm->vc);
	*hp |= DSI_HDR_DTYPE(DTYPE_NULL_PKT);
	if (cm->last)
		*hp |= DSI_HDR_LAST;

	mipi_dsi_buf_push(dp, DSI_HOST_HDR_SIZE);

	return dp->len;	/* 4 bytes */
}

static int mipi_dsi_blank_pkt(struct dsi_buf *dp, struct dsi_cmd_desc *cm)
{
	uint32 *hp;

	mipi_dsi_buf_reserve_hdr(dp, DSI_HOST_HDR_SIZE);
	hp = dp->hdr;
	*hp = 0;
	*hp = DSI_HDR_WC(cm->dlen);
	*hp |= DSI_HDR_LONG_PKT;
	*hp |= DSI_HDR_VC(cm->vc);
	*hp |= DSI_HDR_DTYPE(DTYPE_BLANK_PKT);
	if (cm->last)
		*hp |= DSI_HDR_LAST;

	mipi_dsi_buf_push(dp, DSI_HOST_HDR_SIZE);

	return dp->len;	/* 4 bytes */
}

/*
 * prepare cmd buffer to be txed
 */
int mipi_dsi_cmd_dma_add(struct dsi_buf *dp, struct dsi_cmd_desc *cm)
{
	int len = 0;

	switch (cm->dtype) {
	case DTYPE_GEN_WRITE:
	case DTYPE_GEN_WRITE1:
	case DTYPE_GEN_WRITE2:
		len = mipi_dsi_generic_swrite(dp, cm);
		break;
	case DTYPE_GEN_LWRITE:
		len = mipi_dsi_generic_lwrite(dp, cm);
		break;
	case DTYPE_GEN_READ:
	case DTYPE_GEN_READ1:
	case DTYPE_GEN_READ2:
		len = mipi_dsi_generic_read(dp, cm);
		break;
	case DTYPE_DCS_LWRITE:
		len = mipi_dsi_dcs_lwrite(dp, cm);
		break;
	case DTYPE_DCS_WRITE:
		len = mipi_dsi_dcs_swrite(dp, cm);
		break;
	case DTYPE_DCS_WRITE1:
		len = mipi_dsi_dcs_swrite1(dp, cm);
		break;
	case DTYPE_DCS_READ:
		len = mipi_dsi_dcs_read(dp, cm);
		break;
	case DTYPE_MAX_PKTSIZE:
		len = mipi_dsi_set_max_pktsize(dp, cm);
		break;
	case DTYPE_NULL_PKT:
		len = mipi_dsi_null_pkt(dp, cm);
		break;
	case DTYPE_BLANK_PKT:
		len = mipi_dsi_blank_pkt(dp, cm);
		break;
	case DTYPE_CM_ON:
		len = mipi_dsi_cm_on(dp, cm);
		break;
	case DTYPE_CM_OFF:
		len = mipi_dsi_cm_off(dp, cm);
		break;
	case DTYPE_PERIPHERAL_ON:
		len = mipi_dsi_peripheral_on(dp, cm);
		break;
	case DTYPE_PERIPHERAL_OFF:
		len = mipi_dsi_peripheral_off(dp, cm);
		break;
	default:
		pr_debug("%s: dtype=%x NOT supported\n",
					__func__, cm->dtype);
		break;

	}

	return len;
}

/*
 * mipi_dsi_short_read1_resp: 1 parameter
 */
static int mipi_dsi_short_read1_resp(struct dsi_buf *rp)
{
	/* strip out dcs type */
	rp->data++;
	rp->len = 1;
	return rp->len;
}

/*
 * mipi_dsi_short_read2_resp: 2 parameter
 */
static int mipi_dsi_short_read2_resp(struct dsi_buf *rp)
{
	/* strip out dcs type */
	rp->data++;
	rp->len = 2;
	return rp->len;
}

static int mipi_dsi_long_read_resp(struct dsi_buf *rp)
{
	short len;

	len = rp->data[2];
	len <<= 8;
	len |= rp->data[1];
	/* strip out dcs header */
	rp->data += 4;
	rp->len -= 4;
	/* strip out 2 bytes of checksum */
	rp->len -= 2;
	return len;
}

void mipi_dsi_host_init(struct mipi_panel_info *pinfo)
{
	uint32 dsi_ctrl, intr_ctrl;
	uint32 data;

	if (mdp_rev > MDP_REV_41 || mdp_rev == MDP_REV_303)
		pinfo->rgb_swap = DSI_RGB_SWAP_RGB;
	else
		pinfo->rgb_swap = DSI_RGB_SWAP_BGR;

	if (pinfo->mode == DSI_VIDEO_MODE) {
		data = 0;
		if (pinfo->pulse_mode_hsa_he)
			data |= BIT(28);
		if (pinfo->hfp_power_stop)
			data |= BIT(24);
		if (pinfo->hbp_power_stop)
			data |= BIT(20);
		if (pinfo->hsa_power_stop)
			data |= BIT(16);
		if (pinfo->eof_bllp_power_stop)
			data |= BIT(15);
		if (pinfo->bllp_power_stop)
			data |= BIT(12);
		data |= ((pinfo->traffic_mode & 0x03) << 8);
		data |= ((pinfo->dst_format & 0x03) << 4); /* 2 bits */
		data |= (pinfo->vc & 0x03);
		MIPI_OUTP(MIPI_DSI_BASE + 0x000c, data);

		data = 0;
		data |= ((pinfo->rgb_swap & 0x07) << 12);
		if (pinfo->b_sel)
			data |= BIT(8);
		if (pinfo->g_sel)
			data |= BIT(4);
		if (pinfo->r_sel)
			data |= BIT(0);
		MIPI_OUTP(MIPI_DSI_BASE + 0x001c, data);
	} else if (pinfo->mode == DSI_CMD_MODE) {
		data = 0;
		data |= ((pinfo->interleave_max & 0x0f) << 20);
		data |= ((pinfo->rgb_swap & 0x07) << 16);
		if (pinfo->b_sel)
			data |= BIT(12);
		if (pinfo->g_sel)
			data |= BIT(8);
		if (pinfo->r_sel)
			data |= BIT(4);
		data |= (pinfo->dst_format & 0x0f);	/* 4 bits */
		MIPI_OUTP(MIPI_DSI_BASE + 0x003c, data);

		/* DSI_COMMAND_MODE_MDP_DCS_CMD_CTRL */
		data = pinfo->wr_mem_continue & 0x0ff;
		data <<= 8;
		data |= (pinfo->wr_mem_start & 0x0ff);
		if (pinfo->insert_dcs_cmd)
			data |= BIT(16);
		MIPI_OUTP(MIPI_DSI_BASE + 0x0040, data);
	} else
		pr_err("%s: Unknown DSI mode=%d\n", __func__, pinfo->mode);

	dsi_ctrl = BIT(8) | BIT(2);	/* clock enable & cmd mode */
	intr_ctrl = 0;
	intr_ctrl = (DSI_INTR_CMD_DMA_DONE_MASK | DSI_INTR_CMD_MDP_DONE_MASK);

	if (pinfo->crc_check)
		dsi_ctrl |= BIT(24);
	if (pinfo->ecc_check)
		dsi_ctrl |= BIT(20);
	if (pinfo->data_lane3)
		dsi_ctrl |= BIT(7);
	if (pinfo->data_lane2)
		dsi_ctrl |= BIT(6);
	if (pinfo->data_lane1)
		dsi_ctrl |= BIT(5);
	if (pinfo->data_lane0)
		dsi_ctrl |= BIT(4);

#if defined(CONFIG_FB_MSM_MIPI_SAMSUNG_OLED_VIDEO_HD_PT) ||\
	defined(CONFIG_FB_MSM_MIPI_NOVATEK_BOE_CMD_WVGA_PT)
	/* send commands in High Speed Mode */
	MIPI_OUTP(MIPI_DSI_BASE + 0x38, 0x10000000);
#else
	/* from frame buffer, low power mode */
	/* DSI_COMMAND_MODE_DMA_CTRL */
	MIPI_OUTP(MIPI_DSI_BASE + 0x38, 0x14000000);
#endif

	data = 0;
	if (pinfo->te_sel)
		data |= BIT(31);
	data |= pinfo->mdp_trigger << 4;/* cmd mdp trigger */
	data |= pinfo->dma_trigger;	/* cmd dma trigger */
	data |= (pinfo->stream & 0x01) << 8;
	MIPI_OUTP(MIPI_DSI_BASE + 0x0080, data); /* DSI_TRIG_CTRL */

	/* DSI_LAN_SWAP_CTRL */
	MIPI_OUTP(MIPI_DSI_BASE + 0x00ac, pinfo->dlane_swap);

	/* clock out ctrl */
	data = pinfo->t_clk_post & 0x3f;	/* 6 bits */
	data <<= 8;
	data |= pinfo->t_clk_pre & 0x3f;	/*  6 bits */
	MIPI_OUTP(MIPI_DSI_BASE + 0xc0, data);	/* DSI_CLKOUT_TIMING_CTRL */

	data = 0;
	if (pinfo->rx_eot_ignore)
		data |= BIT(4);
	if (pinfo->tx_eot_append)
		data |= BIT(0);
	MIPI_OUTP(MIPI_DSI_BASE + 0x00c8, data); /* DSI_EOT_PACKET_CTRL */


	/* allow only ack-err-status + fifo underrun to generate interrupt */
	MIPI_OUTP(MIPI_DSI_BASE + 0x0108, 0x13ff37e0); /* DSI_ERR_INT_MASK0 */

	intr_ctrl |= DSI_INTR_ERROR_MASK;
	MIPI_OUTP(MIPI_DSI_BASE + 0x010c, intr_ctrl); /* DSI_INTL_CTRL */

	/* turn esc, byte, dsi, pclk, sclk, hclk on */
	if (mdp_rev >= MDP_REV_41)
		MIPI_OUTP(MIPI_DSI_BASE + 0x118, 0x23f); /* DSI_CLK_CTRL */
	else
		MIPI_OUTP(MIPI_DSI_BASE + 0x118, 0x33f); /* DSI_CLK_CTRL */

	dsi_ctrl |= BIT(0);	/* enable dsi */
	MIPI_OUTP(MIPI_DSI_BASE + 0x0000, dsi_ctrl);

	wmb();
}

void mipi_set_tx_power_mode(int mode)
{
	uint32 data = MIPI_INP(MIPI_DSI_BASE + 0x38);

	if (mode == 0)
		data &= ~BIT(26);
	else
		data |= BIT(26);

	MIPI_OUTP(MIPI_DSI_BASE + 0x38, data);
}

void mipi_dsi_sw_reset(void)
{
	MIPI_OUTP(MIPI_DSI_BASE + 0x114, 0x01);
	wmb();
	MIPI_OUTP(MIPI_DSI_BASE + 0x114, 0x00);
	wmb();
}

void mipi_dsi_controller_cfg(int enable)
{

	uint32 dsi_ctrl;
	uint32 status;
	u32 sleep_us = 1000;
	u32 timeout_us = 16000;

	/* Check for CMD_MODE_DMA_BUSY */
	if (readl_poll_timeout((MIPI_DSI_BASE + 0x0004),
			   status,
			   ((status & 0x02) == 0),
			       sleep_us, timeout_us))
		pr_info("%s: DSI status=%x failed\n", __func__, status);

	/* Check for x_HS_FIFO_EMPTY */
	if (readl_poll_timeout((MIPI_DSI_BASE + 0x0008),
			   status,
			   ((status & 0x11111000) == 0x11111000),
			       sleep_us, timeout_us))
		pr_info("%s: FIFO status=%x failed\n", __func__, status);

	/* Check for VIDEO_MODE_ENGINE_BUSY */
	if (readl_poll_timeout((MIPI_DSI_BASE + 0x0004),
			   status,
			   ((status & 0x08) == 0),
			       sleep_us, timeout_us))
		pr_info("%s: DSI status=%x failed\n", __func__, status);

	dsi_ctrl = MIPI_INP(MIPI_DSI_BASE + 0x0000);
	if (enable)
		dsi_ctrl |= 0x01;
	else
		dsi_ctrl &= ~0x01;

	MIPI_OUTP(MIPI_DSI_BASE + 0x0000, dsi_ctrl);
	wmb();
}

void mipi_dsi_op_mode_config(int mode)
{

	uint32 dsi_ctrl, intr_ctrl;

	dsi_ctrl = MIPI_INP(MIPI_DSI_BASE + 0x0000);
	dsi_ctrl &= ~0x07;
	if (mode == DSI_VIDEO_MODE) {
		dsi_ctrl |= 0x03;
		intr_ctrl = (DSI_INTR_CMD_DMA_DONE_MASK |
					DSI_INTR_VIDEO_DONE_MASK);
	} else {		/* command mode */
		dsi_ctrl |= 0x05;
		intr_ctrl = DSI_INTR_CMD_DMA_DONE_MASK | DSI_INTR_ERROR_MASK |
				DSI_INTR_CMD_MDP_DONE_MASK;
	}

	pr_debug("%s: dsi_ctrl=%x intr=%x\n", __func__, dsi_ctrl, intr_ctrl);

	MIPI_OUTP(MIPI_DSI_BASE + 0x010c, intr_ctrl); /* DSI_INTL_CTRL */
	MIPI_OUTP(MIPI_DSI_BASE + 0x0000, dsi_ctrl);
	wmb();
}


void mipi_dsi_wait4video_done(void)
{
	unsigned long flag;

	spin_lock_irqsave(&dsi_mdp_lock, flag);
	INIT_COMPLETION(dsi_video_comp);
	mipi_dsi_enable_irq(DSI_VIDEO_TERM);
	spin_unlock_irqrestore(&dsi_mdp_lock, flag);

	wait_for_completion_timeout(&dsi_video_comp,
					msecs_to_jiffies(VSYNC_PERIOD * 4));
}

void mipi_dsi_mdp_busy_wait(void)
{
	mutex_lock(&cmd_mutex);
	mipi_dsi_cmd_mdp_busy();
	mutex_unlock(&cmd_mutex);
}

void mipi_dsi_cmd_mdp_start(void)
{
	unsigned long flag;

	spin_lock_irqsave(&dsi_mdp_lock, flag);
	mipi_dsi_enable_irq(DSI_MDP_TERM);
	dsi_mdp_busy = TRUE;
	INIT_COMPLETION(dsi_mdp_comp);
	spin_unlock_irqrestore(&dsi_mdp_lock, flag);
}

void mipi_dsi_cmd_bta_sw_trigger(void)
{
	uint32 data;
	int cnt = 0;

	MIPI_OUTP(MIPI_DSI_BASE + 0x094, 0x01);	/* trigger */
	wmb();

	while (cnt < 10000) {
		data = MIPI_INP(MIPI_DSI_BASE + 0x0004);/* DSI_STATUS */
		if ((data & 0x0010) == 0)
			break;
		cnt++;
	}

	mipi_dsi_ack_err_status();

	pr_debug("%s: BTA done, cnt=%d\n", __func__, cnt);
}

static char set_tear_on[2] = {0x35, 0x00};
static struct dsi_cmd_desc dsi_tear_on_cmd = {
	DTYPE_DCS_WRITE1, 1, 0, 0, 0, sizeof(set_tear_on), set_tear_on};

static char set_tear_off[2] = {0x34, 0x00};
static struct dsi_cmd_desc dsi_tear_off_cmd = {
	DTYPE_DCS_WRITE, 1, 0, 0, 0, sizeof(set_tear_off), set_tear_off};

void mipi_dsi_set_tear_on(struct msm_fb_data_type *mfd)
{
	struct dcs_cmd_req cmdreq;

	cmdreq.cmds = &dsi_tear_on_cmd;
	cmdreq.cmds_cnt = 1;
	cmdreq.flags = CMD_REQ_COMMIT;
	cmdreq.rlen = 0;
	cmdreq.cb = NULL;

	mipi_dsi_cmdlist_put(&cmdreq);
}

void mipi_dsi_set_tear_off(struct msm_fb_data_type *mfd)
{
	struct dcs_cmd_req cmdreq;

	cmdreq.cmds = &dsi_tear_off_cmd;
	cmdreq.cmds_cnt = 1;
	cmdreq.flags = CMD_REQ_COMMIT;
	cmdreq.rlen = 0;
	cmdreq.cb = NULL;

	mipi_dsi_cmdlist_put(&cmdreq);
}

int mipi_dsi_cmd_reg_tx(uint32 data)
{
#ifdef DSI_HOST_DEBUG
	int i;
	char *bp;

	bp = (char *)&data;
	pr_debug("%s: ", __func__);
	for (i = 0; i < 4; i++)
		pr_debug("%x ", *bp++);

	pr_debug("\n");
#endif

	MIPI_OUTP(MIPI_DSI_BASE + 0x0080, 0x04);/* sw trigger */
	MIPI_OUTP(MIPI_DSI_BASE + 0x0, 0x135);

	wmb();

	MIPI_OUTP(MIPI_DSI_BASE + 0x038, data);
	wmb();
	MIPI_OUTP(MIPI_DSI_BASE + 0x08c, 0x01);	/* trigger */
	wmb();

	udelay(300);

	return 4;
}

/*
 * mipi_dsi_cmds_tx:
 * thread context only
 */
int mipi_dsi_cmds_tx(struct dsi_buf *tp, struct dsi_cmd_desc *cmds, int cnt)
{
	struct dsi_cmd_desc *cm;
	uint32 dsi_ctrl, ctrl;
	int i, video_mode;

	/* turn on cmd mode
	* for video mode, do not send cmds more than
	* one pixel line, since it only transmit it
	* during BLLP.
	*/
	dsi_ctrl = MIPI_INP(MIPI_DSI_BASE + 0x0000);
	video_mode = dsi_ctrl & 0x02; /* VIDEO_MODE_EN */
	if (video_mode) {
		ctrl = dsi_ctrl | 0x04; /* CMD_MODE_EN */
		MIPI_OUTP(MIPI_DSI_BASE + 0x0000, ctrl);
	}

	cm = cmds;
	mipi_dsi_buf_init(tp);
	for (i = 0; i < cnt; i++) {
		mipi_dsi_enable_irq(DSI_CMD_TERM);
		mipi_dsi_buf_init(tp);
		mipi_dsi_cmd_dma_add(tp, cm);
		mipi_dsi_cmd_dma_tx(tp);
		if (cm->wait)
			msleep(cm->wait);
		cm++;
	}

	if (video_mode)
		MIPI_OUTP(MIPI_DSI_BASE + 0x0000, dsi_ctrl); /* restore */

	return cnt;
}

/*
 * mipi_dsi_cmds_single_tx:
 * thread context only
 */
int mipi_dsi_cmds_single_tx(struct dsi_buf *tp, struct dsi_cmd_desc *cmds,
								int cnt)
{
	struct dsi_cmd_desc *cm;
	uint32 dsi_ctrl, ctrl;
	int i, j = 0, k = 0, cmd_len = 0, video_mode;
	char *cmds_tx;
	char *bp;

	if (tp == NULL || cmds == NULL) {
		pr_err("%s: Null commands", __func__);
		return -EINVAL;
	}

	/* turn on cmd mode
	* for video mode, do not send cmds more than
	* one pixel line, since it only transmit it
	* during BLLP.
	*/
	dsi_ctrl = MIPI_INP(MIPI_DSI_BASE + 0x0000);
	video_mode = dsi_ctrl & 0x02; /* VIDEO_MODE_EN */
	if (video_mode) {
		ctrl = dsi_ctrl | 0x04; /* CMD_MODE_EN */
		MIPI_OUTP(MIPI_DSI_BASE + 0x0000, ctrl);
	}

	cm = cmds;
	cmds_tx = kmalloc((DSI_BUF_SIZE + DSI_HOST_HDR_SIZE) * cnt, GFP_KERNEL);
	mipi_dsi_buf_init(tp);
	mipi_dsi_enable_irq(DSI_CMD_TERM);
	for (i = 0; i < cnt; i++) {
		mipi_dsi_buf_init(tp);
		mipi_dsi_cmd_dma_add(tp, cm);
		bp = tp->data;
		for (j = 0; j < tp->len; j++) {
			*(cmds_tx + k) = *bp++;
			k++;
		}
		cmd_len = cmd_len + tp->len;
		cm++;
	}
	tp->data = cmds_tx;
	tp->len = cmd_len;
	mipi_dsi_cmd_dma_tx(tp);
	kfree(cmds_tx);

	if (video_mode)
		MIPI_OUTP(MIPI_DSI_BASE + 0x0000, dsi_ctrl); /* restore */

	return cnt;
}

/* MIPI_DSI_MRPS, Maximum Return Packet Size */
static char max_pktsize[2] = {0x00, 0x00}; /* LSB tx first, 10 bytes */

static struct dsi_cmd_desc pkt_size_cmd[] = {
	{DTYPE_MAX_PKTSIZE, 1, 0, 0, 0,
		sizeof(max_pktsize), max_pktsize}
};

/*
 * DSI panel reply with  MAX_RETURN_PACKET_SIZE bytes of data
 * plus DCS header, ECC and CRC for DCS long read response
 * mipi_dsi_controller only have 4x32 bits register ( 16 bytes) to
 * hold data per transaction.
 * MIPI_DSI_LEN equal to 8
 * len should be either 4 or 8
 * any return data more than MIPI_DSI_LEN need to be break down
 * to multiple transactions.
 *
 * ov_mutex need to be acquired before call this function.
 */
int mipi_dsi_cmds_rx(struct msm_fb_data_type *mfd,
			struct dsi_buf *tp, struct dsi_buf *rp,
			struct dsi_cmd_desc *cmds, int rlen)
{
	int cnt, len, diff, pkt_size;
	char cmd;

	if (mfd->panel_info.mipi.no_max_pkt_size) {
		/* Only support rlen = 4*n */
		rlen += 3;
		rlen &= ~0x03;
	}

	len = rlen;
	diff = 0;

	if (len <= 2)
		cnt = 4;	/* short read */
	else {
		if (len > MIPI_DSI_LEN)
			len = MIPI_DSI_LEN;	/* 8 bytes at most */

		len = (len + 3) & ~0x03; /* len 4 bytes align */
		diff = len - rlen;
		/*
		 * add extra 2 bytes to len to have overall
		 * packet size is multipe by 4. This also make
		 * sure 4 bytes dcs headerlocates within a
		 * 32 bits register after shift in.
		 * after all, len should be either 6 or 10.
		 */
		len += 2;
		cnt = len + 6; /* 4 bytes header + 2 bytes crc */
	}

	if (mfd->panel_info.type == MIPI_CMD_PANEL) {
		/* make sure mdp dma is not txing pixel data */
#ifdef CONFIG_FB_MSM_MDP303
			mdp3_dsi_cmd_dma_busy_wait(mfd);
#endif
	}

	if (!mfd->panel_info.mipi.no_max_pkt_size) {
		/* packet size need to be set at every read */
		pkt_size = len;
		max_pktsize[0] = pkt_size;
		mipi_dsi_enable_irq(DSI_CMD_TERM);
		mipi_dsi_buf_init(tp);
		mipi_dsi_cmd_dma_add(tp, pkt_size_cmd);
		mipi_dsi_cmd_dma_tx(tp);
	}

	mipi_dsi_enable_irq(DSI_CMD_TERM);
	mipi_dsi_buf_init(tp);
	mipi_dsi_cmd_dma_add(tp, cmds);

	/* transmit read comamnd to client */
	mipi_dsi_cmd_dma_tx(tp);

	/*
	 * once cmd_dma_done interrupt received,
	 * return data from client is ready and stored
	 * at RDBK_DATA register already
	 */
	mipi_dsi_buf_init(rp);
	if (mfd->panel_info.mipi.no_max_pkt_size) {
		/*
		 * expect rlen = n * 4
		 * short alignement for start addr
		 */
		rp->data += 2;
	}

	mipi_dsi_cmd_dma_rx(rp, cnt);

	if (mfd->panel_info.mipi.no_max_pkt_size) {
		/*
		 * remove extra 2 bytes from previous
		 * rx transaction at shift register
		 * which was inserted during copy
		 * shift registers to rx buffer
		 * rx payload start from long alignment addr
		 */
		rp->data += 2;
	}

	cmd = rp->data[0];
	switch (cmd) {
	case DTYPE_ACK_ERR_RESP:
		pr_debug("%s: rx ACK_ERR_PACLAGE\n", __func__);
		break;
	case DTYPE_GEN_READ1_RESP:
	case DTYPE_DCS_READ1_RESP:
		mipi_dsi_short_read1_resp(rp);
		break;
	case DTYPE_GEN_READ2_RESP:
	case DTYPE_DCS_READ2_RESP:
		mipi_dsi_short_read2_resp(rp);
		break;
	case DTYPE_GEN_LREAD_RESP:
	case DTYPE_DCS_LREAD_RESP:
		mipi_dsi_long_read_resp(rp);
		rp->len -= 2; /* extra 2 bytes added */
		rp->len -= diff; /* align bytes */
		break;
	default:
		break;
	}

	return rp->len;
}

int mipi_dsi_cmds_rx_new(struct dsi_buf *tp, struct dsi_buf *rp,
			struct dcs_cmd_req *req, int rlen)
{
	struct dsi_cmd_desc *cmds;
	int cnt, len, diff, pkt_size;
	char cmd;

	if (req->flags & CMD_REQ_NO_MAX_PKT_SIZE) {
		/* Only support rlen = 4*n */
		rlen += 3;
		rlen &= ~0x03;
	}

	cmds = req->cmds;

	len = rlen;
	diff = 0;

	if (len <= 2)
		cnt = 4;	/* short read */
	else {
		if (len > MIPI_DSI_LEN)
			len = MIPI_DSI_LEN;	/* 8 bytes at most */

		len = (len + 3) & ~0x03; /* len 4 bytes align */
		diff = len - rlen;
		/*
		 * add extra 2 bytes to len to have overall
		 * packet size is multipe by 4. This also make
		 * sure 4 bytes dcs headerlocates within a
		 * 32 bits register after shift in.
		 * after all, len should be either 6 or 10.
		 */
		len += 2;
		cnt = len + 6; /* 4 bytes header + 2 bytes crc */
	}

	if (!(req->flags & CMD_REQ_NO_MAX_PKT_SIZE)) {


		/* packet size need to be set at every read */
		pkt_size = len;
		max_pktsize[0] = pkt_size;
		mipi_dsi_enable_irq(DSI_CMD_TERM);
		mipi_dsi_buf_init(tp);
		mipi_dsi_cmd_dma_add(tp, pkt_size_cmd);
		mipi_dsi_cmd_dma_tx(tp);
	}

	mipi_dsi_enable_irq(DSI_CMD_TERM);
	mipi_dsi_buf_init(tp);
	mipi_dsi_cmd_dma_add(tp, cmds);

	/* transmit read comamnd to client */
	mipi_dsi_cmd_dma_tx(tp);

	/*
	 * once cmd_dma_done interrupt received,
	 * return data from client is ready and stored
	 * at RDBK_DATA register already
	 */
	mipi_dsi_buf_init(rp);
	if (req->flags & CMD_REQ_NO_MAX_PKT_SIZE) {
		/*
		 * expect rlen = n * 4
		 * short alignement for start addr
		 */
		rp->data += 2;
	}

	mipi_dsi_cmd_dma_rx(rp, cnt);

	if (req->flags & CMD_REQ_NO_MAX_PKT_SIZE) {
		/*
		 * remove extra 2 bytes from previous
		 * rx transaction at shift register
		 * which was inserted during copy
		 * shift registers to rx buffer
		 * rx payload start from long alignment addr
		 */
		rp->data += 2;
	}

	cmd = rp->data[0];
	switch (cmd) {
	case DTYPE_ACK_ERR_RESP:
		pr_debug("%s: rx ACK_ERR_PACLAGE\n", __func__);
		break;
	case DTYPE_GEN_READ1_RESP:
	case DTYPE_DCS_READ1_RESP:
		mipi_dsi_short_read1_resp(rp);
		break;
	case DTYPE_GEN_READ2_RESP:
	case DTYPE_DCS_READ2_RESP:
		mipi_dsi_short_read2_resp(rp);
		break;
	case DTYPE_GEN_LREAD_RESP:
	case DTYPE_DCS_LREAD_RESP:
		mipi_dsi_long_read_resp(rp);
		rp->len -= 2; /* extra 2 bytes added */
		rp->len -= diff; /* align bytes */
		break;
	default:
		break;
	}

	return rp->len;
}

int mipi_dsi_cmd_dma_tx(struct dsi_buf *tp)
{
	unsigned long flags;
	ktime_t tx_start;
	unsigned int tx_time;
#ifdef DSI_HOST_DEBUG
	int i;
	char *bp;

	bp = tp->data;

	pr_debug("%s: ", __func__);
	for (i = 0; i < tp->len; i++)
		pr_debug("%x ", *bp++);

	pr_debug("\n");
#endif

	if (tp->len == 0) {
		pr_err("%s: Error, len=0\n", __func__);
		return 0;
	}

	spin_lock_irqsave(&dsi_mdp_lock, flags);
	tp->len += 3;
	tp->len &= ~0x03;	/* multipled by 4 */

	tp->dmap = dma_map_single(&dsi_dev, tp->data, tp->len, DMA_TO_DEVICE);
	if (dma_mapping_error(&dsi_dev, tp->dmap))
		pr_err("%s: dmap mapp failed\n", __func__);

	INIT_COMPLETION(dsi_dma_comp);

	MIPI_OUTP(MIPI_DSI_BASE + 0x044, tp->dmap);
	MIPI_OUTP(MIPI_DSI_BASE + 0x048, tp->len);
	wmb();
	MIPI_OUTP(MIPI_DSI_BASE + 0x08c, 0x01);	/* trigger */
	wmb();
	spin_unlock_irqrestore(&dsi_mdp_lock, flags);

	tx_start = ktime_get_real();
	if (!wait_for_completion_timeout(&dsi_dma_comp,
					msecs_to_jiffies(40))) {
		tx_time = (unsigned int)(ktime_to_ms(ktime_sub(ktime_get_real(), tx_start)));
		if (tx_time == 0)
			msleep(1);
	}

	dma_unmap_single(&dsi_dev, tp->dmap, tp->len, DMA_TO_DEVICE);
	tp->dmap = 0;
	return tp->len;
}

int mipi_dsi_cmd_dma_rx(struct dsi_buf *rp, int rlen)
{
	uint32 *lp, data;
	int i, off, cnt;

	lp = (uint32 *)rp->data;
	cnt = rlen;
	cnt += 3;
	cnt >>= 2;

	if (cnt > 4)
		cnt = 4; /* 4 x 32 bits registers only */

	off = 0x068;	/* DSI_RDBK_DATA0 */
	off += ((cnt - 1) * 4);


	for (i = 0; i < cnt; i++) {
		data = (uint32)MIPI_INP(MIPI_DSI_BASE + off);
		*lp++ = ntohl(data);	/* to network byte order */
		off -= 4;
		rp->len += sizeof(*lp);
	}

	return rlen;
}

static void mipi_dsi_wait4video_eng_busy(void)
{
	mipi_dsi_wait4video_done();
	/* delay 4 ms to skip BLLP */
	usleep(4000);
}

void mipi_dsi_cmd_mdp_busy(void)
{
	unsigned long flags;
	int need_wait = 0;

	pr_debug("%s: start pid=%d\n",
				__func__, current->pid);
	spin_lock_irqsave(&dsi_mdp_lock, flags);
	if (dsi_mdp_busy == TRUE)
		need_wait++;
	spin_unlock_irqrestore(&dsi_mdp_lock, flags);

	if (need_wait) {
		/* wait until DMA finishes the current job */
		pr_debug("%s: pending pid=%d\n",
				__func__, current->pid);
		wait_for_completion(&dsi_mdp_comp);
	}
	pr_debug("%s: done pid=%d\n",
				__func__, current->pid);
}

/*
 * mipi_dsi_cmd_get: cmd_mutex acquired by caller
 */
struct dcs_cmd_req *mipi_dsi_cmdlist_get(void)
{
	struct dcs_cmd_req *req = NULL;

	if (cmdlist.get != cmdlist.put) {
		req = &cmdlist.list[cmdlist.get];
		cmdlist.get++;
		cmdlist.get %= CMD_REQ_MAX;
		cmdlist.tot--;
		pr_debug("%s: tot=%d put=%d get=%d\n", __func__,
		cmdlist.tot, cmdlist.put, cmdlist.get);
	}
	return req;
}
void mipi_dsi_cmdlist_tx(struct dcs_cmd_req *req)
{
	struct dsi_buf *tp;
	int ret;

	mipi_dsi_buf_init(&dsi_tx_buf);
	tp = &dsi_tx_buf;
	if (req->flags & CMD_REQ_SINGLE_TX)
		ret = mipi_dsi_cmds_single_tx(tp, req->cmds, req->cmds_cnt);
	else
		ret = mipi_dsi_cmds_tx(tp, req->cmds, req->cmds_cnt);

	if (req->cb)
		req->cb(ret);

}

void mipi_dsi_cmdlist_rx(struct dcs_cmd_req *req)
{
	int len;
	u32 *dp;
	struct dsi_buf *tp;
	struct dsi_buf *rp;

	mipi_dsi_buf_init(&dsi_tx_buf);
	mipi_dsi_buf_init(&dsi_rx_buf);

	tp = &dsi_tx_buf;
	rp = &dsi_rx_buf;

	len = mipi_dsi_cmds_rx_new(tp, rp, req, req->rlen);
	dp = (u32 *)rp->data;

	if (req->cb)
		req->cb(*dp);
}

void mipi_dsi_cmdlist_commit(int from_mdp)
{
	struct dcs_cmd_req *req;
	u32 dsi_ctrl;

	mutex_lock(&cmd_mutex);
	req = mipi_dsi_cmdlist_get();

	/* make sure dsi_cmd_mdp is idle */
	mipi_dsi_cmd_mdp_busy();

	if (req == NULL)
		goto need_lock;

	pr_debug("%s:  from_mdp=%d pid=%d\n", __func__, from_mdp, current->pid);

	dsi_ctrl = MIPI_INP(MIPI_DSI_BASE + 0x0000);
	if (dsi_ctrl & 0x02) {
		/* video mode, make sure video engine is busy
		 * so dcs command will be sent at start of BLLP
		 */
		mipi_dsi_wait4video_eng_busy();
	} else {
		/* command mode */
		if (!from_mdp) { /* cmdlist_put */
			/* make sure dsi_cmd_mdp is idle */
			mipi_dsi_cmd_mdp_busy();
		}
	}

	if (req->flags & CMD_REQ_RX)
		mipi_dsi_cmdlist_rx(req);
	else
		mipi_dsi_cmdlist_tx(req);

need_lock:

	if (from_mdp) /* from pipe_commit */
		mipi_dsi_cmd_mdp_start();

	mutex_unlock(&cmd_mutex);
}

int mipi_dsi_cmdlist_put(struct dcs_cmd_req *cmdreq)
{
	struct dcs_cmd_req *req;
	int ret = 0;

	mutex_lock(&cmd_mutex);
	req = &cmdlist.list[cmdlist.put];
	*req = *cmdreq;
	cmdlist.put++;
	cmdlist.put %= CMD_REQ_MAX;
	cmdlist.tot++;
	if (cmdlist.put == cmdlist.get) {
		/* drop the oldest one */
		pr_debug("%s: DROP, tot=%d put=%d get=%d\n", __func__,
			cmdlist.tot, cmdlist.put, cmdlist.get);
		cmdlist.get++;
		cmdlist.get %= CMD_REQ_MAX;
		cmdlist.tot--;
	}
	mutex_unlock(&cmd_mutex);

	ret++;
	pr_debug("%s: tot=%d put=%d get=%d\n", __func__,
		cmdlist.tot, cmdlist.put, cmdlist.get);

	if (req->flags & CMD_CLK_CTRL)
		mipi_dsi_clk_cfg(1);

	if (req->flags & CMD_REQ_COMMIT)
		mipi_dsi_cmdlist_commit(0);

	if (req->flags & CMD_CLK_CTRL)
		mipi_dsi_clk_cfg(0);

	return ret;
}

void mipi_dsi_irq_set(uint32 mask, uint32 irq)
{
	uint32 data;

	data = MIPI_INP(MIPI_DSI_BASE + 0x010c);/* DSI_INTR_CTRL */
	data &= ~mask;
	data |= irq;
	MIPI_OUTP(MIPI_DSI_BASE + 0x010c, data);
}


void mipi_dsi_ack_err_status(void)
{
	uint32 status;

	status = MIPI_INP(MIPI_DSI_BASE + 0x0064);/* DSI_ACK_ERR_STATUS */

	if (status) {
		MIPI_OUTP(MIPI_DSI_BASE + 0x0064, status);
		/*
		 * base on hw enginner, write an extra 0 needed
		 * to clear error bits
		 */
		MIPI_OUTP(MIPI_DSI_BASE + 0x0064, ~status);
		pr_debug("%s: status=%x\n", __func__, status);
	}
}

void mipi_dsi_timeout_status(void)
{
	uint32 status;

	status = MIPI_INP(MIPI_DSI_BASE + 0x00bc);/* DSI_TIMEOUT_STATUS */
	if (status & 0x0111) {
		MIPI_OUTP(MIPI_DSI_BASE + 0x00bc, status);
		pr_debug("%s: status=%x\n", __func__, status);
	}
}

void mipi_dsi_dln0_phy_err(void)
{
	uint32 status;

	status = MIPI_INP(MIPI_DSI_BASE + 0x00b0);/* DSI_DLN0_PHY_ERR */

	if (status & 0x011111) {
		MIPI_OUTP(MIPI_DSI_BASE + 0x00b0, status);
		pr_debug("%s: status=%x\n", __func__, status);
	}
}

void mipi_dsi_fifo_status(void)
{
	uint32 status;

	status = MIPI_INP(MIPI_DSI_BASE + 0x0008);/* DSI_FIFO_STATUS */

	if (status & 0x44444489) {
		MIPI_OUTP(MIPI_DSI_BASE + 0x0008, status);
		pr_err("%s: Error: status=%x\n", __func__, status);
		mipi_dsi_sw_reset();
		schedule_work(&mdp_reset_work);
	}
}

void mipi_dsi_status(void)
{
	uint32 status;

	status = MIPI_INP(MIPI_DSI_BASE + 0x0004);/* DSI_STATUS */

	if (status & 0x80000000) {
		MIPI_OUTP(MIPI_DSI_BASE + 0x0004, status);
		pr_debug("%s: status=%x\n", __func__, status);
	}
}

void mipi_dsi_error(void)
{
	/* DSI_ERR_INT_MASK0 */
	mipi_dsi_ack_err_status();	/* mask0, 0x01f */
	mipi_dsi_timeout_status();	/* mask0, 0x0e0 */
	mipi_dsi_fifo_status();		/* mask0, 0x133d00 */
	mipi_dsi_status();		/* mask0, 0xc0100 */
	mipi_dsi_dln0_phy_err();	/* mask0, 0x3e00000 */
}


irqreturn_t mipi_dsi_isr(int irq, void *ptr)
{
	uint32 isr;

	isr = MIPI_INP(MIPI_DSI_BASE + 0x010c);/* DSI_INTR_CTRL */
	MIPI_OUTP(MIPI_DSI_BASE + 0x010c, isr);

	pr_debug("%s: isr=%x\n", __func__, (int)isr);

	if (isr & DSI_INTR_ERROR) {
		spin_lock(&dsi_mdp_lock);
		dsi_ctrl_lock = FALSE;
		dsi_mdp_busy = FALSE;
		mipi_dsi_disable_irq_nosync(DSI_MDP_TERM);
		mipi_dsi_error();
		complete(&dsi_mdp_comp);
		spin_unlock(&dsi_mdp_lock);
	}

	if (isr & DSI_INTR_VIDEO_DONE) {
		spin_lock(&dsi_mdp_lock);
		mipi_dsi_disable_irq_nosync(DSI_VIDEO_TERM);
		complete(&dsi_video_comp);
		spin_unlock(&dsi_mdp_lock);
	}

	if (isr & DSI_INTR_CMD_DMA_DONE) {
		spin_lock(&dsi_mdp_lock);
		complete(&dsi_dma_comp);
		dsi_ctrl_lock = FALSE;
		mipi_dsi_disable_irq_nosync(DSI_CMD_TERM);
		spin_unlock(&dsi_mdp_lock);
	}

	if (isr & DSI_INTR_CMD_MDP_DONE) {
		spin_lock(&dsi_mdp_lock);
		dsi_ctrl_lock = FALSE;
		dsi_mdp_busy = FALSE;
		mipi_dsi_disable_irq_nosync(DSI_MDP_TERM);
		complete(&dsi_mdp_comp);
		spin_unlock(&dsi_mdp_lock);
	}


	return IRQ_HANDLED;
}<|MERGE_RESOLUTION|>--- conflicted
+++ resolved
@@ -67,40 +67,11 @@
 
 struct dcs_cmd_list	cmdlist;
 
-<<<<<<< HEAD
-=======
-#ifdef CONFIG_FB_MSM_MDP40
-void mipi_dsi_mdp_stat_inc(int which)
-{
-	switch (which) {
-	case STAT_DSI_START:
-		mdp4_stat.dsi_mdp_start++;
-		break;
-	case STAT_DSI_ERROR:
-		mdp4_stat.intr_dsi_err++;
-		break;
-	case STAT_DSI_CMD:
-		mdp4_stat.intr_dsi_cmd++;
-		break;
-	case STAT_DSI_MDP:
-		mdp4_stat.intr_dsi_mdp++;
-		break;
-	default:
-		break;
-	}
-}
-#else
-void mipi_dsi_mdp_stat_inc(int which)
-{
-}
-#endif
-
 static void mdp_reset_wq_handler(struct work_struct *work)
 {
 	mdp4_mixer_reset(0);
 }
 
->>>>>>> 8d6f7408
 void mipi_dsi_init(void)
 {
 	init_completion(&dsi_dma_comp);
