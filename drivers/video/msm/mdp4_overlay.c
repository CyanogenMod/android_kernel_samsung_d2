/*
 * Copyright (c) 2009-2013, The Linux Foundation. All rights reserved.
 *
 * This program is free software; you can redistribute it and/or modify
 * it under the terms of the GNU General Public License version 2 and
 * only version 2 as published by the Free Software Foundation.
 *
 * This program is distributed in the hope that it will be useful,
 * but WITHOUT ANY WARRANTY; without even the implied warranty of
 * MERCHANTABILITY or FITNESS FOR A PARTICULAR PURPOSE.  See the
 * GNU General Public License for more details.
 *
 */

#include <linux/module.h>
#include <linux/kernel.h>
#include <linux/sched.h>
#include <linux/time.h>
#include <linux/init.h>
#include <linux/interrupt.h>
#include <linux/spinlock.h>
#include <linux/hrtimer.h>
#include <linux/clk.h>
#include <mach/hardware.h>
#include <mach/iommu_domains.h>
#include <mach/iommu.h>
#include <linux/iommu.h>
#include <linux/io.h>
#include <linux/debugfs.h>
#include <linux/fb.h>
#include <linux/msm_mdp.h>
#include <linux/file.h>
#include <linux/major.h>
#include <asm/system.h>
#include <asm/mach-types.h>
#include <linux/semaphore.h>
#include <linux/uaccess.h>
#include <linux/mutex.h>
#include <linux/msm_kgsl.h>
#include "mdp.h"
#include "msm_fb.h"
#include "mdp4.h"

#define VERSION_KEY_MASK	0xFFFFFF00

struct mdp4_overlay_ctrl {
	struct mdp4_overlay_pipe plist[OVERLAY_PIPE_MAX];
	struct mdp4_overlay_pipe *stage[MDP4_MIXER_MAX][MDP4_MIXER_STAGE_MAX];
	struct mdp4_overlay_pipe *baselayer[MDP4_MIXER_MAX];
	struct blend_cfg blend[MDP4_MIXER_MAX][MDP4_MIXER_STAGE_MAX];
	uint32 mixer_cfg[MDP4_MIXER_MAX];
	uint32 flush[MDP4_MIXER_MAX];
	struct iommu_free_list iommu_free[MDP4_MIXER_MAX];
	struct iommu_free_list iommu_free_prev[MDP4_MIXER_MAX];
	uint32 dmap_cfg[5];
	uint32 cs_controller;
	uint32 panel_3d;
	uint32 panel_mode;
	uint32 mixer0_played;
	uint32 mixer1_played;
	uint32 mixer2_played;
} mdp4_overlay_db = {
	.cs_controller = CS_CONTROLLER_0,
	.plist = {
		{
			.pipe_type = OVERLAY_TYPE_RGB,
			.pipe_num = OVERLAY_PIPE_RGB1,
			.pipe_ndx = 1,
		},
		{
			.pipe_type = OVERLAY_TYPE_RGB,
			.pipe_num = OVERLAY_PIPE_RGB2,
			.pipe_ndx = 2,
		},
		{
			.pipe_type = OVERLAY_TYPE_VIDEO,
			.pipe_num = OVERLAY_PIPE_VG1,
			.pipe_ndx = 3,
		},
		{
			.pipe_type = OVERLAY_TYPE_VIDEO,
			.pipe_num = OVERLAY_PIPE_VG2,
			.pipe_ndx = 4,
		},
		{
			.pipe_type = OVERLAY_TYPE_BF,
			.pipe_num = OVERLAY_PIPE_RGB3,
			.pipe_ndx = 5,
			.mixer_num = MDP4_MIXER0,
		},
		{
			.pipe_type = OVERLAY_TYPE_BF,
			.pipe_num = OVERLAY_PIPE_VG3,
			.pipe_ndx = 6,
			.mixer_num = MDP4_MIXER1,
		},
		{
			.pipe_type = OVERLAY_TYPE_BF,
			.pipe_num = OVERLAY_PIPE_VG4,
			.pipe_ndx = 7,
			.mixer_num = MDP4_MIXER2,
		},
	},
};

static DEFINE_MUTEX(iommu_mutex);
static DEFINE_MUTEX(perf_mutex);
static struct mdp4_overlay_ctrl *ctrl = &mdp4_overlay_db;

struct mdp4_overlay_perf {
	u32 mdp_clk_rate;
	u32 use_ov_blt[MDP4_MIXER_MAX];
	u64 mdp_ov_ab_bw[MDP4_MIXER_MAX];
	u64 mdp_ov_ib_bw[MDP4_MIXER_MAX];
	u64 mdp_ab_bw;
	u64 mdp_ib_bw;
	u64 mdp_ab_port0_bw;
	u64 mdp_ib_port0_bw;
	u64 mdp_ab_port1_bw;
	u64 mdp_ib_port1_bw;

};

static struct mdp4_overlay_perf perf_request;
static struct mdp4_overlay_perf perf_current;

void  mdp4_overlay_free_base_pipe(struct msm_fb_data_type *mfd)
{
	if (!hdmi_prim_display && mfd->index == 0) {
		if (ctrl->panel_mode & MDP4_PANEL_DSI_VIDEO)
			mdp4_dsi_video_free_base_pipe(mfd);
		else if (ctrl->panel_mode & MDP4_PANEL_DSI_CMD)
			mdp4_dsi_cmd_free_base_pipe(mfd);
		else if (ctrl->panel_mode & MDP4_PANEL_LCDC)
			mdp4_lcdc_free_base_pipe(mfd);
	} else if (hdmi_prim_display || mfd->index == 1) {
		mdp4_dtv_free_base_pipe(mfd);
	}
}

static struct ion_client *display_iclient;

static int mdp4_map_sec_resource(struct msm_fb_data_type *mfd)
{
	int ret = 0;

	if (!mfd) {
		pr_err("%s: mfd is invalid\n", __func__);
		return -ENODEV;
	}

	pr_debug("%s %d mfd->index=%d,mapped=%d\n",
		__func__, __LINE__,
		 mfd->index, mfd->sec_mapped);

	if (mfd->sec_mapped)
		return 0;

	ret = mdp_enable_iommu_clocks();
	if (ret) {
		pr_err("IOMMU clock enabled failed while open");
		return ret;
	}
	ret = msm_ion_secure_heap(ION_HEAP(ION_CP_MM_HEAP_ID));
	if (ret)
		pr_err("ION heap secure failed heap id %d ret %d\n",
			   ION_CP_MM_HEAP_ID, ret);
	else
		mfd->sec_mapped = 1;
	mdp_disable_iommu_clocks();
	return ret;
}

int mdp4_unmap_sec_resource(struct msm_fb_data_type *mfd)
{
	int ret = 0;
	int i, sec_cnt = 0;
	struct mdp4_overlay_pipe *pipe;


	if (!mfd) {
		pr_err("%s: mfd is invalid\n", __func__);
		return -ENODEV;
	}

	if (mfd->sec_mapped == 0)
		return 0;

	for (i = 0; i < OVERLAY_PIPE_MAX; i++) {
		pipe = &ctrl->plist[i];
		if ((pipe->mixer_num == mfd->index) &&
				pipe->flags & MDP_SECURE_OVERLAY_SESSION)
			sec_cnt++;
	}

	if (sec_cnt)
		return 0;

	pr_debug("%s %d mfd->index=%d,mapped=%d\n",
		__func__, __LINE__,
		 mfd->index, mfd->sec_mapped);

	ret = mdp_enable_iommu_clocks();
	if (ret) {
		pr_err("IOMMU clock enabled failed while close\n");
		return ret;
	}
	msm_ion_unsecure_heap(ION_HEAP(ION_CP_MM_HEAP_ID));
	mfd->sec_mapped = 0;
	mdp_disable_iommu_clocks();
	return ret;
}

/*
 * mdp4_overlay_iommu_unmap_freelist()
 * mdp4_overlay_iommu_2freelist()
 * mdp4_overlay_iommu_pipe_free()
 * above three functiosns need to be called from same thread and
 * in order so that no mutex are needed.
 */
void mdp4_overlay_iommu_unmap_freelist(int mixer)
{
	int i;
	struct ion_handle *ihdl;
	struct iommu_free_list *flist, *pflist;

	if (mixer >= MDP4_MIXER_MAX)
		return;

	mutex_lock(&iommu_mutex);

	pflist = &ctrl->iommu_free_prev[mixer];
	flist = &ctrl->iommu_free[mixer];
	pr_debug("%s: mixer=%d fndx=%d %d\n", __func__,
			mixer, pflist->fndx, flist->fndx);
	if (pflist->fndx == 0) {
		goto flist_to_pflist;
	}
	for (i = 0; i < IOMMU_FREE_LIST_MAX; i++) {
		ihdl = pflist->ihdl[i];
		if (ihdl == NULL)
			continue;
		pr_debug("%s: mixer=%d i=%d ihdl=0x%p\n", __func__,
					mixer, i, ihdl);
		ion_unmap_iommu(display_iclient, ihdl, DISPLAY_READ_DOMAIN,
							GEN_POOL);
		ion_free(display_iclient, ihdl);
	}

flist_to_pflist:
	/* move flist to pflist*/
	memcpy(pflist, flist, sizeof(*pflist));
	memset(flist, 0, sizeof(*flist));
	mutex_unlock(&iommu_mutex);
}

void mdp4_overlay_iommu_2freelist(int mixer, struct ion_handle *ihdl)
{
	struct iommu_free_list *flist;

	flist = &ctrl->iommu_free[mixer];
	if (flist->fndx >= IOMMU_FREE_LIST_MAX) {
		pr_err("%s: Error, mixer=%d iommu fndx=%d\n",
				__func__, mixer, flist->fndx);
		return;
	}

	pr_debug("%s: add mixer=%d fndx=%d ihdl=0x%p\n", __func__,
				mixer, flist->fndx, ihdl);

	flist->ihdl[flist->fndx++] = ihdl;
}

void mdp4_overlay_iommu_pipe_free(int ndx, int all)
{
	struct mdp4_overlay_pipe *pipe;
	struct mdp4_iommu_pipe_info *iom;
	int plane, mixer;

	pipe = mdp4_overlay_ndx2pipe(ndx);
	if (pipe == NULL)
		return;

	if (pipe->flags & MDP_MEMORY_ID_TYPE_FB) {
		pipe->flags &= ~MDP_MEMORY_ID_TYPE_FB;

		pr_debug("%s: ndx=%d flags=%x put=%d\n", __func__,
			pipe->pipe_ndx, pipe->flags, pipe->put0_need);

		fput_light(pipe->srcp0_file, pipe->put0_need);
		fput_light(pipe->srcp1_file, pipe->put1_need);
		fput_light(pipe->srcp2_file, pipe->put2_need);

		return;
	}

	mutex_lock(&iommu_mutex);
	mixer = pipe->mixer_num;
	iom = &pipe->iommu;
	pr_debug("%s: mixer=%d ndx=%d all=%d\n", __func__,
				mixer, pipe->pipe_ndx, all);
	for (plane = 0; plane < MDP4_MAX_PLANE; plane++) {
		if (iom->prev_ihdl[plane]) {
			mdp4_overlay_iommu_2freelist(mixer,
					iom->prev_ihdl[plane]);
			iom->prev_ihdl[plane] = NULL;
		}
		if (all && iom->ihdl[plane]) {
			mdp4_overlay_iommu_2freelist(mixer, iom->ihdl[plane]);
			iom->ihdl[plane] = NULL;
		}
	}
	mutex_unlock(&iommu_mutex);
}

int mdp4_overlay_iommu_map_buf(int mem_id,
	struct mdp4_overlay_pipe *pipe, unsigned int plane,
	unsigned long *start, unsigned long *len,
	struct ion_handle **srcp_ihdl)
{
	struct mdp4_iommu_pipe_info *iom;

	if (!display_iclient)
		return -EINVAL;

	*srcp_ihdl = ion_import_dma_buf(display_iclient, mem_id);
	if (IS_ERR_OR_NULL(*srcp_ihdl)) {
		pr_err("ion_import_dma_buf() failed\n");
		return PTR_ERR(*srcp_ihdl);
	}
	pr_debug("%s(): ion_hdl %p, ion_buf %d\n", __func__, *srcp_ihdl, mem_id);
	pr_debug("mixer %u, pipe %u, plane %u\n", pipe->mixer_num,
		pipe->pipe_ndx, plane);
	if (ion_map_iommu(display_iclient, *srcp_ihdl,
		DISPLAY_READ_DOMAIN, GEN_POOL, SZ_4K, 0, start,
		len, 0, 0)) {
		ion_free(display_iclient, *srcp_ihdl);
		pr_err("ion_map_iommu() failed\n");
		return -EINVAL;
	}

	mutex_lock(&iommu_mutex);
	iom = &pipe->iommu;
	if (iom->prev_ihdl[plane]) {
		mdp4_overlay_iommu_2freelist(pipe->mixer_num,
						iom->prev_ihdl[plane]);
		pr_err("%s: dropped, ndx=%d plane=%d\n", __func__,
						pipe->pipe_ndx, plane);
	}
	iom->prev_ihdl[plane] = iom->ihdl[plane];
	iom->ihdl[plane] = *srcp_ihdl;

	pr_debug("%s: ndx=%d plane=%d prev=0x%p cur=0x%p start=0x%lx len=%lx\n",
		 __func__, pipe->pipe_ndx, plane, iom->prev_ihdl[plane],
			iom->ihdl[plane], *start, *len);
	mutex_unlock(&iommu_mutex);
	return 0;
}

static struct mdp4_iommu_pipe_info mdp_iommu[MDP4_MIXER_MAX][MDP4_MIXER_STAGE_MAX];

void mdp4_iommu_unmap(struct mdp4_overlay_pipe *pipe)
{
	struct mdp4_iommu_pipe_info *iom_pipe_info;
	unsigned char i, j;

	if (!display_iclient)
		return;

	for (j = 0; j < MDP4_MIXER_STAGE_MAX; j++) {
		iom_pipe_info = &mdp_iommu[pipe->mixer_num][j];
		for (i = 0; i < MDP4_MAX_PLANE; i++) {
			if (iom_pipe_info->prev_ihdl[i]) {
				pr_debug("%s(): mixer %u, pipe %u, plane %u, "
					"prev_ihdl %p\n", __func__,
					pipe->mixer_num, j + 1, i,
					iom_pipe_info->prev_ihdl[i]);
				ion_unmap_iommu(display_iclient,
					iom_pipe_info->prev_ihdl[i],
					DISPLAY_READ_DOMAIN, GEN_POOL);
				ion_free(display_iclient,
					iom_pipe_info->prev_ihdl[i]);
				iom_pipe_info->prev_ihdl[i] = NULL;
			}

			if (iom_pipe_info->mark_unmap) {
				if (iom_pipe_info->ihdl[i]) {
					pr_debug("%s(): MARK, mixer %u, pipe %u, plane %u, "
						"ihdl %p\n", __func__,
						pipe->mixer_num, j + 1, i,
						iom_pipe_info->ihdl[i]);
					ion_unmap_iommu(display_iclient,
						iom_pipe_info->ihdl[i],
						DISPLAY_READ_DOMAIN, GEN_POOL);
					ion_free(display_iclient,
						iom_pipe_info->ihdl[i]);
					iom_pipe_info->ihdl[i] = NULL;
				}
			}
		}
		iom_pipe_info->mark_unmap = 0;
	}
}

int mdp4_overlay_mixer_play(int mixer_num)
{
	if (mixer_num == MDP4_MIXER2)
		return ctrl->mixer2_played;
	else if (mixer_num == MDP4_MIXER1)
		return ctrl->mixer1_played;
	else
		return ctrl->mixer0_played;
}

void mdp4_overlay_panel_3d(int mixer_num, uint32 panel_3d)
{
	ctrl->panel_3d = panel_3d;
}

void mdp4_overlay_panel_mode(int mixer_num, uint32 mode)
{
	ctrl->panel_mode |= mode;
}

void mdp4_overlay_panel_mode_unset(int mixer_num, uint32 mode)
{
	ctrl->panel_mode &= ~mode;
}

uint32 mdp4_overlay_panel_list(void)
{
	return ctrl->panel_mode;
}

int mdp4_overlay_borderfill_supported(void)
{
	return (mdp_rev >= MDP_REV_42);
}

void mdp4_overlay_dmae_cfg(struct msm_fb_data_type *mfd, int atv)
{
	uint32	dmae_cfg_reg;

	if (atv)
		dmae_cfg_reg = DMA_DEFLKR_EN;
	else
		dmae_cfg_reg = 0;

	if (mfd->fb_imgType == MDP_BGR_565)
		dmae_cfg_reg |= DMA_PACK_PATTERN_BGR;
	else
		dmae_cfg_reg |= DMA_PACK_PATTERN_RGB;


	if (mfd->panel_info.bpp == 18) {
		dmae_cfg_reg |= DMA_DSTC0G_6BITS |	/* 666 18BPP */
		    DMA_DSTC1B_6BITS | DMA_DSTC2R_6BITS;
	} else if (mfd->panel_info.bpp == 16) {
		dmae_cfg_reg |= DMA_DSTC0G_6BITS |	/* 565 16BPP */
		    DMA_DSTC1B_5BITS | DMA_DSTC2R_5BITS;
	} else {
		dmae_cfg_reg |= DMA_DSTC0G_8BITS |	/* 888 16BPP */
		    DMA_DSTC1B_8BITS | DMA_DSTC2R_8BITS;
	}

	mdp_pipe_ctrl(MDP_CMD_BLOCK, MDP_BLOCK_POWER_ON, FALSE);

	/* dma2 config register */
	MDP_OUTP(MDP_BASE + 0xb0000, dmae_cfg_reg);
	if (atv) {
		MDP_OUTP(MDP_BASE + 0xb0070, 0xeb0010);
		MDP_OUTP(MDP_BASE + 0xb0074, 0xf00010);
		MDP_OUTP(MDP_BASE + 0xb0078, 0xf00010);
		MDP_OUTP(MDP_BASE + 0xb3000, 0x80);
		MDP_OUTP(MDP_BASE + 0xb3010, 0x1800040);
		MDP_OUTP(MDP_BASE + 0xb3014, 0x1000080);
		MDP_OUTP(MDP_BASE + 0xb4004, 0x67686970);
	} else {
		mdp_vid_quant_set();
	}

	mdp_pipe_ctrl(MDP_CMD_BLOCK, MDP_BLOCK_POWER_OFF, FALSE);
}

void fill_black_screen(bool on, uint8 pipe_num, uint8 mixer_num)
{
	uint32 reg_base        = 0x010000;
	uint32 const_color_reg = reg_base * (pipe_num + 2) + 0x1008;
	uint32 src_fmt_reg     = reg_base * (pipe_num + 2) + 0x50;
	uint32 color           = 0x00000000;
	uint32 temp_src_format = 0x00000000;
	uint8  bit             = pipe_num + 2;

	mdp_pipe_ctrl(MDP_CMD_BLOCK, MDP_BLOCK_POWER_ON, FALSE);

	/* Fill constant color */
	MDP_OUTP(MDP_BASE + const_color_reg, color);

	/* Update source format for pipe */
	temp_src_format = inpdw(MDP_BASE + src_fmt_reg);

	if (on)
		MDP_OUTP(MDP_BASE + src_fmt_reg, temp_src_format | BIT(22));
	else
		MDP_OUTP(MDP_BASE + src_fmt_reg, temp_src_format | (~BIT(22)));

	/* MDP_OVERLAY_REG_FLUSH for pipe*/
	MDP_OUTP(MDP_BASE + 0x18000, BIT(bit) | BIT(mixer_num));
	mdp_pipe_ctrl(MDP_CMD_BLOCK, MDP_BLOCK_POWER_OFF, FALSE);

	return;
}

void mdp4_overlay_dmae_xy(struct mdp4_overlay_pipe *pipe)
{

	mdp_pipe_ctrl(MDP_CMD_BLOCK, MDP_BLOCK_POWER_ON, FALSE);

	MDP_OUTP(MDP_BASE + 0xb0004,
			(pipe->src_height << 16 | pipe->src_width));
	if (pipe->dma_blt_addr) {
		uint32 off, bpp;
#ifdef BLT_RGB565
		bpp = 2; /* overlay ouput is RGB565 */
#else
		bpp = 3; /* overlay ouput is RGB888 */
#endif
		off = 0;
		if (pipe->ov_cnt & 0x01)
			off = pipe->src_height * pipe->src_width * bpp;
		MDP_OUTP(MDP_BASE + 0xb0008, pipe->dma_blt_addr + off);
		/* RGB888, output of overlay blending */
		MDP_OUTP(MDP_BASE + 0xb000c, pipe->src_width * bpp);
	} else {
		/* dma_e source */
		MDP_OUTP(MDP_BASE + 0xb0008, pipe->srcp0_addr);
		MDP_OUTP(MDP_BASE + 0xb000c, pipe->srcp0_ystride);
	}
	/* dma_e dest */
	MDP_OUTP(MDP_BASE + 0xb0010, (pipe->dst_y << 16 | pipe->dst_x));

	mdp_pipe_ctrl(MDP_CMD_BLOCK, MDP_BLOCK_POWER_OFF, FALSE);
}

void mdp4_overlay_dmap_cfg(struct msm_fb_data_type *mfd, int lcdc)
{
	uint32	dma2_cfg_reg;
	uint32 mask, curr;

	dma2_cfg_reg = DMA_DITHER_EN;
#ifdef BLT_RGB565
	/* RGB888 is 0 */
	dma2_cfg_reg |= DMA_BUF_FORMAT_RGB565; /* blt only */
#endif

	if (mfd->fb_imgType == MDP_BGR_565)
		dma2_cfg_reg |= DMA_PACK_PATTERN_BGR;
	else
		dma2_cfg_reg |= DMA_PACK_PATTERN_RGB;


	if ((mfd->panel_info.type == MIPI_CMD_PANEL) ||
		(mfd->panel_info.type == MIPI_VIDEO_PANEL)) {
		dma2_cfg_reg |= DMA_DSTC0G_8BITS |	/* 888 24BPP */
		    DMA_DSTC1B_8BITS | DMA_DSTC2R_8BITS;
	} else if (mfd->panel_info.bpp == 18) {
		dma2_cfg_reg |= DMA_DSTC0G_6BITS |	/* 666 18BPP */
		    DMA_DSTC1B_6BITS | DMA_DSTC2R_6BITS;
	} else if (mfd->panel_info.bpp == 16) {
		dma2_cfg_reg |= DMA_DSTC0G_6BITS |	/* 565 16BPP */
		    DMA_DSTC1B_5BITS | DMA_DSTC2R_5BITS;
	} else {
		dma2_cfg_reg |= DMA_DSTC0G_8BITS |	/* 888 24BPP */
		    DMA_DSTC1B_8BITS | DMA_DSTC2R_8BITS;
	}

	mdp_pipe_ctrl(MDP_CMD_BLOCK, MDP_BLOCK_POWER_ON, FALSE);

#ifndef CONFIG_FB_MSM_LCDC_CHIMEI_WXGA_PANEL
	if (lcdc)
		dma2_cfg_reg |= DMA_PACK_ALIGN_MSB;
#endif

	/* dma2 config register */
	curr = inpdw(MDP_BASE + 0x90000);
	mask = 0x0FFFFFFF;
	dma2_cfg_reg = (dma2_cfg_reg & mask) | (curr & ~mask);
	MDP_OUTP(MDP_BASE + 0x90000, dma2_cfg_reg);
	ctrl->dmap_cfg[0] = dma2_cfg_reg;

	mdp_pipe_ctrl(MDP_CMD_BLOCK, MDP_BLOCK_POWER_OFF, FALSE);
}

/*
 * mdp4_overlay_dmap_xy: called form baselayer only
 */
void mdp4_overlay_dmap_xy(struct mdp4_overlay_pipe *pipe)
{
	uint32 off, bpp;

	if (!in_interrupt())
		mdp_pipe_ctrl(MDP_CMD_BLOCK, MDP_BLOCK_POWER_ON, FALSE);

	if (pipe->dma_blt_addr) {
#ifdef BLT_RGB565
		bpp = 2; /* overlay ouput is RGB565 */
#else
		bpp = 3; /* overlay ouput is RGB888 */
#endif
		off = 0;
		if (pipe->dmap_cnt & 0x01)
			off = pipe->src_height * pipe->src_width * bpp;
		ctrl->dmap_cfg[2] = pipe->dma_blt_addr + off;
		MDP_OUTP(MDP_BASE + 0x90008, pipe->dma_blt_addr + off);
		/* RGB888, output of overlay blending */
		MDP_OUTP(MDP_BASE + 0x9000c, pipe->src_width * bpp);
                ctrl->dmap_cfg[3] = pipe->src_width * bpp;
	} else {
		MDP_OUTP(MDP_BASE + 0x90008, pipe->srcp0_addr);
		ctrl->dmap_cfg[2] = pipe->srcp0_addr;
		MDP_OUTP(MDP_BASE + 0x9000c, pipe->srcp0_ystride);
		ctrl->dmap_cfg[3] = pipe->srcp0_ystride;
	}
	/* dma_p source */
	MDP_OUTP(MDP_BASE + 0x90004,
			(pipe->src_height << 16 | pipe->src_width));
	ctrl->dmap_cfg[1] = (pipe->src_height << 16 | pipe->src_width);

	/* dma_p dest */
	MDP_OUTP(MDP_BASE + 0x90010, (pipe->dst_y << 16 | pipe->dst_x));
	ctrl->dmap_cfg[4] = (pipe->dst_y << 16 | pipe->dst_x);

	if (!in_interrupt())
		mdp_pipe_ctrl(MDP_CMD_BLOCK, MDP_BLOCK_POWER_OFF, FALSE);
}

static void mdp4_overlay_dmap_reconfig(void)
{
        MDP_OUTP(MDP_BASE + 0x90000, ctrl->dmap_cfg[0]);
        MDP_OUTP(MDP_BASE + 0x90004, ctrl->dmap_cfg[1]);
        MDP_OUTP(MDP_BASE + 0x90008, ctrl->dmap_cfg[2]);
        MDP_OUTP(MDP_BASE + 0x9000c, ctrl->dmap_cfg[3]);
        MDP_OUTP(MDP_BASE + 0x90010, ctrl->dmap_cfg[4]);
}


#define MDP4_VG_PHASE_STEP_DEFAULT	0x20000000
#define MDP4_VG_PHASE_STEP_SHIFT	29

static int mdp4_leading_0(uint32 num)
{
	uint32 bit = 0x80000000;
	int i;

	for (i = 0; i < 32; i++) {
		if (bit & num)
			return i;
		bit >>= 1;
	}

	return i;
}

static uint32 mdp4_scale_phase_step(int f_num, uint32 src, uint32 dst)
{
	uint32 val, s;
	int	n;

	n = mdp4_leading_0(src);
	if (n > f_num)
		n = f_num;
	s = src << n;	/* maximum to reduce lose of resolution */
	val = s / dst;
	if (n < f_num) {
		n = f_num - n;
		val <<= n;
		val |= ((s % dst) << n) / dst;
	}

	return val;
}

static void mdp4_scale_setup(struct mdp4_overlay_pipe *pipe)
{
	pipe->phasex_step = MDP4_VG_PHASE_STEP_DEFAULT;
	pipe->phasey_step = MDP4_VG_PHASE_STEP_DEFAULT;

	if (pipe->dst_h && pipe->src_h != pipe->dst_h) {
		u32 upscale_max;
		upscale_max = (mdp_rev >= MDP_REV_41) ?
			MDP4_REV41_OR_LATER_UP_SCALING_MAX :
			MDP4_REV40_UP_SCALING_MAX;
		if (pipe->dst_h > pipe->src_h * upscale_max)
			return;

		pipe->op_mode |= MDP4_OP_SCALEY_EN;

		if (pipe->pipe_type == OVERLAY_TYPE_VIDEO) {
			if (pipe->flags & MDP_BACKEND_COMPOSITION &&
				pipe->alpha_enable && pipe->dst_h > pipe->src_h)
				pipe->op_mode |= MDP4_OP_SCALEY_PIXEL_RPT;
			else if (pipe->dst_h <= (pipe->src_h / 4))
				pipe->op_mode |= MDP4_OP_SCALEY_MN_PHASE;
			else
				pipe->op_mode |= MDP4_OP_SCALEY_FIR;
		} else { /* RGB pipe */
			pipe->op_mode |= MDP4_OP_SCALE_RGB_ENHANCED |
				MDP4_OP_SCALE_RGB_BILINEAR |
				MDP4_OP_SCALE_ALPHA_BILINEAR;
		}

		pipe->phasey_step = mdp4_scale_phase_step(29,
					pipe->src_h, pipe->dst_h);
	}

	if (pipe->dst_w && pipe->src_w != pipe->dst_w) {
		u32 upscale_max;
		upscale_max = (mdp_rev >= MDP_REV_41) ?
			MDP4_REV41_OR_LATER_UP_SCALING_MAX :
			MDP4_REV40_UP_SCALING_MAX;

		if (pipe->dst_w > pipe->src_w * upscale_max)
			return;
		pipe->op_mode |= MDP4_OP_SCALEX_EN;
		if (pipe->pipe_type == OVERLAY_TYPE_VIDEO) {
			if (pipe->flags & MDP_BACKEND_COMPOSITION &&
				pipe->alpha_enable && pipe->dst_w > pipe->src_w)
				pipe->op_mode |= MDP4_OP_SCALEX_PIXEL_RPT;
			else if (pipe->dst_w <= (pipe->src_w / 4))
				pipe->op_mode |= MDP4_OP_SCALEX_MN_PHASE;
			else
				pipe->op_mode |= MDP4_OP_SCALEX_FIR;
		} else { /* RGB pipe */
			pipe->op_mode |= MDP4_OP_SCALE_RGB_ENHANCED |
				MDP4_OP_SCALE_RGB_BILINEAR |
				MDP4_OP_SCALE_ALPHA_BILINEAR;
		}

		pipe->phasex_step = mdp4_scale_phase_step(29,
					pipe->src_w, pipe->dst_w);
	}
}

void mdp4_overlay_solidfill_init(struct mdp4_overlay_pipe *pipe)
{
	char *base;
	uint32 src_size, src_xy, dst_size, dst_xy;
	uint32 format;
	uint32 off;
	int i;

	src_size = ((pipe->src_h << 16) | pipe->src_w);
	src_xy = ((pipe->src_y << 16) | pipe->src_x);
	dst_size = ((pipe->dst_h << 16) | pipe->dst_w);
	dst_xy = ((pipe->dst_y << 16) | pipe->dst_x);

	base = MDP_BASE + MDP4_VIDEO_BASE;
	off = MDP4_VIDEO_OFF;	/* 0x10000 */
	mdp_clk_ctrl(1);
	for(i = 0; i < 4; i++) {	/* 4 pipes */
		format = inpdw(base + 0x50);
		format |= MDP4_FORMAT_SOLID_FILL;
		outpdw(base + 0x0000, src_size);/* MDP_RGB_SRC_SIZE */
		outpdw(base + 0x0004, src_xy);	/* MDP_RGB_SRC_XY */
		outpdw(base + 0x0008, dst_size);/* MDP_RGB_DST_SIZE */
		outpdw(base + 0x000c, dst_xy);	/* MDP_RGB_DST_XY */
		outpdw(base + 0x0050, format);/* MDP_RGB_SRC_FORMAT */
		outpdw(base + 0x1008, 0x0);/* Black */
		base += off;
	}
	/*
	 * keep it at primary
	 * will be picked up at first commit
	 */
	ctrl->flush[MDP4_MIXER0] = 0x3c; /* all pipes */
	mdp_clk_ctrl(0);
}

void mdp4_overlay_rgb_setup(struct mdp4_overlay_pipe *pipe)
{
	char *rgb_base;
	uint32 src_size, src_xy, dst_size, dst_xy;
	uint32 format, pattern;
	uint32 curr, mask;
	uint32 offset = 0;
	int pnum;

	pnum = pipe->pipe_num - OVERLAY_PIPE_RGB1; /* start from 0 */
	rgb_base = MDP_BASE + MDP4_RGB_BASE;
	rgb_base += (MDP4_RGB_OFF * pnum);

	src_size = ((pipe->src_h << 16) | pipe->src_w);
	src_xy = ((pipe->src_y << 16) | pipe->src_x);
	dst_size = ((pipe->dst_h << 16) | pipe->dst_w);
	dst_xy = ((pipe->dst_y << 16) | pipe->dst_x);

	if ((pipe->src_x + pipe->src_w) > 0x7FF) {
		offset += pipe->src_x * pipe->bpp;
		src_xy &= 0xFFFF0000;
	}

	if ((pipe->src_y + pipe->src_h) > 0x7FF) {
		offset += pipe->src_y * pipe->src_width * pipe->bpp;
		src_xy &= 0x0000FFFF;
	}

	format = mdp4_overlay_format(pipe);
	pattern = mdp4_overlay_unpack_pattern(pipe);

#ifdef MDP4_IGC_LUT_ENABLE
	pipe->op_mode |= MDP4_OP_IGC_LUT_EN;
#endif

	mdp4_scale_setup(pipe);

	mdp_pipe_ctrl(MDP_CMD_BLOCK, MDP_BLOCK_POWER_ON, FALSE);

	/* Ensure proper covert matrix loaded when color space swaps */
	curr = inpdw(rgb_base + 0x0058);
	/* Don't touch bits you don't want to configure*/
	mask = 0xFFFEFFFF;
	pipe->op_mode = (pipe->op_mode & mask) | (curr & ~mask);

	outpdw(rgb_base + 0x0000, src_size);	/* MDP_RGB_SRC_SIZE */
	outpdw(rgb_base + 0x0004, src_xy);	/* MDP_RGB_SRC_XY */
	outpdw(rgb_base + 0x0008, dst_size);	/* MDP_RGB_DST_SIZE */
	outpdw(rgb_base + 0x000c, dst_xy);	/* MDP_RGB_DST_XY */

	outpdw(rgb_base + 0x0010, pipe->srcp0_addr + offset);
	outpdw(rgb_base + 0x0040, pipe->srcp0_ystride);

	outpdw(rgb_base + 0x0050, format);/* MDP_RGB_SRC_FORMAT */
	outpdw(rgb_base + 0x0054, pattern);/* MDP_RGB_SRC_UNPACK_PATTERN */
	if (format & MDP4_FORMAT_SOLID_FILL) {
		u32 op_mode = pipe->op_mode;
		op_mode &= ~(MDP4_OP_FLIP_LR + MDP4_OP_SCALEX_EN);
		op_mode &= ~(MDP4_OP_FLIP_UD + MDP4_OP_SCALEY_EN);
		outpdw(rgb_base + 0x0058, op_mode);/* MDP_RGB_OP_MODE */
		outpdw(rgb_base + 0x1008, 0x0);/* Black */
	} else {
		if (pipe->op_mode & MDP4_OP_FLIP_LR && mdp_rev >= MDP_REV_42) {
			/* Enable x-scaling bit to enable LR flip */
			/* for MDP > 4.2 targets */
			pipe->op_mode |= 0x01;
		}
		outpdw(rgb_base + 0x0058, pipe->op_mode);/* MDP_RGB_OP_MODE */
	}
	outpdw(rgb_base + 0x005c, pipe->phasex_step);
	outpdw(rgb_base + 0x0060, pipe->phasey_step);

	mdp_pipe_ctrl(MDP_CMD_BLOCK, MDP_BLOCK_POWER_OFF, FALSE);
}


static void mdp4_overlay_vg_get_src_offset(struct mdp4_overlay_pipe *pipe,
	char *vg_base, uint32 *luma_off, uint32 *chroma_off)
{
	uint32 src_xy;
	*luma_off = 0;
	*chroma_off = 0;

	if ((pipe->src_x || pipe->src_y) && (pipe->frame_format ==
		MDP4_FRAME_FORMAT_LINEAR)) {
		src_xy = 0;
		outpdw(vg_base + 0x0004, src_xy);	/* MDP_RGB_SRC_XY */

		switch (pipe->src_format) {
		case MDP_Y_CR_CB_H2V2:
		case MDP_Y_CR_CB_GH2V2:
		case MDP_Y_CB_CR_H2V2:
			*luma_off = pipe->src_x +
				(pipe->src_y * pipe->srcp0_ystride);
			*chroma_off = pipe->src_x / 2 +
				((pipe->src_y / 2) * pipe->srcp1_ystride);
			break;

		case MDP_Y_CBCR_H2V2_TILE:
		case MDP_Y_CRCB_H2V2_TILE:
		case MDP_Y_CBCR_H2V2:
		case MDP_Y_CRCB_H2V2:
			*luma_off = pipe->src_x +
				(pipe->src_y * pipe->srcp0_ystride);
			*chroma_off = pipe->src_x +
				((pipe->src_y / 2) * pipe->srcp1_ystride);
			break;

		case MDP_Y_CRCB_H1V1:
		case MDP_Y_CBCR_H1V1:
			*luma_off = pipe->src_x +
				(pipe->src_y * pipe->srcp0_ystride);
			*chroma_off = pipe->src_x +
				((pipe->src_y * 2) * pipe->srcp1_ystride);
			break;

		case MDP_Y_CRCB_H2V1:
		case MDP_Y_CBCR_H2V1:
		case MDP_Y_CRCB_H1V2:
		case MDP_Y_CBCR_H1V2:
			*luma_off = pipe->src_x +
				(pipe->src_y * pipe->srcp0_ystride);
			*chroma_off = pipe->src_x +
				(pipe->src_y * pipe->srcp1_ystride);
			break;

		case MDP_YCBYCR_H2V1:
		case MDP_YCRYCB_H2V1:
			if (pipe->src_x & 0x1)
				pipe->src_x += 1;
			*luma_off += pipe->src_x * 2 +
				((pipe->src_y * 2) * pipe->srcp0_ystride);
			break;

		case MDP_ARGB_8888:
		case MDP_RGBA_8888:
		case MDP_BGRA_8888:
		case MDP_RGBX_8888:
		case MDP_RGB_565:
		case MDP_BGR_565:
		case MDP_XRGB_8888:
		case MDP_RGB_888:
		case MDP_YCBCR_H1V1:
		case MDP_YCRCB_H1V1:
			*luma_off = (pipe->src_x * pipe->bpp) +
					(pipe->src_y * pipe->srcp0_ystride);
			break;

		default:
			pr_err("%s: fmt %u not supported for adjustment\n",
				__func__, pipe->src_format);
			break;
		}
	}
}

void mdp4_overlay_vg_setup(struct mdp4_overlay_pipe *pipe)
{
	char *vg_base;
	uint32 frame_size, src_size, src_xy, dst_size, dst_xy;
	uint32 format, pattern, luma_offset, chroma_offset;
	uint32 mask;
	int pnum, ptype, i;
	uint32_t block;

	pnum = pipe->pipe_num - OVERLAY_PIPE_VG1; /* start from 0 */
	vg_base = MDP_BASE + MDP4_VIDEO_BASE;
	vg_base += (MDP4_VIDEO_OFF * pnum);

	frame_size = ((pipe->src_height << 16) | pipe->src_width);
	src_size = ((pipe->src_h << 16) | pipe->src_w);
	src_xy = ((pipe->src_y << 16) | pipe->src_x);
	dst_size = ((pipe->dst_h << 16) | pipe->dst_w);
	dst_xy = ((pipe->dst_y << 16) | pipe->dst_x);

	ptype = mdp4_overlay_format2type(pipe->src_format);
	format = mdp4_overlay_format(pipe);
	pattern = mdp4_overlay_unpack_pattern(pipe);

	/* CSC Post Processing enabled? */
	if (pipe->flags & MDP_OVERLAY_PP_CFG_EN) {
		if (pipe->pp_cfg.config_ops & MDP_OVERLAY_PP_CSC_CFG) {
			if (pipe->pp_cfg.csc_cfg.flags & MDP_CSC_FLAG_ENABLE)
				pipe->op_mode |= MDP4_OP_CSC_EN;
			if (pipe->pp_cfg.csc_cfg.flags & MDP_CSC_FLAG_YUV_IN)
				pipe->op_mode |= MDP4_OP_SRC_DATA_YCBCR;
			if (pipe->pp_cfg.csc_cfg.flags & MDP_CSC_FLAG_YUV_OUT)
				pipe->op_mode |= MDP4_OP_DST_DATA_YCBCR;

			mdp4_csc_write(&pipe->pp_cfg.csc_cfg,
				(uint32_t) (vg_base + MDP4_VIDEO_CSC_OFF));

			if (pipe->pipe_num == OVERLAY_PIPE_VG1)
				block = MDP_BLOCK_VG_1;
			else
				block = MDP_BLOCK_VG_2;

			for (i = 0; i < CSC_MAX_BLOCKS; i++) {
				if (block == csc_cfg_matrix[i].block) {
					memcpy(&csc_cfg_matrix[i].csc_data,
					&(pipe->pp_cfg.csc_cfg),
					sizeof(struct mdp_csc_cfg));
					break;
				}
			}
		}
		if (pipe->pp_cfg.config_ops & MDP_OVERLAY_PP_QSEED_CFG) {
			mdp4_qseed_access_cfg(&pipe->pp_cfg.qseed_cfg[0],
							(uint32_t) vg_base);
			mdp4_qseed_access_cfg(&pipe->pp_cfg.qseed_cfg[1],
							(uint32_t) vg_base);
		}
	}
	/* not RGB use VG pipe, pure VG pipe */
	if (ptype != OVERLAY_TYPE_RGB)
		pipe->op_mode |= (MDP4_OP_CSC_EN | MDP4_OP_SRC_DATA_YCBCR);

#ifdef MDP4_IGC_LUT_ENABLE
	pipe->op_mode |= MDP4_OP_IGC_LUT_EN;
#endif

	mdp4_scale_setup(pipe);

	luma_offset = 0;
	chroma_offset = 0;

	if (ptype == OVERLAY_TYPE_RGB) {
		if ((pipe->src_y + pipe->src_h) > 0x7FF) {
			luma_offset = pipe->src_y * pipe->src_width * pipe->bpp;
			src_xy &= 0x0000FFFF;
		}

		if ((pipe->src_x + pipe->src_w) > 0x7FF) {
			luma_offset += pipe->src_x * pipe->bpp;
			src_xy &= 0xFFFF0000;
		}
	}

	mdp_pipe_ctrl(MDP_CMD_BLOCK, MDP_BLOCK_POWER_ON, FALSE);

	outpdw(vg_base + 0x0000, src_size);	/* MDP_RGB_SRC_SIZE */
	outpdw(vg_base + 0x0004, src_xy);	/* MDP_RGB_SRC_XY */
	outpdw(vg_base + 0x0008, dst_size);	/* MDP_RGB_DST_SIZE */
	outpdw(vg_base + 0x000c, dst_xy);	/* MDP_RGB_DST_XY */

	if (pipe->frame_format != MDP4_FRAME_FORMAT_LINEAR)
		outpdw(vg_base + 0x0048, frame_size);	/* TILE frame size */

	/*
	 * Adjust src X offset to avoid MDP from overfetching pixels
	 * present before the offset. This is required for video
	 * frames coming with unused green pixels along the left margin
	 */
	/* not RGB use VG pipe, pure VG pipe */
	if (ptype != OVERLAY_TYPE_RGB) {
		mdp4_overlay_vg_get_src_offset(pipe, vg_base, &luma_offset,
			&chroma_offset);
	}

	/* luma component plane */
	outpdw(vg_base + 0x0010, pipe->srcp0_addr + luma_offset);

	/* chroma component plane or  planar color 1 */
	outpdw(vg_base + 0x0014, pipe->srcp1_addr + chroma_offset);

	/* planar color 2 */
	outpdw(vg_base + 0x0018, pipe->srcp2_addr + chroma_offset);

	outpdw(vg_base + 0x0040,
			pipe->srcp1_ystride << 16 | pipe->srcp0_ystride);

	outpdw(vg_base + 0x0044,
			pipe->srcp3_ystride << 16 | pipe->srcp2_ystride);

	outpdw(vg_base + 0x0050, format);	/* MDP_RGB_SRC_FORMAT */
	outpdw(vg_base + 0x0054, pattern);	/* MDP_RGB_SRC_UNPACK_PATTERN */
	if (format & MDP4_FORMAT_SOLID_FILL) {
		u32 op_mode = pipe->op_mode;
		op_mode &= ~(MDP4_OP_FLIP_LR + MDP4_OP_SCALEX_EN);
		op_mode &= ~(MDP4_OP_FLIP_UD + MDP4_OP_SCALEY_EN);
		outpdw(vg_base + 0x0058, op_mode);/* MDP_RGB_OP_MODE */
	} else
		outpdw(vg_base + 0x0058, pipe->op_mode);/* MDP_RGB_OP_MODE */
	outpdw(vg_base + 0x005c, pipe->phasex_step);
	outpdw(vg_base + 0x0060, pipe->phasey_step);

	if (pipe->op_mode & MDP4_OP_DITHER_EN) {
		outpdw(vg_base + 0x0068,
			pipe->r_bit << 4 | pipe->b_bit << 2 | pipe->g_bit);
	}

	if (mdp_rev > MDP_REV_41) {
		/* mdp chip select controller */
		mask = 0;
		if (pipe->pipe_num == OVERLAY_PIPE_VG1)
			mask = 0x020; /* bit 5 */
		else if (pipe->pipe_num == OVERLAY_PIPE_VG2)
			mask = 0x02000; /* bit 13 */
		if (mask) {
			if (pipe->op_mode & MDP4_OP_SCALEY_MN_PHASE)
				ctrl->cs_controller &= ~mask;
			else
				ctrl->cs_controller |= mask;
			/* NOT double buffered */
			outpdw(MDP_BASE + 0x00c0, ctrl->cs_controller);
		}
	}


	mdp_pipe_ctrl(MDP_CMD_BLOCK, MDP_BLOCK_POWER_OFF, FALSE);
}

int mdp4_overlay_format2type(uint32 format)
{
	switch (format) {
	case MDP_RGB_565:
	case MDP_RGB_888:
	case MDP_BGR_565:
	case MDP_XRGB_8888:
	case MDP_ARGB_8888:
	case MDP_RGBA_8888:
	case MDP_BGRA_8888:
	case MDP_RGBX_8888:
		return OVERLAY_TYPE_RGB;
	case MDP_YCBYCR_H2V1:
	case MDP_YCRYCB_H2V1:
	case MDP_Y_CRCB_H2V1:
	case MDP_Y_CBCR_H2V1:
	case MDP_Y_CRCB_H1V2:
	case MDP_Y_CBCR_H1V2:
	case MDP_Y_CRCB_H2V2:
	case MDP_Y_CBCR_H2V2:
	case MDP_Y_CBCR_H2V2_TILE:
	case MDP_Y_CRCB_H2V2_TILE:
	case MDP_Y_CR_CB_H2V2:
	case MDP_Y_CR_CB_GH2V2:
	case MDP_Y_CB_CR_H2V2:
	case MDP_Y_CRCB_H1V1:
	case MDP_Y_CBCR_H1V1:
	case MDP_YCRCB_H1V1:
	case MDP_YCBCR_H1V1:
		return OVERLAY_TYPE_VIDEO;
	case MDP_RGB_BORDERFILL:
		return OVERLAY_TYPE_BF;
	default:
		return -ERANGE;
	}

}

#define C3_ALPHA	3	/* alpha */
#define C2_R_Cr		2	/* R/Cr */
#define C1_B_Cb		1	/* B/Cb */
#define C0_G_Y		0	/* G/luma */
#define YUV_444_MAX_WIDTH		1280	/* Max width for YUV 444*/

int mdp4_overlay_format2pipe(struct mdp4_overlay_pipe *pipe)
{
	switch (pipe->src_format) {
	case MDP_RGB_565:
		pipe->frame_format = MDP4_FRAME_FORMAT_LINEAR;
		pipe->fetch_plane = OVERLAY_PLANE_INTERLEAVED;
		pipe->a_bit = 0;
		pipe->r_bit = 1;	/* R, 5 bits */
		pipe->b_bit = 1;	/* B, 5 bits */
		pipe->g_bit = 2;	/* G, 6 bits */
		pipe->alpha_enable = 0;
		pipe->unpack_tight = 1;
		pipe->unpack_align_msb = 0;
		pipe->unpack_count = 2;
		pipe->element2 = C2_R_Cr;	/* R */
		pipe->element1 = C0_G_Y;	/* G */
		pipe->element0 = C1_B_Cb;	/* B */
		pipe->bpp = 2;	/* 2 bpp */
		pipe->chroma_sample = MDP4_CHROMA_RGB;
		break;
	case MDP_RGB_888:
		pipe->frame_format = MDP4_FRAME_FORMAT_LINEAR;
		pipe->fetch_plane = OVERLAY_PLANE_INTERLEAVED;
		pipe->a_bit = 0;
		pipe->r_bit = 3;	/* R, 8 bits */
		pipe->b_bit = 3;	/* B, 8 bits */
		pipe->g_bit = 3;	/* G, 8 bits */
		pipe->alpha_enable = 0;
		pipe->unpack_tight = 1;
		pipe->unpack_align_msb = 0;
		pipe->unpack_count = 2;
		pipe->element2 = C1_B_Cb;	/* B */
		pipe->element1 = C0_G_Y;	/* G */
		pipe->element0 = C2_R_Cr;	/* R */
		pipe->bpp = 3;	/* 3 bpp */
		pipe->chroma_sample = MDP4_CHROMA_RGB;
		break;
	case MDP_BGR_565:
		pipe->frame_format = MDP4_FRAME_FORMAT_LINEAR;
		pipe->fetch_plane = OVERLAY_PLANE_INTERLEAVED;
		pipe->a_bit = 0;
		pipe->r_bit = 1;	/* R, 5 bits */
		pipe->b_bit = 1;	/* B, 5 bits */
		pipe->g_bit = 2;	/* G, 6 bits */
		pipe->alpha_enable = 0;
		pipe->unpack_tight = 1;
		pipe->unpack_align_msb = 0;
		pipe->unpack_count = 2;
		pipe->element2 = C1_B_Cb;	/* B */
		pipe->element1 = C0_G_Y;	/* G */
		pipe->element0 = C2_R_Cr;	/* R */
		pipe->bpp = 2;	/* 2 bpp */
		pipe->chroma_sample = MDP4_CHROMA_RGB;
		break;
	case MDP_XRGB_8888:
		pipe->frame_format = MDP4_FRAME_FORMAT_LINEAR;
		pipe->fetch_plane = OVERLAY_PLANE_INTERLEAVED;
		pipe->a_bit = 3;	/* alpha, 4 bits */
		pipe->r_bit = 3;	/* R, 8 bits */
		pipe->b_bit = 3;	/* B, 8 bits */
		pipe->g_bit = 3;	/* G, 8 bits */
		pipe->alpha_enable = 0;
		pipe->unpack_tight = 1;
		pipe->unpack_align_msb = 0;
		pipe->unpack_count = 3;
		pipe->element3 = C1_B_Cb;	/* B */
		pipe->element2 = C0_G_Y;	/* G */
		pipe->element1 = C2_R_Cr;	/* R */
		pipe->element0 = C3_ALPHA;	/* alpha */
		pipe->bpp = 4;		/* 4 bpp */
		pipe->chroma_sample = MDP4_CHROMA_RGB;
		break;
	case MDP_ARGB_8888:
		pipe->frame_format = MDP4_FRAME_FORMAT_LINEAR;
		pipe->fetch_plane = OVERLAY_PLANE_INTERLEAVED;
		pipe->a_bit = 3;	/* alpha, 4 bits */
		pipe->r_bit = 3;	/* R, 8 bits */
		pipe->b_bit = 3;	/* B, 8 bits */
		pipe->g_bit = 3;	/* G, 8 bits */
		pipe->alpha_enable = 1;
		pipe->unpack_tight = 1;
		pipe->unpack_align_msb = 0;
		pipe->unpack_count = 3;
		pipe->element3 = C1_B_Cb;	/* B */
		pipe->element2 = C0_G_Y;	/* G */
		pipe->element1 = C2_R_Cr;	/* R */
		pipe->element0 = C3_ALPHA;	/* alpha */
		pipe->bpp = 4;		/* 4 bpp */
		pipe->chroma_sample = MDP4_CHROMA_RGB;
		break;
	case MDP_RGBA_8888:
		pipe->frame_format = MDP4_FRAME_FORMAT_LINEAR;
		pipe->fetch_plane = OVERLAY_PLANE_INTERLEAVED;
		pipe->a_bit = 3;	/* alpha, 4 bits */
		pipe->r_bit = 3;	/* R, 8 bits */
		pipe->b_bit = 3;	/* B, 8 bits */
		pipe->g_bit = 3;	/* G, 8 bits */
		pipe->alpha_enable = 1;
		pipe->unpack_tight = 1;
		pipe->unpack_align_msb = 0;
		pipe->unpack_count = 3;
		pipe->element3 = C3_ALPHA;	/* alpha */
		pipe->element2 = C1_B_Cb;	/* B */
		pipe->element1 = C0_G_Y;	/* G */
		pipe->element0 = C2_R_Cr;	/* R */
		pipe->bpp = 4;		/* 4 bpp */
		pipe->chroma_sample = MDP4_CHROMA_RGB;
		break;
	case MDP_RGBX_8888:
		pipe->frame_format = MDP4_FRAME_FORMAT_LINEAR;
		pipe->fetch_plane = OVERLAY_PLANE_INTERLEAVED;
		pipe->a_bit = 3;
		pipe->r_bit = 3;	/* R, 8 bits */
		pipe->b_bit = 3;	/* B, 8 bits */
		pipe->g_bit = 3;	/* G, 8 bits */
		pipe->alpha_enable = 0;
		pipe->unpack_tight = 1;
		pipe->unpack_align_msb = 0;
		pipe->unpack_count = 3;
		pipe->element3 = C3_ALPHA;	/* alpha */
		pipe->element2 = C1_B_Cb;	/* B */
		pipe->element1 = C0_G_Y;	/* G */
		pipe->element0 = C2_R_Cr;	/* R */
		pipe->bpp = 4;		/* 4 bpp */
		pipe->chroma_sample = MDP4_CHROMA_RGB;
		break;
	case MDP_BGRA_8888:
		pipe->frame_format = MDP4_FRAME_FORMAT_LINEAR;
		pipe->fetch_plane = OVERLAY_PLANE_INTERLEAVED;
		pipe->a_bit = 3;	/* alpha, 4 bits */
		pipe->r_bit = 3;	/* R, 8 bits */
		pipe->b_bit = 3;	/* B, 8 bits */
		pipe->g_bit = 3;	/* G, 8 bits */
		pipe->alpha_enable = 1;
		pipe->unpack_tight = 1;
		pipe->unpack_align_msb = 0;
		pipe->unpack_count = 3;
		pipe->element3 = C3_ALPHA;	/* alpha */
		pipe->element2 = C2_R_Cr;	/* R */
		pipe->element1 = C0_G_Y;	/* G */
		pipe->element0 = C1_B_Cb;	/* B */
		pipe->bpp = 4;		/* 4 bpp */
		pipe->chroma_sample = MDP4_CHROMA_RGB;
		break;
	case MDP_YCBYCR_H2V1:
	case MDP_YCRYCB_H2V1:
		pipe->frame_format = MDP4_FRAME_FORMAT_LINEAR;
		pipe->fetch_plane = OVERLAY_PLANE_INTERLEAVED;
		pipe->a_bit = 0;	/* alpha, 4 bits */
		pipe->r_bit = 3;	/* R, 8 bits */
		pipe->b_bit = 3;	/* B, 8 bits */
		pipe->g_bit = 3;	/* G, 8 bits */
		pipe->alpha_enable = 0;
		pipe->unpack_tight = 1;
		pipe->unpack_align_msb = 0;
		pipe->unpack_count = 3;
		if (pipe->src_format == MDP_YCRYCB_H2V1) {
			pipe->element3 = C0_G_Y;	/* G */
			pipe->element2 = C2_R_Cr;	/* R */
			pipe->element1 = C0_G_Y;	/* G */
			pipe->element0 = C1_B_Cb;	/* B */
		} else if (pipe->src_format == MDP_YCBYCR_H2V1) {
			pipe->element3 = C0_G_Y;	/* G */
			pipe->element2 = C1_B_Cb;	/* B */
			pipe->element1 = C0_G_Y;	/* G */
			pipe->element0 = C2_R_Cr;	/* R */
		}
		pipe->bpp = 2;		/* 2 bpp */
		pipe->chroma_sample = MDP4_CHROMA_H2V1;
		break;
	case MDP_Y_CRCB_H2V1:
	case MDP_Y_CBCR_H2V1:
	case MDP_Y_CRCB_H1V2:
	case MDP_Y_CBCR_H1V2:
	case MDP_Y_CRCB_H2V2:
	case MDP_Y_CBCR_H2V2:
	case MDP_Y_CRCB_H1V1:
	case MDP_Y_CBCR_H1V1:
		pipe->frame_format = MDP4_FRAME_FORMAT_LINEAR;
		pipe->fetch_plane = OVERLAY_PLANE_PSEUDO_PLANAR;
		pipe->a_bit = 0;
		pipe->r_bit = 3;	/* R, 8 bits */
		pipe->b_bit = 3;	/* B, 8 bits */
		pipe->g_bit = 3;	/* G, 8 bits */
		pipe->alpha_enable = 0;
		pipe->unpack_tight = 1;
		pipe->unpack_align_msb = 0;
		pipe->unpack_count = 1;		/* 2 */
		if (pipe->src_format == MDP_Y_CRCB_H2V1) {
			pipe->element1 = C1_B_Cb;
			pipe->element0 = C2_R_Cr;
			pipe->chroma_sample = MDP4_CHROMA_H2V1;
		} else if (pipe->src_format == MDP_Y_CRCB_H1V1) {
			pipe->element1 = C1_B_Cb;
			pipe->element0 = C2_R_Cr;
			if (pipe->src_width > YUV_444_MAX_WIDTH)
				pipe->chroma_sample = MDP4_CHROMA_H1V2;
			else
				pipe->chroma_sample = MDP4_CHROMA_RGB;
		} else if (pipe->src_format == MDP_Y_CBCR_H2V1) {
			pipe->element1 = C2_R_Cr;
			pipe->element0 = C1_B_Cb;
			pipe->chroma_sample = MDP4_CHROMA_H2V1;
		} else if (pipe->src_format == MDP_Y_CBCR_H1V1) {
			pipe->element1 = C2_R_Cr;
			pipe->element0 = C1_B_Cb;
			if (pipe->src_width > YUV_444_MAX_WIDTH)
				pipe->chroma_sample = MDP4_CHROMA_H1V2;
			else
				pipe->chroma_sample = MDP4_CHROMA_RGB;
		} else if (pipe->src_format == MDP_Y_CRCB_H1V2) {
			pipe->element1 = C1_B_Cb;
			pipe->element0 = C2_R_Cr;
			pipe->chroma_sample = MDP4_CHROMA_H1V2;
		} else if (pipe->src_format == MDP_Y_CBCR_H1V2) {
			pipe->element1 = C2_R_Cr;
			pipe->element0 = C1_B_Cb;
			pipe->chroma_sample = MDP4_CHROMA_H1V2;
		} else if (pipe->src_format == MDP_Y_CRCB_H2V2) {
			pipe->element1 = C1_B_Cb;
			pipe->element0 = C2_R_Cr;
			pipe->chroma_sample = MDP4_CHROMA_420;
		} else if (pipe->src_format == MDP_Y_CBCR_H2V2) {
			pipe->element1 = C2_R_Cr;
			pipe->element0 = C1_B_Cb;
			pipe->chroma_sample = MDP4_CHROMA_420;
		}
		pipe->bpp = 2;	/* 2 bpp */
		break;
	case MDP_Y_CBCR_H2V2_TILE:
	case MDP_Y_CRCB_H2V2_TILE:
		pipe->frame_format = MDP4_FRAME_FORMAT_VIDEO_SUPERTILE;
		pipe->fetch_plane = OVERLAY_PLANE_PSEUDO_PLANAR;
		pipe->a_bit = 0;
		pipe->r_bit = 3;	/* R, 8 bits */
		pipe->b_bit = 3;	/* B, 8 bits */
		pipe->g_bit = 3;	/* G, 8 bits */
		pipe->alpha_enable = 0;
		pipe->unpack_tight = 1;
		pipe->unpack_align_msb = 0;
		pipe->unpack_count = 1;		/* 2 */
		if (pipe->src_format == MDP_Y_CRCB_H2V2_TILE) {
			pipe->element1 = C1_B_Cb;	/* B */
			pipe->element0 = C2_R_Cr;	/* R */
			pipe->chroma_sample = MDP4_CHROMA_420;
		} else if (pipe->src_format == MDP_Y_CBCR_H2V2_TILE) {
			pipe->element1 = C2_R_Cr;	/* R */
			pipe->element0 = C1_B_Cb;	/* B */
			pipe->chroma_sample = MDP4_CHROMA_420;
		}
		pipe->bpp = 2;	/* 2 bpp */
		break;
	case MDP_Y_CR_CB_H2V2:
	case MDP_Y_CR_CB_GH2V2:
	case MDP_Y_CB_CR_H2V2:
		pipe->frame_format = MDP4_FRAME_FORMAT_LINEAR;
		pipe->fetch_plane = OVERLAY_PLANE_PLANAR;
		pipe->a_bit = 0;
		pipe->r_bit = 3;	/* R, 8 bits */
		pipe->b_bit = 3;	/* B, 8 bits */
		pipe->g_bit = 3;	/* G, 8 bits */
		pipe->alpha_enable = 0;
		pipe->chroma_sample = MDP4_CHROMA_420;
		pipe->bpp = 2;	/* 2 bpp */
		break;
	case MDP_YCBCR_H1V1:
	case MDP_YCRCB_H1V1:
		pipe->frame_format = MDP4_FRAME_FORMAT_LINEAR;
		pipe->fetch_plane = OVERLAY_PLANE_INTERLEAVED;
		pipe->a_bit = 0;
		pipe->r_bit = 3;    /* R, 8 bits */
		pipe->b_bit = 3;    /* B, 8 bits */
		pipe->g_bit = 3;    /* G, 8 bits */
		pipe->alpha_enable = 0;
		pipe->unpack_tight = 1;
		pipe->unpack_align_msb = 0;
		pipe->unpack_count = 2;
		pipe->element0 = C0_G_Y;    /* G */
		if (pipe->src_format == MDP_YCRCB_H1V1) {
			pipe->element1 = C2_R_Cr; /* R */
			pipe->element2 = C1_B_Cb; /* B */
		} else {
			pipe->element1 = C1_B_Cb;   /* B */
			pipe->element2 = C2_R_Cr;   /* R */
		}
		pipe->bpp = 3;  /* 3 bpp */
	case MDP_RGB_BORDERFILL:
		pipe->alpha_enable = 0;
		pipe->alpha = 0;
		break;
	default:
		/* not likely */
		return -ERANGE;
	}

	return 0;
}

/*
 * color_key_convert: output with 12 bits color key
 */
static uint32 color_key_convert(int start, int num, uint32 color)
{
	uint32 data;

	data = (color >> start) & ((1 << num) - 1);

	/* convert to 8 bits */
	if (num == 5)
		data = ((data << 3) | (data >> 2));
	else if (num == 6)
		data = ((data << 2) | (data >> 4));

	/* convert 8 bits to 12 bits */
	data = (data << 4) | (data >> 4);

	return data;
}

void transp_color_key(int format, uint32 transp,
			uint32 *c0, uint32 *c1, uint32 *c2)
{
	int b_start, g_start, r_start;
	int b_num, g_num, r_num;

	switch (format) {
	case MDP_RGB_565:
		b_start = 0;
		g_start = 5;
		r_start = 11;
		r_num = 5;
		g_num = 6;
		b_num = 5;
		break;
	case MDP_RGB_888:
	case MDP_XRGB_8888:
	case MDP_ARGB_8888:
	case MDP_BGRA_8888:
		b_start = 0;
		g_start = 8;
		r_start = 16;
		r_num = 8;
		g_num = 8;
		b_num = 8;
		break;
	case MDP_RGBA_8888:
	case MDP_RGBX_8888:
		b_start = 16;
		g_start = 8;
		r_start = 0;
		r_num = 8;
		g_num = 8;
		b_num = 8;
		break;
	case MDP_BGR_565:
		b_start = 11;
		g_start = 5;
		r_start = 0;
		r_num = 5;
		g_num = 6;
		b_num = 5;
		break;
	case MDP_Y_CB_CR_H2V2:
	case MDP_Y_CBCR_H2V2:
	case MDP_Y_CBCR_H2V1:
	case MDP_YCBCR_H1V1:
		b_start = 8;
		g_start = 16;
		r_start = 0;
		r_num = 8;
		g_num = 8;
		b_num = 8;
		break;
	case MDP_Y_CR_CB_H2V2:
	case MDP_Y_CR_CB_GH2V2:
	case MDP_Y_CRCB_H2V2:
	case MDP_Y_CRCB_H2V1:
	case MDP_Y_CRCB_H1V2:
	case MDP_Y_CBCR_H1V2:
	case MDP_Y_CRCB_H1V1:
	case MDP_Y_CBCR_H1V1:
	case MDP_YCRCB_H1V1:
		b_start = 0;
		g_start = 16;
		r_start = 8;
		r_num = 8;
		g_num = 8;
		b_num = 8;
		break;
	default:
		b_start = 0;
		g_start = 8;
		r_start = 16;
		r_num = 8;
		g_num = 8;
		b_num = 8;
		break;
	}

	*c0 = color_key_convert(g_start, g_num, transp);
	*c1 = color_key_convert(b_start, b_num, transp);
	*c2 = color_key_convert(r_start, r_num, transp);
}

uint32 mdp4_overlay_format(struct mdp4_overlay_pipe *pipe)
{
	uint32	format;

	format = 0;

	if (pipe->solid_fill)
		format |= MDP4_FORMAT_SOLID_FILL;

	if (pipe->unpack_align_msb)
		format |= MDP4_FORMAT_UNPACK_ALIGN_MSB;

	if (pipe->unpack_tight)
		format |= MDP4_FORMAT_UNPACK_TIGHT;

	if (pipe->alpha_enable)
		format |= MDP4_FORMAT_ALPHA_ENABLE;

	if (pipe->flags & MDP_SOURCE_ROTATED_90)
		format |= MDP4_FORMAT_90_ROTATED;
	format |= (pipe->unpack_count << 13);
	format |= ((pipe->bpp - 1) << 9);
	format |= (pipe->a_bit << 6);
	format |= (pipe->r_bit << 4);
	format |= (pipe->b_bit << 2);
	format |= pipe->g_bit;

	format |= (pipe->frame_format << 29);

	/* video/graphic */
	format |= (pipe->fetch_plane << 19);
	format |= (pipe->chroma_site << 28);
	format |= (pipe->chroma_sample << 26);

	return format;
}

uint32 mdp4_overlay_unpack_pattern(struct mdp4_overlay_pipe *pipe)
{
	return (pipe->element3 << 24) | (pipe->element2 << 16) |
			(pipe->element1 << 8) | pipe->element0;
}

/*
 * mdp4_overlayproc_cfg: only be called from base layer
 */
void mdp4_overlayproc_cfg(struct mdp4_overlay_pipe *pipe)
{
	uint32 data, intf;
	char *overlay_base;
	uint32 curr;

	intf = 0;
	if (pipe->mixer_num == MDP4_MIXER2)
		overlay_base = MDP_BASE + MDP4_OVERLAYPROC2_BASE;
	else if (pipe->mixer_num == MDP4_MIXER1) {
		overlay_base = MDP_BASE + MDP4_OVERLAYPROC1_BASE;/* 0x18000 */
		intf = inpdw(MDP_BASE + 0x0038); /* MDP_DISP_INTF_SEL */
		intf >>= 4;
		intf &= 0x03;
	} else
		overlay_base = MDP_BASE + MDP4_OVERLAYPROC0_BASE;/* 0x10000 */

	if (!in_interrupt())
		mdp_pipe_ctrl(MDP_CMD_BLOCK, MDP_BLOCK_POWER_ON, FALSE);

	/*
	 * BLT support both primary and external external
	 */
	if (pipe->ov_blt_addr) {
		int off, bpp;
#ifdef BLT_RGB565
		bpp = 2;  /* overlay ouput is RGB565 */
#else
		bpp = 3;  /* overlay ouput is RGB888 */
#endif
		data = pipe->src_height;
		data <<= 16;
		data |= pipe->src_width;
		outpdw(overlay_base + 0x0008, data); /* ROI, height + width */
		if (pipe->mixer_num == MDP4_MIXER0 ||
		    pipe->mixer_num == MDP4_MIXER1) {
			off = 0;
			if (pipe->ov_cnt & 0x01)
				off = pipe->src_height * pipe->src_width * bpp;

			outpdw(overlay_base + 0x000c, pipe->ov_blt_addr + off);
			/* overlay ouput is RGB888 */
			outpdw(overlay_base + 0x0010, pipe->src_width * bpp);
			outpdw(overlay_base + 0x001c, pipe->ov_blt_addr + off);
			/* MDDI - BLT + on demand */
			outpdw(overlay_base + 0x0004, 0x08);

			curr = inpdw(overlay_base + 0x0014);
			curr &= 0x4;
#ifdef BLT_RGB565
			outpdw(overlay_base + 0x0014, curr | 0x1); /* RGB565 */
#else
			outpdw(overlay_base + 0x0014, curr | 0x0); /* RGB888 */
#endif
		} else if (pipe->mixer_num == MDP4_MIXER2) {
			if (ctrl->panel_mode & MDP4_PANEL_WRITEBACK) {
				off = 0;
				bpp = 1;
				if (pipe->ov_cnt & 0x01)
					off = pipe->src_height *
							pipe->src_width * bpp;

				outpdw(overlay_base + 0x000c,
						pipe->ov_blt_addr + off);
				/* overlay ouput is RGB888 */
				outpdw(overlay_base + 0x0010,
					((pipe->src_width << 16) |
					 pipe->src_width));
				outpdw(overlay_base + 0x001c,
						pipe->ov_blt_addr + off);
				off = pipe->src_height * pipe->src_width;
				/* align chroma to 2k address */
				off = (off + 2047) & ~2047;
				/* UV plane adress */
				outpdw(overlay_base + 0x0020,
						pipe->ov_blt_addr + off);
				/* MDDI - BLT + on demand */
				outpdw(overlay_base + 0x0004, 0x08);
				/* pseudo planar + writeback */
				curr = inpdw(overlay_base + 0x0014);
				curr &= 0x4;
				outpdw(overlay_base + 0x0014, curr | 0x012);
				/* rgb->yuv */
				outpdw(overlay_base + 0x0200, 0x05);
			}
		}
	} else {
		data = pipe->src_height;
		data <<= 16;
		data |= pipe->src_width;
		outpdw(overlay_base + 0x0008, data); /* ROI, height + width */
		outpdw(overlay_base + 0x000c, pipe->srcp0_addr);
		outpdw(overlay_base + 0x0010, pipe->srcp0_ystride);
		outpdw(overlay_base + 0x0004, 0x01); /* directout */
	}

	if (pipe->mixer_num == MDP4_MIXER1) {
		if (intf == TV_INTF) {
			curr = inpdw(overlay_base + 0x0014);
			curr &= 0x4;
			outpdw(overlay_base + 0x0014, 0x02); /* yuv422 */
			/* overlay1 CSC config */
			outpdw(overlay_base + 0x0200, 0x05); /* rgb->yuv */
		}
	}

#ifdef MDP4_IGC_LUT_ENABLE
	curr = inpdw(overlay_base + 0x0014);
	curr &= ~0x4;
	outpdw(overlay_base + 0x0014, curr | 0x4);	/* GC_LUT_EN, 888 */
#endif

	if (!in_interrupt())
		mdp_pipe_ctrl(MDP_CMD_BLOCK, MDP_BLOCK_POWER_OFF, FALSE);
}

int mdp4_overlay_pipe_staged(struct mdp4_overlay_pipe *pipe)
{
	uint32 data, mask;
	int mixer;

	mixer = pipe->mixer_num;
	data = ctrl->mixer_cfg[mixer];

	mask = 0x0f;
	mask <<= (4 * pipe->pipe_num);
	data &= mask;

	return data;
}

int mdp4_mixer_info(int mixer_num, struct mdp_mixer_info *info)
{

	int ndx, cnt;
	struct mdp4_overlay_pipe *pipe;

	if (mixer_num > MDP4_MIXER_MAX)
		return -ENODEV;

	cnt = 0;
	ndx = MDP4_MIXER_STAGE_BASE;
	for ( ; ndx < MDP4_MIXER_STAGE_MAX; ndx++) {
		pipe = &ctrl->plist[ndx];
		if (pipe == NULL)
			continue;

		if (!pipe->pipe_used)
			continue;

		info->z_order = pipe->mixer_stage - MDP4_MIXER_STAGE0;
		/* z_order == -1, means base layer */
		info->ptype = pipe->pipe_type;
		info->pnum = pipe->pipe_num;
		info->pndx = pipe->pipe_ndx;
		info->mixer_num = pipe->mixer_num;
		info++;
		cnt++;
	}
	return cnt;
}

void mdp4_mixer_reset(int mixer)
{
	uint32 data, data1, mask;
	int i, ndx, min, max, bit;

	mdp_clk_ctrl(1);
	/* MDP_LAYERMIXER_IN_CFG, shard by both mixer 0 and 1  */
	data = inpdw(MDP_BASE + 0x10100);
	data1 = data;

	if (mixer == 0) {
		min = 1;
		max = 8;
		bit = 0x03; /* mixer0, dmap */
	} else {
		min = 9;
		max = 0xf;
		bit = 0x0C; /* mixer1, dmae */
	}
	mask = 0x0f;
	for (i = 0 ; i < 8 ; i++) {
		ndx = data & mask;
		ndx >>= (i * 4);
		if (ndx >= min && ndx <= max)
			data1 &= ~mask;  /* unstage pipe from mixer */
		mask <<= 4;
	}
	pr_debug("%s: => MIXER_RESET, data1=%x data=%x bit=%x\n",
				__func__, data1, data, bit);
	/* unstage pipes of mixer to be reset */
	outpdw(MDP_BASE + 0x10100, data1); /* MDP_LAYERMIXER_IN_CFG */
	outpdw(MDP_BASE + 0x18000, 0);

	mdp4_sw_reset(bit); /* reset mixer */   /* 0 => mixer0, dmap */

	/* restore origianl stage */
	outpdw(MDP_BASE + 0x10100, data); /* MDP_LAYERMIXER_IN_CFG */
	outpdw(MDP_BASE + 0x18000, 0);

	mdp4_vg_csc_restore();
	mdp4_overlay_dmap_reconfig();
	mdp_clk_ctrl(0);
}

void mdp4_mixer_stage_commit(int mixer)
{
	struct mdp4_overlay_pipe *pipe;
	int i, num;
	u32 data, stage;
	int off;
	unsigned long flags;

	data = 0;
	for (i = MDP4_MIXER_STAGE_BASE; i < MDP4_MIXER_STAGE_MAX; i++) {
		pipe = ctrl->stage[mixer][i];
		if (pipe == NULL)
			continue;
		pr_debug("%s: mixer=%d ndx=%d stage=%d\n", __func__,
					mixer, pipe->pipe_ndx, i);
		stage = pipe->mixer_stage;
		if (mixer >= MDP4_MIXER1)
			stage += 8;
		stage <<= (4 * pipe->pipe_num);
		data |= stage;
	}

	/*
	 * stage_commit may be called from overlay_unset
	 * for command panel, mdp clocks may be off at this time.
	 * so mdp clock enabled is necessary
	 */
	mdp_pipe_ctrl(MDP_CMD_BLOCK, MDP_BLOCK_POWER_ON, FALSE);
	mdp_clk_ctrl(1);

	if (data)
		mdp4_mixer_blend_setup(mixer);

	off = 0;
	if (data != ctrl->mixer_cfg[mixer]) {
		ctrl->mixer_cfg[mixer] = data;
		if (mixer >= MDP4_MIXER2) {
			/* MDP_LAYERMIXER2_IN_CFG */
			off = 0x100f0;
		} else {
			/* mixer 0 or 1 */
			num = mixer + 1;
			num &= 0x01;
			data |= ctrl->mixer_cfg[num];
			off = 0x10100;
		}
		pr_debug("%s: mixer=%d data=%x flush=%x pid=%d\n", __func__,
				mixer, data, ctrl->flush[mixer], current->pid);
	}

	local_irq_save(flags);
	if (off)
		outpdw(MDP_BASE + off, data);

	if (ctrl->flush[mixer]) {
		outpdw(MDP_BASE + 0x18000, ctrl->flush[mixer]);
		ctrl->flush[mixer] = 0;
	}
	local_irq_restore(flags);
	mdp_pipe_ctrl(MDP_CMD_BLOCK, MDP_BLOCK_POWER_OFF, FALSE);
	mdp_clk_ctrl(0);
}

void mdp4_mixer_stage_up(struct mdp4_overlay_pipe *pipe, int commit)
{
	struct mdp4_overlay_pipe *pp;
	int i, mixer;

	mixer = pipe->mixer_num;

	for (i = MDP4_MIXER_STAGE_BASE; i < MDP4_MIXER_STAGE_MAX; i++) {
		pp = ctrl->stage[mixer][i];
		if (pp && pp->pipe_ndx == pipe->pipe_ndx) {
			ctrl->stage[mixer][i] = NULL;
			break;
		}
	}

	ctrl->stage[mixer][pipe->mixer_stage] = pipe;	/* keep it */

	if (commit)
		mdp4_mixer_stage_commit(mixer);
}

void mdp4_mixer_stage_down(struct mdp4_overlay_pipe *pipe, int commit)
{
	struct mdp4_overlay_pipe *pp;
	int i, mixer;

	mixer = pipe->mixer_num;

	for (i = MDP4_MIXER_STAGE_BASE; i < MDP4_MIXER_STAGE_MAX; i++) {
		pp = ctrl->stage[mixer][i];
		if (pp && pp->pipe_ndx == pipe->pipe_ndx)
			ctrl->stage[mixer][i] = NULL;  /* clear it */
	}

	if (commit)
		mdp4_mixer_stage_commit(mixer);
}
/*
 * mixer0: rgb3: border color at register 0x15004, 0x15008
 * mixer1:  vg3: border color at register 0x1D004, 0x1D008
 * mixer2:  xxx: border color at register 0x8D004, 0x8D008
 */
void mdp4_overlay_borderfill_stage_up(struct mdp4_overlay_pipe *pipe)
{
	struct mdp4_overlay_pipe *bspipe;
	int ptype, pnum, pndx, mixer;
	int format, alpha_enable, alpha;
	struct mdp4_iommu_pipe_info iom;

	if (pipe->pipe_type != OVERLAY_TYPE_BF)
		return;

	mixer = pipe->mixer_num;

	if (ctrl->baselayer[mixer])
		return;

	bspipe = ctrl->stage[mixer][MDP4_MIXER_STAGE_BASE];

        if (bspipe == NULL) {
                pr_err("%s: no base layer at mixer=%d\n",
                                __func__, mixer);
                return;
        }

	/*
	 * bspipe is clone here
	 * get real pipe
	 */
	bspipe = mdp4_overlay_ndx2pipe(bspipe->pipe_ndx);

        if (bspipe == NULL) {
                pr_err("%s: mdp4_overlay_ndx2pipe returned null pipe ndx\n",
                                __func__);
                return;
        }

	/* save original base layer */
	ctrl->baselayer[mixer] = bspipe;

	iom = pipe->iommu;
	pipe->alpha = 0;	/* make sure bf pipe has alpha 0 */
	ptype = pipe->pipe_type;
	pnum = pipe->pipe_num;
	pndx = pipe->pipe_ndx;
	format = pipe->src_format;
	alpha_enable = pipe->alpha_enable;
	alpha = pipe->alpha;
	*pipe = *bspipe;	/* keep base layer configuration */
	pipe->pipe_type = ptype;
	pipe->pipe_num = pnum;
	pipe->pipe_ndx = pndx;
	pipe->src_format = format;
	pipe->alpha_enable = alpha_enable;
	pipe->alpha = alpha;
	pipe->iommu = iom;

	/* free original base layer pipe to be sued as normal pipe */
	bspipe->pipe_used = 0;

	if (ctrl->panel_mode & MDP4_PANEL_DSI_VIDEO)
		mdp4_dsi_video_base_swap(0, pipe);
	else if (ctrl->panel_mode & MDP4_PANEL_DSI_CMD)
		mdp4_dsi_cmd_base_swap(0, pipe);
	else if (ctrl->panel_mode & MDP4_PANEL_LCDC)
		mdp4_lcdc_base_swap(0, pipe);
#ifdef CONFIG_FB_MSM_DTV
	else if (ctrl->panel_mode & MDP4_PANEL_DTV)
		mdp4_dtv_base_swap(0, pipe);
#endif

	mdp4_overlay_reg_flush(bspipe, 1);
	/* borderfill pipe as base layer */
	mdp4_mixer_stage_up(pipe, 0);
}

void mdp4_overlay_borderfill_stage_down(struct mdp4_overlay_pipe *pipe)
{
	struct mdp4_overlay_pipe *bspipe;
	int ptype, pnum, pndx, mixer;
	int format, alpha_enable, alpha;
	struct mdp4_iommu_pipe_info iom;

	if (pipe->pipe_type != OVERLAY_TYPE_BF)
		return;

	mixer = pipe->mixer_num;

	/* retrieve original base layer */
	bspipe = ctrl->baselayer[mixer];
	if (bspipe == NULL) {
		pr_err("%s: no base layer at mixer=%d\n",
				__func__, mixer);
		return;
	}

	iom = bspipe->iommu;
	ptype = bspipe->pipe_type;
	pnum = bspipe->pipe_num;
	pndx = bspipe->pipe_ndx;
	format = bspipe->src_format;
	alpha_enable = bspipe->alpha_enable;
	alpha = bspipe->alpha;
	*bspipe = *pipe;	/* restore base layer configuration */
	bspipe->pipe_type = ptype;
	bspipe->pipe_num = pnum;
	bspipe->pipe_ndx = pndx;
	bspipe->src_format = format;
	bspipe->alpha_enable = alpha_enable;
	bspipe->alpha = alpha;
	bspipe->iommu = iom;

	bspipe->pipe_used++;	/* mark base layer pipe used */

	ctrl->baselayer[mixer] = NULL;

	/* free borderfill pipe */
	pipe->pipe_used = 0;

	if (ctrl->panel_mode & MDP4_PANEL_DSI_VIDEO)
		mdp4_dsi_video_base_swap(0, bspipe);
	else if (ctrl->panel_mode & MDP4_PANEL_DSI_CMD)
		mdp4_dsi_cmd_base_swap(0, bspipe);
	else if (ctrl->panel_mode & MDP4_PANEL_LCDC)
		mdp4_lcdc_base_swap(0, bspipe);
	else if (ctrl->panel_mode & MDP4_PANEL_DTV)
		mdp4_dtv_base_swap(0, bspipe);

	/* free borderfill pipe */
	mdp4_overlay_reg_flush(pipe, 1);
	mdp4_mixer_stage_down(pipe, 0); /* commit will happen for bspipe up */
	mdp4_overlay_pipe_free(pipe, 0);

	/* stage up base layer */
	mdp4_overlay_reg_flush(bspipe, 1);
	/* restore original base layer */
	mdp4_mixer_stage_up(bspipe, 1);
}


static struct mdp4_overlay_pipe *mdp4_background_layer(int mixer,
			struct mdp4_overlay_pipe *sp)
{
	struct mdp4_overlay_pipe *pp;
	struct mdp4_overlay_pipe *kp;
	int i;

	kp = ctrl->stage[mixer][MDP4_MIXER_STAGE_BASE];
	for (i = MDP4_MIXER_STAGE_BASE; i < MDP4_MIXER_STAGE_MAX; i++) {
		pp = ctrl->stage[mixer][i];
		if (pp == NULL)
			continue;
		if (pp == sp)
			break;

		if ((pp->dst_x <= sp->dst_x) &&
			((pp->dst_x + pp->dst_w) >= (sp->dst_x + sp->dst_w))) {
			if ((pp->dst_y <= sp->dst_y) &&
				((pp->dst_y + pp->dst_h) >=
					(sp->dst_y + sp->dst_h))) {
				kp = pp;
			}
		}
	}
	return kp;
}

static void mdp4_overlay_bg_solidfill(struct blend_cfg *blend)
{
	struct mdp4_overlay_pipe *pipe;
	char *base;
	u32 op_mode, format;
	int pnum, ptype;

	pipe = blend->solidfill_pipe;
	if (pipe == NULL)
		return;

	if (pipe->pipe_type == OVERLAY_TYPE_BF)
		return;

	ptype = mdp4_overlay_format2type(pipe->src_format);
	if (ptype == OVERLAY_TYPE_RGB) {
		pnum = pipe->pipe_num - OVERLAY_PIPE_RGB1;
		base = MDP_BASE + MDP4_RGB_BASE;
		base += MDP4_RGB_OFF * pnum;
	} else {
		pnum = pipe->pipe_num - OVERLAY_PIPE_VG1;
		base = MDP_BASE + MDP4_VIDEO_BASE;
		base += MDP4_VIDEO_OFF * pnum;
	}

	format = inpdw(base + 0x50);
	format |= MDP4_FORMAT_SOLID_FILL;
	/*
	 * If solid fill is enabled, flip and scale
	 * have to be disabled. otherwise, h/w
	 * underruns.
	 */
	op_mode = inpdw(base + 0x0058);
	op_mode &= ~(MDP4_OP_FLIP_LR + MDP4_OP_SCALEX_EN);
	op_mode &= ~(MDP4_OP_FLIP_UD + MDP4_OP_SCALEY_EN);
	outpdw(base + 0x0058, op_mode);
	outpdw(base + 0x1008, 0);	/* black */
	/*
	 * Set src size and dst size same to avoid underruns
	 */
	outpdw(base + 0x0000, inpdw(base + 0x0008));
	outpdw(base + 0x50, format);

	mdp4_overlay_reg_flush(pipe, 0);
}

void mdp4_mixer_blend_cfg(int mixer)
{
	int i, off;
	unsigned char *overlay_base;
	struct blend_cfg *blend;

	if (mixer == MDP4_MIXER2)
		overlay_base = MDP_BASE + MDP4_OVERLAYPROC2_BASE;
	else if (mixer == MDP4_MIXER1)
		overlay_base = MDP_BASE + MDP4_OVERLAYPROC1_BASE;
	else
		overlay_base = MDP_BASE + MDP4_OVERLAYPROC0_BASE;

	blend = &ctrl->blend[mixer][MDP4_MIXER_STAGE_BASE];
	blend++; /* stage0 */

	for (i = MDP4_MIXER_STAGE0; i < MDP4_MIXER_STAGE_MAX; i++) {
		off = 20 * i;
		off = 0x20 * (i - MDP4_MIXER_STAGE0);
		if (i == MDP4_MIXER_STAGE3)
			off -= 4;
		outpdw(overlay_base + off + 0x104, blend->op);
		blend++;
	}
}

static void mdp4_set_blend_by_op(struct mdp4_overlay_pipe *s_pipe,
					struct mdp4_overlay_pipe *d_pipe,
					int alpha_drop,
					struct blend_cfg *blend)
{
	int d_alpha, s_alpha;
	u32 op;

	d_alpha = d_pipe->alpha_enable;
	s_alpha = s_pipe->alpha_enable;
	/* base on fg's alpha */
	blend->fg_alpha = s_pipe->alpha;
	blend->bg_alpha = 0x0ff - s_pipe->alpha;
	blend->op = MDP4_BLEND_FG_ALPHA_FG_CONST |
	MDP4_BLEND_BG_ALPHA_BG_CONST;
	blend->co3_sel = 1; /* use fg alpha */
	op = s_pipe->blend_op;
	if (op == BLEND_OP_OPAQUE) {
		blend->bg_alpha = 0;
		blend->fg_alpha = 0xff;
	} else if ((op == BLEND_OP_PREMULTIPLIED) &&
			(!alpha_drop) && s_alpha) {
		blend->op = MDP4_BLEND_FG_ALPHA_FG_CONST |
			MDP4_BLEND_BG_INV_ALPHA |
			MDP4_BLEND_BG_ALPHA_FG_PIXEL;
		if (blend->fg_alpha != 0xff) {
			blend->bg_alpha = blend->fg_alpha;
			blend->op |= MDP4_BLEND_BG_MOD_ALPHA;
		}
	} else if (!alpha_drop && s_alpha) {
		blend->op = MDP4_BLEND_FG_ALPHA_FG_PIXEL |
			MDP4_BLEND_BG_INV_ALPHA |
			MDP4_BLEND_BG_ALPHA_FG_PIXEL;
		if (blend->fg_alpha != 0xff) {
			blend->bg_alpha = blend->fg_alpha;
			blend->op |= MDP4_BLEND_FG_MOD_ALPHA |
				MDP4_BLEND_BG_MOD_ALPHA;
		}
	}
	if (!s_alpha && d_alpha)
		blend->co3_sel = 0;
	pr_debug("%s: op %d bg alpha %d, fg alpha %d blend: %x\n",
		__func__, op, blend->bg_alpha, blend->fg_alpha, blend->op);
}

static void mdp4_set_blend_by_fmt(struct mdp4_overlay_pipe *s_pipe,
					struct mdp4_overlay_pipe *d_pipe,
					int alpha_drop,
					struct blend_cfg *blend)
{
	int ptype, d_alpha, s_alpha;
	d_alpha = d_pipe->alpha_enable;
	s_alpha = s_pipe->alpha_enable;
	/* base on fg's alpha */
	blend->bg_alpha = 0x0ff - s_pipe->alpha;
	blend->fg_alpha = s_pipe->alpha;
	blend->co3_sel = 1; /* use fg alpha */

	if (s_pipe->is_fg) {
		if (s_pipe->alpha == 0xff) {
			blend->solidfill = 1;
			blend->solidfill_pipe = d_pipe;
		}
	} else if (s_alpha) {
		if (!alpha_drop) {
			blend->op = MDP4_BLEND_BG_ALPHA_FG_PIXEL;
			if (!(s_pipe->flags & MDP_BLEND_FG_PREMULT))
				blend->op |=
					MDP4_BLEND_FG_ALPHA_FG_PIXEL;
		} else
			blend->op = MDP4_BLEND_BG_ALPHA_FG_CONST;

		blend->op |= MDP4_BLEND_BG_INV_ALPHA;
	} else if (d_alpha) {
		ptype = mdp4_overlay_format2type(s_pipe->src_format);
		if (ptype == OVERLAY_TYPE_VIDEO &&
			(!(s_pipe->flags & MDP_BACKEND_COMPOSITION))) {
			blend->op = (MDP4_BLEND_FG_ALPHA_BG_PIXEL |
				MDP4_BLEND_FG_INV_ALPHA);
			if (!(s_pipe->flags & MDP_BLEND_FG_PREMULT))
				blend->op |=
					MDP4_BLEND_BG_ALPHA_BG_PIXEL;
			blend->co3_sel = 0; /* use bg alpha */
		} else {
			/* s_pipe is rgb without alpha */
			blend->op = (MDP4_BLEND_FG_ALPHA_FG_CONST |
				    MDP4_BLEND_BG_ALPHA_BG_CONST);
			blend->bg_alpha = 0;
		}
	}
}

/*
 * D(i+1) = Ks * S + Kd * D(i)
 */
void mdp4_mixer_blend_setup(int mixer)
{
	struct mdp4_overlay_pipe *d_pipe;
	struct mdp4_overlay_pipe *s_pipe;
	struct blend_cfg *blend;
	int i, off, alpha_drop;
	unsigned char *overlay_base;
	uint32 c0, c1, c2;


	d_pipe = ctrl->stage[mixer][MDP4_MIXER_STAGE_BASE];
	if (d_pipe == NULL) {
		pr_err("%s: Error: no bg_pipe at mixer=%d\n", __func__, mixer);
		return;
	}

	blend = &ctrl->blend[mixer][MDP4_MIXER_STAGE0];
	for (i = MDP4_MIXER_STAGE0; i < MDP4_MIXER_STAGE_MAX; i++) {
		blend->solidfill = 0;
		blend->op = (MDP4_BLEND_FG_ALPHA_FG_CONST |
				    MDP4_BLEND_BG_ALPHA_BG_CONST);
		s_pipe = ctrl->stage[mixer][i];
		if (s_pipe == NULL) {
			blend++;
			d_pipe = NULL;
			continue;
		}
		alpha_drop = 0;	/* per stage */
		/* alpha channel is lost on VG pipe when using QSEED or M/N */
		if (s_pipe->pipe_type == OVERLAY_TYPE_VIDEO &&
			s_pipe->alpha_enable &&
			((s_pipe->op_mode & MDP4_OP_SCALEY_EN) ||
			(s_pipe->op_mode & MDP4_OP_SCALEX_EN)) &&
			!(s_pipe->op_mode & (MDP4_OP_SCALEX_PIXEL_RPT |
						MDP4_OP_SCALEY_PIXEL_RPT)))
			alpha_drop = 1;

		d_pipe = mdp4_background_layer(mixer, s_pipe);
		pr_debug("%s: stage=%d: bg: ndx=%d da=%d dalpha=%x "
			"fg: ndx=%d sa=%d salpha=%x is_fg=%d alpha_drop=%d\n",
		__func__, i-2, d_pipe->pipe_ndx, d_pipe->alpha_enable,
		d_pipe->alpha, s_pipe->pipe_ndx, s_pipe->alpha_enable,
		s_pipe->alpha, s_pipe->is_fg, alpha_drop);
		if ((s_pipe->blend_op == BLEND_OP_NOT_DEFINED) ||
			(s_pipe->blend_op >= BLEND_OP_MAX))
			mdp4_set_blend_by_fmt(s_pipe, d_pipe,
				alpha_drop, blend);
		else
			mdp4_set_blend_by_op(s_pipe, d_pipe, alpha_drop, blend);

		if (s_pipe->transp != MDP_TRANSP_NOP) {
			if (s_pipe->is_fg) {
				transp_color_key(s_pipe->src_format,
						s_pipe->transp, &c0, &c1, &c2);
				/* Fg blocked */
				blend->op |= MDP4_BLEND_FG_TRANSP_EN;
				/* lower limit */
				blend->transp_low0 = (c1 << 16 | c0);
				blend->transp_low1 = c2;
				/* upper limit */
				blend->transp_high0 = (c1 << 16 | c0);
				blend->transp_high1 = c2;
			} else {
				transp_color_key(d_pipe->src_format,
						s_pipe->transp, &c0, &c1, &c2);
				/* Fg blocked */
				blend->op |= MDP4_BLEND_BG_TRANSP_EN;
				blend--; /* one stage back */
				/* lower limit */
				blend->transp_low0 = (c1 << 16 | c0);
				blend->transp_low1 = c2;
				/* upper limit */
				blend->transp_high0 = (c1 << 16 | c0);
				blend->transp_high1 = c2;
				blend++; /* back to original stage */
			}
		}
		blend++;
	}

	/* mixer numer, /dev/fb0, /dev/fb1, /dev/fb2 */
	if (mixer == MDP4_MIXER2)
		overlay_base = MDP_BASE + MDP4_OVERLAYPROC2_BASE;/* 0x88000 */
	else if (mixer == MDP4_MIXER1)
		overlay_base = MDP_BASE + MDP4_OVERLAYPROC1_BASE;/* 0x18000 */
	else
		overlay_base = MDP_BASE + MDP4_OVERLAYPROC0_BASE;/* 0x10000 */

	mdp_pipe_ctrl(MDP_CMD_BLOCK, MDP_BLOCK_POWER_ON, FALSE);
	blend = &ctrl->blend[mixer][MDP4_MIXER_STAGE_BASE];
	/* lower limit */
	outpdw(overlay_base + 0x180, blend->transp_low0);
	outpdw(overlay_base + 0x184,  blend->transp_low1);
	/* upper limit */
	outpdw(overlay_base + 0x188, blend->transp_high0);
	outpdw(overlay_base + 0x18c,  blend->transp_high1);
	blend++; /* stage0 */
	for (i = MDP4_MIXER_STAGE0; i < MDP4_MIXER_STAGE_MAX; i++) {
		off = 20 * i;
		off = 0x20 * (i - MDP4_MIXER_STAGE0);
		if (i == MDP4_MIXER_STAGE3)
			off -= 4;

		if (blend->solidfill_pipe && blend->solidfill)
			mdp4_overlay_bg_solidfill(blend);
		else
			blend->solidfill_pipe = NULL;

		outpdw(overlay_base + off + 0x108, blend->fg_alpha);
		outpdw(overlay_base + off + 0x10c, blend->bg_alpha);

		if (mdp_rev >= MDP_REV_42)
			outpdw(overlay_base + off + 0x104, blend->op);

		outpdw(overlay_base + (off << 5) + 0x1004, blend->co3_sel);
		outpdw(overlay_base + off + 0x110, blend->transp_low0);/* low */
		outpdw(overlay_base + off + 0x114, blend->transp_low1);/* low */
			/* upper limit */
		outpdw(overlay_base + off + 0x118, blend->transp_high0);
		outpdw(overlay_base + off + 0x11c, blend->transp_high1);
		blend++;
	}
	mdp_pipe_ctrl(MDP_CMD_BLOCK, MDP_BLOCK_POWER_OFF, FALSE);
}

void mdp4_overlay_reg_flush(struct mdp4_overlay_pipe *pipe, int all)
{
	int mixer;
	uint32 *reg;

	mixer = pipe->mixer_num;
	reg = &ctrl->flush[mixer];
	*reg |= (1 << (2 + pipe->pipe_num));

	if (all) {
		if (mixer == MDP4_MIXER0)
			*reg |= 0x01;
		else
			*reg |= 0x02;
	}
}

void mdp4_overlay_flush_piggyback(int m0, int m1)
{
	u32 data;

	data = ctrl->flush[m0] | ctrl->flush[m1];
	ctrl->flush[m0] = data;
}

void mdp4_overlay_reg_flush_reset(struct mdp4_overlay_pipe *pipe)
{
	int mixer;

	mixer = pipe->mixer_num;
	ctrl->flush[mixer] = 0;
}

struct mdp4_overlay_pipe *mdp4_overlay_stage_pipe(int mixer, int stage)
{
	return ctrl->stage[mixer][stage];
}

struct mdp4_overlay_pipe *mdp4_overlay_ndx2pipe(int ndx)
{
	struct mdp4_overlay_pipe *pipe;

	if (ndx <= 0 || ndx > OVERLAY_PIPE_MAX)
		return NULL;

	pipe = &ctrl->plist[ndx - 1];	/* ndx start from 1 */

	if (pipe->pipe_used == 0)
		return NULL;

	return pipe;
}

struct mdp4_overlay_pipe *mdp4_overlay_pipe_alloc(int ptype, int mixer)
{
	int i;
	struct mdp4_overlay_pipe *pipe;

	if (ptype == OVERLAY_TYPE_BF) {
		if (!mdp4_overlay_borderfill_supported())
			return NULL;
	}

	for (i = 0; i < OVERLAY_PIPE_MAX; i++) {
		pipe = &ctrl->plist[i];
		if ((pipe->pipe_used == 0) && ((pipe->pipe_type == ptype) ||
		    (ptype == OVERLAY_TYPE_RGB &&
		     pipe->pipe_type == OVERLAY_TYPE_VIDEO))) {
			if (ptype == OVERLAY_TYPE_BF &&
			    mixer != pipe->mixer_num)
				continue;
			init_completion(&pipe->comp);
			init_completion(&pipe->dmas_comp);
			pr_debug("%s: pipe=%x ndx=%d num=%d\n", __func__,
				(int)pipe, pipe->pipe_ndx, pipe->pipe_num);
			return pipe;
		}
	}

	pr_err("%s: ptype=%d FAILED\n", __func__, ptype);

	return NULL;
}


void mdp4_overlay_pipe_free(struct mdp4_overlay_pipe *pipe, int all)
{
	uint32 ptype, num, ndx, mixer;
	struct mdp4_iommu_pipe_info iom;
	struct mdp4_overlay_pipe *orgpipe;

	pr_debug("%s: pipe=%x ndx=%d\n", __func__, (int)pipe, pipe->pipe_ndx);

	ptype = pipe->pipe_type;
	num = pipe->pipe_num;
	ndx = pipe->pipe_ndx;
	mixer = pipe->mixer_num;

	/* No need for borderfill pipe */
	if (pipe->pipe_type != OVERLAY_TYPE_BF)
		mdp4_overlay_iommu_pipe_free(pipe->pipe_ndx, all);

	iom = pipe->iommu;

	memset(pipe, 0, sizeof(*pipe));
	pipe->pipe_type = ptype;
	pipe->pipe_num = num;
	pipe->pipe_ndx = ndx;
	pipe->mixer_num = mixer;
	pipe->iommu = iom;

	/*Clear real pipe attributes as well */
	orgpipe = mdp4_overlay_ndx2pipe(pipe->pipe_ndx);
	if (orgpipe != NULL)
		orgpipe->pipe_used = 0;

}

static int mdp4_overlay_req2pipe(struct mdp_overlay *req, int mixer,
			struct mdp4_overlay_pipe **ppipe,
			struct msm_fb_data_type *mfd)
{
	struct mdp4_overlay_pipe *pipe;
	int ret, ptype;

	u32 upscale_max;
	upscale_max = (mdp_rev >= MDP_REV_41) ?
		MDP4_REV41_OR_LATER_UP_SCALING_MAX :
		MDP4_REV40_UP_SCALING_MAX;

	if (mfd == NULL)
		return -ENODEV;

	if (mixer >= MDP4_MIXER_MAX ||
		req->z_order < 0 || req->z_order > 3)
		return -ERANGE;

	if (req->src_rect.h > 0xFFF ||
		req->src_rect.w > 0xFFF ||
		req->src_rect.x > 0xFFF ||
		req->src_rect.y > 0xFFF ||
		req->dst_rect.h > 0xFFF ||
		req->dst_rect.w > 0xFFF ||
		req->dst_rect.x > 0xFFF ||
		req->dst_rect.y > 0xFFF ||
		req->src_rect.h == 0 ||
		req->src_rect.w == 0)
		return -EINVAL;

	if (req->dst_rect.h > (req->src_rect.h * upscale_max) ||
		req->src_rect.h > (req->dst_rect.h * 8) ||
		req->dst_rect.w > (req->src_rect.w * upscale_max) ||
		req->src_rect.w > (req->dst_rect.w * 8))
		return -ERANGE;

	if (mdp_hw_revision == MDP4_REVISION_V1) {
		/*  non integer down saceling ratio  smaller than 1/4
		 *  is not supportted
		 */
		if ((req->src_rect.h > (req->dst_rect.h * 4) &&
			req->src_rect.h % req->dst_rect.h) ||
			(req->src_rect.w > (req->dst_rect.w * 4) &&
			req->src_rect.w % req->dst_rect.w))
			return -ERANGE;
	}

	if (((req->src_rect.x + req->src_rect.w) > req->src.width) ||
		((req->src_rect.y + req->src_rect.h) > req->src.height)) {
		return -ERANGE;
	}

	if (unlikely(ctrl->panel_3d != MDP4_3D_SIDE_BY_SIDE)) {
		int xres;
		int yres;

		xres = mfd->var_xres;
		yres = mfd->var_yres;

		if (((req->dst_rect.x + req->dst_rect.w) > xres) ||
			((req->dst_rect.y + req->dst_rect.h) > yres)) {
			return -ERANGE;
		}
	}

	ptype = mdp4_overlay_format2type(req->src.format);
	if (ptype < 0) {
		return ptype;
	}

	if (req->flags & MDP_OV_PIPE_SHARE)
		ptype = OVERLAY_TYPE_VIDEO; /* VG pipe supports both RGB+YUV */

	if (req->id == MSMFB_NEW_REQUEST)  /* new request */
		pipe = mdp4_overlay_pipe_alloc(ptype, mixer);
	else
		pipe = mdp4_overlay_ndx2pipe(req->id);

	if (pipe == NULL) {
		return -ENOMEM;
	}

	if (!display_iclient && !IS_ERR_OR_NULL(mfd->iclient)) {
		display_iclient = mfd->iclient;
		pr_debug("%s(): display_iclient %p\n", __func__,
			display_iclient);
	}

	pipe->src_format = req->src.format;
	ret = mdp4_overlay_format2pipe(pipe);

	if (ret < 0) {
		return ret;
	}

	/*
	 * base layer == 1, reserved for frame buffer
	 * zorder 0 == stage 0 == 2
	 * zorder 1 == stage 1 == 3
	 * zorder 2 == stage 2 == 4
	 */
	if (req->id == MSMFB_NEW_REQUEST) {  /* new request */
		if (mdp4_overlay_pipe_staged(pipe)) {
			pr_err("%s: ndx=%d still staged\n", __func__,
						pipe->pipe_ndx);
			return -EPERM;
		}
		pipe->pipe_used++;
		pipe->mixer_num = mixer;
		pr_debug("%s: zorder=%d pipe ndx=%d num=%d\n", __func__,
			req->z_order, pipe->pipe_ndx, pipe->pipe_num);

	}

	pipe->mixer_stage = req->z_order + MDP4_MIXER_STAGE0;
	pipe->src_width = req->src.width & 0x1fff;	/* source img width */
	pipe->src_height = req->src.height & 0x1fff;	/* source img height */
	pipe->src_h = req->src_rect.h & 0x07ff;
	pipe->src_w = req->src_rect.w & 0x07ff;
	pipe->src_y = req->src_rect.y & 0x07ff;
	pipe->src_x = req->src_rect.x & 0x07ff;
	pipe->dst_h = req->dst_rect.h & 0x07ff;
	pipe->dst_w = req->dst_rect.w & 0x07ff;
	pipe->dst_y = req->dst_rect.y & 0x07ff;
	pipe->dst_x = req->dst_rect.x & 0x07ff;

	pipe->op_mode = 0;

	if (req->flags & MDP_FLIP_LR)
		pipe->op_mode |= MDP4_OP_FLIP_LR;

	if (req->flags & MDP_FLIP_UD)
		pipe->op_mode |= MDP4_OP_FLIP_UD;

	if (req->flags & MDP_DITHER)
		pipe->op_mode |= MDP4_OP_DITHER_EN;

	if (req->flags & MDP_DEINTERLACE)
		pipe->op_mode |= MDP4_OP_DEINT_EN;

	if (req->flags & MDP_DEINTERLACE_ODD)
		pipe->op_mode |= MDP4_OP_DEINT_ODD_REF;

	pipe->is_fg = req->is_fg;/* control alpha and color key */

	pipe->alpha = req->alpha & 0x0ff;
	pipe->blend_op = req->blend_op;

	pipe->transp = req->transp_mask;

	pipe->flags = req->flags;

	*ppipe = pipe;

	return 0;
}

static int mdp4_calc_req_mdp_clk(struct msm_fb_data_type *mfd,
				 u32 src_h, u32 dst_h, u32 src_w, u32 dst_w)
{
	u32 pclk, hsync;
	u32 xscale, yscale;
	u32 shift = 16;
	u64 rst;

	pr_debug("%s: pipe sets: panel res(x,y)=(%d,%d)\n",
		 __func__,  mfd->panel_info.xres, mfd->panel_info.yres);

	pr_debug("%s: src_h=%d, dst_h=%d, src_w=%d, dst_w=%d\n",
		 __func__, src_h, dst_h, src_w, dst_w);

	pclk = (mfd->panel_info.type == MIPI_VIDEO_PANEL ||
		mfd->panel_info.type == MIPI_CMD_PANEL) ?
		mfd->panel_info.mipi.dsi_pclk_rate :
		mfd->panel_info.clk_rate;

	if (!pclk) {
		pr_err("%s panel pixel clk is zero!\n", __func__);
		return mdp_max_clk;
	}

	pr_debug("%s: mdp panel pixel clk is %d.\n", __func__, pclk);

	hsync = mfd->panel_info.lcdc.h_back_porch +
		mfd->panel_info.lcdc.h_front_porch +
		mfd->panel_info.lcdc.h_pulse_width +
		mfd->panel_info.xres;

	/*
	 * For the scaling cases, adding extra 20% margin
	 */
	if ((src_h != dst_h) || (src_w != dst_w)) {
		hsync *= 100;
		hsync /= 120;
	}

	if (!hsync) {
		pr_err("%s: panel hsync is zero!\n", __func__);
		return mdp_max_clk;
	}

	pr_debug("%s: panel hsync is %d.\n", __func__, hsync);

	if (!src_h) {
		pr_err("%s: src_h is zero!\n", __func__);
		return mdp_max_clk;
	}

	if (!dst_h) {
		pr_err("%s: dst_h is zero!\n", __func__);
		return mdp_max_clk;
	}

	if (!src_w) {
		pr_err("%s: src_w is zero!\n", __func__);
		return mdp_max_clk;
	}

	if (!dst_w) {
		pr_err("%s: dst_w is zero!\n", __func__);
		return mdp_max_clk;
	}

	xscale = mfd->panel_info.xres;
	xscale += src_w;

	if (xscale < dst_w) {
		pr_err("%s: xres+src_w cannot be less than dst_w!\n",
		       __func__);
		return mdp_max_clk;
	}

	xscale -= dst_w;
	xscale <<= shift;
	xscale /= hsync;
	pr_debug("%s: the right %d shifted xscale is %d.\n",
		 __func__, shift, xscale);

	if (src_h > dst_h)
	        yscale = src_h;
	else
                yscale = dst_h;

        yscale <<= shift;
        yscale /= dst_h;
	yscale *= src_w;
	yscale /= hsync;

	pr_debug("%s: the right %d shifted yscale is %d.\n",
		 __func__, shift, yscale);

	rst = pclk;
	if (yscale > xscale)
		rst *= yscale;
	else
		rst *= xscale;

	rst >>= shift;

	/*
	 * There is one special case for the panels that have low
	 * v_back_porch (<=4), mdp clk should be fast enough to buffer
	 * 4 lines input during back porch time if scaling is
	 * required(FIR).
	 */
	if ((mfd->panel_info.lcdc.v_back_porch <= 4) &&
	    (src_h != dst_h) &&
	    (mfd->panel_info.lcdc.v_back_porch)) {
		u32 clk = 0;
		clk = 4 * (pclk >> shift) / mfd->panel_info.lcdc.v_back_porch;
		clk <<= shift;
		pr_debug("%s: mdp clk rate %d based on low vbp %d\n",
			 __func__, clk, mfd->panel_info.lcdc.v_back_porch);
		rst = (rst > clk) ? rst : clk;
	}

	/*
	 * If the calculated mdp clk is less than panel pixel clk,
	 * most likely due to upscaling, mdp clk rate will be set to
	 * greater than pclk. Now the driver uses 1.15 as the
	 * factor. Ideally this factor is passed from board file.
	 */
	if (rst < pclk) {
		rst = ((pclk >> shift) * 23 / 20) << shift;
		pr_debug("%s calculated mdp clk is less than pclk.\n",
			__func__);
	}
	pr_debug("%s: required mdp clk %d\n", __func__, (u32)rst);

	return (u32)rst;
}

static int mdp4_calc_req_blt(struct msm_fb_data_type *mfd,
			     struct mdp_overlay *req)
{
	int ret = 0;

	if (!req) {
		pr_err("%s: req is null!\n", __func__);
		return ret;
	}

	if (!mfd) {
		pr_err("%s: mfd is null!\n", __func__);
		return ret;
	}

	if (mdp4_calc_req_mdp_clk
		(mfd, req->src_rect.h, req->dst_rect.h,
		 req->src_rect.w, req->dst_rect.w) > mdp_max_clk)
		ret = -EINVAL;

	return ret;
}

static int mdp4_calc_pipe_mdp_clk(struct msm_fb_data_type *mfd,
				  struct mdp4_overlay_pipe *pipe)
{
	int ret = -EINVAL;

	if (!pipe) {
		pr_err("%s: pipe is null!\n", __func__);
		return ret;
	}
	if (!mfd) {
		pr_err("%s: mfd is null!\n", __func__);
		return ret;
	}

	/*
	 * Serveral special cases require the max mdp clk but cannot
	 * be explained by mdp clk equation.
	 */
	if (pipe->flags & MDP_DEINTERLACE) {
		pr_info("%s deinterlace requires max mdp clk.\n",
			__func__);
		pipe->req_clk = mdp_max_clk;
		return 0;
	}

	pr_debug("%s: src(w,h)(%d,%d),src(x,y)(%d,%d)\n",
		 __func__,  pipe->src_w, pipe->src_h, pipe->src_x, pipe->src_y);
	pr_debug("%s: dst(w,h)(%d,%d),dst(x,y)(%d,%d)\n",
		 __func__, pipe->dst_w, pipe->dst_h, pipe->dst_x, pipe->dst_y);

	pipe->req_clk = mdp4_calc_req_mdp_clk
		(mfd, pipe->src_h, pipe->dst_h, pipe->src_w, pipe->dst_w);

	pr_debug("%s: required mdp clk %d mixer %d pipe ndx %d\n",
		 __func__, pipe->req_clk, pipe->mixer_num, pipe->pipe_ndx);

	return 0;
}

static int mdp4_calc_pipe_mdp_bw(struct msm_fb_data_type *mfd,
			 struct mdp4_overlay_pipe *pipe)
{
	u32 fps;
	int ret = -EINVAL;
	u32 quota;
	u32 shift = 16;

	if (!pipe) {
		pr_err("%s: pipe is null!\n", __func__);
		return ret;
	}
	if (!mfd) {
		pr_err("%s: mfd is null!\n", __func__);
		return ret;
	}

	fps = mdp_get_panel_framerate(mfd);
	quota = pipe->src_w * pipe->src_h * fps * pipe->bpp;

	quota >>= shift;
	/* factor 1.15 for ab */
	quota = quota * mdp_bw_ab_factor / 100;
	/* downscaling factor for ab */
	if ((pipe->dst_h) && (pipe->src_h) &&
	    (pipe->src_h > pipe->dst_h)) {
		quota = quota * pipe->src_h / pipe->dst_h;
		pr_debug("%s: src_h=%d dst_h=%d mdp ab %llu\n",
			__func__, pipe->src_h, pipe->dst_h, ((u64)quota << 16));
	}
	pipe->bw_ab_quota = quota;

	/* factor 1.5 for ib */
	pipe->bw_ib_quota = quota * mdp_bw_ib_factor / 100;

	pipe->bw_ab_quota <<= shift;
	pipe->bw_ib_quota <<= shift;

	pr_debug("%s: pipe ndx=%d src(h,w)(%d, %d) fps=%d bpp=%d\n",
		 __func__, pipe->pipe_ndx,  pipe->src_h, pipe->src_w,
		 fps, pipe->bpp);
	pr_debug("%s: ab_quota=%llu ib_quota=%llu\n", __func__,
		 pipe->bw_ab_quota, pipe->bw_ib_quota);

	return 0;
}

int mdp4_calc_blt_mdp_bw(struct msm_fb_data_type *mfd,
			 struct mdp4_overlay_pipe *pipe)
{
	struct mdp4_overlay_perf *perf_req = &perf_request;
	u32 fps;
	int bpp;
	int ret = -EINVAL;
	u32 quota;
	u32 shift = 16;
	if (!pipe) {
		pr_err("%s: pipe is null!\n", __func__);
		return ret;
	}
	if (!mfd) {
		pr_err("%s: mfd is null!\n", __func__);
		return ret;
	}
	mutex_lock(&perf_mutex);
	bpp = BLT_BPP;
	fps = mdp_get_panel_framerate(mfd);

	/* read and write bw*/
	quota = pipe->dst_w * pipe->dst_h * fps * bpp * 2;
	quota >>= shift;

	perf_req->mdp_ov_ab_bw[pipe->mixer_num] =
		quota * mdp_bw_ab_factor / 100;

	perf_req->mdp_ov_ib_bw[pipe->mixer_num] =
		quota * mdp_bw_ib_factor / 100;

	perf_req->mdp_ov_ab_bw[pipe->mixer_num] <<= shift;
	perf_req->mdp_ov_ib_bw[pipe->mixer_num] <<= shift;

	pr_debug("%s: pipe ndx=%d dst(h,w)(%d, %d) fps=%d bpp=%d\n",
		 __func__, pipe->pipe_ndx, pipe->dst_h, pipe->dst_w,
		 fps, bpp);
	pr_debug("%s: overlay=%d ab_bw=%llu ib_bw=%llu\n", __func__,
		 pipe->mixer_num,
		 perf_req->mdp_ov_ab_bw[pipe->mixer_num],
		 perf_req->mdp_ov_ib_bw[pipe->mixer_num]);

	mutex_unlock(&perf_mutex);
	return 0;
}

static int mdp4_axi_port_read_client_pipe(struct mdp4_overlay_pipe *pipe)
{
	u32 data = 0, port = 0;

	mdp_clk_ctrl(1);
	data = inpdw(MDP_BASE + 0x0404);
	mdp_clk_ctrl(0);

	if (pipe->pipe_ndx == 1) /* rgb1 */
		port = (data & 0x0010) ? 1 : 0;
	else if (pipe->pipe_ndx == 2) /* rgb2 */
		port = (data & 0x0080) ? 1 : 0;
	else if (pipe->pipe_ndx == 3) /* vg1 */
		port = (data & 0x0001) ? 1 : 0;
	else if (pipe->pipe_ndx == 4) /* vg2 */
		port = (data & 0x0004) ? 1 : 0;
	pr_debug("%s axi_rd=%x pipe_ndx=%d port=%d\n", __func__,
		data, pipe->pipe_ndx, port);
	return port;
}

static int mdp4_axi_port_read_client_mixer(int mixer)
{
	u32 data = 0, port = 0;

	mdp_clk_ctrl(1);
	data = inpdw(MDP_BASE + 0x0404);
	mdp_clk_ctrl(0);

	if (mixer == MDP4_MIXER0) /* dmap */
		port = (data & 0x1000) ? 1 : 0;
	else if (mixer == MDP4_MIXER1) /* dmae */
		port = (data & 0x80000) ? 1 : 0;
	pr_debug("%s axi_rd=%x mixer=%d port=%d\n",
		 __func__, data, mixer, port);
	return port;
}

static int mdp4_axi_port_write_client_mixer(int mixer)
{
	u32 data = 0, port = 0;

	mdp_clk_ctrl(1);
	data = inpdw(MDP_BASE + 0x0408);
	mdp_clk_ctrl(0);

	if (mixer == MDP4_MIXER0) /* dmap */
		port = (data & 0x0001) ? 1 : 0;
	else if (mixer == MDP4_MIXER1) /* dmae */
		port = (data & 0x0004) ? 1 : 0;
	else if (mixer == MDP4_MIXER2)
		port = (data & 0x0004) ? 1 : 0;
	pr_debug("%s axi_wr=%x mixer=%d port=%d\n",
		 __func__, data, mixer, port);
	return port;
}

int mdp4_overlay_mdp_perf_req(struct msm_fb_data_type *mfd)
{
	u32 worst_mdp_clk = 0;
	int i;
	struct mdp4_overlay_perf *perf_req = &perf_request;
	struct mdp4_overlay_pipe *pipe;
	u32 cnt = 0;
	int ret = -EINVAL;
	u64 ab_quota_total = 0, ib_quota_total = 0;
	u64 ab_quota_port0 = 0, ib_quota_port0 = 0;
	u64 ab_quota_port1 = 0, ib_quota_port1 = 0;
	u64 ib_quota_min = 0;

	if (!mfd) {
		pr_err("%s: mfd is null!\n", __func__);
		return ret;
	}

	mutex_lock(&perf_mutex);
	pipe = ctrl->plist;

	for (i = 0; i < MDP4_MIXER_MAX; i++)
		perf_req->use_ov_blt[i] = 0;

	for (i = 0; i < OVERLAY_PIPE_MAX; i++, pipe++) {

		if (!pipe) {
			mutex_unlock(&perf_mutex);
			return ret;
		}

		if (!pipe->pipe_used)
			continue;
		cnt++;
		if (worst_mdp_clk < pipe->req_clk)
			worst_mdp_clk = pipe->req_clk;

		if (pipe->req_clk > mdp_max_clk)
			perf_req->use_ov_blt[pipe->mixer_num] = 1;

		if (pipe->mixer_num == MDP4_MIXER2)
			perf_req->use_ov_blt[MDP4_MIXER2] = 1;

		if (pipe->pipe_type != OVERLAY_TYPE_BF) {
			ab_quota_total += pipe->bw_ab_quota;
			ib_quota_total += pipe->bw_ib_quota;
			if (mdp4_axi_port_read_client_pipe(pipe)) {
				ab_quota_port1 += pipe->bw_ab_quota;
				ib_quota_port1 += pipe->bw_ib_quota;
			} else {
				ab_quota_port0 += pipe->bw_ab_quota;
				ib_quota_port0 += pipe->bw_ib_quota;
			}
		} else {
			if (ib_quota_min == 0)
				ib_quota_min = pipe->bw_ib_quota;
			else
				ib_quota_min = min(ib_quota_min,
						   pipe->bw_ib_quota);
		}
		if (mfd->mdp_rev == MDP_REV_41) {
			/*
			 * writeback (blt) mode to provide work around
			 * for dsi cmd mode interface hardware bug.
			 */
			if (ctrl->panel_mode & MDP4_PANEL_DSI_CMD) {
				if (pipe->dst_x != 0)
					perf_req->use_ov_blt[MDP4_MIXER0] = 1;
			}
			if ((mfd->panel_info.xres > 1280) &&
			    (mfd->panel_info.type != DTV_PANEL)) {
				perf_req->use_ov_blt[MDP4_MIXER0] = 1;
			}
		}
	}

	perf_req->mdp_clk_rate = min(worst_mdp_clk, mdp_max_clk);
	perf_req->mdp_clk_rate = mdp_clk_round_rate(perf_req->mdp_clk_rate);

	for (i = 0; i < MDP4_MIXER_MAX; i++) {
		if (perf_req->use_ov_blt[i]) {
			ab_quota_total += perf_req->mdp_ov_ab_bw[i];
			ib_quota_total += perf_req->mdp_ov_ib_bw[i];
			if (mdp4_axi_port_read_client_mixer(i)) {
				ab_quota_port1 +=
					(perf_req->mdp_ov_ab_bw[i] >> 1);
				ib_quota_port1 +=
					(perf_req->mdp_ov_ib_bw[i] >> 1);
			} else {
				ab_quota_port0 +=
					(perf_req->mdp_ov_ab_bw[i] >> 1);
				ib_quota_port0 +=
					(perf_req->mdp_ov_ib_bw[i] >> 1);
			}
			if (mdp4_axi_port_write_client_mixer(i)) {
				ab_quota_port1 +=
					(perf_req->mdp_ov_ab_bw[i] >> 1);
				ib_quota_port1 +=
					(perf_req->mdp_ov_ib_bw[i] >> 1);
			} else {
				ab_quota_port0 +=
					(perf_req->mdp_ov_ab_bw[i] >> 1);
				ib_quota_port0 +=
					(perf_req->mdp_ov_ib_bw[i] >> 1);
			}
		}
	}

	ib_quota_total = max(ib_quota_total, ib_quota_min);

	perf_req->mdp_ab_bw = roundup(ab_quota_total, MDP_BUS_SCALE_AB_STEP);
	perf_req->mdp_ib_bw = roundup(ib_quota_total, MDP_BUS_SCALE_AB_STEP);

	perf_req->mdp_ab_port0_bw =
		roundup(ab_quota_port0, MDP_BUS_SCALE_AB_STEP);
	perf_req->mdp_ib_port0_bw =
		roundup(ib_quota_total, MDP_BUS_SCALE_AB_STEP);
	perf_req->mdp_ab_port1_bw =
		roundup(ab_quota_port1, MDP_BUS_SCALE_AB_STEP);
	perf_req->mdp_ib_port1_bw =
		roundup(ib_quota_total, MDP_BUS_SCALE_AB_STEP);

	pr_debug("%s %d: ab_quota_total=(%llu, %llu) ib_quota_total=(%llu, %llu)\n",
		 __func__, __LINE__,
		 ab_quota_total, perf_req->mdp_ab_bw,
		 ib_quota_total, perf_req->mdp_ib_bw);

	pr_debug("%s %d: ab_quota_port0=(%llu, %llu) ib_quota_port0=(%llu, %llu)\n",
		 __func__, __LINE__,
		 ab_quota_port0, perf_req->mdp_ab_port0_bw,
		 ib_quota_port0, perf_req->mdp_ib_port0_bw);

	pr_debug("%s %d: ab_quota_port1=(%llu, %llu) ib_quota_port1=(%llu, %llu)\n",
		 __func__, __LINE__,
		 ab_quota_port1, perf_req->mdp_ab_port1_bw,
		 ib_quota_port1, perf_req->mdp_ib_port1_bw);

	if (ab_quota_total > mdp_max_bw)
		pr_debug("%s: req ab bw=%llu is larger than max bw=%llu",
			__func__, ab_quota_total, mdp_max_bw);
	if (ib_quota_total > mdp_max_bw)
		pr_debug("%s: req ib bw=%llu is larger than max bw=%llu",
			__func__, ib_quota_total, mdp_max_bw);

	pr_debug("%s %d: pid %d cnt %d clk %d ov0_blt %d, ov1_blt %d\n",
		 __func__, __LINE__, current->pid, cnt,
		 perf_req->mdp_clk_rate,
		 perf_req->use_ov_blt[0],
		 perf_req->use_ov_blt[1]);

	mutex_unlock(&perf_mutex);
	return 0;
}

int mdp4_overlay_mdp_pipe_req(struct mdp4_overlay_pipe *pipe,
				  struct msm_fb_data_type *mfd)
{
	int ret = 0;

	if (mdp4_calc_pipe_mdp_clk(mfd, pipe)) {
		pr_err("%s unable to calc mdp pipe clk rate ret=%d\n",
		       __func__, ret);
		ret = -EINVAL;
	}
	if (mdp4_calc_pipe_mdp_bw(mfd, pipe)) {
		pr_err("%s unable to calc mdp pipe bandwidth ret=%d\n",
		       __func__, ret);
		ret = -EINVAL;
	}
	return ret;
}

void mdp4_overlay_mdp_perf_upd(struct msm_fb_data_type *mfd,
				  int flag)
{
	struct mdp4_overlay_perf *perf_req = &perf_request;
	struct mdp4_overlay_perf *perf_cur = &perf_current;

	pr_debug("%s %d: req mdp clk %d, cur mdp clk %d flag %d\n",
		 __func__, __LINE__,
		 perf_req->mdp_clk_rate,
		 perf_cur->mdp_clk_rate,
		 flag);

	mutex_lock(&perf_mutex);
	if (!mdp4_extn_disp)
		perf_cur->use_ov_blt[1] = 0;

	if (flag) {
		if (perf_req->mdp_clk_rate > perf_cur->mdp_clk_rate) {
			mdp_set_core_clk(perf_req->mdp_clk_rate);
			pr_info("%s mdp clk is changed [%d] from %d to %d\n",
				__func__,
				flag,
				perf_cur->mdp_clk_rate,
				perf_req->mdp_clk_rate);
			perf_cur->mdp_clk_rate =
				perf_req->mdp_clk_rate;
		}
		if ((perf_req->mdp_ab_bw > perf_cur->mdp_ab_bw) ||
		    (perf_req->mdp_ib_bw > perf_cur->mdp_ib_bw)) {
			mdp_bus_scale_update_request
				(perf_req->mdp_ab_port0_bw,
				 perf_req->mdp_ib_port0_bw,
				 perf_req->mdp_ab_port1_bw,
				 perf_req->mdp_ib_port1_bw);
			pr_debug("%s mdp ab_bw is changed [%d] from %llu to %llu\n",
				__func__,
				flag,
				perf_cur->mdp_ab_bw,
				perf_req->mdp_ab_bw);
			pr_debug("%s mdp ib_bw is changed [%d] from %llu to %llu\n",
				__func__,
				flag,
				perf_cur->mdp_ib_bw,
				perf_req->mdp_ib_bw);
			perf_cur->mdp_ab_bw = perf_req->mdp_ab_bw;
			perf_cur->mdp_ib_bw = perf_req->mdp_ib_bw;
		}

		if ((mfd->panel_info.pdest == DISPLAY_1 &&
		     perf_req->use_ov_blt[0] && !perf_cur->use_ov_blt[0])) {
			if (mfd->panel_info.type == LCDC_PANEL ||
			    mfd->panel_info.type == LVDS_PANEL)
				mdp4_lcdc_overlay_blt_start(mfd);
			else if (mfd->panel_info.type == MIPI_VIDEO_PANEL)
				mdp4_dsi_video_blt_start(mfd);
			else if (ctrl->panel_mode & MDP4_PANEL_DSI_CMD)
				mdp4_dsi_cmd_blt_start(mfd);
			pr_info("%s mixer0 start blt [%d] from %d to %d.\n",
				__func__,
				flag,
				perf_cur->use_ov_blt[0],
				perf_req->use_ov_blt[0]);
			perf_cur->use_ov_blt[0] = perf_req->use_ov_blt[0];
		}
	} else {
		if (perf_req->mdp_clk_rate < perf_cur->mdp_clk_rate) {
			pr_info("%s mdp clk is changed [%d] from %d to %d\n",
				__func__,
				flag,
				perf_cur->mdp_clk_rate,
				perf_req->mdp_clk_rate);
			mdp_set_core_clk(perf_req->mdp_clk_rate);
			perf_cur->mdp_clk_rate =
				perf_req->mdp_clk_rate;
		}
		if (perf_req->mdp_ab_bw < perf_cur->mdp_ab_bw ||
		    perf_req->mdp_ib_bw < perf_cur->mdp_ib_bw) {
			mdp_bus_scale_update_request
				(perf_req->mdp_ab_port0_bw,
				 perf_req->mdp_ib_port0_bw,
				 perf_req->mdp_ab_port1_bw,
				 perf_req->mdp_ib_port1_bw);
			pr_debug("%s mdp ab bw is changed [%d] from %llu to %llu\n",
				__func__,
				flag,
				perf_cur->mdp_ab_bw,
				perf_req->mdp_ab_bw);
			pr_debug("%s mdp ib bw is changed [%d] from %llu to %llu\n",
				__func__,
				flag,
				perf_cur->mdp_ib_bw,
				perf_req->mdp_ib_bw);
			perf_cur->mdp_ab_bw = perf_req->mdp_ab_bw;
			perf_cur->mdp_ib_bw = perf_req->mdp_ib_bw;
		}

		if ((mfd->panel_info.pdest == DISPLAY_1 &&
		     !perf_req->use_ov_blt[0] && perf_cur->use_ov_blt[0])) {
			if (mfd->panel_info.type == LCDC_PANEL ||
			    mfd->panel_info.type == LVDS_PANEL)
				mdp4_lcdc_overlay_blt_stop(mfd);
			else if (mfd->panel_info.type == MIPI_VIDEO_PANEL)
				mdp4_dsi_video_blt_stop(mfd);
			else if (ctrl->panel_mode & MDP4_PANEL_DSI_CMD)
				mdp4_dsi_cmd_blt_stop(mfd);
			pr_info("%s mixer0 stop blt [%d] from %d to %d.\n",
				__func__,
				flag,
				perf_cur->use_ov_blt[0],
				perf_req->use_ov_blt[0]);
			perf_cur->use_ov_blt[0] = perf_req->use_ov_blt[0];
		}
	}

	mutex_unlock(&perf_mutex);
	return;
}

static int get_img(struct msmfb_data *img, struct fb_info *info,
	struct mdp4_overlay_pipe *pipe, unsigned int plane,
	unsigned long *start, unsigned long *len, struct file **srcp_file,
	int *p_need, struct ion_handle **srcp_ihdl)
{
	struct file *file;
	int put_needed, ret = 0, fb_num;
	*p_need = 0;

	if (img->flags & MDP_BLIT_SRC_GEM) {
		*srcp_file = NULL;
		return kgsl_gem_obj_addr(img->memory_id, (int) img->priv,
					 start, len);
	}

	if (img->flags & MDP_MEMORY_ID_TYPE_FB) {
		file = fget_light(img->memory_id, &put_needed);
		if (file == NULL)
			return -EINVAL;

		pipe->flags |= MDP_MEMORY_ID_TYPE_FB;
		if (MAJOR(file->f_dentry->d_inode->i_rdev) == FB_MAJOR) {
			fb_num = MINOR(file->f_dentry->d_inode->i_rdev);
			if (get_fb_phys_info(start, len, fb_num,
				DISPLAY_SUBSYSTEM_ID)) {
				ret = -1;
			} else {
				*srcp_file = file;
				*p_need = put_needed;
			}
		} else
			ret = -1;
		if (ret)
			fput_light(file, put_needed);
		return ret;
	}

#ifdef CONFIG_MSM_MULTIMEDIA_USE_ION
	return mdp4_overlay_iommu_map_buf(img->memory_id, pipe, plane,
		start, len, srcp_ihdl);
#endif
}

#ifdef CONFIG_FB_MSM_MIPI_DSI
int mdp4_overlay_3d_sbys(struct fb_info *info, struct msmfb_overlay_3d *req)
{
	struct msm_fb_data_type *mfd = (struct msm_fb_data_type *)info->par;
	int ret = -EPERM;

	if (mutex_lock_interruptible(&mfd->dma->ov_mutex))
		return -EINTR;

	if (ctrl->panel_mode & MDP4_PANEL_DSI_CMD) {
		mdp4_dsi_cmd_3d_sbys(mfd, req);
		ret = 0;
	} else if (ctrl->panel_mode & MDP4_PANEL_DSI_VIDEO) {
		mdp4_dsi_video_3d_sbys(mfd, req);
		ret = 0;
	}
	mutex_unlock(&mfd->dma->ov_mutex);

	return ret;
}
#else
int mdp4_overlay_3d_sbys(struct fb_info *info, struct msmfb_overlay_3d *req)
{
	/* do nothing */
	return -EPERM;
}
#endif

int mdp4_overlay_blt(struct fb_info *info, struct msmfb_overlay_blt *req)
{
	struct msm_fb_data_type *mfd = (struct msm_fb_data_type *)info->par;

	if (mfd == NULL)
		return -ENODEV;

	if (mutex_lock_interruptible(&mfd->dma->ov_mutex))
		return -EINTR;

	if (ctrl->panel_mode & MDP4_PANEL_DSI_CMD)
		mdp4_dsi_cmd_overlay_blt(mfd, req);
	else if (ctrl->panel_mode & MDP4_PANEL_DSI_VIDEO)
		mdp4_dsi_video_overlay_blt(mfd, req);
	else if (ctrl->panel_mode & MDP4_PANEL_LCDC)
		mdp4_lcdc_overlay_blt(mfd, req);
	else if (ctrl->panel_mode & MDP4_PANEL_MDDI)
		mdp4_mddi_overlay_blt(mfd, req);

	mutex_unlock(&mfd->dma->ov_mutex);

	return 0;
}

int mdp4_overlay_get(struct fb_info *info, struct mdp_overlay *req)
{
	struct mdp4_overlay_pipe *pipe;

	pipe = mdp4_overlay_ndx2pipe(req->id);
	if (pipe == NULL)
		return -ENODEV;

	*req = pipe->req_data;

	if (mdp4_overlay_borderfill_supported())
		req->flags |= MDP_BORDERFILL_SUPPORTED;

	return 0;
}

int mdp4_overlay_set(struct fb_info *info, struct mdp_overlay *req)
{
	struct msm_fb_data_type *mfd = (struct msm_fb_data_type *)info->par;
	int ret, mixer;
	struct mdp4_overlay_pipe *pipe;

	if (mfd == NULL) {
		pr_err("%s: mfd == NULL, -ENODEV\n", __func__);
		return -ENODEV;
	}

	if (info->node != 0 || mfd->cont_splash_done)	/* primary */
		if (!mfd->panel_power_on)		/* suspended */
			return -EPERM;

	if (req->src.format == MDP_FB_FORMAT)
		req->src.format = mfd->fb_imgType;

	if (mutex_lock_interruptible(&mfd->dma->ov_mutex)) {
		pr_err("%s: mutex_lock_interruptible, -EINTR\n", __func__);
		return -EINTR;
	}

	mixer = mfd->panel_info.pdest;	/* DISPLAY_1 or DISPLAY_2 */

	ret = mdp4_calc_req_blt(mfd, req);

	if (ret < 0) {
		mutex_unlock(&mfd->dma->ov_mutex);
		pr_err("%s: blt mode is required! ret=%d\n", __func__, ret);
		return ret;
	}

	ret = mdp4_overlay_req2pipe(req, mixer, &pipe, mfd);

	if (ret < 0) {
		mutex_unlock(&mfd->dma->ov_mutex);
		pr_err("%s: mdp4_overlay_req2pipe, ret=%d\n", __func__, ret);
		return ret;
	}

	if (pipe->flags & MDP_SECURE_OVERLAY_SESSION) {
		mdp4_map_sec_resource(mfd);
	}

	/* return id back to user */
	req->id = pipe->pipe_ndx;	/* pipe_ndx start from 1 */
	pipe->req_data = *req;		/* keep original req */

	if (!IS_ERR_OR_NULL(mfd->iclient)) {
		pr_debug("pipe->flags 0x%x\n", pipe->flags);
		if (pipe->flags & MDP_SECURE_OVERLAY_SESSION) {
			mfd->mem_hid &= ~BIT(ION_IOMMU_HEAP_ID);
			mfd->mem_hid |= ION_SECURE;
		} else {
			mfd->mem_hid |= BIT(ION_IOMMU_HEAP_ID);
			mfd->mem_hid &= ~ION_SECURE;
		}
	}

	if (pipe->flags & MDP_OVERLAY_PP_CFG_EN) {
		if (pipe->pipe_num <= OVERLAY_PIPE_VG2)
			memcpy(&pipe->pp_cfg, &req->overlay_pp_cfg,
					sizeof(struct mdp_overlay_pp_params));
		else
			pr_debug("%s: RGB Pipes don't support CSC/QSEED\n",
								__func__);
	}

	if (hdmi_prim_display)
		fill_black_screen(FALSE, pipe->pipe_num, pipe->mixer_num);

	mdp4_overlay_mdp_pipe_req(pipe, mfd);

	mutex_unlock(&mfd->dma->ov_mutex);

	return 0;
}

int mdp4_overlay_unset_mixer(int mixer)
{
	struct mdp4_overlay_pipe *pipe;
	int i, cnt = 0;

	/* free pipe besides base layer pipe */
	for (i = MDP4_MIXER_STAGE3; i > MDP4_MIXER_STAGE_BASE; i--) {
		pipe = ctrl->stage[mixer][i];
		if (pipe == NULL)
			continue;

		pipe->flags &= ~MDP_OV_PLAY_NOWAIT;
		mdp4_overlay_reg_flush(pipe, 1);
		mdp4_mixer_stage_down(pipe, 1);
		mdp4_overlay_pipe_free(pipe, 1);
		cnt++;
	}

	return cnt;
}

int mdp4_overlay_unset(struct fb_info *info, int ndx)
{
	struct msm_fb_data_type *mfd = (struct msm_fb_data_type *)info->par;
	struct mdp4_overlay_pipe *pipe;

	if (mfd == NULL)
		return -ENODEV;

	if (mutex_lock_interruptible(&mfd->dma->ov_mutex))
		return -EINTR;

	pipe = mdp4_overlay_ndx2pipe(ndx);

	if (pipe == NULL) {
		mutex_unlock(&mfd->dma->ov_mutex);
		return -ENODEV;
	}

	if (pipe->pipe_type == OVERLAY_TYPE_BF) {
		mdp4_overlay_borderfill_stage_down(pipe);
		mutex_unlock(&mfd->dma->ov_mutex);
		return 0;
	}

	if (pipe->mixer_num == MDP4_MIXER2)
		ctrl->mixer2_played = 0;
	else if (pipe->mixer_num == MDP4_MIXER1)
		ctrl->mixer1_played = 0;
	else {
		/* mixer 0 */
		ctrl->mixer0_played = 0;
		if (ctrl->panel_mode & MDP4_PANEL_MDDI) {
			if (mfd->panel_power_on)
				mdp4_mddi_blt_dmap_busy_wait(mfd);
		}
	}

	mdp4_overlay_reg_flush(pipe, 1);
	mdp4_mixer_stage_down(pipe, 0);

	if (pipe->mixer_num == MDP4_MIXER0) {
		if (ctrl->panel_mode & MDP4_PANEL_MDDI) {
			if (mfd->panel_power_on)
				mdp4_mddi_overlay_restore();
		}
	} else {	/* mixer1, DTV, ATV */
		if (ctrl->panel_mode & MDP4_PANEL_DTV) {
			if (hdmi_prim_display)
				fill_black_screen(TRUE, pipe->pipe_num,
					pipe->mixer_num);
			mdp4_overlay_dtv_unset(mfd, pipe);
		}
	}

<<<<<<< HEAD
	if (pipe->flags & MDP_SECURE_OVERLAY_SESSION)
		mfd->sec_active = FALSE;
=======
	mdp4_stat.overlay_unset[pipe->mixer_num]++;

>>>>>>> 7539e842
	mdp4_overlay_pipe_free(pipe, 0);

	mutex_unlock(&mfd->dma->ov_mutex);

	return 0;
}

int mdp4_overlay_wait4vsync(struct fb_info *info)
{
	if (!hdmi_prim_display && info->node == 0) {
		if (ctrl->panel_mode & MDP4_PANEL_DSI_VIDEO)
			mdp4_dsi_video_wait4vsync(0);
		else if (ctrl->panel_mode & MDP4_PANEL_DSI_CMD)
			mdp4_dsi_cmd_wait4vsync(0);
		else if (ctrl->panel_mode & MDP4_PANEL_LCDC)
			mdp4_lcdc_wait4vsync(0);
	} else if (hdmi_prim_display || info->node == 1) {
		mdp4_dtv_wait4vsync(0);
	}

	return 0;
}

int mdp4_overlay_vsync_ctrl(struct fb_info *info, int enable)
{
	int cmd;
	struct msm_fb_data_type *mfd = (struct msm_fb_data_type *)info->par;

	if (mfd == NULL)
		return -ENODEV;

	if (!mfd->panel_power_on)
		return -EINVAL;

	if (enable)
		cmd = 1;
	else
		cmd = 0;

	if (!hdmi_prim_display && info->node == 0) {
		if (ctrl->panel_mode & MDP4_PANEL_DSI_VIDEO)
			mdp4_dsi_video_vsync_ctrl(info, cmd);
		else if (ctrl->panel_mode & MDP4_PANEL_DSI_CMD)
			mdp4_dsi_cmd_vsync_ctrl(info, cmd);
		else if (ctrl->panel_mode & MDP4_PANEL_LCDC)
			mdp4_lcdc_vsync_ctrl(info, cmd);
	} else if (hdmi_prim_display || info->node == 1)
		mdp4_dtv_vsync_ctrl(info, cmd);

	return 0;
}


struct tile_desc {
	uint32 width;  /* tile's width */
	uint32 height; /* tile's height */
	uint32 row_tile_w; /* tiles per row's width */
	uint32 row_tile_h; /* tiles per row's height */
};

void tile_samsung(struct tile_desc *tp)
{
	/*
	 * each row of samsung tile consists of two tiles in height
	 * and two tiles in width which means width should align to
	 * 64 x 2 bytes and height should align to 32 x 2 bytes.
	 * video decoder generate two tiles in width and one tile
	 * in height which ends up height align to 32 X 1 bytes.
	 */
	tp->width = 64;		/* 64 bytes */
	tp->row_tile_w = 2;	/* 2 tiles per row's width */
	tp->height = 32;	/* 32 bytes */
	tp->row_tile_h = 1;	/* 1 tiles per row's height */
}

uint32 tile_mem_size(struct mdp4_overlay_pipe *pipe, struct tile_desc *tp)
{
	uint32 tile_w, tile_h;
	uint32 row_num_w, row_num_h;


	tile_w = tp->width * tp->row_tile_w;
	tile_h = tp->height * tp->row_tile_h;

	row_num_w = (pipe->src_width + tile_w - 1) / tile_w;
	row_num_h = (pipe->src_height + tile_h - 1) / tile_h;
	return ((row_num_w * row_num_h * tile_w * tile_h) + 8191) & ~8191;
}

int mdp4_overlay_play_wait(struct fb_info *info, struct msmfb_overlay_data *req)
{
	return 0;
}

/*
 * mdp4_overlay_dma_commit: called from dma_done isr
 * No mutex/sleep allowed
 */
void mdp4_overlay_dma_commit(int mixer)
{
	/*
	* non double buffer register update here
	* perf level, new clock rate should be done here
	*/
}

/*
 * mdp4_overlay_vsync_commit: called from tasklet context
 * No mutex/sleep allowed
 */
void mdp4_overlay_vsync_commit(struct mdp4_overlay_pipe *pipe)
{
	if (pipe->pipe_type == OVERLAY_TYPE_VIDEO)
		mdp4_overlay_vg_setup(pipe);	/* video/graphic pipe */
	else
		mdp4_overlay_rgb_setup(pipe);	/* rgb pipe */

	pr_debug("%s: pipe=%x ndx=%d num=%d used=%d\n", __func__,
		(int) pipe, pipe->pipe_ndx, pipe->pipe_num, pipe->pipe_used);
	mdp4_overlay_reg_flush(pipe, 1);
	mdp4_mixer_stage_up(pipe, 0);
}

int mdp4_overlay_play(struct fb_info *info, struct msmfb_overlay_data *req)
{
	struct msm_fb_data_type *mfd = (struct msm_fb_data_type *)info->par;
	struct msmfb_data *img;
	struct mdp4_overlay_pipe *pipe;
	ulong start, addr;
	ulong len = 0;
	struct ion_handle *srcp0_ihdl = NULL;
	struct ion_handle *srcp1_ihdl = NULL, *srcp2_ihdl = NULL;
	uint32_t overlay_version = 0;
	int ret = 0;

	if (mfd == NULL)
		return -ENODEV;

	pipe = mdp4_overlay_ndx2pipe(req->id);
	if (pipe == NULL) {
		return -ENODEV;
	}

	if (pipe->pipe_type == OVERLAY_TYPE_BF) {
		mdp4_overlay_borderfill_stage_up(pipe);
		mdp4_mixer_stage_commit(pipe->mixer_num);
		return 0;
	}

	mutex_lock(&mfd->dma->ov_mutex);

	img = &req->data;
	get_img(img, info, pipe, 0, &start, &len, &pipe->srcp0_file,
		&pipe->put0_need, &srcp0_ihdl);
	if (len == 0) {
		pr_err("%s: pmem Error\n", __func__);
		ret = -1;
		goto end;
	}

	addr = start + img->offset;
	pipe->srcp0_addr = addr;
	pipe->srcp0_ystride = pipe->src_width * pipe->bpp;


	pr_debug("%s: mixer=%d ndx=%x addr=%x flags=%x pid=%d\n", __func__,
		pipe->mixer_num, pipe->pipe_ndx, (int)addr, pipe->flags,
							current->pid);

	if ((req->version_key & VERSION_KEY_MASK) == 0xF9E8D700)
		overlay_version = (req->version_key & ~VERSION_KEY_MASK);

	if (pipe->fetch_plane == OVERLAY_PLANE_PSEUDO_PLANAR) {
		if (overlay_version > 0) {
			img = &req->plane1_data;
			get_img(img, info, pipe, 1, &start, &len,
				&pipe->srcp1_file, &pipe->put1_need,
				&srcp1_ihdl);
			if (len == 0) {
				pr_err("%s: Error to get plane1\n", __func__);
				ret = -EINVAL;
				goto end;
			}
			pipe->srcp1_addr = start + img->offset;
		} else if (pipe->frame_format ==
				MDP4_FRAME_FORMAT_VIDEO_SUPERTILE) {
			struct tile_desc tile;

			tile_samsung(&tile);
			pipe->srcp1_addr = addr + tile_mem_size(pipe, &tile);
		} else {
			pipe->srcp1_addr = addr + (pipe->src_width *
						pipe->src_height);
		}
		pipe->srcp0_ystride = pipe->src_width;
		if ((pipe->src_format == MDP_Y_CRCB_H1V1) ||
			(pipe->src_format == MDP_Y_CBCR_H1V1) ||
			(pipe->src_format == MDP_Y_CRCB_H1V2) ||
			(pipe->src_format == MDP_Y_CBCR_H1V2)) {
			if (pipe->src_width > YUV_444_MAX_WIDTH)
				pipe->srcp1_ystride = pipe->src_width << 2;
			else
				pipe->srcp1_ystride = pipe->src_width << 1;
		} else
			pipe->srcp1_ystride = pipe->src_width;

	} else if (pipe->fetch_plane == OVERLAY_PLANE_PLANAR) {
		if (overlay_version > 0) {
			img = &req->plane1_data;
			get_img(img, info, pipe, 1, &start, &len,
				&pipe->srcp1_file, &pipe->put1_need,
				&srcp1_ihdl);
			if (len == 0) {
				pr_err("%s: Error to get plane1\n", __func__);
				ret = -EINVAL;
				goto end;
			}
			pipe->srcp1_addr = start + img->offset;

			img = &req->plane2_data;
			get_img(img, info, pipe, 2, &start, &len,
				&pipe->srcp2_file, &pipe->put2_need,
				&srcp2_ihdl);
			if (len == 0) {
				pr_err("%s: Error to get plane2\n", __func__);
				ret = -EINVAL;
				goto end;
			}
			pipe->srcp2_addr = start + img->offset;
		} else {
			if (pipe->src_format == MDP_Y_CR_CB_GH2V2) {
				addr += (ALIGN(pipe->src_width, 16) *
					pipe->src_height);
				pipe->srcp1_addr = addr;
				addr += ((ALIGN((pipe->src_width / 2), 16)) *
					(pipe->src_height / 2));
				pipe->srcp2_addr = addr;
			} else {
				addr += (pipe->src_width * pipe->src_height);
				pipe->srcp1_addr = addr;
				addr += ((pipe->src_width / 2) *
					(pipe->src_height / 2));
				pipe->srcp2_addr = addr;
			}
		}
		/* mdp planar format expects Cb in srcp1 and Cr in p2 */
		if ((pipe->src_format == MDP_Y_CR_CB_H2V2) ||
			(pipe->src_format == MDP_Y_CR_CB_GH2V2))
			swap(pipe->srcp1_addr, pipe->srcp2_addr);

		if (pipe->src_format == MDP_Y_CR_CB_GH2V2) {
			pipe->srcp0_ystride = ALIGN(pipe->src_width, 16);
			pipe->srcp1_ystride = ALIGN(pipe->src_width / 2, 16);
			pipe->srcp2_ystride = ALIGN(pipe->src_width / 2, 16);
		} else {
			pipe->srcp0_ystride = pipe->src_width;
			pipe->srcp1_ystride = pipe->src_width / 2;
			pipe->srcp2_ystride = pipe->src_width / 2;
		}
	}

	mdp4_overlay_mdp_perf_req(mfd);

	if (pipe->mixer_num == MDP4_MIXER0) {
		if (ctrl->panel_mode & MDP4_PANEL_DSI_CMD) {
			/* cndx = 0 */
			mdp4_dsi_cmd_pipe_queue(0, pipe);
		} else if (ctrl->panel_mode & MDP4_PANEL_DSI_VIDEO) {
			/* cndx = 0 */
			mdp4_dsi_video_pipe_queue(0, pipe);
		} else if (ctrl->panel_mode & MDP4_PANEL_LCDC) {
			/* cndx = 0 */
			mdp4_lcdc_pipe_queue(0, pipe);
		}
	} else if (pipe->mixer_num == MDP4_MIXER1) {
		if (ctrl->panel_mode & MDP4_PANEL_DTV)
			mdp4_dtv_pipe_queue(0, pipe);/* cndx = 0 */
	} else if (pipe->mixer_num == MDP4_MIXER2) {
		ctrl->mixer2_played++;
		if (ctrl->panel_mode & MDP4_PANEL_WRITEBACK)
			mdp4_wfd_pipe_queue(0, pipe);/* cndx = 0 */
	}

end:
	mutex_unlock(&mfd->dma->ov_mutex);

	return ret;
}

int mdp4_overlay_commit(struct fb_info *info)
{
	int ret = 0, release_busy = true;
	struct msm_fb_data_type *mfd = (struct msm_fb_data_type *)info->par;
	int mixer;

	if (mfd == NULL) {
		ret = -ENODEV;
		goto mdp4_overlay_commit_exit;
	}

	if (!mfd->panel_power_on) {
		ret = -EINVAL;
		goto mdp4_overlay_commit_exit;
	}

	mixer = mfd->panel_info.pdest;	/* DISPLAY_1 or DISPLAY_2 */

	mutex_lock(&mfd->dma->ov_mutex);

	msm_fb_wait_for_fence(mfd);

	switch (mfd->panel.type) {
	case MIPI_CMD_PANEL:
		mdp4_dsi_cmd_pipe_commit(0, 1, &release_busy);
		break;
	case MIPI_VIDEO_PANEL:
		mdp4_dsi_video_pipe_commit(0, 1, &release_busy);
		break;
	case LVDS_PANEL:
	case LCDC_PANEL:
		mdp4_lcdc_pipe_commit(0, 1);
		break;
	case DTV_PANEL:
		mdp4_dtv_pipe_commit(0, 1);
		break;
	case WRITEBACK_PANEL:
		mdp4_wfd_pipe_commit(mfd, 0, 1);
		break;
	default:
		pr_err("Panel Not Supported for Commit");
		ret = -EINVAL;
		break;
	}
	msm_fb_signal_timeline(mfd);

	mdp4_unmap_sec_resource(mfd);
	if (release_busy)
		mutex_unlock(&mfd->dma->ov_mutex);
mdp4_overlay_commit_exit:
	if (release_busy)
		msm_fb_release_busy(mfd);
	return ret;
}

void mdp4_overlay_commit_finish(struct fb_info *info)
{
	struct msm_fb_data_type *mfd = (struct msm_fb_data_type *)info->par;
	mdp4_overlay_mdp_perf_upd(mfd, 0);
}

struct msm_iommu_ctx {
	char *name;
	int  domain;
};

static struct msm_iommu_ctx msm_iommu_ctx_names[] = {
	/* Display read*/
	{
		.name = "mdp_port0_cb0",
		.domain = DISPLAY_READ_DOMAIN,
	},
	/* Display read*/
	{
		.name = "mdp_port0_cb1",
		.domain = DISPLAY_READ_DOMAIN,
	},
	/* Display write */
	{
		.name = "mdp_port1_cb0",
		.domain = DISPLAY_READ_DOMAIN,
	},
	/* Display write */
	{
		.name = "mdp_port1_cb1",
		.domain = DISPLAY_READ_DOMAIN,
	},
};

static struct msm_iommu_ctx msm_iommu_split_ctx_names[] = {
	/* Display read*/
	{
		.name = "mdp_port0_cb0",
		.domain = DISPLAY_READ_DOMAIN,
	},
	/* Display read*/
	{
		.name = "mdp_port0_cb1",
		.domain = DISPLAY_WRITE_DOMAIN,
	},
	/* Display write */
	{
		.name = "mdp_port1_cb0",
		.domain = DISPLAY_READ_DOMAIN,
	},
	/* Display write */
	{
		.name = "mdp_port1_cb1",
		.domain = DISPLAY_WRITE_DOMAIN,
	},
};

void mdp4_iommu_attach(void)
{
	static int done;
	struct msm_iommu_ctx *ctx_names;
	struct iommu_domain *domain;
	int i, arr_size;

	if (!done) {
		if (mdp_iommu_split_domain) {
			ctx_names = msm_iommu_split_ctx_names;
			arr_size = ARRAY_SIZE(msm_iommu_split_ctx_names);
		} else {
			ctx_names = msm_iommu_ctx_names;
			arr_size = ARRAY_SIZE(msm_iommu_ctx_names);
		}

		for (i = 0; i < arr_size; i++) {
			int domain_idx;
			struct device *ctx = msm_iommu_get_ctx(
				ctx_names[i].name);

			if (!ctx)
				continue;

			domain_idx = ctx_names[i].domain;

			domain = msm_get_iommu_domain(domain_idx);
			if (!domain)
				continue;

			if (iommu_attach_device(domain,	ctx)) {
				WARN(1, "%s: could not attach domain %d to context %s."
					" iommu programming will not occur.\n",
					__func__, domain_idx,
					ctx_names[i].name);
				continue;
			}
		}
		done = 1;
	}
}

int mdp4_v4l2_overlay_set(struct fb_info *info, struct mdp_overlay *req,
	struct mdp4_overlay_pipe **ppipe)
{
	struct mdp4_overlay_pipe *pipe;
	int err;
	struct msm_fb_data_type *mfb = info->par;

	req->z_order = 0;
	req->id = MSMFB_NEW_REQUEST;
	req->is_fg = false;
	req->alpha = 0xff;
	err = mdp4_overlay_req2pipe(req, MDP4_MIXER0, &pipe, mfb);
	if (err < 0) {
		pr_err("%s:Could not allocate MDP overlay pipe\n", __func__);
		return err;
	}

	mdp4_mixer_blend_setup(pipe->mixer_num);
	*ppipe = pipe;

	return 0;
}

void mdp4_v4l2_overlay_clear(struct mdp4_overlay_pipe *pipe)
{
	mdp4_overlay_reg_flush(pipe, 1);
	mdp4_mixer_stage_down(pipe, 1);
	mdp4_overlay_pipe_free(pipe, 1);
}

int mdp4_v4l2_overlay_play(struct fb_info *info, struct mdp4_overlay_pipe *pipe,
	unsigned long srcp0_addr, unsigned long srcp1_addr,
	unsigned long srcp2_addr)
{
	struct msm_fb_data_type *mfd = info->par;
	int err;

	if (mutex_lock_interruptible(&mfd->dma->ov_mutex))
		return -EINTR;

	switch (pipe->src_format) {
	case MDP_Y_CR_CB_H2V2:
		/* YUV420 */
		pipe->srcp0_addr = srcp0_addr;
		pipe->srcp0_ystride = pipe->src_width;
		/*
		 * For YUV420, the luma plane is 1 byte per pixel times
		 * num of pixels in the image Also, the planes are
		 * switched in MDP, srcp2 is actually first chroma plane
		 */
		pipe->srcp2_addr = srcp1_addr ? srcp1_addr :
		pipe->srcp0_addr + (pipe->src_width * pipe->src_height);
		pipe->srcp2_ystride = pipe->src_width/2;
		/*
		 * The chroma planes are half the size of the luma
		 * planes
		 */
		pipe->srcp1_addr = srcp2_addr ? srcp2_addr :
		pipe->srcp2_addr +
			(pipe->src_width * pipe->src_height / 4);
		pipe->srcp1_ystride = pipe->src_width/2;
		break;
	case MDP_Y_CRCB_H2V2:
		/* NV12 */
		pipe->srcp0_addr = srcp0_addr;
		pipe->srcp0_ystride = pipe->src_width;
		pipe->srcp1_addr = srcp1_addr ? srcp1_addr :
		pipe->srcp0_addr +
			(pipe->src_width * pipe->src_height);
		pipe->srcp1_ystride = pipe->src_width;
		break;
	default:
		pr_err("%s: format (%u) is not supported\n", __func__,
				pipe->src_format);
		err = -EINVAL;
		goto done;
	}

	pr_debug("%s: pipe ndx=%d stage=%d format=%x\n", __func__,
		pipe->pipe_ndx, pipe->mixer_stage, pipe->src_format);

	if (pipe->pipe_type == OVERLAY_TYPE_VIDEO)
		mdp4_overlay_vg_setup(pipe);
	else
		mdp4_overlay_rgb_setup(pipe);

	if (ctrl->panel_mode & MDP4_PANEL_LCDC)
		mdp4_overlay_reg_flush(pipe, 1);

	mdp4_mixer_stage_up(pipe, 0); /* mixer stage commit commits this */
	mdp4_mixer_stage_commit(pipe->mixer_num);

#ifdef V4L2_VSYNC
	/*
	 * TODO: incorporate v4l2 into vsycn driven mechanism
	 */
	if (ctrl->panel_mode & MDP4_PANEL_LCDC) {
		mdp4_overlay_lcdc_vsync_push(mfd, pipe);
	} else {
#ifdef CONFIG_FB_MSM_MIPI_DSI
		if (ctrl->panel_mode & MDP4_PANEL_DSI_CMD) {
			mdp4_dsi_cmd_dma_busy_wait(mfd);
			mdp4_dsi_cmd_kickoff_video(mfd, pipe);
		}
#else
		if (ctrl->panel_mode & MDP4_PANEL_MDDI) {
			mdp4_mddi_dma_busy_wait(mfd);
			mdp4_mddi_kickoff_video(mfd, pipe);
		}
#endif
	}
#endif

done:
	mutex_unlock(&mfd->dma->ov_mutex);
	return err;
}
int mdp4_overlay_reset()
{
	memset(&perf_request, 0, sizeof(perf_request));
	memset(&perf_current, 0, sizeof(perf_current));
	return 0;
}<|MERGE_RESOLUTION|>--- conflicted
+++ resolved
@@ -3528,13 +3528,6 @@
 		}
 	}
 
-<<<<<<< HEAD
-	if (pipe->flags & MDP_SECURE_OVERLAY_SESSION)
-		mfd->sec_active = FALSE;
-=======
-	mdp4_stat.overlay_unset[pipe->mixer_num]++;
-
->>>>>>> 7539e842
 	mdp4_overlay_pipe_free(pipe, 0);
 
 	mutex_unlock(&mfd->dma->ov_mutex);
