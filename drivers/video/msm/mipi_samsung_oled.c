--- conflicted
+++ resolved
@@ -13,7 +13,6 @@
 #include <linux/lcd.h>
 #include <linux/wakelock.h>
 #include <linux/pm_qos.h>
-#include <linux/gen_attr.h>
 #include <mach/cpuidle.h>
 #include "mipi_samsung_oled.h"
 #include "mdp4.h"
@@ -31,13 +30,6 @@
 #include "mdp4_video_enhance.h"
 #endif
 
-<<<<<<< HEAD
-extern int enable_panel_shift;
-extern int panel_shift_coeff;
-extern void mipi_bump_gamma(void);
-
-=======
->>>>>>> 4e39bb78
 static struct mipi_samsung_driver_data msd;
 static struct pm_qos_request pm_qos_req;
 static unsigned int recovery_boot_mode;
@@ -485,9 +477,6 @@
 		;
 	}
 
-	if (cmd == PANEL_ON)
-		reenable_mdnie();
-
 	if (!cmd_size)
 		goto unknown_command;
 
@@ -1372,36 +1361,6 @@
 
 #endif
 
-<<<<<<< HEAD
-static int panel_colors_get(void *ptr) {
-	return (20 - panel_shift_coeff) / 10;
-}
-static void panel_colors_set(void *ptr, int val) {
-	panel_shift_coeff = 20 - val * 10;
-}
-static struct gen_attr gattr_panel_colors = {
-	.attr = { .name = "panel_colors", .mode = 0644 },
-	.show = gattr_generic_show, .store = gattr_generic_store,
-	.min = 0, .max = 4, .cnt = 1,
-	.set = panel_colors_set, .get = panel_colors_get,
-	.cb = mipi_bump_gamma
-};
-struct gen_attr gattr_mdnie_mcm_temperature = {
-	.attr = { .name = "mcm_temperature", .mode = 0644 },
-	.show = gattr_generic_show, .store = gattr_generic_store,
-	.min = -20, .max = 20, .cnt = 1,
-	.ptr = &panel_shift_coeff,
-	.cb = mipi_bump_gamma
-};
-struct gen_attr gattr_mdnie_mcm = {
-	.attr = { .name = "s_MCM", .mode = 0644 },
-	.show = gattr_generic_show, .store = gattr_generic_store,
-	.min = 0, .max = 1, .cnt = 1,
-	.ptr = &enable_panel_shift,
-	.cb = mipi_bump_gamma
-};
-=======
->>>>>>> 4e39bb78
 
 #ifdef READ_REGISTER_ESD
 #define ID_E5H_IDLE 0x80
@@ -1588,13 +1547,6 @@
 		pr_info("sysfs create fail-%s\n",
 				dev_attr_power_reduce.attr.name);
 	}
-<<<<<<< HEAD
-
-	ret = sysfs_create_file(&lcd_device->dev.kobj,
-					&gen_attr(panel_colors));
-
-=======
->>>>>>> 4e39bb78
 #if defined(CONFIG_BACKLIGHT_CLASS_DEVICE)
 	bd = backlight_device_register("panel", &lcd_device->dev,
 						NULL, NULL, NULL);
