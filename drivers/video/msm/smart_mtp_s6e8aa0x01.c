--- conflicted
+++ resolved
@@ -77,27 +77,7 @@
 static char V255_300CD_B_MSB;
 static char V255_300CD_B_LSB;
 
-<<<<<<< HEAD
-int enable_panel_shift = 1;
-int panel_shift_coeff = 0;
-static int trinity_coeffs[21] = {
-	0,	0,	5,
-	-18,	-16,	-10,
-	0,	0,	3,
-	0,	0,	3,
-	0,	0,	3,
-	0,	0,	3,
-	0,	0,	3
-};
-
-static struct SMART_DIM *gpsmart;
-void smart_mtp_bump_coeffs(void)
-{
-	smart_dimming_init(gpsmart);
-}
-=======
 struct SMART_DIM *gpsmart;
->>>>>>> 4e39bb78
 
 static int char_to_int(char data1)
 {
@@ -111,16 +91,6 @@
 	return cal_data;
 }
 
-<<<<<<< HEAD
-static inline unsigned long long calc_panel_shift(
-		int coeff, int mtp, int coeff_idx)
-{
-	int t = (coeff + mtp) << BIT_SHIFT;
-	if (enable_panel_shift)
-		t += (trinity_coeffs[coeff_idx] << BIT_SHIFT)
-			* panel_shift_coeff / 20;
-	return t;
-=======
 extern int v255_val[3];
 extern int v1_val[3];
 extern int v171_val[3];
@@ -139,9 +109,7 @@
 	old = get_lcd_current_cd_index();
 	reset_gamma_level();
 	mipi_samsung_bump_backlight((old + 2) * 10);
->>>>>>> 4e39bb78
-}
-
+}
 #define v255_coefficient 100
 #define v255_denominator 600
 static int v255_adjustment(struct SMART_DIM *pSmart)
@@ -154,15 +122,11 @@
 	v255_value = (V255_300CD_R_MSB << 8) | (V255_300CD_R_LSB);
 	LSB = char_to_int(pSmart->MTP.R_OFFSET.OFFSET_255_LSB);
 	add_mtp = LSB + v255_value;
-<<<<<<< HEAD
-	result_1 = result_2 = calc_panel_shift(v255_coefficient, add_mtp, 0);
-=======
 #ifndef CONFIG_GAMMA_CONTROL
 	result_1 = result_2 = (v255_coefficient+add_mtp) << BIT_SHIFT;
 #else
 	result_1 = result_2 = (v255_coefficient+add_mtp + v255_val[0]) << BIT_SHIFT;
 #endif
->>>>>>> 4e39bb78
 	do_div(result_2, v255_denominator);
 	result_3 = (S6E8AA0X01_VREG0_REF * result_2) >> BIT_SHIFT;
 	result_4 = S6E8AA0X01_VREG0_REF - result_3;
@@ -172,15 +136,11 @@
 	v255_value = (V255_300CD_G_MSB << 8) | (V255_300CD_G_LSB);
 	LSB = char_to_int(pSmart->MTP.G_OFFSET.OFFSET_255_LSB);
 	add_mtp = LSB + v255_value;
-<<<<<<< HEAD
-	result_1 = result_2 = calc_panel_shift(v255_coefficient, add_mtp, 1);
-=======
 #ifndef CONFIG_GAMMA_CONTROL
 	result_1 = result_2 = (v255_coefficient+add_mtp) << BIT_SHIFT;
 #else
 	result_1 = result_2 = (v255_coefficient+add_mtp + v255_val[1]) << BIT_SHIFT;
 #endif
->>>>>>> 4e39bb78
 	do_div(result_2, v255_denominator);
 	result_3 = (S6E8AA0X01_VREG0_REF * result_2) >> BIT_SHIFT;
 	result_4 = S6E8AA0X01_VREG0_REF - result_3;
@@ -190,15 +150,11 @@
 	v255_value = (V255_300CD_B_MSB << 8) | (V255_300CD_B_LSB);
 	LSB = char_to_int(pSmart->MTP.B_OFFSET.OFFSET_255_LSB);
 	add_mtp = LSB + v255_value;
-<<<<<<< HEAD
-	result_1 = result_2 = calc_panel_shift(v255_coefficient, add_mtp, 2);
-=======
 #ifndef CONFIG_GAMMA_CONTROL
 	result_1 = result_2 = (v255_coefficient+add_mtp) << BIT_SHIFT;
 #else
 	result_1 = result_2 = (v255_coefficient+add_mtp + v255_val[2]) << BIT_SHIFT;
 #endif
->>>>>>> 4e39bb78
 	do_div(result_2, v255_denominator);
 	result_3 = (S6E8AA0X01_VREG0_REF * result_2) >> BIT_SHIFT;
 	result_4 = S6E8AA0X01_VREG0_REF - result_3;
@@ -256,15 +212,11 @@
 
 	LSB = char_to_int(pSmart->MTP.R_OFFSET.OFFSET_1);
 	add_mtp = LSB + V1_300CD_R;
-<<<<<<< HEAD
-	result_1 = result_2 = calc_panel_shift(v1_coefficient ,  add_mtp, 3);
-=======
 #ifndef CONFIG_GAMMA_CONTROL
 	result_1 = result_2 = (v1_coefficient + add_mtp) << BIT_SHIFT;
 #else
 	result_1 = result_2 = (v1_coefficient + add_mtp + v1_val[0]) << BIT_SHIFT;
 #endif
->>>>>>> 4e39bb78
 	do_div(result_2, v1_denominator);
 	result_3 = (S6E8AA0X01_VREG0_REF * result_2) >> BIT_SHIFT;
 	result_4 = S6E8AA0X01_VREG0_REF - result_3;
@@ -272,15 +224,11 @@
 
 	LSB = char_to_int(pSmart->MTP.G_OFFSET.OFFSET_1);
 	add_mtp = LSB + V1_300CD_G;
-<<<<<<< HEAD
-	result_1 = result_2 = calc_panel_shift(v1_coefficient, add_mtp, 4);
-=======
 #ifndef CONFIG_GAMMA_CONTROL
 	result_1 = result_2 = (v1_coefficient+add_mtp) << BIT_SHIFT;
 #else
 	result_1 = result_2 = (v1_coefficient+add_mtp + v1_val[1]) << BIT_SHIFT;
 #endif
->>>>>>> 4e39bb78
 	do_div(result_2, v1_denominator);
 	result_3 = (S6E8AA0X01_VREG0_REF * result_2) >> BIT_SHIFT;
 	result_4 = S6E8AA0X01_VREG0_REF - result_3;
@@ -288,15 +236,11 @@
 
 	LSB = char_to_int(pSmart->MTP.B_OFFSET.OFFSET_1);
 	add_mtp = LSB + V1_300CD_B;
-<<<<<<< HEAD
-	result_1 = result_2 = calc_panel_shift(v1_coefficient, add_mtp, 5);
-=======
 #ifndef CONFIG_GAMMA_CONTROL
 	result_1 = result_2 = (v1_coefficient+add_mtp) << BIT_SHIFT;
 #else
 	result_1 = result_2 = (v1_coefficient+add_mtp + v1_val[2]) << BIT_SHIFT;
 #endif
->>>>>>> 4e39bb78
 	do_div(result_2, v1_denominator);
 	result_3 = (S6E8AA0X01_VREG0_REF * result_2) >> BIT_SHIFT;
 	result_4 = S6E8AA0X01_VREG0_REF - result_3;
@@ -333,15 +277,11 @@
 	add_mtp = LSB + V171_300CD_R;
 	result_1 = (pSmart->RGB_OUTPUT.R_VOLTAGE.level_1)
 				- (pSmart->RGB_OUTPUT.R_VOLTAGE.level_255);
-<<<<<<< HEAD
-	result_2 = calc_panel_shift(v171_coefficient ,  add_mtp, 6);
-=======
 #ifndef CONFIG_GAMMA_CONTROL
 	result_2 = (v171_coefficient + add_mtp) << BIT_SHIFT;
 #else
 	result_2 = (v171_coefficient + add_mtp + v171_val[0]) << BIT_SHIFT;
 #endif
->>>>>>> 4e39bb78
 	do_div(result_2, v171_denominator);
 	result_3 = (result_1 * result_2) >> BIT_SHIFT;
 	result_4 = (pSmart->RGB_OUTPUT.R_VOLTAGE.level_1) - result_3;
@@ -351,15 +291,11 @@
 	add_mtp = LSB + V171_300CD_G;
 	result_1 = (pSmart->RGB_OUTPUT.G_VOLTAGE.level_1)
 				- (pSmart->RGB_OUTPUT.G_VOLTAGE.level_255);
-<<<<<<< HEAD
-	result_2 = calc_panel_shift(v171_coefficient ,  add_mtp, 7);
-=======
 #ifndef CONFIG_GAMMA_CONTROL
 	result_2 = (v171_coefficient + add_mtp) << BIT_SHIFT;
 #else
 	result_2 = (v171_coefficient + add_mtp + v171_val[1])  << BIT_SHIFT;
 #endif
->>>>>>> 4e39bb78
 	do_div(result_2, v171_denominator);
 	result_3 = (result_1 * result_2) >> BIT_SHIFT;
 	result_4 = (pSmart->RGB_OUTPUT.G_VOLTAGE.level_1) - result_3;
@@ -369,15 +305,11 @@
 	add_mtp = LSB + V171_300CD_B;
 	result_1 = (pSmart->RGB_OUTPUT.B_VOLTAGE.level_1)
 				- (pSmart->RGB_OUTPUT.B_VOLTAGE.level_255);
-<<<<<<< HEAD
-	result_2 = calc_panel_shift(v171_coefficient, add_mtp, 8);
-=======
 #ifndef CONFIG_GAMMA_CONTROL
 	result_2 = (v171_coefficient+add_mtp) << BIT_SHIFT;
 #else
 	result_2 = (v171_coefficient+add_mtp + v171_val[2]) << BIT_SHIFT;
 #endif
->>>>>>> 4e39bb78
 	do_div(result_2, v171_denominator);
 	result_3 = (result_1 * result_2) >> BIT_SHIFT;
 	result_4 = (pSmart->RGB_OUTPUT.B_VOLTAGE.level_1) - result_3;
@@ -437,15 +369,11 @@
 	add_mtp = LSB + V87_300CD_R;
 	result_1 = (pSmart->RGB_OUTPUT.R_VOLTAGE.level_1)
 			- (pSmart->RGB_OUTPUT.R_VOLTAGE.level_171);
-<<<<<<< HEAD
-	result_2 = calc_panel_shift(v87_coefficient ,  add_mtp, 9);
-=======
 #ifndef CONFIG_GAMMA_CONTROL
 	result_2 = (v87_coefficient + add_mtp) << BIT_SHIFT;
 #else
 	result_2 = (v87_coefficient + add_mtp + v87_val[0]) << BIT_SHIFT;
 #endif
->>>>>>> 4e39bb78
 	do_div(result_2, v87_denominator);
 	result_3 = (result_1 * result_2) >> BIT_SHIFT;
 	result_4 = (pSmart->RGB_OUTPUT.R_VOLTAGE.level_1) - result_3;
@@ -455,15 +383,11 @@
 	add_mtp = LSB + V87_300CD_G;
 	result_1 = (pSmart->RGB_OUTPUT.G_VOLTAGE.level_1)
 			- (pSmart->RGB_OUTPUT.G_VOLTAGE.level_171);
-<<<<<<< HEAD
-	result_2 = calc_panel_shift(v87_coefficient ,  add_mtp, 10);
-=======
 #ifndef CONFIG_GAMMA_CONTROL
 	result_2 = (v87_coefficient + add_mtp) << BIT_SHIFT;
 #else
 	result_2 = (v87_coefficient + add_mtp + v87_val[1]) << BIT_SHIFT;
 #endif
->>>>>>> 4e39bb78
 	do_div(result_2, v87_denominator);
 	result_3 = (result_1 * result_2) >> BIT_SHIFT;
 	result_4 = (pSmart->RGB_OUTPUT.G_VOLTAGE.level_1) - result_3;
@@ -473,15 +397,11 @@
 	add_mtp = LSB + V87_300CD_B;
 	result_1 = (pSmart->RGB_OUTPUT.B_VOLTAGE.level_1)
 			- (pSmart->RGB_OUTPUT.B_VOLTAGE.level_171);
-<<<<<<< HEAD
-	result_2 = calc_panel_shift(v87_coefficient ,  add_mtp, 11);
-=======
 #ifndef CONFIG_GAMMA_CONTROL
 	result_2 = (v87_coefficient + add_mtp) << BIT_SHIFT;
 #else
 	result_2 = (v87_coefficient + add_mtp + v87_val[2]) << BIT_SHIFT;
 #endif
->>>>>>> 4e39bb78
 	do_div(result_2, v87_denominator);
 	result_3 = (result_1 * result_2) >> BIT_SHIFT;
 	result_4 = (pSmart->RGB_OUTPUT.B_VOLTAGE.level_1) - result_3;
@@ -540,15 +460,11 @@
 	add_mtp = LSB + V59_300CD_R;
 	result_1 = (pSmart->RGB_OUTPUT.R_VOLTAGE.level_1)
 			- (pSmart->RGB_OUTPUT.R_VOLTAGE.level_87);
-<<<<<<< HEAD
-	result_2 = calc_panel_shift(v59_coefficient ,  add_mtp, 12);
-=======
 #ifndef CONFIG_GAMMA_CONTROL
 	result_2 = (v59_coefficient + add_mtp) << BIT_SHIFT;
 #else
 	result_2 = (v59_coefficient + add_mtp + v59_val[0]) << BIT_SHIFT;
 #endif
->>>>>>> 4e39bb78
 	do_div(result_2, v59_denominator);
 	result_3 = (result_1 * result_2) >> BIT_SHIFT;
 	result_4 = (pSmart->RGB_OUTPUT.R_VOLTAGE.level_1) - result_3;
@@ -558,15 +474,11 @@
 	add_mtp = LSB + V59_300CD_G;
 	result_1 = (pSmart->RGB_OUTPUT.G_VOLTAGE.level_1)
 			- (pSmart->RGB_OUTPUT.G_VOLTAGE.level_87);
-<<<<<<< HEAD
-	result_2 = calc_panel_shift(v59_coefficient ,  add_mtp, 13);
-=======
 #ifndef CONFIG_GAMMA_CONTROL
 	result_2 = (v59_coefficient + add_mtp) << BIT_SHIFT;
 #else
 	result_2 = (v59_coefficient + add_mtp + v59_val[1]) << BIT_SHIFT;
 #endif
->>>>>>> 4e39bb78
 	do_div(result_2, v59_denominator);
 	result_3 = (result_1 * result_2) >> BIT_SHIFT;
 	result_4 = (pSmart->RGB_OUTPUT.G_VOLTAGE.level_1) - result_3;
@@ -576,15 +488,11 @@
 	add_mtp = LSB + V59_300CD_B;
 	result_1 = (pSmart->RGB_OUTPUT.B_VOLTAGE.level_1)
 			- (pSmart->RGB_OUTPUT.B_VOLTAGE.level_87);
-<<<<<<< HEAD
-	result_2 = calc_panel_shift(v59_coefficient ,  add_mtp, 14);
-=======
 #ifndef CONFIG_GAMMA_CONTROL
 	result_2 = (v59_coefficient + add_mtp) << BIT_SHIFT;
 #else
 	result_2 = (v59_coefficient + add_mtp + v59_val[2]) << BIT_SHIFT;
 #endif
->>>>>>> 4e39bb78
 	do_div(result_2, v59_denominator);
 	result_3 = (result_1 * result_2) >> BIT_SHIFT;
 	result_4 = (pSmart->RGB_OUTPUT.B_VOLTAGE.level_1) - result_3;
@@ -645,15 +553,11 @@
 	add_mtp = LSB + V35_300CD_R;
 	result_1 = (pSmart->RGB_OUTPUT.R_VOLTAGE.level_1)
 			- (pSmart->RGB_OUTPUT.R_VOLTAGE.level_59);
-<<<<<<< HEAD
-	result_2 = calc_panel_shift(v35_coefficient ,  add_mtp, 15);
-=======
 #ifndef CONFIG_GAMMA_CONTROL
 	result_2 = (v35_coefficient + add_mtp) << BIT_SHIFT;
 #else
 	result_2 = (v35_coefficient + add_mtp + v35_val[0]) << BIT_SHIFT;
 #endif
->>>>>>> 4e39bb78
 	do_div(result_2, v35_denominator);
 	result_3 = (result_1 * result_2) >> BIT_SHIFT;
 	result_4 = (pSmart->RGB_OUTPUT.R_VOLTAGE.level_1) - result_3;
@@ -663,15 +567,11 @@
 	add_mtp = LSB + V35_300CD_G;
 	result_1 = (pSmart->RGB_OUTPUT.G_VOLTAGE.level_1)
 			- (pSmart->RGB_OUTPUT.G_VOLTAGE.level_59);
-<<<<<<< HEAD
-	result_2 = calc_panel_shift(v35_coefficient ,  add_mtp, 16);
-=======
 #ifndef CONFIG_GAMMA_CONTROL
 	result_2 = (v35_coefficient + add_mtp) << BIT_SHIFT;
 #else
 	result_2 = (v35_coefficient + add_mtp + v35_val[1]) << BIT_SHIFT;
 #endif
->>>>>>> 4e39bb78
 	do_div(result_2, v35_denominator);
 	result_3 = (result_1 * result_2) >> BIT_SHIFT;
 	result_4 = (pSmart->RGB_OUTPUT.G_VOLTAGE.level_1) - result_3;
@@ -681,15 +581,11 @@
 	add_mtp = LSB + V35_300CD_B;
 	result_1 = (pSmart->RGB_OUTPUT.B_VOLTAGE.level_1)
 			- (pSmart->RGB_OUTPUT.B_VOLTAGE.level_59);
-<<<<<<< HEAD
-	result_2 = calc_panel_shift(v35_coefficient ,  add_mtp, 17);
-=======
 #ifndef CONFIG_GAMMA_CONTROL
 	result_2 = (v35_coefficient + add_mtp) << BIT_SHIFT;
 #else
 	result_2 = (v35_coefficient + add_mtp + v35_val[2]) << BIT_SHIFT;
 #endif
->>>>>>> 4e39bb78
 	do_div(result_2, v35_denominator);
 	result_3 = (result_1 * result_2) >> BIT_SHIFT;
 	result_4 = (pSmart->RGB_OUTPUT.B_VOLTAGE.level_1) - result_3;
@@ -748,15 +644,11 @@
 	add_mtp = LSB + V15_300CD_R;
 	result_1 = (pSmart->RGB_OUTPUT.R_VOLTAGE.level_1)
 			- (pSmart->RGB_OUTPUT.R_VOLTAGE.level_35);
-<<<<<<< HEAD
-	result_2 = calc_panel_shift(v15_Coefficient, add_mtp, 18);
-=======
 #ifndef CONFIG_GAMMA_CONTROL
 	result_2 = (v15_Coefficient+add_mtp) << BIT_SHIFT;
 #else
 	result_2 = (v15_Coefficient+add_mtp + v15_val[0]) << BIT_SHIFT;
 #endif
->>>>>>> 4e39bb78
 	do_div(result_2, v15_denominator);
 	result_3 = (result_1 * result_2) >> BIT_SHIFT;
 	result_4 = (pSmart->RGB_OUTPUT.R_VOLTAGE.level_1) - result_3;
@@ -766,15 +658,11 @@
 	add_mtp = LSB + V15_300CD_G;
 	result_1 = (pSmart->RGB_OUTPUT.G_VOLTAGE.level_1)
 			- (pSmart->RGB_OUTPUT.G_VOLTAGE.level_35);
-<<<<<<< HEAD
-	result_2 = calc_panel_shift(v15_Coefficient ,  add_mtp, 19);
-=======
 #ifndef CONFIG_GAMMA_CONTROL
 	result_2 = (v15_Coefficient + add_mtp) << BIT_SHIFT;
 #else
 	result_2 = (v15_Coefficient + add_mtp + v15_val[1]) << BIT_SHIFT;
 #endif
->>>>>>> 4e39bb78
 	do_div(result_2, v15_denominator);
 	result_3 = (result_1 * result_2) >> BIT_SHIFT;
 	result_4 = (pSmart->RGB_OUTPUT.G_VOLTAGE.level_1) - result_3;
@@ -784,15 +672,11 @@
 	add_mtp = LSB + V15_300CD_B;
 	result_1 = (pSmart->RGB_OUTPUT.B_VOLTAGE.level_1)
 			- (pSmart->RGB_OUTPUT.B_VOLTAGE.level_35);
-<<<<<<< HEAD
-	result_2 = calc_panel_shift(v15_Coefficient ,  add_mtp, 20);
-=======
 #ifndef CONFIG_GAMMA_CONTROL
 	result_2 = (v15_Coefficient + add_mtp) << BIT_SHIFT;
 #else
 	result_2 = (v15_Coefficient + add_mtp + v15_val[2]) << BIT_SHIFT;
 #endif
->>>>>>> 4e39bb78
 	do_div(result_2, v15_denominator);
 	result_3 = (result_1 * result_2) >> BIT_SHIFT;
 	result_4 = (pSmart->RGB_OUTPUT.B_VOLTAGE.level_1) - result_3;
