--- conflicted
+++ resolved
@@ -1395,20 +1395,9 @@
 	return aid_change;
 }
 
-<<<<<<< HEAD
-extern void smart_mtp_bump_coeffs(void);
-extern void mipi_samsung_bump_backlight(int bl_level);
-void mipi_bump_gamma(void) {
-	int old;
-	smart_mtp_bump_coeffs();
-	old = mipi_pd.lcd_current_cd_idx;
-	mipi_pd.lcd_current_cd_idx = -1;
-	mipi_samsung_bump_backlight((old + 2) * 10);
-=======
 int get_lcd_current_cd_index(void)
 {
 	return mipi_pd.lcd_current_cd_idx;
->>>>>>> 4e39bb78
 }
 
 static void  prepare_fast_init_cmd_array(int lcd_type)
