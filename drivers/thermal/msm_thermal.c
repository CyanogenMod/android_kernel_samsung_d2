/* Copyright (c) 2012-2013, The Linux Foundation. All rights reserved.
 *
 * This program is free software; you can redistribute it and/or modify
 * it under the terms of the GNU General Public License version 2 and
 * only version 2 as published by the Free Software Foundation.
 *
 * This program is distributed in the hope that it will be useful,
 * but WITHOUT ANY WARRANTY; without even the implied warranty of
 * MERCHANTABILITY or FITNESS FOR A PARTICULAR PURPOSE.  See the
 * GNU General Public License for more details.
 *
 */

#include <linux/kernel.h>
#include <linux/init.h>
#include <linux/module.h>
#include <linux/mutex.h>
#include <linux/msm_tsens.h>
#include <linux/workqueue.h>
#include <linux/cpu.h>
#include <linux/cpufreq.h>
#include <linux/msm_tsens.h>
#include <linux/msm_thermal.h>
#include <linux/platform_device.h>
#include <linux/of.h>
#include <mach/cpufreq.h>

<<<<<<< HEAD
#define CORE_CONTROL

static int enabled;
static struct msm_thermal_data msm_thermal_info;
static uint32_t limited_max_freq = MSM_CPUFREQ_NO_LIMIT;
static struct delayed_work check_temp_work;
#ifdef CORE_CONTROL
static bool core_control_enabled;
static uint32_t cpus_offlined;
static DEFINE_MUTEX(core_control_mutex);
#endif

static int limit_idx;
static int limit_idx_low;
static int limit_idx_high;
static struct cpufreq_frequency_table *table;

int msm_thermal_get_freq_table(void)
{
	int ret = 0;
	int i = 0;

	table = cpufreq_frequency_get_table(0);
	if (table == NULL) {
		pr_debug("%s: error reading cpufreq table\n", KBUILD_MODNAME);
		ret = -EINVAL;
		goto fail;
	}

	while (table[i].frequency != CPUFREQ_TABLE_END)
		i++;

	limit_idx_low = 0;
	limit_idx_high = limit_idx = i - 1;
	BUG_ON(limit_idx_high <= 0 || limit_idx_high <= limit_idx_low);
fail:
	return ret;
}

static int update_cpu_max_freq(int cpu, uint32_t max_freq)
{
	int ret = 0;
=======
unsigned int temp_threshold = 70;
module_param(temp_threshold, int, 0644);

static struct thermal_info {
	uint32_t cpuinfo_max_freq;
	uint32_t limited_max_freq;
	unsigned int safe_diff;
	bool throttling;
	bool pending_change;
} info = {
	.cpuinfo_max_freq = LONG_MAX,
	.limited_max_freq = LONG_MAX,
	.safe_diff = 5,
	.pending_change = false,
	.throttling = false,
};
>>>>>>> 94ec6089

enum thermal_freqs {
	FREQ_HELL 	  = 702000,
	FREQ_VERY_HOT = 918000,
	FREQ_HOT 	  = 1026000,
	FREQ_WARM 	  = 1242000,
};

enum threshold_levels {
	LEVEL_HELL 	   = 12,
	LEVEL_VERY_HOT = 9,
	LEVEL_HOT 	   = 5,
};

static struct msm_thermal_data msm_thermal_info;

static struct delayed_work check_temp_work;

<<<<<<< HEAD
#ifdef CORE_CONTROL
static void __cpuinit do_core_control(long temp)
{
	int i = 0;
	int ret = 0;

	if (!core_control_enabled)
		return;

	/**
	 *  Offline cores starting from the max MPIDR to 1, when above limit,
	 *  The core control mask is non zero and allows the core to be turned
	 *  off.
	 *  The core was not previously offlined by this module
	 *  The core is the next in sequence.
	 *  If the core was online for some reason, even after it was offlined
	 *  by this module, offline it again.
	 *  Online the back on if the temp is below the hysteresis and was
	 *  offlined by this module and not already online.
	 */
	mutex_lock(&core_control_mutex);
	if (msm_thermal_info.core_control_mask &&
		temp >= msm_thermal_info.core_limit_temp_degC) {
		for (i = num_possible_cpus(); i > 0; i--) {
			if (!(msm_thermal_info.core_control_mask & BIT(i)))
				continue;
			if (cpus_offlined & BIT(i) && !cpu_online(i))
				continue;
			pr_info("%s: Set Offline: CPU%d Temp: %ld\n",
					KBUILD_MODNAME, i, temp);
			ret = cpu_down(i);
			if (ret)
				pr_err("%s: Error %d offline core %d\n",
					KBUILD_MODNAME, ret, i);
			else
				cpus_offlined |= BIT(i);
			break;
		}
	} else if (msm_thermal_info.core_control_mask && cpus_offlined &&
		temp <= (msm_thermal_info.core_limit_temp_degC -
			msm_thermal_info.core_temp_hysteresis_degC)) {
		for (i = 0; i < num_possible_cpus(); i++) {
			if (!(cpus_offlined & BIT(i)))
				continue;
			cpus_offlined &= ~BIT(i);
			pr_info("%s: Allow Online CPU%d Temp: %ld\n",
					KBUILD_MODNAME, i, temp);
			/* If this core is already online, then bring up the
			 * next offlined core.
			 */
			if (cpu_online(i))
				continue;
			ret = cpu_up(i);
			if (ret)
				pr_err("%s: Error %d online core %d\n",
						KBUILD_MODNAME, ret, i);
			break;
		}
	}
	mutex_unlock(&core_control_mutex);
=======
unsigned short get_threshold(void)
{
	return temp_threshold;
>>>>>>> 94ec6089
}
#endif

static int msm_thermal_cpufreq_callback(struct notifier_block *nfb,
		unsigned long event, void *data)
{
	struct cpufreq_policy *policy = data;

<<<<<<< HEAD
	tsens_dev.sensor_num = msm_thermal_info.sensor_id;
	ret = tsens_get_temp(&tsens_dev, &temp);
	if (ret) {
		pr_debug("%s: Unable to read TSENS sensor %d\n",
				KBUILD_MODNAME, tsens_dev.sensor_num);
		goto reschedule;
	}

	if (!limit_init) {
		ret = msm_thermal_get_freq_table();
		if (ret)
			goto reschedule;
		else
			limit_init = 1;
	}

#ifdef CORE_CONTROL
	do_core_control(temp);
#endif

	if (temp >= msm_thermal_info.limit_temp_degC) {
		if (limit_idx == limit_idx_low)
			goto reschedule;

		limit_idx -= msm_thermal_info.freq_step;
		if (limit_idx < limit_idx_low)
			limit_idx = limit_idx_low;
		max_freq = table[limit_idx].frequency;
	} else if (temp < msm_thermal_info.limit_temp_degC -
		 msm_thermal_info.temp_hysteresis_degC) {
		if (limit_idx == limit_idx_high)
			goto reschedule;

		limit_idx += msm_thermal_info.freq_step;
		if (limit_idx >= limit_idx_high) {
			limit_idx = limit_idx_high;
			max_freq = MSM_CPUFREQ_NO_LIMIT;
		} else
			max_freq = table[limit_idx].frequency;
	}
	if (max_freq == limited_max_freq)
		goto reschedule;

	/* Update new limits */
	for_each_possible_cpu(cpu) {
		ret = update_cpu_max_freq(cpu, max_freq);
		if (ret)
			pr_debug(
			"%s: Unable to limit cpu%d max freq to %d\n",
					KBUILD_MODNAME, cpu, max_freq);
	}

reschedule:
	if (enabled)
		schedule_delayed_work(&check_temp_work,
				msecs_to_jiffies(msm_thermal_info.poll_ms));
}

#ifdef CORE_CONTROL
static int __cpuinit msm_thermal_cpu_callback(struct notifier_block *nfb,
		unsigned long action, void *hcpu)
{
	unsigned int cpu = (unsigned long)hcpu;

	if (action == CPU_UP_PREPARE || action == CPU_UP_PREPARE_FROZEN) {
		if (core_control_enabled &&
			(msm_thermal_info.core_control_mask & BIT(cpu)) &&
			(cpus_offlined & BIT(cpu))) {
			pr_info(
			"%s: Preventing cpu%d from coming online.\n",
				KBUILD_MODNAME, cpu);
			return NOTIFY_BAD;
		}
	}
=======
	if (event != CPUFREQ_ADJUST && !info.pending_change)
		return 0;
>>>>>>> 94ec6089

	cpufreq_verify_within_limits(policy, policy->cpuinfo.min_freq,
		info.limited_max_freq);

	return 0;
}

static struct notifier_block msm_thermal_cpufreq_notifier = {
	.notifier_call = msm_thermal_cpufreq_callback,
};
#endif

static void limit_cpu_freqs(uint32_t max_freq)
{
	unsigned int cpu;

	if (info.limited_max_freq == max_freq)
		return;

<<<<<<< HEAD
	for_each_possible_cpu(cpu) {
		update_cpu_max_freq(cpu, MSM_CPUFREQ_NO_LIMIT);
	}
}

static int __cpuinit set_enabled(const char *val, const struct kernel_param *kp)
{
	int ret = 0;

	ret = param_set_bool(val, kp);
	if (!enabled)
		disable_msm_thermal();
	else
		pr_info("%s: no action for enabled = %d\n",
				KBUILD_MODNAME, enabled);

	pr_info("%s: enabled = %d\n", KBUILD_MODNAME, enabled);

	return ret;
}

static struct kernel_param_ops module_ops = {
	.set = set_enabled,
	.get = param_get_bool,
};

module_param_cb(enabled, &module_ops, &enabled, 0644);
MODULE_PARM_DESC(enabled, "enforce thermal limit on cpu");


#ifdef CORE_CONTROL
/* Call with core_control_mutex locked */
static int __cpuinit update_offline_cores(int val)
{
	int cpu = 0;
	int ret = 0;

	cpus_offlined = msm_thermal_info.core_control_mask & val;
	if (!core_control_enabled)
		return 0;

	for_each_possible_cpu(cpu) {
		if (!(cpus_offlined & BIT(cpu)))
		       continue;
		if (!cpu_online(cpu))
			continue;
		ret = cpu_down(cpu);
		if (ret)
			pr_err("%s: Unable to offline cpu%d\n",
				KBUILD_MODNAME, cpu);
	}
	return ret;
}

static ssize_t show_cc_enabled(struct kobject *kobj,
		struct kobj_attribute *attr, char *buf)
{
	return snprintf(buf, PAGE_SIZE, "%d\n", core_control_enabled);
}
=======
	info.limited_max_freq = max_freq;
>>>>>>> 94ec6089

	info.pending_change = true;

	get_online_cpus();
	for_each_online_cpu(cpu)
	{
		cpufreq_update_policy(cpu);
		pr_info("%s: Setting cpu%d max frequency to %d\n",
				KBUILD_MODNAME, cpu, info.limited_max_freq);
	}
	put_online_cpus();

	info.pending_change = false;
}

static void check_temp(struct work_struct *work)
{
	struct tsens_device tsens_dev;
	uint32_t freq = 0;
	long temp = 0;

	tsens_dev.sensor_num = 0;
	tsens_get_temp(&tsens_dev, &temp);

	if (info.throttling)
	{
		if (temp < (temp_threshold - info.safe_diff))
		{
			limit_cpu_freqs(info.cpuinfo_max_freq);
			info.throttling = false;
			goto reschedule;
		}
	}

	if (temp >= temp_threshold + LEVEL_HELL)
		freq = FREQ_HELL;
	else if (temp >= temp_threshold + LEVEL_VERY_HOT)
		freq = FREQ_VERY_HOT;
	else if (temp >= temp_threshold + LEVEL_HOT)
		freq = FREQ_HOT;
	else if (temp > temp_threshold)
		freq = FREQ_WARM;

	if (freq)
	{
		limit_cpu_freqs(freq);

		if (!info.throttling)
			info.throttling = true;
	}

reschedule:
	schedule_delayed_work_on(0, &check_temp_work, msecs_to_jiffies(250));
}
#endif

int __devinit msm_thermal_init(struct msm_thermal_data *pdata)
{
	int ret = 0;

	BUG_ON(!pdata);
	BUG_ON(pdata->sensor_id >= TSENS_MAX_SENSORS);
	memcpy(&msm_thermal_info, pdata, sizeof(struct msm_thermal_data));

<<<<<<< HEAD
	enabled = 1;
#ifdef CORE_CONTROL
	core_control_enabled = 1;
#endif
	INIT_DELAYED_WORK(&check_temp_work, check_temp);
	schedule_delayed_work(&check_temp_work, 0);

#ifdef CORE_CONTROL
	register_cpu_notifier(&msm_thermal_cpu_notifier);
#endif
=======
	cpufreq_register_notifier(&msm_thermal_cpufreq_notifier,
			CPUFREQ_POLICY_NOTIFIER);

	INIT_DELAYED_WORK(&check_temp_work, check_temp);
	schedule_delayed_work_on(0, &check_temp_work, 0);
>>>>>>> 94ec6089

	return ret;
}

static int __devinit msm_thermal_dev_probe(struct platform_device *pdev)
{
	int ret = 0;
	char *key = NULL;
	struct device_node *node = pdev->dev.of_node;
	struct msm_thermal_data data;

	memset(&data, 0, sizeof(struct msm_thermal_data));
	key = "qcom,sensor-id";
	ret = of_property_read_u32(node, key, &data.sensor_id);
	if (ret)
		goto fail;
	WARN_ON(data.sensor_id >= TSENS_MAX_SENSORS);

fail:
	if (ret)
		pr_err("%s: Failed reading node=%s, key=%s\n",
		       __func__, node->full_name, key);
	else
		ret = msm_thermal_init(&data);

	return ret;
}

static struct of_device_id msm_thermal_match_table[] = {
	{.compatible = "qcom,msm-thermal"},
	{},
};

static struct platform_driver msm_thermal_device_driver = {
	.probe = msm_thermal_dev_probe,
	.driver = {
		.name = "msm-thermal",
		.owner = THIS_MODULE,
		.of_match_table = msm_thermal_match_table,
	},
};

int __init msm_thermal_device_init(void)
{
	return platform_driver_register(&msm_thermal_device_driver);
<<<<<<< HEAD
}

#ifdef CORE_CONTROL
int __init msm_thermal_late_init(void)
{
	return msm_thermal_add_cc_nodes();
}
module_init(msm_thermal_late_init);
#endif
=======
}
>>>>>>> 94ec6089
<|MERGE_RESOLUTION|>--- conflicted
+++ resolved
@@ -25,50 +25,6 @@
 #include <linux/of.h>
 #include <mach/cpufreq.h>
 
-<<<<<<< HEAD
-#define CORE_CONTROL
-
-static int enabled;
-static struct msm_thermal_data msm_thermal_info;
-static uint32_t limited_max_freq = MSM_CPUFREQ_NO_LIMIT;
-static struct delayed_work check_temp_work;
-#ifdef CORE_CONTROL
-static bool core_control_enabled;
-static uint32_t cpus_offlined;
-static DEFINE_MUTEX(core_control_mutex);
-#endif
-
-static int limit_idx;
-static int limit_idx_low;
-static int limit_idx_high;
-static struct cpufreq_frequency_table *table;
-
-int msm_thermal_get_freq_table(void)
-{
-	int ret = 0;
-	int i = 0;
-
-	table = cpufreq_frequency_get_table(0);
-	if (table == NULL) {
-		pr_debug("%s: error reading cpufreq table\n", KBUILD_MODNAME);
-		ret = -EINVAL;
-		goto fail;
-	}
-
-	while (table[i].frequency != CPUFREQ_TABLE_END)
-		i++;
-
-	limit_idx_low = 0;
-	limit_idx_high = limit_idx = i - 1;
-	BUG_ON(limit_idx_high <= 0 || limit_idx_high <= limit_idx_low);
-fail:
-	return ret;
-}
-
-static int update_cpu_max_freq(int cpu, uint32_t max_freq)
-{
-	int ret = 0;
-=======
 unsigned int temp_threshold = 70;
 module_param(temp_threshold, int, 0644);
 
@@ -85,7 +41,6 @@
 	.pending_change = false,
 	.throttling = false,
 };
->>>>>>> 94ec6089
 
 enum thermal_freqs {
 	FREQ_HELL 	  = 702000,
@@ -104,159 +59,18 @@
 
 static struct delayed_work check_temp_work;
 
-<<<<<<< HEAD
-#ifdef CORE_CONTROL
-static void __cpuinit do_core_control(long temp)
-{
-	int i = 0;
-	int ret = 0;
-
-	if (!core_control_enabled)
-		return;
-
-	/**
-	 *  Offline cores starting from the max MPIDR to 1, when above limit,
-	 *  The core control mask is non zero and allows the core to be turned
-	 *  off.
-	 *  The core was not previously offlined by this module
-	 *  The core is the next in sequence.
-	 *  If the core was online for some reason, even after it was offlined
-	 *  by this module, offline it again.
-	 *  Online the back on if the temp is below the hysteresis and was
-	 *  offlined by this module and not already online.
-	 */
-	mutex_lock(&core_control_mutex);
-	if (msm_thermal_info.core_control_mask &&
-		temp >= msm_thermal_info.core_limit_temp_degC) {
-		for (i = num_possible_cpus(); i > 0; i--) {
-			if (!(msm_thermal_info.core_control_mask & BIT(i)))
-				continue;
-			if (cpus_offlined & BIT(i) && !cpu_online(i))
-				continue;
-			pr_info("%s: Set Offline: CPU%d Temp: %ld\n",
-					KBUILD_MODNAME, i, temp);
-			ret = cpu_down(i);
-			if (ret)
-				pr_err("%s: Error %d offline core %d\n",
-					KBUILD_MODNAME, ret, i);
-			else
-				cpus_offlined |= BIT(i);
-			break;
-		}
-	} else if (msm_thermal_info.core_control_mask && cpus_offlined &&
-		temp <= (msm_thermal_info.core_limit_temp_degC -
-			msm_thermal_info.core_temp_hysteresis_degC)) {
-		for (i = 0; i < num_possible_cpus(); i++) {
-			if (!(cpus_offlined & BIT(i)))
-				continue;
-			cpus_offlined &= ~BIT(i);
-			pr_info("%s: Allow Online CPU%d Temp: %ld\n",
-					KBUILD_MODNAME, i, temp);
-			/* If this core is already online, then bring up the
-			 * next offlined core.
-			 */
-			if (cpu_online(i))
-				continue;
-			ret = cpu_up(i);
-			if (ret)
-				pr_err("%s: Error %d online core %d\n",
-						KBUILD_MODNAME, ret, i);
-			break;
-		}
-	}
-	mutex_unlock(&core_control_mutex);
-=======
 unsigned short get_threshold(void)
 {
 	return temp_threshold;
->>>>>>> 94ec6089
-}
-#endif
+}
 
 static int msm_thermal_cpufreq_callback(struct notifier_block *nfb,
 		unsigned long event, void *data)
 {
 	struct cpufreq_policy *policy = data;
 
-<<<<<<< HEAD
-	tsens_dev.sensor_num = msm_thermal_info.sensor_id;
-	ret = tsens_get_temp(&tsens_dev, &temp);
-	if (ret) {
-		pr_debug("%s: Unable to read TSENS sensor %d\n",
-				KBUILD_MODNAME, tsens_dev.sensor_num);
-		goto reschedule;
-	}
-
-	if (!limit_init) {
-		ret = msm_thermal_get_freq_table();
-		if (ret)
-			goto reschedule;
-		else
-			limit_init = 1;
-	}
-
-#ifdef CORE_CONTROL
-	do_core_control(temp);
-#endif
-
-	if (temp >= msm_thermal_info.limit_temp_degC) {
-		if (limit_idx == limit_idx_low)
-			goto reschedule;
-
-		limit_idx -= msm_thermal_info.freq_step;
-		if (limit_idx < limit_idx_low)
-			limit_idx = limit_idx_low;
-		max_freq = table[limit_idx].frequency;
-	} else if (temp < msm_thermal_info.limit_temp_degC -
-		 msm_thermal_info.temp_hysteresis_degC) {
-		if (limit_idx == limit_idx_high)
-			goto reschedule;
-
-		limit_idx += msm_thermal_info.freq_step;
-		if (limit_idx >= limit_idx_high) {
-			limit_idx = limit_idx_high;
-			max_freq = MSM_CPUFREQ_NO_LIMIT;
-		} else
-			max_freq = table[limit_idx].frequency;
-	}
-	if (max_freq == limited_max_freq)
-		goto reschedule;
-
-	/* Update new limits */
-	for_each_possible_cpu(cpu) {
-		ret = update_cpu_max_freq(cpu, max_freq);
-		if (ret)
-			pr_debug(
-			"%s: Unable to limit cpu%d max freq to %d\n",
-					KBUILD_MODNAME, cpu, max_freq);
-	}
-
-reschedule:
-	if (enabled)
-		schedule_delayed_work(&check_temp_work,
-				msecs_to_jiffies(msm_thermal_info.poll_ms));
-}
-
-#ifdef CORE_CONTROL
-static int __cpuinit msm_thermal_cpu_callback(struct notifier_block *nfb,
-		unsigned long action, void *hcpu)
-{
-	unsigned int cpu = (unsigned long)hcpu;
-
-	if (action == CPU_UP_PREPARE || action == CPU_UP_PREPARE_FROZEN) {
-		if (core_control_enabled &&
-			(msm_thermal_info.core_control_mask & BIT(cpu)) &&
-			(cpus_offlined & BIT(cpu))) {
-			pr_info(
-			"%s: Preventing cpu%d from coming online.\n",
-				KBUILD_MODNAME, cpu);
-			return NOTIFY_BAD;
-		}
-	}
-=======
 	if (event != CPUFREQ_ADJUST && !info.pending_change)
 		return 0;
->>>>>>> 94ec6089
 
 	cpufreq_verify_within_limits(policy, policy->cpuinfo.min_freq,
 		info.limited_max_freq);
@@ -267,7 +81,6 @@
 static struct notifier_block msm_thermal_cpufreq_notifier = {
 	.notifier_call = msm_thermal_cpufreq_callback,
 };
-#endif
 
 static void limit_cpu_freqs(uint32_t max_freq)
 {
@@ -276,69 +89,7 @@
 	if (info.limited_max_freq == max_freq)
 		return;
 
-<<<<<<< HEAD
-	for_each_possible_cpu(cpu) {
-		update_cpu_max_freq(cpu, MSM_CPUFREQ_NO_LIMIT);
-	}
-}
-
-static int __cpuinit set_enabled(const char *val, const struct kernel_param *kp)
-{
-	int ret = 0;
-
-	ret = param_set_bool(val, kp);
-	if (!enabled)
-		disable_msm_thermal();
-	else
-		pr_info("%s: no action for enabled = %d\n",
-				KBUILD_MODNAME, enabled);
-
-	pr_info("%s: enabled = %d\n", KBUILD_MODNAME, enabled);
-
-	return ret;
-}
-
-static struct kernel_param_ops module_ops = {
-	.set = set_enabled,
-	.get = param_get_bool,
-};
-
-module_param_cb(enabled, &module_ops, &enabled, 0644);
-MODULE_PARM_DESC(enabled, "enforce thermal limit on cpu");
-
-
-#ifdef CORE_CONTROL
-/* Call with core_control_mutex locked */
-static int __cpuinit update_offline_cores(int val)
-{
-	int cpu = 0;
-	int ret = 0;
-
-	cpus_offlined = msm_thermal_info.core_control_mask & val;
-	if (!core_control_enabled)
-		return 0;
-
-	for_each_possible_cpu(cpu) {
-		if (!(cpus_offlined & BIT(cpu)))
-		       continue;
-		if (!cpu_online(cpu))
-			continue;
-		ret = cpu_down(cpu);
-		if (ret)
-			pr_err("%s: Unable to offline cpu%d\n",
-				KBUILD_MODNAME, cpu);
-	}
-	return ret;
-}
-
-static ssize_t show_cc_enabled(struct kobject *kobj,
-		struct kobj_attribute *attr, char *buf)
-{
-	return snprintf(buf, PAGE_SIZE, "%d\n", core_control_enabled);
-}
-=======
 	info.limited_max_freq = max_freq;
->>>>>>> 94ec6089
 
 	info.pending_change = true;
 
@@ -393,7 +144,6 @@
 reschedule:
 	schedule_delayed_work_on(0, &check_temp_work, msecs_to_jiffies(250));
 }
-#endif
 
 int __devinit msm_thermal_init(struct msm_thermal_data *pdata)
 {
@@ -403,24 +153,11 @@
 	BUG_ON(pdata->sensor_id >= TSENS_MAX_SENSORS);
 	memcpy(&msm_thermal_info, pdata, sizeof(struct msm_thermal_data));
 
-<<<<<<< HEAD
-	enabled = 1;
-#ifdef CORE_CONTROL
-	core_control_enabled = 1;
-#endif
-	INIT_DELAYED_WORK(&check_temp_work, check_temp);
-	schedule_delayed_work(&check_temp_work, 0);
-
-#ifdef CORE_CONTROL
-	register_cpu_notifier(&msm_thermal_cpu_notifier);
-#endif
-=======
 	cpufreq_register_notifier(&msm_thermal_cpufreq_notifier,
 			CPUFREQ_POLICY_NOTIFIER);
 
 	INIT_DELAYED_WORK(&check_temp_work, check_temp);
 	schedule_delayed_work_on(0, &check_temp_work, 0);
->>>>>>> 94ec6089
 
 	return ret;
 }
@@ -466,16 +203,4 @@
 int __init msm_thermal_device_init(void)
 {
 	return platform_driver_register(&msm_thermal_device_driver);
-<<<<<<< HEAD
-}
-
-#ifdef CORE_CONTROL
-int __init msm_thermal_late_init(void)
-{
-	return msm_thermal_add_cc_nodes();
-}
-module_init(msm_thermal_late_init);
-#endif
-=======
-}
->>>>>>> 94ec6089
+}