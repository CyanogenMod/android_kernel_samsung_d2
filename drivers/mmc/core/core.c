--- conflicted
+++ resolved
@@ -3437,7 +3437,7 @@
 	switch (mode) {
 	case PM_HIBERNATION_PREPARE:
 	case PM_SUSPEND_PREPARE:
-<<<<<<< HEAD
+	case PM_RESTORE_PREPARE:
 		if (host->card && mmc_card_mmc(host->card)) {
 			mmc_claim_host(host);
 			err = mmc_stop_bkops(host->card);
@@ -3448,9 +3448,6 @@
 				return err;
 			}
 		}
-=======
-	case PM_RESTORE_PREPARE:
->>>>>>> 4a55c0cf
 
 		spin_lock_irqsave(&host->lock, flags);
 		if (mmc_bus_needs_resume(host)) {
