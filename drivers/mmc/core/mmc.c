--- conflicted
+++ resolved
@@ -297,15 +297,6 @@
 	 * are authorized, see JEDEC JESD84-B50 section B.8.
 	 */
 	card->ext_csd.rev = ext_csd[EXT_CSD_REV];
-<<<<<<< HEAD
-	if (card->ext_csd.rev > 7) {
-		printk(KERN_ERR "%s: unrecognised EXT_CSD revision %d\n",
-			mmc_hostname(card->host), card->ext_csd.rev);
-		err = -EINVAL;
-		goto out;
-	}
-=======
->>>>>>> 4a3ed04b
 
 	card->ext_csd.raw_sectors[0] = ext_csd[EXT_CSD_SEC_CNT + 0];
 	card->ext_csd.raw_sectors[1] = ext_csd[EXT_CSD_SEC_CNT + 1];
