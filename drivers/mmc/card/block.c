--- conflicted
+++ resolved
@@ -1235,11 +1235,6 @@
 	 */
 	if (!mmc_host_is_spi(card->host) && rq_data_dir(req) != READ) {
 		u32 status;
-<<<<<<< HEAD
-		unsigned long timeout;
-
-		timeout = jiffies + msecs_to_jiffies(MMC_BLK_TIMEOUT_MS);
-=======
 
 		/* Check stop command response */
 		if (brq->stop.resp[0] & R1_ERROR) {
@@ -1249,7 +1244,6 @@
 			gen_err = 1;
 		}
 
->>>>>>> 50b673d2
 		do {
 			int err = get_card_status(card, &status, 5);
 			if (err) {
@@ -1258,18 +1252,6 @@
 				return MMC_BLK_CMD_ERR;
 			}
 
-<<<<<<< HEAD
-			/* Timeout if the device never becomes ready for data
-			 * and never leaves the program state.
-			 */
-			if (time_after(jiffies, timeout)) {
-				pr_err("%s: Card stuck in programming state!"\
-					" %s %s\n", mmc_hostname(card->host),
-					req->rq_disk->disk_name, __func__);
-
-				return MMC_BLK_CMD_ERR;
-			}
-=======
 			if (status & R1_ERROR) {
 				pr_err("%s: %s: general error sending status command, card status %#x\n",
 				       req->rq_disk->disk_name, __func__,
@@ -1277,7 +1259,6 @@
 				gen_err = 1;
 			}
 
->>>>>>> 50b673d2
 			/*
 			 * Some cards mishandle the status bits,
 			 * so make sure to check both the busy
