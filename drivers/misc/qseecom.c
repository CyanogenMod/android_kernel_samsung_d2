--- conflicted
+++ resolved
@@ -796,14 +796,8 @@
 		}
 		entry->app_id = app_id;
 		entry->ref_cnt = 1;
-<<<<<<< HEAD
-		memset((void *)entry->app_name, 0, MAX_APP_NAME_SIZE);
-		memcpy((void *)entry->app_name,
-			(void *)load_img_req.img_name, MAX_APP_NAME_SIZE);
-=======
 		memcpy(entry->app_name, load_img_req.img_name,
 					MAX_APP_NAME_SIZE);
->>>>>>> d9ce6b99
 		/* Deallocate the handle */
 		if (!IS_ERR_OR_NULL(ihandle))
 			ion_free(qseecom.ion_clnt, ihandle);
@@ -817,14 +811,8 @@
 		(char *)(load_img_req.img_name));
 	}
 	data->client.app_id = app_id;
-<<<<<<< HEAD
-	memset((void *)data->client.app_name, 0, MAX_APP_NAME_SIZE);
-	memcpy((void *)data->client.app_name,
-		(void *)load_img_req.img_name, MAX_APP_NAME_SIZE);
-=======
 	memcpy(data->client.app_name, load_img_req.img_name,
 					MAX_APP_NAME_SIZE);
->>>>>>> d9ce6b99
 	load_img_req.app_id = app_id;
 	if (copy_to_user(argp, &load_img_req, sizeof(load_img_req))) {
 		pr_err("copy_to_user failed\n");
@@ -873,21 +861,12 @@
 	bool unload = false;
 	bool found_app = false;
 	bool found_dead_app = false;
-<<<<<<< HEAD
-
-	if (!memcmp(data->client.app_name, "keymaste", strlen("keymaste"))) {
-		pr_warn("Do not unload keymaster app from tz\n");
-		return 0;
-	}
-
-=======
 
 	if (!memcmp(data->client.app_name, "keymaste", strlen("keymaste"))) {
 		pr_debug("Do not unload keymaster app from tz\n");
 		goto unload_exit;
 	}
 
->>>>>>> d9ce6b99
 	if (data->client.app_id > 0) {
 		spin_lock_irqsave(&qseecom.registered_app_list_lock, flags);
 		list_for_each_entry(ptr_app, &qseecom.registered_app_list_head,
@@ -992,10 +971,7 @@
 		spin_unlock_irqrestore(&qseecom.registered_app_list_lock,
 								flags1);
 	}
-<<<<<<< HEAD
-=======
 unload_exit:
->>>>>>> d9ce6b99
 	qseecom_unmap_ion_allocated_memory(data);
 	data->released = true;
 	return ret;
@@ -1101,6 +1077,7 @@
 
 static int __validate_send_cmd_inputs(struct qseecom_dev_handle *data,
 				struct qseecom_send_cmd_req *req)
+
 {
 	if (!data || !data->client.ihandle) {
 		pr_err("Client or client handle is not initialized\n");
@@ -1178,10 +1155,7 @@
 	unsigned long flags;
 	struct qseecom_registered_app_list *ptr_app;
 	bool found_app = false;
-<<<<<<< HEAD
-=======
 	int name_len = 0;
->>>>>>> d9ce6b99
 
 	reqd_len_sb_in = req->cmd_req_len + req->resp_len;
 
@@ -1189,18 +1163,11 @@
 	spin_lock_irqsave(&qseecom.registered_app_list_lock, flags);
 	list_for_each_entry(ptr_app, &qseecom.registered_app_list_head,
 							list) {
-<<<<<<< HEAD
-		if ((ptr_app->app_id == data->client.app_id) &&
-			 (!memcmp((void *)ptr_app->app_name,
-				(void *)data->client.app_name,
-				strlen(data->client.app_name)))) {
-=======
 		name_len = min(strlen(data->client.app_name),
 				strlen(ptr_app->app_name));
 		if ((ptr_app->app_id == data->client.app_id) &&
 			 (!memcmp(ptr_app->app_name,
 				data->client.app_name, name_len))) {
->>>>>>> d9ce6b99
 			found_app = true;
 			break;
 		}
@@ -1787,13 +1754,10 @@
 		pr_err("Unable to find the handle, exiting\n");
 	else
 		ret = qseecom_unload_app(data, false);
-<<<<<<< HEAD
-=======
 
 	atomic_dec(&data->ioctl_count);
 	mutex_unlock(&app_access_lock);
 
->>>>>>> d9ce6b99
 	if (ret == 0) {
 		kzfree(data);
 		kzfree(*handle);
@@ -2197,14 +2161,8 @@
 				&qseecom.registered_app_list_lock, flags);
 		data->client.app_id = ret;
 		query_req.app_id = ret;
-<<<<<<< HEAD
-		memset((void *)data->client.app_name, 0, MAX_APP_NAME_SIZE);
-		memcpy((void *)data->client.app_name,
-				(void *)query_req.app_name, MAX_APP_NAME_SIZE);
-=======
 		memcpy(data->client.app_name, query_req.app_name,
 				MAX_APP_NAME_SIZE);
->>>>>>> d9ce6b99
 		if (copy_to_user(argp, &query_req, sizeof(query_req))) {
 			pr_err("copy_to_user failed\n");
 			return -EFAULT;
