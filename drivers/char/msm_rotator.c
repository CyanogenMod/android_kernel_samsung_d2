/* Copyright (c) 2009-2013, The Linux Foundation. All rights reserved.
 *
 * This program is free software; you can redistribute it and/or modify
 * it under the terms of the GNU General Public License version 2 and
 * only version 2 as published by the Free Software Foundation.
 *
 * This program is distributed in the hope that it will be useful,
 * but WITHOUT ANY WARRANTY; without even the implied warranty of
 * MERCHANTABILITY or FITNESS FOR A PARTICULAR PURPOSE.  See the
 * GNU General Public License for more details.
 *
 */
#include <linux/platform_device.h>
#include <linux/cdev.h>
#include <linux/list.h>
#include <linux/module.h>
#include <linux/fs.h>
#include <linux/interrupt.h>
#include <linux/sched.h>
#include <linux/uaccess.h>
#include <linux/clk.h>
#include <linux/android_pmem.h>
#include <linux/msm_rotator.h>
#include <linux/io.h>
#include <linux/sync.h>
#include <mach/msm_rotator_imem.h>
#include <linux/ktime.h>
#include <linux/workqueue.h>
#include <linux/file.h>
#include <linux/major.h>
#include <linux/regulator/consumer.h>
#include <linux/msm_ion.h>
#include <linux/sync.h>
#include <linux/sw_sync.h>

#ifdef CONFIG_MSM_BUS_SCALING
#include <mach/msm_bus.h>
#include <mach/msm_bus_board.h>
#endif
#include <mach/msm_subsystem_map.h>
#include <mach/iommu_domains.h>

#define DRIVER_NAME "msm_rotator"

#define MSM_ROTATOR_BASE (msm_rotator_dev->io_base)
#define MSM_ROTATOR_INTR_ENABLE			(MSM_ROTATOR_BASE+0x0020)
#define MSM_ROTATOR_INTR_STATUS			(MSM_ROTATOR_BASE+0x0024)
#define MSM_ROTATOR_INTR_CLEAR			(MSM_ROTATOR_BASE+0x0028)
#define MSM_ROTATOR_START			(MSM_ROTATOR_BASE+0x0030)
#define MSM_ROTATOR_MAX_BURST_SIZE		(MSM_ROTATOR_BASE+0x0050)
#define MSM_ROTATOR_HW_VERSION			(MSM_ROTATOR_BASE+0x0070)
#define MSM_ROTATOR_SW_RESET			(MSM_ROTATOR_BASE+0x0074)
#define MSM_ROTATOR_SRC_SIZE			(MSM_ROTATOR_BASE+0x1108)
#define MSM_ROTATOR_SRCP0_ADDR			(MSM_ROTATOR_BASE+0x110c)
#define MSM_ROTATOR_SRCP1_ADDR			(MSM_ROTATOR_BASE+0x1110)
#define MSM_ROTATOR_SRCP2_ADDR			(MSM_ROTATOR_BASE+0x1114)
#define MSM_ROTATOR_SRC_YSTRIDE1		(MSM_ROTATOR_BASE+0x111c)
#define MSM_ROTATOR_SRC_YSTRIDE2		(MSM_ROTATOR_BASE+0x1120)
#define MSM_ROTATOR_SRC_FORMAT			(MSM_ROTATOR_BASE+0x1124)
#define MSM_ROTATOR_SRC_UNPACK_PATTERN1		(MSM_ROTATOR_BASE+0x1128)
#define MSM_ROTATOR_SUB_BLOCK_CFG		(MSM_ROTATOR_BASE+0x1138)
#define MSM_ROTATOR_OUT_PACK_PATTERN1		(MSM_ROTATOR_BASE+0x1154)
#define MSM_ROTATOR_OUTP0_ADDR			(MSM_ROTATOR_BASE+0x1168)
#define MSM_ROTATOR_OUTP1_ADDR			(MSM_ROTATOR_BASE+0x116c)
#define MSM_ROTATOR_OUTP2_ADDR			(MSM_ROTATOR_BASE+0x1170)
#define MSM_ROTATOR_OUT_YSTRIDE1		(MSM_ROTATOR_BASE+0x1178)
#define MSM_ROTATOR_OUT_YSTRIDE2		(MSM_ROTATOR_BASE+0x117c)
#define MSM_ROTATOR_SRC_XY			(MSM_ROTATOR_BASE+0x1200)
#define MSM_ROTATOR_SRC_IMAGE_SIZE		(MSM_ROTATOR_BASE+0x1208)

#define MSM_ROTATOR_MAX_ROT	0x07
#define MSM_ROTATOR_MAX_H	0x1fff
#define MSM_ROTATOR_MAX_W	0x1fff

/* from lsb to msb */
#define GET_PACK_PATTERN(a, x, y, z, bit) \
			(((a)<<((bit)*3))|((x)<<((bit)*2))|((y)<<(bit))|(z))
#define CLR_G 0x0
#define CLR_B 0x1
#define CLR_R 0x2
#define CLR_ALPHA 0x3

#define CLR_Y  CLR_G
#define CLR_CB CLR_B
#define CLR_CR CLR_R

#define ROTATIONS_TO_BITMASK(r) ((((r) & MDP_ROT_90) ? 1 : 0)  | \
				 (((r) & MDP_FLIP_LR) ? 2 : 0) | \
				 (((r) & MDP_FLIP_UD) ? 4 : 0))

#define IMEM_NO_OWNER -1;

#define MAX_SESSIONS 16
#define INVALID_SESSION -1
#define VERSION_KEY_MASK 0xFFFFFF00
#define MAX_DOWNSCALE_RATIO 3
#define MAX_COMMIT_QUEUE 4
#define WAIT_ROT_TIMEOUT 1000

#define MAX_TIMELINE_NAME_LEN 16
#define WAIT_FENCE_FIRST_TIMEOUT MSEC_PER_SEC
#define WAIT_FENCE_FINAL_TIMEOUT (10 * MSEC_PER_SEC)

#define ROTATOR_REVISION_V0		0
#define ROTATOR_REVISION_V1		1
#define ROTATOR_REVISION_V2		2
#define ROTATOR_REVISION_NONE	0xffffffff
#define	BASE_ADDR(height, y_stride) ((height % 64) * y_stride)
#define	HW_BASE_ADDR(height, y_stride) (((dstp0_ystride >> 5) << 11) - \
					((dst_height & 0x3f) * dstp0_ystride))

#define WAIT_FENCE_TIMEOUT 200

uint32_t rotator_hw_revision;
static char rot_iommu_split_domain;

/*
 * rotator_hw_revision:
 * 0 == 7x30
 * 1 == 8x60
 * 2 == 8960
 *
 */
struct tile_parm {
	unsigned int width;  /* tile's width */
	unsigned int height; /* tile's height */
	unsigned int row_tile_w; /* tiles per row's width */
	unsigned int row_tile_h; /* tiles per row's height */
};

struct msm_rotator_mem_planes {
	unsigned int num_planes;
	unsigned int plane_size[4];
	unsigned int total_size;
};

#define checkoffset(offset, size, max_size) \
	((size) > (max_size) || (offset) > ((max_size) - (size)))

struct msm_rotator_fd_info {
	int pid;
	int ref_cnt;
	struct list_head list;
};

struct rot_sync_info {
	u32 initialized;
	struct sync_fence *acq_fen;
	struct sync_fence *rel_fen;
	int rel_fen_fd;
	struct sw_sync_timeline *timeline;
	int timeline_value;
	struct mutex sync_mutex;
	atomic_t queue_buf_cnt;
};

struct msm_rotator_session {
	struct msm_rotator_img_info img_info;
	struct msm_rotator_fd_info fd_info;
	int fast_yuv_enable;
};

struct msm_rotator_commit_info {
	struct msm_rotator_data_info data_info;
	struct msm_rotator_img_info img_info;
	unsigned int format;
	unsigned int in_paddr;
	unsigned int out_paddr;
	unsigned int in_chroma_paddr;
	unsigned int out_chroma_paddr;
	unsigned int in_chroma2_paddr;
	unsigned int out_chroma2_paddr;
	struct file *srcp0_file;
	struct file *srcp1_file;
	struct file *dstp0_file;
	struct file *dstp1_file;
	struct ion_handle *srcp0_ihdl;
	struct ion_handle *srcp1_ihdl;
	struct ion_handle *dstp0_ihdl;
	struct ion_handle *dstp1_ihdl;
	int ps0_need;
	int session_index;
	struct sync_fence *acq_fen;
	int fast_yuv_en;
};

struct msm_rotator_dev {
	void __iomem *io_base;
	int irq;
	struct clk *core_clk;
	struct msm_rotator_session *rot_session[MAX_SESSIONS];
	struct list_head fd_list;
	struct clk *pclk;
	int rot_clk_state;
	struct regulator *regulator;
	struct delayed_work rot_clk_work;
	struct clk *imem_clk;
	int imem_clk_state;
	struct delayed_work imem_clk_work;
	struct platform_device *pdev;
	struct cdev cdev;
	struct device *device;
	struct class *class;
	dev_t dev_num;
	int processing;
	int last_session_idx;
	struct mutex rotator_lock;
	struct mutex imem_lock;
	int imem_owner;
	wait_queue_head_t wq;
	struct ion_client *client;
	#ifdef CONFIG_MSM_BUS_SCALING
	uint32_t bus_client_handle;
	#endif
	u32 sec_mapped;
	u32 mmu_clk_on;
	struct rot_sync_info sync_info[MAX_SESSIONS];
	/* non blocking */
	struct mutex commit_mutex;
	struct mutex commit_wq_mutex;
	struct completion commit_comp;
	u32 commit_running;
	struct work_struct commit_work;
	struct msm_rotator_commit_info commit_info[MAX_COMMIT_QUEUE];
	atomic_t commit_q_r;
	atomic_t commit_q_w;
	atomic_t commit_q_cnt;
};

#define COMPONENT_5BITS 1
#define COMPONENT_6BITS 2
#define COMPONENT_8BITS 3

static struct msm_rotator_dev *msm_rotator_dev;
#define mrd msm_rotator_dev
static void rot_wait_for_commit_queue(u32 is_all);

enum {
	CLK_EN,
	CLK_DIS,
	CLK_SUSPEND,
};
struct res_mmu_clk {
	char *mmu_clk_name;
	struct clk *mmu_clk;
};

static struct res_mmu_clk rot_mmu_clks[] = {
	{"mdp_iommu_clk"}, {"rot_iommu_clk"},
	{"vcodec_iommu0_clk"}, {"vcodec_iommu1_clk"},
	{"smmu_iface_clk"}
};

int msm_rotator_iommu_map_buf(int mem_id, int domain,
	unsigned long *start, unsigned long *len,
	struct ion_handle **pihdl, unsigned int secure)
{
	if (!msm_rotator_dev->client)
		return -EINVAL;

	*pihdl = ion_import_dma_buf(msm_rotator_dev->client, mem_id);
	if (IS_ERR_OR_NULL(*pihdl)) {
		pr_err("ion_import_dma_buf() failed\n");
		return PTR_ERR(*pihdl);
	}
	pr_debug("%s(): ion_hdl %p, ion_fd %d\n", __func__, *pihdl, mem_id);

	if (rot_iommu_split_domain) {
		if (secure) {
			if (ion_phys(msm_rotator_dev->client,
				*pihdl, start, (unsigned *)len)) {
				pr_err("%s:%d: ion_phys map failed\n",
					 __func__, __LINE__);
				return -ENOMEM;
			}
		} else {
			if (ion_map_iommu(msm_rotator_dev->client,
				*pihdl,	domain, GEN_POOL,
				SZ_4K, 0, start, len, 0,
				ION_IOMMU_UNMAP_DELAYED)) {
				pr_err("ion_map_iommu() failed\n");
				return -EINVAL;
			}
		}
	} else {
		if (ion_map_iommu(msm_rotator_dev->client,
			*pihdl,	ROTATOR_SRC_DOMAIN, GEN_POOL,
			SZ_4K, 0, start, len, 0, ION_IOMMU_UNMAP_DELAYED)) {
			pr_err("ion_map_iommu() failed\n");
			return -EINVAL;
		}
	}

	pr_debug("%s(): mem_id %d, start 0x%lx, len 0x%lx\n",
		__func__, mem_id, *start, *len);
	return 0;
}

int msm_rotator_imem_allocate(int requestor)
{
	int rc = 0;

#ifdef CONFIG_MSM_ROTATOR_USE_IMEM
	switch (requestor) {
	case ROTATOR_REQUEST:
		if (mutex_trylock(&msm_rotator_dev->imem_lock)) {
			msm_rotator_dev->imem_owner = ROTATOR_REQUEST;
			rc = 1;
		} else
			rc = 0;
		break;
	case JPEG_REQUEST:
		mutex_lock(&msm_rotator_dev->imem_lock);
		msm_rotator_dev->imem_owner = JPEG_REQUEST;
		rc = 1;
		break;
	default:
		rc = 0;
	}
#else
	if (requestor == JPEG_REQUEST)
		rc = 1;
#endif
	if (rc == 1) {
		cancel_delayed_work(&msm_rotator_dev->imem_clk_work);
		if (msm_rotator_dev->imem_clk_state != CLK_EN
			&& msm_rotator_dev->imem_clk) {
			clk_prepare_enable(msm_rotator_dev->imem_clk);
			msm_rotator_dev->imem_clk_state = CLK_EN;
		}
	}

	return rc;
}
EXPORT_SYMBOL(msm_rotator_imem_allocate);

void msm_rotator_imem_free(int requestor)
{
#ifdef CONFIG_MSM_ROTATOR_USE_IMEM
	if (msm_rotator_dev->imem_owner == requestor) {
		schedule_delayed_work(&msm_rotator_dev->imem_clk_work, HZ);
		mutex_unlock(&msm_rotator_dev->imem_lock);
	}
#else
	if (requestor == JPEG_REQUEST)
		schedule_delayed_work(&msm_rotator_dev->imem_clk_work, HZ);
#endif
}
EXPORT_SYMBOL(msm_rotator_imem_free);

static void msm_rotator_imem_clk_work_f(struct work_struct *work)
{
#ifdef CONFIG_MSM_ROTATOR_USE_IMEM
	if (mutex_trylock(&msm_rotator_dev->imem_lock)) {
		if (msm_rotator_dev->imem_clk_state == CLK_EN
		     && msm_rotator_dev->imem_clk) {
			clk_disable_unprepare(msm_rotator_dev->imem_clk);
			msm_rotator_dev->imem_clk_state = CLK_DIS;
		} else if (msm_rotator_dev->imem_clk_state == CLK_SUSPEND)
			msm_rotator_dev->imem_clk_state = CLK_DIS;
		mutex_unlock(&msm_rotator_dev->imem_lock);
	}
#endif
}

/* enable clocks needed by rotator block */
static void enable_rot_clks(void)
{
	if (msm_rotator_dev->regulator)
		regulator_enable(msm_rotator_dev->regulator);
	if (msm_rotator_dev->core_clk != NULL)
		clk_prepare_enable(msm_rotator_dev->core_clk);
	if (msm_rotator_dev->pclk != NULL)
		clk_prepare_enable(msm_rotator_dev->pclk);
}

/* disable clocks needed by rotator block */
static void disable_rot_clks(void)
{
	if (msm_rotator_dev->core_clk != NULL)
		clk_disable_unprepare(msm_rotator_dev->core_clk);
	if (msm_rotator_dev->pclk != NULL)
		clk_disable_unprepare(msm_rotator_dev->pclk);
	if (msm_rotator_dev->regulator)
		regulator_disable(msm_rotator_dev->regulator);
}

static void msm_rotator_rot_clk_work_f(struct work_struct *work)
{
	if (mutex_trylock(&msm_rotator_dev->rotator_lock)) {
		if (msm_rotator_dev->rot_clk_state == CLK_EN) {
			disable_rot_clks();
			msm_rotator_dev->rot_clk_state = CLK_DIS;
		} else if (msm_rotator_dev->rot_clk_state == CLK_SUSPEND)
			msm_rotator_dev->rot_clk_state = CLK_DIS;
		mutex_unlock(&msm_rotator_dev->rotator_lock);
	}
}

static irqreturn_t msm_rotator_isr(int irq, void *dev_id)
{
	if (msm_rotator_dev->processing) {
		msm_rotator_dev->processing = 0;
		wake_up(&msm_rotator_dev->wq);
	} else
		printk(KERN_WARNING "%s: unexpected interrupt\n", DRIVER_NAME);

	return IRQ_HANDLED;
}

static void msm_rotator_signal_timeline(u32 session_index)
{
	struct rot_sync_info *sync_info;
	sync_info = &msm_rotator_dev->sync_info[session_index];

	if ((!sync_info->timeline) || (!sync_info->initialized))
		return;

	mutex_lock(&sync_info->sync_mutex);
	sw_sync_timeline_inc(sync_info->timeline, 1);
	sync_info->timeline_value++;
	mutex_unlock(&sync_info->sync_mutex);
}

static void msm_rotator_signal_timeline_done(u32 session_index)
{
	struct rot_sync_info *sync_info;
	sync_info = &msm_rotator_dev->sync_info[session_index];

	if ((sync_info->timeline == NULL) ||
		(sync_info->initialized == false))
			return;
	mutex_lock(&sync_info->sync_mutex);
	sw_sync_timeline_inc(sync_info->timeline, 1);
	sync_info->timeline_value++;
	if (atomic_read(&sync_info->queue_buf_cnt) <= 0)
		pr_err("%s queue_buf_cnt=%d", __func__,
			atomic_read(&sync_info->queue_buf_cnt));
	else
		atomic_dec(&sync_info->queue_buf_cnt);
	mutex_unlock(&sync_info->sync_mutex);
}

static void msm_rotator_release_acq_fence(u32 session_index)
{
	struct rot_sync_info *sync_info;
	sync_info = &msm_rotator_dev->sync_info[session_index];

	if ((!sync_info->timeline) || (!sync_info->initialized))
		return;
	mutex_lock(&sync_info->sync_mutex);
	sync_info->acq_fen = NULL;
	mutex_unlock(&sync_info->sync_mutex);
}

static void msm_rotator_release_all_timeline(void)
{
	int i;
	struct rot_sync_info *sync_info;
	for (i = 0; i < MAX_SESSIONS; i++) {
		sync_info = &msm_rotator_dev->sync_info[i];
		if (sync_info->initialized) {
			msm_rotator_signal_timeline(i);
			msm_rotator_release_acq_fence(i);
		}
	}
}

static void msm_rotator_wait_for_fence(struct sync_fence *acq_fen)
{
	int ret;
	if (acq_fen) {
		ret = sync_fence_wait(acq_fen,
				WAIT_FENCE_FIRST_TIMEOUT);
		if (ret == -ETIME) {
			pr_warn("%s: timeout, wait %ld more ms\n",
				__func__, WAIT_FENCE_FINAL_TIMEOUT);
			ret = sync_fence_wait(acq_fen,
				WAIT_FENCE_FINAL_TIMEOUT);
		}
		if (ret < 0) {
			pr_err("%s: sync_fence_wait failed! ret = %x\n",
				__func__, ret);
		}
		sync_fence_put(acq_fen);
	}
}

static int  msm_rotator_buf_sync(unsigned long arg)
{
	struct msm_rotator_buf_sync buf_sync;
	int ret = 0;
	struct sync_fence *fence = NULL;
	struct rot_sync_info *sync_info;
	struct sync_pt *rel_sync_pt;
	struct sync_fence *rel_fence;
	int rel_fen_fd;
	u32 s;

	if (copy_from_user(&buf_sync, (void __user *)arg, sizeof(buf_sync)))
		return -EFAULT;

	rot_wait_for_commit_queue(false);
	for (s = 0; s < MAX_SESSIONS; s++)
		if ((msm_rotator_dev->rot_session[s] != NULL) &&
			(buf_sync.session_id ==
			(unsigned int)msm_rotator_dev->rot_session[s]
			))
			break;

	if (s == MAX_SESSIONS)  {
		pr_err("%s invalid session id %d", __func__,
			buf_sync.session_id);
		return -EINVAL;
	}

	sync_info = &msm_rotator_dev->sync_info[s];

	if (sync_info->acq_fen)
		pr_err("%s previous acq_fen will be overwritten", __func__);

	if ((sync_info->timeline == NULL) ||
		(sync_info->initialized == false))
		return -EINVAL;

	mutex_lock(&sync_info->sync_mutex);
	if (buf_sync.acq_fen_fd >= 0)
		fence = sync_fence_fdget(buf_sync.acq_fen_fd);

	sync_info->acq_fen = fence;

	if (sync_info->acq_fen &&
		(buf_sync.flags & MDP_BUF_SYNC_FLAG_WAIT)) {
		msm_rotator_wait_for_fence(sync_info->acq_fen);
		sync_info->acq_fen = NULL;
	}

	rel_sync_pt = sw_sync_pt_create(sync_info->timeline,
			sync_info->timeline_value +
			atomic_read(&sync_info->queue_buf_cnt) + 1);
	if (rel_sync_pt == NULL) {
		pr_err("%s: cannot create sync point", __func__);
		ret = -ENOMEM;
		goto buf_sync_err_1;
	}
	/* create fence */
	rel_fence = sync_fence_create("msm_rotator-fence",
			rel_sync_pt);
	if (rel_fence == NULL) {
		sync_pt_free(rel_sync_pt);
		pr_err("%s: cannot create fence", __func__);
		ret = -ENOMEM;
		goto buf_sync_err_1;
	}
	/* create fd */
	rel_fen_fd = get_unused_fd_flags(0);
	if (rel_fen_fd < 0) {
		pr_err("%s: get_unused_fd_flags failed", __func__);
		ret  = -EIO;
		goto buf_sync_err_2;
	}
	sync_fence_install(rel_fence, rel_fen_fd);
	buf_sync.rel_fen_fd = rel_fen_fd;
	sync_info->rel_fen = rel_fence;
	sync_info->rel_fen_fd = rel_fen_fd;

	ret = copy_to_user((void __user *)arg, &buf_sync, sizeof(buf_sync));
	mutex_unlock(&sync_info->sync_mutex);
	return ret;
buf_sync_err_2:
	sync_fence_put(rel_fence);
buf_sync_err_1:
	if (sync_info->acq_fen)
		sync_fence_put(sync_info->acq_fen);
	sync_info->acq_fen = NULL;
	mutex_unlock(&sync_info->sync_mutex);
	return ret;
}

static unsigned int tile_size(unsigned int src_width,
		unsigned int src_height,
		const struct tile_parm *tp)
{
	unsigned int tile_w, tile_h;
	unsigned int row_num_w, row_num_h;
	tile_w = tp->width * tp->row_tile_w;
	tile_h = tp->height * tp->row_tile_h;
	row_num_w = (src_width + tile_w - 1) / tile_w;
	row_num_h = (src_height + tile_h - 1) / tile_h;
	return ((row_num_w * row_num_h * tile_w * tile_h) + 8191) & ~8191;
}

static int get_bpp(int format)
{
	switch (format) {
	case MDP_RGB_565:
	case MDP_BGR_565:
		return 2;

	case MDP_XRGB_8888:
	case MDP_ARGB_8888:
	case MDP_RGBA_8888:
	case MDP_BGRA_8888:
	case MDP_RGBX_8888:
		return 4;

	case MDP_Y_CBCR_H2V2:
	case MDP_Y_CRCB_H2V2:
	case MDP_Y_CB_CR_H2V2:
	case MDP_Y_CR_CB_H2V2:
	case MDP_Y_CR_CB_GH2V2:
	case MDP_Y_CRCB_H2V2_TILE:
	case MDP_Y_CBCR_H2V2_TILE:
		return 1;

	case MDP_RGB_888:
	case MDP_YCBCR_H1V1:
	case MDP_YCRCB_H1V1:
		return 3;

	case MDP_YCRYCB_H2V1:
		return 2;/* YCrYCb interleave */

	case MDP_Y_CRCB_H2V1:
	case MDP_Y_CBCR_H2V1:
		return 1;

	default:
		return -1;
	}

}

static int msm_rotator_get_plane_sizes(uint32_t format,	uint32_t w, uint32_t h,
				       struct msm_rotator_mem_planes *p)
{
	/*
	 * each row of samsung tile consists of two tiles in height
	 * and two tiles in width which means width should align to
	 * 64 x 2 bytes and height should align to 32 x 2 bytes.
	 * video decoder generate two tiles in width and one tile
	 * in height which ends up height align to 32 X 1 bytes.
	 */
	const struct tile_parm tile = {64, 32, 2, 1};
	int i;

	if (p == NULL)
		return -EINVAL;

	if ((w > MSM_ROTATOR_MAX_W) || (h > MSM_ROTATOR_MAX_H))
		return -ERANGE;

	memset(p, 0, sizeof(*p));

	switch (format) {
	case MDP_XRGB_8888:
	case MDP_ARGB_8888:
	case MDP_RGBA_8888:
	case MDP_BGRA_8888:
	case MDP_RGBX_8888:
	case MDP_RGB_888:
	case MDP_RGB_565:
	case MDP_BGR_565:
	case MDP_YCRYCB_H2V1:
	case MDP_YCBCR_H1V1:
	case MDP_YCRCB_H1V1:
		p->num_planes = 1;
		p->plane_size[0] = w * h * get_bpp(format);
		break;
	case MDP_Y_CRCB_H2V1:
	case MDP_Y_CBCR_H2V1:
	case MDP_Y_CRCB_H1V2:
		p->num_planes = 2;
		p->plane_size[0] = w * h;
		p->plane_size[1] = w * h;
		break;
	case MDP_Y_CBCR_H2V2:
	case MDP_Y_CRCB_H2V2:
		p->num_planes = 2;
		p->plane_size[0] = w * h;
		p->plane_size[1] = w * h / 2;
		break;
	case MDP_Y_CRCB_H2V2_TILE:
	case MDP_Y_CBCR_H2V2_TILE:
		p->num_planes = 2;
		p->plane_size[0] = tile_size(w, h, &tile);
		p->plane_size[1] = tile_size(w, h/2, &tile);
		break;
	case MDP_Y_CB_CR_H2V2:
	case MDP_Y_CR_CB_H2V2:
		p->num_planes = 3;
		p->plane_size[0] = w * h;
		p->plane_size[1] = (w / 2) * (h / 2);
		p->plane_size[2] = (w / 2) * (h / 2);
		break;
	case MDP_Y_CR_CB_GH2V2:
		p->num_planes = 3;
		p->plane_size[0] = ALIGN(w, 16) * h;
		p->plane_size[1] = ALIGN(w / 2, 16) * (h / 2);
		p->plane_size[2] = ALIGN(w / 2, 16) * (h / 2);
		break;
	default:
		return -EINVAL;
	}

	for (i = 0; i < p->num_planes; i++)
		p->total_size += p->plane_size[i];

	return 0;
}

/* Checking invalid destination image size on FAST YUV for YUV420PP(NV12) with
 * HW issue  for rotation 90 + U/D filp + with/without flip operation
 * (rotation 90 + U/D + L/R flip is rotation 270 degree option) and pix_rot
 * block issue with tile line size is 4.
 *
 * Rotator structure is:
 * if Fetch input image: W x H,
 * Downscale: W` x H` = W/ScaleHor(2, 4 or 8) x H/ScaleVert(2, 4 or 8)
 * Rotated output : W`` x H`` = (W` x H`) or (H` x W`) depends on "Rotation 90
 * degree option"
 *
 * Pack: W`` x H``
 *
 * Rotator source ROI image width restriction is applied to W x H (case a,
 * image resolution before downscaling)
 *
 * Packer source Image width/ height restriction are applied to  W`` x H``
 * (case c, image resolution after rotation)
 *
 * Supertile (64 x 8) and YUV (2 x 2)  alignment restriction should be
 * applied to the W x H (case a). Input image should be at least (2 x 2).
 *
 * "Support If packer source image height <= 256, multiple of 8", this
 * restriction should be applied to the rotated image (W`` x H``)
 */

uint32_t fast_yuv_invalid_size_checker(unsigned char rot_mode,
						uint32_t src_width,
						uint32_t dst_width,
						uint32_t dst_height,
						uint32_t dstp0_ystride,
						uint32_t is_planar420)
{
	uint32_t hw_limit;

	hw_limit  = is_planar420 ? 512 : 256;

	/* checking image constaints for missing EOT event from pix_rot block */
	if ((src_width > hw_limit) && ((src_width % (hw_limit / 2)) == 8))
		return -EINVAL;

	if (rot_mode & MDP_ROT_90) {

		/* if rotation 90 degree on fast yuv
		 * rotator image input width has to be multiple of 8
		 * rotator image input height has to be multiple of 8
		 */
		if (((dst_width % 8) != 0) || ((dst_height % 8) != 0))
			return -EINVAL;

		if ((rot_mode & MDP_FLIP_UD) ||
			(rot_mode & (MDP_FLIP_UD | MDP_FLIP_LR))) {

			/* image constraint checking for wrong address
			 * generation HW issue for Y plane checking
			 */
			if (((dst_height % 64) != 0) &&
				((dst_height / 64) >= 4)) {

				/* compare golden logic for second
				 * tile base address generation in row
				 * with actual HW implementation
				*/
				if (BASE_ADDR(dst_height, dstp0_ystride) !=
					HW_BASE_ADDR(dst_height, dstp0_ystride))
						return -EINVAL;
			}

			if (is_planar420) {
				dst_width = dst_width / 2;
				dstp0_ystride = dstp0_ystride / 2;
			}

			dst_height = dst_height / 2;

			/* image constraint checking for wrong
			 * address generation HW issue. for
			 * U/V (P) or UV (PP) plane checking
			 */
			if (((dst_height % 64) != 0) && ((dst_height / 64) >=
				(hw_limit / 128))) {

				/* compare golden logic for
				 * second tile base address
				 * generation in row with
				 * actual HW implementation
				*/
				if (BASE_ADDR(dst_height, dstp0_ystride) !=
					HW_BASE_ADDR(dst_height, dstp0_ystride))
						return -EINVAL;
			}
		}
	} else {
		/* if NOT applying rotation 90 degree on fast yuv,
		 * rotator image input width has to be multiple of 8
		 * rotator image input height has to be multiple of 2
		*/
		if (((dst_width % 8) != 0) || ((dst_height % 2) != 0))
			return -EINVAL;
	}

	return 0;
}

static int msm_rotator_ycxcx_h2v1(struct msm_rotator_img_info *info,
				  unsigned int in_paddr,
				  unsigned int out_paddr,
				  unsigned int use_imem,
				  int new_session,
				  unsigned int in_chroma_paddr,
				  unsigned int out_chroma_paddr)
{
	int bpp;

	if (info->src.format != info->dst.format)
		return -EINVAL;

	bpp = get_bpp(info->src.format);
	if (bpp < 0)
		return -ENOTTY;

	iowrite32(in_paddr, MSM_ROTATOR_SRCP0_ADDR);
	iowrite32(in_chroma_paddr, MSM_ROTATOR_SRCP1_ADDR);
	iowrite32(out_paddr +
			((info->dst_y * info->dst.width) + info->dst_x),
		  MSM_ROTATOR_OUTP0_ADDR);
	iowrite32(out_chroma_paddr +
			((info->dst_y * info->dst.width) + info->dst_x),
		  MSM_ROTATOR_OUTP1_ADDR);

	if (new_session) {
		iowrite32(info->src.width |
			  info->src.width << 16,
			  MSM_ROTATOR_SRC_YSTRIDE1);
		if (info->rotations & MDP_ROT_90)
			iowrite32(info->dst.width |
				  info->dst.width*2 << 16,
				  MSM_ROTATOR_OUT_YSTRIDE1);
		else
			iowrite32(info->dst.width |
				  info->dst.width << 16,
				  MSM_ROTATOR_OUT_YSTRIDE1);
		if (info->src.format == MDP_Y_CBCR_H2V1) {
			iowrite32(GET_PACK_PATTERN(0, 0, CLR_CB, CLR_CR, 8),
				  MSM_ROTATOR_SRC_UNPACK_PATTERN1);
			iowrite32(GET_PACK_PATTERN(0, 0, CLR_CB, CLR_CR, 8),
				  MSM_ROTATOR_OUT_PACK_PATTERN1);
		} else {
			iowrite32(GET_PACK_PATTERN(0, 0, CLR_CR, CLR_CB, 8),
				  MSM_ROTATOR_SRC_UNPACK_PATTERN1);
			iowrite32(GET_PACK_PATTERN(0, 0, CLR_CR, CLR_CB, 8),
				  MSM_ROTATOR_OUT_PACK_PATTERN1);
		}
		iowrite32((1  << 18) | 		/* chroma sampling 1=H2V1 */
			  (ROTATIONS_TO_BITMASK(info->rotations) << 9) |
			  1 << 8 |			/* ROT_EN */
			  info->downscale_ratio << 2 |	/* downscale v ratio */
			  info->downscale_ratio,	/* downscale h ratio */
			  MSM_ROTATOR_SUB_BLOCK_CFG);
		iowrite32(0 << 29 | 		/* frame format 0 = linear */
			  (use_imem ? 0 : 1) << 22 | /* tile size */
			  2 << 19 | 		/* fetch planes 2 = pseudo */
			  0 << 18 | 		/* unpack align */
			  1 << 17 | 		/* unpack tight */
			  1 << 13 | 		/* unpack count 0=1 component */
			  (bpp-1) << 9 |	/* src Bpp 0=1 byte ... */
			  0 << 8  | 		/* has alpha */
			  0 << 6  | 		/* alpha bits 3=8bits */
			  3 << 4  | 		/* R/Cr bits 1=5 2=6 3=8 */
			  3 << 2  | 		/* B/Cb bits 1=5 2=6 3=8 */
			  3 << 0,   		/* G/Y  bits 1=5 2=6 3=8 */
			  MSM_ROTATOR_SRC_FORMAT);
	}

	return 0;
}

static int msm_rotator_ycxcx_h2v2(struct msm_rotator_img_info *info,
				  unsigned int in_paddr,
				  unsigned int out_paddr,
				  unsigned int use_imem,
				  int new_session,
				  unsigned int in_chroma_paddr,
				  unsigned int out_chroma_paddr,
				  unsigned int in_chroma2_paddr,
				  unsigned int out_chroma2_paddr,
				  int fast_yuv_en)
{
	uint32_t dst_format;
	int is_tile = 0;

	switch (info->src.format) {
	case MDP_Y_CRCB_H2V2_TILE:
		is_tile = 1;
		dst_format = MDP_Y_CRCB_H2V2;
		break;
	case MDP_Y_CR_CB_H2V2:
	case MDP_Y_CR_CB_GH2V2:
		if (fast_yuv_en) {
			dst_format = info->src.format;
			break;
		}
	case MDP_Y_CRCB_H2V2:
		dst_format = MDP_Y_CRCB_H2V2;
		break;
	case MDP_Y_CB_CR_H2V2:
		if (fast_yuv_en) {
			dst_format = info->src.format;
			break;
		}
		dst_format = MDP_Y_CBCR_H2V2;
		break;
	case MDP_Y_CBCR_H2V2_TILE:
		is_tile = 1;
	case MDP_Y_CBCR_H2V2:
		dst_format = MDP_Y_CBCR_H2V2;
		break;
	default:
		return -EINVAL;
	}
	if (info->dst.format  != dst_format)
		return -EINVAL;

	/* rotator expects YCbCr for planar input format */
	if ((info->src.format == MDP_Y_CR_CB_H2V2 ||
	    info->src.format == MDP_Y_CR_CB_GH2V2) &&
	    rotator_hw_revision < ROTATOR_REVISION_V2)
		swap(in_chroma_paddr, in_chroma2_paddr);

	iowrite32(in_paddr, MSM_ROTATOR_SRCP0_ADDR);
	iowrite32(in_chroma_paddr, MSM_ROTATOR_SRCP1_ADDR);
	iowrite32(in_chroma2_paddr, MSM_ROTATOR_SRCP2_ADDR);

	iowrite32(out_paddr +
			((info->dst_y * info->dst.width) + info->dst_x),
		  MSM_ROTATOR_OUTP0_ADDR);
	iowrite32(out_chroma_paddr +
			(((info->dst_y * info->dst.width)/2) + info->dst_x),
		  MSM_ROTATOR_OUTP1_ADDR);
	if (out_chroma2_paddr)
		iowrite32(out_chroma2_paddr +
			(((info->dst_y * info->dst.width)/2) + info->dst_x),
			  MSM_ROTATOR_OUTP2_ADDR);

	if (new_session) {
		if (in_chroma2_paddr) {
			if (info->src.format == MDP_Y_CR_CB_GH2V2) {
				iowrite32(ALIGN(info->src.width, 16) |
					ALIGN((info->src.width / 2), 16) << 16,
					MSM_ROTATOR_SRC_YSTRIDE1);
				iowrite32(ALIGN((info->src.width / 2), 16),
					MSM_ROTATOR_SRC_YSTRIDE2);
			} else {
				iowrite32(info->src.width |
					(info->src.width / 2) << 16,
					MSM_ROTATOR_SRC_YSTRIDE1);
				iowrite32((info->src.width / 2),
					MSM_ROTATOR_SRC_YSTRIDE2);
			}
		} else {
			iowrite32(info->src.width |
					info->src.width << 16,
					MSM_ROTATOR_SRC_YSTRIDE1);
		}
		if (out_chroma2_paddr) {
			if (info->dst.format == MDP_Y_CR_CB_GH2V2) {
				iowrite32(ALIGN(info->dst.width, 16) |
					ALIGN((info->dst.width / 2), 16) << 16,
					MSM_ROTATOR_OUT_YSTRIDE1);
				iowrite32(ALIGN((info->dst.width / 2), 16),
					MSM_ROTATOR_OUT_YSTRIDE2);
			} else {
				iowrite32(info->dst.width |
						info->dst.width/2 << 16,
						MSM_ROTATOR_OUT_YSTRIDE1);
				iowrite32(info->dst.width/2,
						MSM_ROTATOR_OUT_YSTRIDE2);
			}
		} else {
			iowrite32(info->dst.width |
					info->dst.width << 16,
					MSM_ROTATOR_OUT_YSTRIDE1);
		}

		if (dst_format == MDP_Y_CBCR_H2V2 ||
			dst_format == MDP_Y_CB_CR_H2V2) {
			iowrite32(GET_PACK_PATTERN(0, 0, CLR_CB, CLR_CR, 8),
				  MSM_ROTATOR_SRC_UNPACK_PATTERN1);
			iowrite32(GET_PACK_PATTERN(0, 0, CLR_CB, CLR_CR, 8),
				  MSM_ROTATOR_OUT_PACK_PATTERN1);
		} else {
			iowrite32(GET_PACK_PATTERN(0, 0, CLR_CR, CLR_CB, 8),
				  MSM_ROTATOR_SRC_UNPACK_PATTERN1);
			iowrite32(GET_PACK_PATTERN(0, 0, CLR_CR, CLR_CB, 8),
				  MSM_ROTATOR_OUT_PACK_PATTERN1);
		}

		iowrite32((3  << 18) | 		/* chroma sampling 3=4:2:0 */
			  (ROTATIONS_TO_BITMASK(info->rotations) << 9) |
			  1 << 8 |			/* ROT_EN */
			  fast_yuv_en << 4 |		/*fast YUV*/
			  info->downscale_ratio << 2 |	/* downscale v ratio */
			  info->downscale_ratio,	/* downscale h ratio */
			  MSM_ROTATOR_SUB_BLOCK_CFG);

		iowrite32((is_tile ? 2 : 0) << 29 |  /* frame format */
			  (use_imem ? 0 : 1) << 22 | /* tile size */
			  (in_chroma2_paddr ? 1 : 2) << 19 | /* fetch planes */
			  0 << 18 | 		/* unpack align */
			  1 << 17 | 		/* unpack tight */
			  1 << 13 | 		/* unpack count 0=1 component */
			  0 << 9  |		/* src Bpp 0=1 byte ... */
			  0 << 8  | 		/* has alpha */
			  0 << 6  | 		/* alpha bits 3=8bits */
			  3 << 4  | 		/* R/Cr bits 1=5 2=6 3=8 */
			  3 << 2  | 		/* B/Cb bits 1=5 2=6 3=8 */
			  3 << 0,   		/* G/Y  bits 1=5 2=6 3=8 */
			  MSM_ROTATOR_SRC_FORMAT);
	}
	return 0;
}

static int msm_rotator_ycrycb(struct msm_rotator_img_info *info,
			      unsigned int in_paddr,
			      unsigned int out_paddr,
			      unsigned int use_imem,
			      int new_session,
			      unsigned int out_chroma_paddr)
{
	int bpp;
	uint32_t dst_format;

	if (info->src.format == MDP_YCRYCB_H2V1) {
		if (info->rotations & MDP_ROT_90)
			dst_format = MDP_Y_CRCB_H1V2;
		else
			dst_format = MDP_Y_CRCB_H2V1;
	} else
		return -EINVAL;

	if (info->dst.format != dst_format)
		return -EINVAL;

	bpp = get_bpp(info->src.format);
	if (bpp < 0)
		return -ENOTTY;

	iowrite32(in_paddr, MSM_ROTATOR_SRCP0_ADDR);
	iowrite32(out_paddr +
			((info->dst_y * info->dst.width) + info->dst_x),
		  MSM_ROTATOR_OUTP0_ADDR);
	iowrite32(out_chroma_paddr +
			((info->dst_y * info->dst.width)/2 + info->dst_x),
		  MSM_ROTATOR_OUTP1_ADDR);

	if (new_session) {
		iowrite32(info->src.width * bpp,
			  MSM_ROTATOR_SRC_YSTRIDE1);
		if (info->rotations & MDP_ROT_90)
			iowrite32(info->dst.width |
				  (info->dst.width*2) << 16,
				  MSM_ROTATOR_OUT_YSTRIDE1);
		else
			iowrite32(info->dst.width |
				  (info->dst.width) << 16,
				  MSM_ROTATOR_OUT_YSTRIDE1);

		iowrite32(GET_PACK_PATTERN(CLR_Y, CLR_CR, CLR_Y, CLR_CB, 8),
			  MSM_ROTATOR_SRC_UNPACK_PATTERN1);
		iowrite32(GET_PACK_PATTERN(0, 0, CLR_CR, CLR_CB, 8),
			  MSM_ROTATOR_OUT_PACK_PATTERN1);
		iowrite32((1  << 18) | 		/* chroma sampling 1=H2V1 */
			  (ROTATIONS_TO_BITMASK(info->rotations) << 9) |
			  1 << 8 |			/* ROT_EN */
			  info->downscale_ratio << 2 |	/* downscale v ratio */
			  info->downscale_ratio,	/* downscale h ratio */
			  MSM_ROTATOR_SUB_BLOCK_CFG);
		iowrite32(0 << 29 | 		/* frame format 0 = linear */
			  (use_imem ? 0 : 1) << 22 | /* tile size */
			  0 << 19 | 		/* fetch planes 0=interleaved */
			  0 << 18 | 		/* unpack align */
			  1 << 17 | 		/* unpack tight */
			  3 << 13 | 		/* unpack count 0=1 component */
			  (bpp-1) << 9 |	/* src Bpp 0=1 byte ... */
			  0 << 8  | 		/* has alpha */
			  0 << 6  | 		/* alpha bits 3=8bits */
			  3 << 4  | 		/* R/Cr bits 1=5 2=6 3=8 */
			  3 << 2  | 		/* B/Cb bits 1=5 2=6 3=8 */
			  3 << 0,   		/* G/Y  bits 1=5 2=6 3=8 */
			  MSM_ROTATOR_SRC_FORMAT);
	}

	return 0;
}

static int msm_rotator_rgb_types(struct msm_rotator_img_info *info,
				 unsigned int in_paddr,
				 unsigned int out_paddr,
				 unsigned int use_imem,
				 int new_session)
{
	int bpp, abits, rbits, gbits, bbits;

	if (info->src.format != info->dst.format)
		return -EINVAL;

	bpp = get_bpp(info->src.format);
	if (bpp < 0)
		return -ENOTTY;

	iowrite32(in_paddr, MSM_ROTATOR_SRCP0_ADDR);
	iowrite32(out_paddr +
			((info->dst_y * info->dst.width) + info->dst_x) * bpp,
		  MSM_ROTATOR_OUTP0_ADDR);

	if (new_session) {
		iowrite32(info->src.width * bpp, MSM_ROTATOR_SRC_YSTRIDE1);
		iowrite32(info->dst.width * bpp, MSM_ROTATOR_OUT_YSTRIDE1);
		iowrite32((0  << 18) | 		/* chroma sampling 0=rgb */
			  (ROTATIONS_TO_BITMASK(info->rotations) << 9) |
			  1 << 8 |			/* ROT_EN */
			  info->downscale_ratio << 2 |	/* downscale v ratio */
			  info->downscale_ratio,	/* downscale h ratio */
			  MSM_ROTATOR_SUB_BLOCK_CFG);
		switch (info->src.format) {
		case MDP_RGB_565:
			iowrite32(GET_PACK_PATTERN(0, CLR_R, CLR_G, CLR_B, 8),
				  MSM_ROTATOR_SRC_UNPACK_PATTERN1);
			iowrite32(GET_PACK_PATTERN(0, CLR_R, CLR_G, CLR_B, 8),
				  MSM_ROTATOR_OUT_PACK_PATTERN1);
			abits = 0;
			rbits = COMPONENT_5BITS;
			gbits = COMPONENT_6BITS;
			bbits = COMPONENT_5BITS;
			break;

		case MDP_BGR_565:
			iowrite32(GET_PACK_PATTERN(0, CLR_B, CLR_G, CLR_R, 8),
				  MSM_ROTATOR_SRC_UNPACK_PATTERN1);
			iowrite32(GET_PACK_PATTERN(0, CLR_B, CLR_G, CLR_R, 8),
				  MSM_ROTATOR_OUT_PACK_PATTERN1);
			abits = 0;
			rbits = COMPONENT_5BITS;
			gbits = COMPONENT_6BITS;
			bbits = COMPONENT_5BITS;
			break;

		case MDP_RGB_888:
		case MDP_YCBCR_H1V1:
		case MDP_YCRCB_H1V1:
			iowrite32(GET_PACK_PATTERN(0, CLR_R, CLR_G, CLR_B, 8),
				  MSM_ROTATOR_SRC_UNPACK_PATTERN1);
			iowrite32(GET_PACK_PATTERN(0, CLR_R, CLR_G, CLR_B, 8),
				  MSM_ROTATOR_OUT_PACK_PATTERN1);
			abits = 0;
			rbits = COMPONENT_8BITS;
			gbits = COMPONENT_8BITS;
			bbits = COMPONENT_8BITS;
			break;

		case MDP_ARGB_8888:
		case MDP_RGBA_8888:
		case MDP_XRGB_8888:
		case MDP_RGBX_8888:
			iowrite32(GET_PACK_PATTERN(CLR_ALPHA, CLR_R, CLR_G,
						   CLR_B, 8),
				  MSM_ROTATOR_SRC_UNPACK_PATTERN1);
			iowrite32(GET_PACK_PATTERN(CLR_ALPHA, CLR_R, CLR_G,
						   CLR_B, 8),
				  MSM_ROTATOR_OUT_PACK_PATTERN1);
			abits = COMPONENT_8BITS;
			rbits = COMPONENT_8BITS;
			gbits = COMPONENT_8BITS;
			bbits = COMPONENT_8BITS;
			break;

		case MDP_BGRA_8888:
			iowrite32(GET_PACK_PATTERN(CLR_ALPHA, CLR_B, CLR_G,
						   CLR_R, 8),
				  MSM_ROTATOR_SRC_UNPACK_PATTERN1);
			iowrite32(GET_PACK_PATTERN(CLR_ALPHA, CLR_B, CLR_G,
						   CLR_R, 8),
				  MSM_ROTATOR_OUT_PACK_PATTERN1);
			abits = COMPONENT_8BITS;
			rbits = COMPONENT_8BITS;
			gbits = COMPONENT_8BITS;
			bbits = COMPONENT_8BITS;
			break;

		default:
			return -EINVAL;
		}
		iowrite32(0 << 29 | 		/* frame format 0 = linear */
			  (use_imem ? 0 : 1) << 22 | /* tile size */
			  0 << 19 | 		/* fetch planes 0=interleaved */
			  0 << 18 | 		/* unpack align */
			  1 << 17 | 		/* unpack tight */
			  (abits ? 3 : 2) << 13 | /* unpack count 0=1 comp */
			  (bpp-1) << 9 | 	/* src Bpp 0=1 byte ... */
			  (abits ? 1 : 0) << 8  | /* has alpha */
			  abits << 6  | 	/* alpha bits 3=8bits */
			  rbits << 4  | 	/* R/Cr bits 1=5 2=6 3=8 */
			  bbits << 2  | 	/* B/Cb bits 1=5 2=6 3=8 */
			  gbits << 0,   	/* G/Y  bits 1=5 2=6 3=8 */
			  MSM_ROTATOR_SRC_FORMAT);
	}

	return 0;
}

static int get_img(struct msmfb_data *fbd, int domain,
	unsigned long *start, unsigned long *len, struct file **p_file,
	int *p_need, struct ion_handle **p_ihdl, unsigned int secure)
{
	int ret = 0;
#ifdef CONFIG_FB
	struct file *file = NULL;
	int put_needed, fb_num;
#endif
#ifdef CONFIG_ANDROID_PMEM
	unsigned long vstart;
#endif

	*p_need = 0;

#ifdef CONFIG_FB
	if (fbd->flags & MDP_MEMORY_ID_TYPE_FB) {
		file = fget_light(fbd->memory_id, &put_needed);
		if (file == NULL) {
			pr_err("fget_light returned NULL\n");
			return -EINVAL;
		}

		if (MAJOR(file->f_dentry->d_inode->i_rdev) == FB_MAJOR) {
			fb_num = MINOR(file->f_dentry->d_inode->i_rdev);
			if (get_fb_phys_info(start, len, fb_num,
				ROTATOR_SUBSYSTEM_ID)) {
				pr_err("get_fb_phys_info() failed\n");
				ret = -1;
			} else {
				*p_file = file;
				*p_need = put_needed;
			}
		} else {
			pr_err("invalid FB_MAJOR failed\n");
			ret = -1;
		}
		if (ret)
			fput_light(file, put_needed);
		return ret;
	}
#endif

#ifdef CONFIG_MSM_MULTIMEDIA_USE_ION
	return msm_rotator_iommu_map_buf(fbd->memory_id, domain, start,
		len, p_ihdl, secure);
#endif
#ifdef CONFIG_ANDROID_PMEM
	if (!get_pmem_file(fbd->memory_id, start, &vstart, len, p_file))
		return 0;
	else
		return -ENOMEM;
#endif

}

static void put_img(struct file *p_file, struct ion_handle *p_ihdl,
	int domain, unsigned int secure)
{
#ifdef CONFIG_ANDROID_PMEM
	if (p_file != NULL)
		put_pmem_file(p_file);
#endif

#ifdef CONFIG_MSM_MULTIMEDIA_USE_ION
	if (!IS_ERR_OR_NULL(p_ihdl)) {
		pr_debug("%s(): p_ihdl %p\n", __func__, p_ihdl);
		if (rot_iommu_split_domain) {
			if (!secure)
				ion_unmap_iommu(msm_rotator_dev->client,
					p_ihdl, domain, GEN_POOL);
		} else {
			ion_unmap_iommu(msm_rotator_dev->client,
				p_ihdl, ROTATOR_SRC_DOMAIN, GEN_POOL);
		}

		ion_free(msm_rotator_dev->client, p_ihdl);
	}
#endif
}
<<<<<<< HEAD
static int buf_fence_process(struct mdp_buf_fence *buf_fence)
{
	int i, fence_cnt = 0, ret;
	struct sync_fence *fence;
	struct sync_fence *acq_fence[MDP_MAX_FENCE_FD];
	int acq_fen_fd[MDP_MAX_FENCE_FD];

	if (buf_fence->acq_fen_fd_cnt == 0)
		return 0;
	if (buf_fence->acq_fen_fd_cnt > MDP_MAX_FENCE_FD)
		return -EINVAL;

	for (i = 0; i < buf_fence->acq_fen_fd_cnt; i++) {
		fence = sync_fence_fdget(buf_fence->acq_fen_fd[i]);
		if (fence == NULL) {
			pr_info("%s: null fence! i=%d fd=%d\n", __func__, i,
				buf_fence->acq_fen_fd[i]);
			ret = -EINVAL;
			break;
		}
		acq_fence[i] = fence;
		acq_fen_fd[i] = buf_fence->acq_fen_fd[i];
	}
	fence_cnt = i;
	if (ret)
		goto buf_fence_err_1;

	for (i = 0; i < fence_cnt; i++) {
		ret = sync_fence_wait(acq_fence[i], WAIT_FENCE_TIMEOUT);
		if (ret < 0) {
			pr_err("%s: sync_fence_wait failed! ret = %x\n",
				__func__, ret);
			break;
		}
		sync_fence_put(acq_fence[i]);
		put_unused_fd(acq_fen_fd[i]);
	}
	if (ret) {
		while (i < fence_cnt) {
			sync_fence_put(acq_fence[i]);
			put_unused_fd(acq_fen_fd[i]);
			i++;
		}
	}
	return ret;
buf_fence_err_1:
	for (i = 0; i < fence_cnt; i++) {
		sync_fence_put(acq_fence[i]);
		put_unused_fd(acq_fen_fd[i]);
	}
	return ret;
}
static int msm_rotator_do_rotate(unsigned long arg)
=======

static int msm_rotator_rotate_prepare(
	struct msm_rotator_data_info *data_info,
	struct msm_rotator_commit_info *commit_info)
>>>>>>> 50de9eae
{
	unsigned int format;
	struct msm_rotator_data_info info;
	unsigned int in_paddr, out_paddr;
	unsigned long src_len, dst_len;
	int rc = 0, s;
	struct file *srcp0_file = NULL, *dstp0_file = NULL;
	struct file *srcp1_file = NULL, *dstp1_file = NULL;
	struct ion_handle *srcp0_ihdl = NULL, *dstp0_ihdl = NULL;
	struct ion_handle *srcp1_ihdl = NULL, *dstp1_ihdl = NULL;
	int ps0_need, p_need;
	unsigned int in_chroma_paddr = 0, out_chroma_paddr = 0;
	unsigned int in_chroma2_paddr = 0, out_chroma2_paddr = 0;
	struct msm_rotator_img_info *img_info;
	struct msm_rotator_mem_planes src_planes, dst_planes;

	mutex_lock(&msm_rotator_dev->rotator_lock);
<<<<<<< HEAD

	buf_fence_process(&info.buf_fence);
=======
	info = *data_info;
>>>>>>> 50de9eae

	for (s = 0; s < MAX_SESSIONS; s++)
		if ((msm_rotator_dev->rot_session[s] != NULL) &&
			(info.session_id ==
			(unsigned int)msm_rotator_dev->rot_session[s]
			))
			break;

	if (s == MAX_SESSIONS) {
		pr_err("%s() : Attempt to use invalid session_id %d\n",
			__func__, s);
		rc = -EINVAL;
		mutex_unlock(&msm_rotator_dev->rotator_lock);
		return rc;
	}

	img_info = &(msm_rotator_dev->rot_session[s]->img_info);
	if (img_info->enable == 0) {
		dev_dbg(msm_rotator_dev->device,
			"%s() : Session_id %d not enabled\n", __func__, s);
		rc = -EINVAL;
		mutex_unlock(&msm_rotator_dev->rotator_lock);
		return rc;
	}

	if (msm_rotator_get_plane_sizes(img_info->src.format,
					img_info->src.width,
					img_info->src.height,
					&src_planes)) {
		pr_err("%s: invalid src format\n", __func__);
		rc = -EINVAL;
		mutex_unlock(&msm_rotator_dev->rotator_lock);
		return rc;
	}
	if (msm_rotator_get_plane_sizes(img_info->dst.format,
					img_info->dst.width,
					img_info->dst.height,
					&dst_planes)) {
		pr_err("%s: invalid dst format\n", __func__);
		rc = -EINVAL;
		mutex_unlock(&msm_rotator_dev->rotator_lock);
		return rc;
	}

	rc = get_img(&info.src, ROTATOR_SRC_DOMAIN, (unsigned long *)&in_paddr,
			(unsigned long *)&src_len, &srcp0_file, &ps0_need,
			&srcp0_ihdl, 0);
	if (rc) {
		pr_err("%s: in get_img() failed id=0x%08x\n",
			DRIVER_NAME, info.src.memory_id);
		goto rotate_prepare_error;
	}

	rc = get_img(&info.dst, ROTATOR_DST_DOMAIN, (unsigned long *)&out_paddr,
			(unsigned long *)&dst_len, &dstp0_file, &p_need,
			&dstp0_ihdl, img_info->secure);
	if (rc) {
		pr_err("%s: out get_img() failed id=0x%08x\n",
		       DRIVER_NAME, info.dst.memory_id);
		goto rotate_prepare_error;
	}

	format = img_info->src.format;
	if (((info.version_key & VERSION_KEY_MASK) == 0xA5B4C300) &&
			((info.version_key & ~VERSION_KEY_MASK) > 0) &&
			(src_planes.num_planes == 2)) {
		if (checkoffset(info.src.offset,
				src_planes.plane_size[0],
				src_len)) {
			pr_err("%s: invalid src buffer (len=%lu offset=%x)\n",
			       __func__, src_len, info.src.offset);
			rc = -ERANGE;
			goto rotate_prepare_error;
		}
		if (checkoffset(info.dst.offset,
				dst_planes.plane_size[0],
				dst_len)) {
			pr_err("%s: invalid dst buffer (len=%lu offset=%x)\n",
			       __func__, dst_len, info.dst.offset);
			rc = -ERANGE;
			goto rotate_prepare_error;
		}

		rc = get_img(&info.src_chroma, ROTATOR_SRC_DOMAIN,
				(unsigned long *)&in_chroma_paddr,
				(unsigned long *)&src_len, &srcp1_file, &p_need,
				&srcp1_ihdl, 0);
		if (rc) {
			pr_err("%s: in chroma get_img() failed id=0x%08x\n",
				DRIVER_NAME, info.src_chroma.memory_id);
			goto rotate_prepare_error;
		}

		rc = get_img(&info.dst_chroma, ROTATOR_DST_DOMAIN,
				(unsigned long *)&out_chroma_paddr,
				(unsigned long *)&dst_len, &dstp1_file, &p_need,
				&dstp1_ihdl, img_info->secure);
		if (rc) {
			pr_err("%s: out chroma get_img() failed id=0x%08x\n",
				DRIVER_NAME, info.dst_chroma.memory_id);
			goto rotate_prepare_error;
		}

		if (checkoffset(info.src_chroma.offset,
				src_planes.plane_size[1],
				src_len)) {
			pr_err("%s: invalid chr src buf len=%lu offset=%x\n",
			       __func__, src_len, info.src_chroma.offset);
			rc = -ERANGE;
			goto rotate_prepare_error;
		}

		if (checkoffset(info.dst_chroma.offset,
				src_planes.plane_size[1],
				dst_len)) {
			pr_err("%s: invalid chr dst buf len=%lu offset=%x\n",
			       __func__, dst_len, info.dst_chroma.offset);
			rc = -ERANGE;
			goto rotate_prepare_error;
		}

		in_chroma_paddr += info.src_chroma.offset;
		out_chroma_paddr += info.dst_chroma.offset;
	} else {
		if (checkoffset(info.src.offset,
				src_planes.total_size,
				src_len)) {
			pr_err("%s: invalid src buffer (len=%lu offset=%x)\n",
			       __func__, src_len, info.src.offset);
			rc = -ERANGE;
			goto rotate_prepare_error;
		}
		if (checkoffset(info.dst.offset,
				dst_planes.total_size,
				dst_len)) {
			pr_err("%s: invalid dst buffer (len=%lu offset=%x)\n",
			       __func__, dst_len, info.dst.offset);
			rc = -ERANGE;
			goto rotate_prepare_error;
		}
	}

	in_paddr += info.src.offset;
	out_paddr += info.dst.offset;

	if (!in_chroma_paddr && src_planes.num_planes >= 2)
		in_chroma_paddr = in_paddr + src_planes.plane_size[0];
	if (!out_chroma_paddr && dst_planes.num_planes >= 2)
		out_chroma_paddr = out_paddr + dst_planes.plane_size[0];
	if (src_planes.num_planes >= 3)
		in_chroma2_paddr = in_chroma_paddr + src_planes.plane_size[1];
	if (dst_planes.num_planes >= 3)
		out_chroma2_paddr = out_chroma_paddr + dst_planes.plane_size[1];

	commit_info->data_info = info;
	commit_info->img_info = *img_info;
	commit_info->format = format;
	commit_info->in_paddr = in_paddr;
	commit_info->out_paddr = out_paddr;
	commit_info->in_chroma_paddr = in_chroma_paddr;
	commit_info->out_chroma_paddr = out_chroma_paddr;
	commit_info->in_chroma2_paddr = in_chroma2_paddr;
	commit_info->out_chroma2_paddr = out_chroma2_paddr;
	commit_info->srcp0_file = srcp0_file;
	commit_info->srcp1_file = srcp1_file;
	commit_info->srcp0_ihdl = srcp0_ihdl;
	commit_info->srcp1_ihdl = srcp1_ihdl;
	commit_info->dstp0_file = dstp0_file;
	commit_info->dstp0_ihdl = dstp0_ihdl;
	commit_info->dstp1_file = dstp1_file;
	commit_info->dstp1_ihdl = dstp1_ihdl;
	commit_info->ps0_need = ps0_need;
	commit_info->session_index = s;
	commit_info->acq_fen = msm_rotator_dev->sync_info[s].acq_fen;
	commit_info->fast_yuv_en = mrd->rot_session[s]->fast_yuv_enable;
	mutex_unlock(&msm_rotator_dev->rotator_lock);
	return 0;

rotate_prepare_error:
	put_img(dstp1_file, dstp1_ihdl, ROTATOR_DST_DOMAIN,
		msm_rotator_dev->rot_session[s]->img_info.secure);
	put_img(srcp1_file, srcp1_ihdl, ROTATOR_SRC_DOMAIN, 0);
	put_img(dstp0_file, dstp0_ihdl, ROTATOR_DST_DOMAIN,
		msm_rotator_dev->rot_session[s]->img_info.secure);

	/* only source may use frame buffer */
	if (info.src.flags & MDP_MEMORY_ID_TYPE_FB)
		fput_light(srcp0_file, ps0_need);
	else
		put_img(srcp0_file, srcp0_ihdl, ROTATOR_SRC_DOMAIN, 0);
	dev_dbg(msm_rotator_dev->device, "%s() returning rc = %d\n",
		__func__, rc);
	mutex_unlock(&msm_rotator_dev->rotator_lock);
	return rc;
}

static int msm_rotator_do_rotate_sub(
	struct msm_rotator_commit_info *commit_info)
{
	unsigned int status, format;
	struct msm_rotator_data_info info;
	unsigned int in_paddr, out_paddr;
	int use_imem = 0, rc = 0;
	struct file *srcp0_file, *dstp0_file;
	struct file *srcp1_file, *dstp1_file;
	struct ion_handle *srcp0_ihdl, *dstp0_ihdl;
	struct ion_handle *srcp1_ihdl, *dstp1_ihdl;
	int s, ps0_need;
	unsigned int in_chroma_paddr, out_chroma_paddr;
	unsigned int in_chroma2_paddr, out_chroma2_paddr;
	struct msm_rotator_img_info *img_info;

	mutex_lock(&msm_rotator_dev->rotator_lock);

	info = commit_info->data_info;
	img_info = &commit_info->img_info;
	format = commit_info->format;
	in_paddr = commit_info->in_paddr;
	out_paddr = commit_info->out_paddr;
	in_chroma_paddr = commit_info->in_chroma_paddr;
	out_chroma_paddr = commit_info->out_chroma_paddr;
	in_chroma2_paddr = commit_info->in_chroma2_paddr;
	out_chroma2_paddr = commit_info->out_chroma2_paddr;
	srcp0_file = commit_info->srcp0_file;
	srcp1_file = commit_info->srcp1_file;
	srcp0_ihdl = commit_info->srcp0_ihdl;
	srcp1_ihdl = commit_info->srcp1_ihdl;
	dstp0_file = commit_info->dstp0_file;
	dstp0_ihdl = commit_info->dstp0_ihdl;
	dstp1_file = commit_info->dstp1_file;
	dstp1_ihdl = commit_info->dstp1_ihdl;
	ps0_need = commit_info->ps0_need;
	s = commit_info->session_index;

	msm_rotator_wait_for_fence(commit_info->acq_fen);
	commit_info->acq_fen = NULL;

	cancel_delayed_work(&msm_rotator_dev->rot_clk_work);
	if (msm_rotator_dev->rot_clk_state != CLK_EN) {
		enable_rot_clks();
		msm_rotator_dev->rot_clk_state = CLK_EN;
	}
	enable_irq(msm_rotator_dev->irq);

#ifdef CONFIG_MSM_ROTATOR_USE_IMEM
	use_imem = msm_rotator_imem_allocate(ROTATOR_REQUEST);
#else
	use_imem = 0;
#endif
	/*
	 * workaround for a hardware bug. rotator hardware hangs when we
	 * use write burst beat size 16 on 128X128 tile fetch mode. As a
	 * temporary fix use 0x42 for BURST_SIZE when imem used.
	 */
	if (use_imem)
		iowrite32(0x42, MSM_ROTATOR_MAX_BURST_SIZE);

	iowrite32(((img_info->src_rect.h & 0x1fff)
				<< 16) |
		  (img_info->src_rect.w & 0x1fff),
		  MSM_ROTATOR_SRC_SIZE);
	iowrite32(((img_info->src_rect.y & 0x1fff)
				<< 16) |
		  (img_info->src_rect.x & 0x1fff),
		  MSM_ROTATOR_SRC_XY);
	iowrite32(((img_info->src.height & 0x1fff)
				<< 16) |
		  (img_info->src.width & 0x1fff),
		  MSM_ROTATOR_SRC_IMAGE_SIZE);

	switch (format) {
	case MDP_RGB_565:
	case MDP_BGR_565:
	case MDP_RGB_888:
	case MDP_ARGB_8888:
	case MDP_RGBA_8888:
	case MDP_XRGB_8888:
	case MDP_BGRA_8888:
	case MDP_RGBX_8888:
	case MDP_YCBCR_H1V1:
	case MDP_YCRCB_H1V1:
		rc = msm_rotator_rgb_types(img_info,
					   in_paddr, out_paddr,
					   use_imem,
					   msm_rotator_dev->last_session_idx
								!= s);
		break;
	case MDP_Y_CBCR_H2V2:
	case MDP_Y_CRCB_H2V2:
	case MDP_Y_CB_CR_H2V2:
	case MDP_Y_CR_CB_H2V2:
	case MDP_Y_CR_CB_GH2V2:
	case MDP_Y_CRCB_H2V2_TILE:
	case MDP_Y_CBCR_H2V2_TILE:
		rc = msm_rotator_ycxcx_h2v2(img_info,
					    in_paddr, out_paddr, use_imem,
					    msm_rotator_dev->last_session_idx
								!= s,
					    in_chroma_paddr,
					    out_chroma_paddr,
					    in_chroma2_paddr,
					    out_chroma2_paddr,
					    commit_info->fast_yuv_en);
		break;
	case MDP_Y_CBCR_H2V1:
	case MDP_Y_CRCB_H2V1:
		rc = msm_rotator_ycxcx_h2v1(img_info,
					    in_paddr, out_paddr, use_imem,
					    msm_rotator_dev->last_session_idx
								!= s,
					    in_chroma_paddr,
					    out_chroma_paddr);
		break;
	case MDP_YCRYCB_H2V1:
		rc = msm_rotator_ycrycb(img_info,
				in_paddr, out_paddr, use_imem,
				msm_rotator_dev->last_session_idx != s,
				out_chroma_paddr);
		break;
	default:
		rc = -EINVAL;
		pr_err("%s(): Unsupported format %u\n", __func__, format);
		goto do_rotate_exit;
	}

	if (rc != 0) {
		msm_rotator_dev->last_session_idx = INVALID_SESSION;
		pr_err("%s(): Invalid session error\n", __func__);
		goto do_rotate_exit;
	}

	iowrite32(3, MSM_ROTATOR_INTR_ENABLE);

	msm_rotator_dev->processing = 1;
	iowrite32(0x1, MSM_ROTATOR_START);
	mutex_unlock(&msm_rotator_dev->rotator_lock);
	wait_event(msm_rotator_dev->wq,
		   (msm_rotator_dev->processing == 0));
	mutex_lock(&msm_rotator_dev->rotator_lock);
	status = (unsigned char)ioread32(MSM_ROTATOR_INTR_STATUS);
	if ((status & 0x03) != 0x01) {
		pr_err("%s(): AXI Bus Error, issuing SW_RESET\n", __func__);
		iowrite32(0x1, MSM_ROTATOR_SW_RESET);
		rc = -EFAULT;
	}
	iowrite32(0, MSM_ROTATOR_INTR_ENABLE);
	iowrite32(3, MSM_ROTATOR_INTR_CLEAR);

do_rotate_exit:
	disable_irq(msm_rotator_dev->irq);
#ifdef CONFIG_MSM_ROTATOR_USE_IMEM
	msm_rotator_imem_free(ROTATOR_REQUEST);
#endif
	schedule_delayed_work(&msm_rotator_dev->rot_clk_work, HZ);
	put_img(dstp1_file, dstp1_ihdl, ROTATOR_DST_DOMAIN,
		img_info->secure);
	put_img(srcp1_file, srcp1_ihdl, ROTATOR_SRC_DOMAIN, 0);
	put_img(dstp0_file, dstp0_ihdl, ROTATOR_DST_DOMAIN,
		img_info->secure);

	/* only source may use frame buffer */
	if (info.src.flags & MDP_MEMORY_ID_TYPE_FB)
		fput_light(srcp0_file, ps0_need);
	else
		put_img(srcp0_file, srcp0_ihdl, ROTATOR_SRC_DOMAIN, 0);
	msm_rotator_signal_timeline_done(s);
	mutex_unlock(&msm_rotator_dev->rotator_lock);
	dev_dbg(msm_rotator_dev->device, "%s() returning rc = %d\n",
		__func__, rc);

	return rc;
}

static void rot_wait_for_commit_queue(u32 is_all)
{
	int ret = 0;
	u32 loop_cnt = 0;

	while (1) {
		mutex_lock(&mrd->commit_mutex);
		if (is_all && (atomic_read(&mrd->commit_q_cnt) == 0))
			break;
		if ((!is_all) &&
			(atomic_read(&mrd->commit_q_cnt) < MAX_COMMIT_QUEUE))
			break;
		INIT_COMPLETION(mrd->commit_comp);
		mutex_unlock(&mrd->commit_mutex);
		ret = wait_for_completion_interruptible_timeout(
				&mrd->commit_comp,
			msecs_to_jiffies(WAIT_ROT_TIMEOUT));
		if ((ret <= 0) ||
			(atomic_read(&mrd->commit_q_cnt) >= MAX_COMMIT_QUEUE) ||
				(loop_cnt > MAX_COMMIT_QUEUE)) {
			pr_err("%s wait for commit queue failed ret=%d pointers:%d %d",
				__func__, ret, atomic_read(&mrd->commit_q_r),
				atomic_read(&mrd->commit_q_w));
			mutex_lock(&mrd->commit_mutex);
			ret = -ETIME;
			break;
		} else {
			ret = 0;
		}
		loop_cnt++;
	};
	if (is_all || ret) {
		atomic_set(&mrd->commit_q_r, 0);
		atomic_set(&mrd->commit_q_cnt, 0);
		atomic_set(&mrd->commit_q_w, 0);
	}
	mutex_unlock(&mrd->commit_mutex);
}

static int msm_rotator_do_rotate(unsigned long arg)
{
	struct msm_rotator_data_info info;
	struct rot_sync_info *sync_info;
	int session_index, ret;
	int commit_q_w;

	if (copy_from_user(&info, (void __user *)arg, sizeof(info)))
		return -EFAULT;

	rot_wait_for_commit_queue(false);
	mutex_lock(&mrd->commit_mutex);
	commit_q_w = atomic_read(&mrd->commit_q_w);
	ret = msm_rotator_rotate_prepare(&info,
			&mrd->commit_info[commit_q_w]);
	if (ret) {
		mutex_unlock(&mrd->commit_mutex);
		return ret;
	}

	session_index = mrd->commit_info[commit_q_w].session_index;
	sync_info = &msm_rotator_dev->sync_info[session_index];
	mutex_lock(&sync_info->sync_mutex);
	atomic_inc(&sync_info->queue_buf_cnt);
	sync_info->acq_fen = NULL;
	mutex_unlock(&sync_info->sync_mutex);

	if (atomic_inc_return(&mrd->commit_q_w) >= MAX_COMMIT_QUEUE)
		atomic_set(&mrd->commit_q_w, 0);
	atomic_inc(&mrd->commit_q_cnt);

	schedule_work(&mrd->commit_work);
	mutex_unlock(&mrd->commit_mutex);

	if (info.wait_for_finish)
		rot_wait_for_commit_queue(true);

	return 0;
}

static void rot_commit_wq_handler(struct work_struct *work)
{
	mutex_lock(&mrd->commit_wq_mutex);
	mutex_lock(&mrd->commit_mutex);
	while (atomic_read(&mrd->commit_q_cnt) > 0) {
		mrd->commit_running = true;
		mutex_unlock(&mrd->commit_mutex);
		msm_rotator_do_rotate_sub(
			&mrd->commit_info[atomic_read(&mrd->commit_q_r)]);
		mutex_lock(&mrd->commit_mutex);
		if (atomic_read(&mrd->commit_q_cnt) > 0) {
			atomic_dec(&mrd->commit_q_cnt);
			if (atomic_inc_return(&mrd->commit_q_r) >=
					MAX_COMMIT_QUEUE)
				atomic_set(&mrd->commit_q_r, 0);
		}
		complete_all(&mrd->commit_comp);
	}
	mrd->commit_running = false;
	if (atomic_read(&mrd->commit_q_r) != atomic_read(&mrd->commit_q_w))
		pr_err("%s invalid state: r=%d w=%d cnt=%d", __func__,
			atomic_read(&mrd->commit_q_r),
			atomic_read(&mrd->commit_q_w),
			atomic_read(&mrd->commit_q_cnt));
	mutex_unlock(&mrd->commit_mutex);
	mutex_unlock(&mrd->commit_wq_mutex);
}

static void msm_rotator_set_perf_level(u32 wh, u32 is_rgb)
{
	u32 perf_level;

	if (is_rgb)
		perf_level = 1;
	else if (wh <= (640 * 480))
		perf_level = 2;
	else if (wh <= (736 * 1280))
		perf_level = 3;
	else
		perf_level = 4;

#ifdef CONFIG_MSM_BUS_SCALING
	msm_bus_scale_client_update_request(msm_rotator_dev->bus_client_handle,
		perf_level);
#endif

}

static int rot_enable_iommu_clocks(struct msm_rotator_dev *rot_dev)
{
	int ret = 0, i;
	if (rot_dev->mmu_clk_on)
		return 0;
	for (i = 0; i < ARRAY_SIZE(rot_mmu_clks); i++) {
		rot_mmu_clks[i].mmu_clk = clk_get(&msm_rotator_dev->pdev->dev,
			rot_mmu_clks[i].mmu_clk_name);
		if (IS_ERR(rot_mmu_clks[i].mmu_clk)) {
			pr_err(" %s: Get failed for clk %s", __func__,
				   rot_mmu_clks[i].mmu_clk_name);
			ret = PTR_ERR(rot_mmu_clks[i].mmu_clk);
			break;
		}
		ret = clk_prepare_enable(rot_mmu_clks[i].mmu_clk);
		if (ret) {
			clk_put(rot_mmu_clks[i].mmu_clk);
			rot_mmu_clks[i].mmu_clk = NULL;
		}
	}
	if (ret) {
		for (i--; i >= 0; i--) {
			clk_disable_unprepare(rot_mmu_clks[i].mmu_clk);
			clk_put(rot_mmu_clks[i].mmu_clk);
			rot_mmu_clks[i].mmu_clk = NULL;
		}
	} else {
		rot_dev->mmu_clk_on = 1;
	}
	return ret;
}

static int rot_disable_iommu_clocks(struct msm_rotator_dev *rot_dev)
{
	int i;
	if (!rot_dev->mmu_clk_on)
		return 0;
	for (i = 0; i < ARRAY_SIZE(rot_mmu_clks); i++) {
		clk_disable_unprepare(rot_mmu_clks[i].mmu_clk);
		clk_put(rot_mmu_clks[i].mmu_clk);
		rot_mmu_clks[i].mmu_clk = NULL;
	}
	rot_dev->mmu_clk_on = 0;
	return 0;
}

static int map_sec_resource(struct msm_rotator_dev *rot_dev)
{
	int ret = 0;
	if (rot_dev->sec_mapped)
		return 0;

	ret = rot_enable_iommu_clocks(rot_dev);
	if (ret) {
		pr_err("IOMMU clock enabled failed while open");
		return ret;
	}
	ret = msm_ion_secure_heap(ION_HEAP(ION_CP_MM_HEAP_ID));
	if (ret)
		pr_err("ION heap secure failed heap id %d ret %d\n",
			   ION_CP_MM_HEAP_ID, ret);
	else
		rot_dev->sec_mapped = 1;
	rot_disable_iommu_clocks(rot_dev);
	return ret;
}

static int unmap_sec_resource(struct msm_rotator_dev *rot_dev)
{
	int ret = 0;
	ret = rot_enable_iommu_clocks(rot_dev);
	if (ret) {
		pr_err("IOMMU clock enabled failed while close\n");
		return ret;
	}
	msm_ion_unsecure_heap(ION_HEAP(ION_CP_MM_HEAP_ID));
	rot_dev->sec_mapped = 0;
	rot_disable_iommu_clocks(rot_dev);
	return ret;
}

static int msm_rotator_start(unsigned long arg,
			     struct msm_rotator_fd_info *fd_info)
{
	struct msm_rotator_img_info info;
	struct msm_rotator_session *rot_session = NULL;
	int rc = 0;
	int s, is_rgb = 0;
	int first_free_idx = INVALID_SESSION;
	unsigned int dst_w, dst_h;
	unsigned int is_planar420 = 0;
	int fast_yuv_en = 0;
	struct rot_sync_info *sync_info;

	if (copy_from_user(&info, (void __user *)arg, sizeof(info)))
		return -EFAULT;

	if ((info.rotations > MSM_ROTATOR_MAX_ROT) ||
	    (info.src.height > MSM_ROTATOR_MAX_H) ||
	    (info.src.width > MSM_ROTATOR_MAX_W) ||
	    (info.dst.height > MSM_ROTATOR_MAX_H) ||
	    (info.dst.width > MSM_ROTATOR_MAX_W) ||
	    (info.downscale_ratio > MAX_DOWNSCALE_RATIO)) {
		pr_err("%s: Invalid parameters\n", __func__);
		return -EINVAL;
	}

	if (info.rotations & MDP_ROT_90) {
		dst_w = info.src_rect.h >> info.downscale_ratio;
		dst_h = info.src_rect.w >> info.downscale_ratio;
	} else {
		dst_w = info.src_rect.w >> info.downscale_ratio;
		dst_h = info.src_rect.h >> info.downscale_ratio;
	}

	if (checkoffset(info.src_rect.x, info.src_rect.w, info.src.width) ||
	    checkoffset(info.src_rect.y, info.src_rect.h, info.src.height) ||
	    checkoffset(info.dst_x, dst_w, info.dst.width) ||
	    checkoffset(info.dst_y, dst_h, info.dst.height)) {
		pr_err("%s: Invalid src or dst rect\n", __func__);
		return -ERANGE;
	}

	switch (info.src.format) {
	case MDP_Y_CB_CR_H2V2:
	case MDP_Y_CR_CB_H2V2:
	case MDP_Y_CR_CB_GH2V2:
		is_planar420 = 1;
	case MDP_Y_CBCR_H2V2:
	case MDP_Y_CRCB_H2V2:
	case MDP_Y_CRCB_H2V2_TILE:
	case MDP_Y_CBCR_H2V2_TILE:
		if (rotator_hw_revision >= ROTATOR_REVISION_V2 &&
			!(info.downscale_ratio &&
			(info.rotations & MDP_ROT_90)))
			fast_yuv_en = !fast_yuv_invalid_size_checker(
						info.rotations,
						info.src.width,
						dst_w,
						dst_h,
						dst_w,
						is_planar420);
	break;
	default:
		fast_yuv_en = 0;
	}

	switch (info.src.format) {
	case MDP_RGB_565:
	case MDP_BGR_565:
	case MDP_RGB_888:
	case MDP_ARGB_8888:
	case MDP_RGBA_8888:
	case MDP_XRGB_8888:
	case MDP_RGBX_8888:
	case MDP_BGRA_8888:
		is_rgb = 1;
		info.dst.format = info.src.format;
		break;
	case MDP_Y_CBCR_H2V2:
	case MDP_Y_CRCB_H2V2:
	case MDP_Y_CBCR_H2V1:
	case MDP_Y_CRCB_H2V1:
	case MDP_YCBCR_H1V1:
	case MDP_YCRCB_H1V1:
		info.dst.format = info.src.format;
		break;
	case MDP_YCRYCB_H2V1:
		if (info.rotations & MDP_ROT_90)
			info.dst.format = MDP_Y_CRCB_H1V2;
		else
			info.dst.format = MDP_Y_CRCB_H2V1;
		break;
	case MDP_Y_CB_CR_H2V2:
		if (fast_yuv_en) {
			info.dst.format = info.src.format;
			break;
		}
	case MDP_Y_CBCR_H2V2_TILE:
		info.dst.format = MDP_Y_CBCR_H2V2;
		break;
	case MDP_Y_CR_CB_H2V2:
	case MDP_Y_CR_CB_GH2V2:
		if (fast_yuv_en) {
			info.dst.format = info.src.format;
			break;
		}
	case MDP_Y_CRCB_H2V2_TILE:
		info.dst.format = MDP_Y_CRCB_H2V2;
		break;
	default:
		return -EINVAL;
	}

	mutex_lock(&msm_rotator_dev->rotator_lock);

	msm_rotator_set_perf_level((info.src.width*info.src.height), is_rgb);

	for (s = 0; s < MAX_SESSIONS; s++) {
		if ((msm_rotator_dev->rot_session[s] != NULL) &&
			(info.session_id ==
			(unsigned int)msm_rotator_dev->rot_session[s]
			)) {
			rot_session = msm_rotator_dev->rot_session[s];
			rot_session->img_info =	info;
			rot_session->fd_info =	*fd_info;
			rot_session->fast_yuv_enable = fast_yuv_en;

			if (msm_rotator_dev->last_session_idx == s)
				msm_rotator_dev->last_session_idx =
				INVALID_SESSION;
			break;
		}

		if ((msm_rotator_dev->rot_session[s] == NULL) &&
			(first_free_idx == INVALID_SESSION))
				first_free_idx = s;
	}

	if ((s == MAX_SESSIONS) && (first_free_idx != INVALID_SESSION)) {
		/* allocate a session id */
		msm_rotator_dev->rot_session[first_free_idx] =
			kzalloc(sizeof(struct msm_rotator_session),
					GFP_KERNEL);
		if (!msm_rotator_dev->rot_session[first_free_idx]) {
			printk(KERN_ERR "%s : unable to alloc mem\n",
					__func__);
			rc = -ENOMEM;
			goto rotator_start_exit;
		}
		info.session_id = (unsigned int)
			msm_rotator_dev->rot_session[first_free_idx];
		rot_session = msm_rotator_dev->rot_session[first_free_idx];

		rot_session->img_info =	info;
		rot_session->fd_info =	*fd_info;
		rot_session->fast_yuv_enable = fast_yuv_en;
		s = first_free_idx;
	} else if (s == MAX_SESSIONS) {
		dev_dbg(msm_rotator_dev->device, "%s: all sessions in use\n",
			__func__);
		rc = -EBUSY;
	}

	if (rc == 0 && copy_to_user((void __user *)arg, &info, sizeof(info)))
		rc = -EFAULT;
	if ((rc == 0) && (info.secure))
		map_sec_resource(msm_rotator_dev);

	sync_info = &msm_rotator_dev->sync_info[s];
	if ((rc == 0) && (sync_info->initialized == false)) {
		char timeline_name[MAX_TIMELINE_NAME_LEN];
		if (sync_info->timeline == NULL) {
			snprintf(timeline_name, sizeof(timeline_name),
				"msm_rot_%d", first_free_idx);
			sync_info->timeline =
				sw_sync_timeline_create(timeline_name);
			if (sync_info->timeline == NULL)
				pr_err("%s: cannot create %s time line",
					__func__, timeline_name);
			sync_info->timeline_value = 0;
		}
		mutex_init(&sync_info->sync_mutex);
		sync_info->initialized = true;
	}
	sync_info->acq_fen = NULL;
	atomic_set(&sync_info->queue_buf_cnt, 0);
rotator_start_exit:
	mutex_unlock(&msm_rotator_dev->rotator_lock);

	return rc;
}

static int msm_rotator_finish(unsigned long arg)
{
	int rc = 0;
	int s;
	unsigned int session_id;

	if (copy_from_user(&session_id, (void __user *)arg, sizeof(s)))
		return -EFAULT;

	mutex_lock(&msm_rotator_dev->rotator_lock);
	for (s = 0; s < MAX_SESSIONS; s++) {
		if ((msm_rotator_dev->rot_session[s] != NULL) &&
			(session_id ==
			(unsigned int)msm_rotator_dev->rot_session[s])) {
			if (msm_rotator_dev->last_session_idx == s)
				msm_rotator_dev->last_session_idx =
					INVALID_SESSION;
			msm_rotator_signal_timeline(s);
			msm_rotator_release_acq_fence(s);
			kfree(msm_rotator_dev->rot_session[s]);
			msm_rotator_dev->rot_session[s] = NULL;
			break;
		}
	}

	if (s == MAX_SESSIONS)
		rc = -EINVAL;
#ifdef CONFIG_MSM_BUS_SCALING
	msm_bus_scale_client_update_request(msm_rotator_dev->bus_client_handle,
		0);
#endif
	if (msm_rotator_dev->sec_mapped)
		unmap_sec_resource(msm_rotator_dev);
	mutex_unlock(&msm_rotator_dev->rotator_lock);
	return rc;
}

static int
msm_rotator_open(struct inode *inode, struct file *filp)
{
	struct msm_rotator_fd_info *tmp, *fd_info = NULL;
	int i;

	if (filp->private_data)
		return -EBUSY;

	mutex_lock(&msm_rotator_dev->rotator_lock);
	for (i = 0; i < MAX_SESSIONS; i++) {
		if (msm_rotator_dev->rot_session[i] == NULL)
			break;
	}

	if (i == MAX_SESSIONS) {
		mutex_unlock(&msm_rotator_dev->rotator_lock);
		return -EBUSY;
	}

	list_for_each_entry(tmp, &msm_rotator_dev->fd_list, list) {
		if (tmp->pid == current->pid) {
			fd_info = tmp;
			break;
		}
	}

	if (!fd_info) {
		fd_info = kzalloc(sizeof(*fd_info), GFP_KERNEL);
		if (!fd_info) {
			mutex_unlock(&msm_rotator_dev->rotator_lock);
			pr_err("%s: insufficient memory to alloc resources\n",
			       __func__);
			return -ENOMEM;
		}
		list_add(&fd_info->list, &msm_rotator_dev->fd_list);
		fd_info->pid = current->pid;
	}
	fd_info->ref_cnt++;
	mutex_unlock(&msm_rotator_dev->rotator_lock);

	filp->private_data = fd_info;

	return 0;
}

static int
msm_rotator_close(struct inode *inode, struct file *filp)
{
	struct msm_rotator_fd_info *fd_info;
	int s;

	fd_info = (struct msm_rotator_fd_info *)filp->private_data;

	mutex_lock(&msm_rotator_dev->rotator_lock);
	if (--fd_info->ref_cnt > 0) {
		mutex_unlock(&msm_rotator_dev->rotator_lock);
		return 0;
	}

	for (s = 0; s < MAX_SESSIONS; s++) {
		if (msm_rotator_dev->rot_session[s] != NULL &&
		&(msm_rotator_dev->rot_session[s]->fd_info) == fd_info) {
			pr_debug("%s: freeing rotator session %p (pid %d)\n",
				 __func__, msm_rotator_dev->rot_session[s],
				 fd_info->pid);
			rot_wait_for_commit_queue(true);
			msm_rotator_signal_timeline(s);
			kfree(msm_rotator_dev->rot_session[s]);
			msm_rotator_dev->rot_session[s] = NULL;
			if (msm_rotator_dev->last_session_idx == s)
				msm_rotator_dev->last_session_idx =
					INVALID_SESSION;
		}
	}
	list_del(&fd_info->list);
	kfree(fd_info);
	mutex_unlock(&msm_rotator_dev->rotator_lock);

	return 0;
}

static long msm_rotator_ioctl(struct file *file, unsigned cmd,
						 unsigned long arg)
{
	struct msm_rotator_fd_info *fd_info;

	if (_IOC_TYPE(cmd) != MSM_ROTATOR_IOCTL_MAGIC)
		return -ENOTTY;

	fd_info = (struct msm_rotator_fd_info *)file->private_data;

	switch (cmd) {
	case MSM_ROTATOR_IOCTL_START:
		return msm_rotator_start(arg, fd_info);
	case MSM_ROTATOR_IOCTL_ROTATE:
		return msm_rotator_do_rotate(arg);
	case MSM_ROTATOR_IOCTL_FINISH:
		return msm_rotator_finish(arg);
	case MSM_ROTATOR_IOCTL_BUFFER_SYNC:
		return msm_rotator_buf_sync(arg);

	default:
		dev_dbg(msm_rotator_dev->device,
			"unexpected IOCTL %d\n", cmd);
		return -ENOTTY;
	}
}

static const struct file_operations msm_rotator_fops = {
	.owner = THIS_MODULE,
	.open = msm_rotator_open,
	.release = msm_rotator_close,
	.unlocked_ioctl = msm_rotator_ioctl,
};

static int __devinit msm_rotator_probe(struct platform_device *pdev)
{
	int rc = 0;
	struct resource *res;
	struct msm_rotator_platform_data *pdata = NULL;
	int i, number_of_clks;
	uint32_t ver;

	msm_rotator_dev = kzalloc(sizeof(struct msm_rotator_dev), GFP_KERNEL);
	if (!msm_rotator_dev) {
		printk(KERN_ERR "%s Unable to allocate memory for struct\n",
		       __func__);
		return -ENOMEM;
	}
	for (i = 0; i < MAX_SESSIONS; i++)
		msm_rotator_dev->rot_session[i] = NULL;
	msm_rotator_dev->last_session_idx = INVALID_SESSION;

	pdata = pdev->dev.platform_data;
	number_of_clks = pdata->number_of_clocks;
	rot_iommu_split_domain = pdata->rot_iommu_split_domain;

	msm_rotator_dev->imem_owner = IMEM_NO_OWNER;
	mutex_init(&msm_rotator_dev->imem_lock);
	INIT_LIST_HEAD(&msm_rotator_dev->fd_list);
	msm_rotator_dev->imem_clk_state = CLK_DIS;
	INIT_DELAYED_WORK(&msm_rotator_dev->imem_clk_work,
			  msm_rotator_imem_clk_work_f);
	msm_rotator_dev->imem_clk = NULL;
	msm_rotator_dev->pdev = pdev;

	msm_rotator_dev->core_clk = NULL;
	msm_rotator_dev->pclk = NULL;

#ifdef CONFIG_MSM_BUS_SCALING
	if (!msm_rotator_dev->bus_client_handle && pdata &&
		pdata->bus_scale_table) {
		msm_rotator_dev->bus_client_handle =
			msm_bus_scale_register_client(
				pdata->bus_scale_table);
		if (!msm_rotator_dev->bus_client_handle) {
			pr_err("%s not able to get bus scale handle\n",
				__func__);
		}
	}
#endif

	for (i = 0; i < number_of_clks; i++) {
		if (pdata->rotator_clks[i].clk_type == ROTATOR_IMEM_CLK) {
			msm_rotator_dev->imem_clk =
			clk_get(&msm_rotator_dev->pdev->dev,
				pdata->rotator_clks[i].clk_name);
			if (IS_ERR(msm_rotator_dev->imem_clk)) {
				rc = PTR_ERR(msm_rotator_dev->imem_clk);
				msm_rotator_dev->imem_clk = NULL;
				printk(KERN_ERR "%s: cannot get imem_clk "
					"rc=%d\n", DRIVER_NAME, rc);
				goto error_imem_clk;
			}
			if (pdata->rotator_clks[i].clk_rate)
				clk_set_rate(msm_rotator_dev->imem_clk,
					pdata->rotator_clks[i].clk_rate);
		}
		if (pdata->rotator_clks[i].clk_type == ROTATOR_PCLK) {
			msm_rotator_dev->pclk =
			clk_get(&msm_rotator_dev->pdev->dev,
				pdata->rotator_clks[i].clk_name);
			if (IS_ERR(msm_rotator_dev->pclk)) {
				rc = PTR_ERR(msm_rotator_dev->pclk);
				msm_rotator_dev->pclk = NULL;
				printk(KERN_ERR "%s: cannot get pclk rc=%d\n",
					DRIVER_NAME, rc);
				goto error_pclk;
			}

			if (pdata->rotator_clks[i].clk_rate)
				clk_set_rate(msm_rotator_dev->pclk,
					pdata->rotator_clks[i].clk_rate);
		}

		if (pdata->rotator_clks[i].clk_type == ROTATOR_CORE_CLK) {
			msm_rotator_dev->core_clk =
			clk_get(&msm_rotator_dev->pdev->dev,
				pdata->rotator_clks[i].clk_name);
			if (IS_ERR(msm_rotator_dev->core_clk)) {
				rc = PTR_ERR(msm_rotator_dev->core_clk);
				msm_rotator_dev->core_clk = NULL;
				printk(KERN_ERR "%s: cannot get core clk "
					"rc=%d\n", DRIVER_NAME, rc);
			goto error_core_clk;
			}

			if (pdata->rotator_clks[i].clk_rate)
				clk_set_rate(msm_rotator_dev->core_clk,
					pdata->rotator_clks[i].clk_rate);
		}
	}

	msm_rotator_dev->regulator = regulator_get(&msm_rotator_dev->pdev->dev,
						   "vdd");
	if (IS_ERR(msm_rotator_dev->regulator))
		msm_rotator_dev->regulator = NULL;

	msm_rotator_dev->rot_clk_state = CLK_DIS;
	INIT_DELAYED_WORK(&msm_rotator_dev->rot_clk_work,
			  msm_rotator_rot_clk_work_f);

	mutex_init(&msm_rotator_dev->rotator_lock);
#ifdef CONFIG_MSM_MULTIMEDIA_USE_ION
	msm_rotator_dev->client = msm_ion_client_create(-1, pdev->name);
#endif
	platform_set_drvdata(pdev, msm_rotator_dev);


	res = platform_get_resource(pdev, IORESOURCE_MEM, 0);
	if (!res) {
		printk(KERN_ALERT
		       "%s: could not get IORESOURCE_MEM\n", DRIVER_NAME);
		rc = -ENODEV;
		goto error_get_resource;
	}
	msm_rotator_dev->io_base = ioremap(res->start,
					   resource_size(res));

#ifdef CONFIG_MSM_ROTATOR_USE_IMEM
	if (msm_rotator_dev->imem_clk)
		clk_prepare_enable(msm_rotator_dev->imem_clk);
#endif
	enable_rot_clks();
	ver = ioread32(MSM_ROTATOR_HW_VERSION);
	disable_rot_clks();

#ifdef CONFIG_MSM_ROTATOR_USE_IMEM
	if (msm_rotator_dev->imem_clk)
		clk_disable_unprepare(msm_rotator_dev->imem_clk);
#endif
	if (ver != pdata->hardware_version_number)
		pr_debug("%s: invalid HW version ver 0x%x\n",
			DRIVER_NAME, ver);

	rotator_hw_revision = ver;
	rotator_hw_revision >>= 16;     /* bit 31:16 */
	rotator_hw_revision &= 0xff;

	pr_info("%s: rotator_hw_revision=%x\n",
		__func__, rotator_hw_revision);

	msm_rotator_dev->irq = platform_get_irq(pdev, 0);
	if (msm_rotator_dev->irq < 0) {
		printk(KERN_ALERT "%s: could not get IORESOURCE_IRQ\n",
		       DRIVER_NAME);
		rc = -ENODEV;
		goto error_get_irq;
	}
	rc = request_irq(msm_rotator_dev->irq, msm_rotator_isr,
			 IRQF_TRIGGER_RISING, DRIVER_NAME, NULL);
	if (rc) {
		printk(KERN_ERR "%s: request_irq() failed\n", DRIVER_NAME);
		goto error_get_irq;
	}
	/* we enable the IRQ when we need it in the ioctl */
	disable_irq(msm_rotator_dev->irq);

	rc = alloc_chrdev_region(&msm_rotator_dev->dev_num, 0, 1, DRIVER_NAME);
	if (rc < 0) {
		printk(KERN_ERR "%s: alloc_chrdev_region Failed rc = %d\n",
		       __func__, rc);
		goto error_get_irq;
	}

	msm_rotator_dev->class = class_create(THIS_MODULE, DRIVER_NAME);
	if (IS_ERR(msm_rotator_dev->class)) {
		rc = PTR_ERR(msm_rotator_dev->class);
		printk(KERN_ERR "%s: couldn't create class rc = %d\n",
		       DRIVER_NAME, rc);
		goto error_class_create;
	}

	msm_rotator_dev->device = device_create(msm_rotator_dev->class, NULL,
						msm_rotator_dev->dev_num, NULL,
						DRIVER_NAME);
	if (IS_ERR(msm_rotator_dev->device)) {
		rc = PTR_ERR(msm_rotator_dev->device);
		printk(KERN_ERR "%s: device_create failed %d\n",
		       DRIVER_NAME, rc);
		goto error_class_device_create;
	}

	cdev_init(&msm_rotator_dev->cdev, &msm_rotator_fops);
	rc = cdev_add(&msm_rotator_dev->cdev,
		      MKDEV(MAJOR(msm_rotator_dev->dev_num), 0),
		      1);
	if (rc < 0) {
		printk(KERN_ERR "%s: cdev_add failed %d\n", __func__, rc);
		goto error_cdev_add;
	}

	init_waitqueue_head(&msm_rotator_dev->wq);
	INIT_WORK(&msm_rotator_dev->commit_work, rot_commit_wq_handler);
	init_completion(&msm_rotator_dev->commit_comp);
	mutex_init(&msm_rotator_dev->commit_mutex);
	mutex_init(&msm_rotator_dev->commit_wq_mutex);
	atomic_set(&msm_rotator_dev->commit_q_w, 0);
	atomic_set(&msm_rotator_dev->commit_q_r, 0);
	atomic_set(&msm_rotator_dev->commit_q_cnt, 0);

	dev_dbg(msm_rotator_dev->device, "probe successful\n");
	return rc;

error_cdev_add:
	device_destroy(msm_rotator_dev->class, msm_rotator_dev->dev_num);
error_class_device_create:
	class_destroy(msm_rotator_dev->class);
error_class_create:
	unregister_chrdev_region(msm_rotator_dev->dev_num, 1);
error_get_irq:
	iounmap(msm_rotator_dev->io_base);
error_get_resource:
	mutex_destroy(&msm_rotator_dev->rotator_lock);
	if (msm_rotator_dev->regulator)
		regulator_put(msm_rotator_dev->regulator);
	clk_put(msm_rotator_dev->core_clk);
error_core_clk:
	clk_put(msm_rotator_dev->pclk);
error_pclk:
	if (msm_rotator_dev->imem_clk)
		clk_put(msm_rotator_dev->imem_clk);
error_imem_clk:
	mutex_destroy(&msm_rotator_dev->imem_lock);
	kfree(msm_rotator_dev);
	return rc;
}

static int __devexit msm_rotator_remove(struct platform_device *plat_dev)
{
	int i;

	rot_wait_for_commit_queue(true);
#ifdef CONFIG_MSM_BUS_SCALING
	if (msm_rotator_dev->bus_client_handle) {
		msm_bus_scale_unregister_client
			(msm_rotator_dev->bus_client_handle);
		msm_rotator_dev->bus_client_handle = 0;
	}
#endif
	free_irq(msm_rotator_dev->irq, NULL);
	mutex_destroy(&msm_rotator_dev->rotator_lock);
	cdev_del(&msm_rotator_dev->cdev);
	device_destroy(msm_rotator_dev->class, msm_rotator_dev->dev_num);
	class_destroy(msm_rotator_dev->class);
	unregister_chrdev_region(msm_rotator_dev->dev_num, 1);
	iounmap(msm_rotator_dev->io_base);
	if (msm_rotator_dev->imem_clk) {
		if (msm_rotator_dev->imem_clk_state == CLK_EN)
			clk_disable_unprepare(msm_rotator_dev->imem_clk);
		clk_put(msm_rotator_dev->imem_clk);
		msm_rotator_dev->imem_clk = NULL;
	}
	if (msm_rotator_dev->rot_clk_state == CLK_EN)
		disable_rot_clks();
	clk_put(msm_rotator_dev->core_clk);
	clk_put(msm_rotator_dev->pclk);
	if (msm_rotator_dev->regulator)
		regulator_put(msm_rotator_dev->regulator);
	msm_rotator_dev->core_clk = NULL;
	msm_rotator_dev->pclk = NULL;
	mutex_destroy(&msm_rotator_dev->imem_lock);
	for (i = 0; i < MAX_SESSIONS; i++)
		if (msm_rotator_dev->rot_session[i] != NULL)
			kfree(msm_rotator_dev->rot_session[i]);
	kfree(msm_rotator_dev);
	return 0;
}

#ifdef CONFIG_PM
static int msm_rotator_suspend(struct platform_device *dev, pm_message_t state)
{
	rot_wait_for_commit_queue(true);
	mutex_lock(&msm_rotator_dev->imem_lock);
	if (msm_rotator_dev->imem_clk_state == CLK_EN
		&& msm_rotator_dev->imem_clk) {
		clk_disable_unprepare(msm_rotator_dev->imem_clk);
		msm_rotator_dev->imem_clk_state = CLK_SUSPEND;
	}
	mutex_unlock(&msm_rotator_dev->imem_lock);
	mutex_lock(&msm_rotator_dev->rotator_lock);
	if (msm_rotator_dev->rot_clk_state == CLK_EN) {
		disable_rot_clks();
		msm_rotator_dev->rot_clk_state = CLK_SUSPEND;
	}
	msm_rotator_release_all_timeline();
	mutex_unlock(&msm_rotator_dev->rotator_lock);
	return 0;
}

static int msm_rotator_resume(struct platform_device *dev)
{
	mutex_lock(&msm_rotator_dev->imem_lock);
	if (msm_rotator_dev->imem_clk_state == CLK_SUSPEND
		&& msm_rotator_dev->imem_clk) {
		clk_prepare_enable(msm_rotator_dev->imem_clk);
		msm_rotator_dev->imem_clk_state = CLK_EN;
	}
	mutex_unlock(&msm_rotator_dev->imem_lock);
	mutex_lock(&msm_rotator_dev->rotator_lock);
	if (msm_rotator_dev->rot_clk_state == CLK_SUSPEND) {
		enable_rot_clks();
		msm_rotator_dev->rot_clk_state = CLK_EN;
	}
	mutex_unlock(&msm_rotator_dev->rotator_lock);
	return 0;
}
#endif

static struct platform_driver msm_rotator_platform_driver = {
	.probe = msm_rotator_probe,
	.remove = __devexit_p(msm_rotator_remove),
#ifdef CONFIG_PM
	.suspend = msm_rotator_suspend,
	.resume = msm_rotator_resume,
#endif
	.driver = {
		.owner = THIS_MODULE,
		.name = DRIVER_NAME
	}
};

static int __init msm_rotator_init(void)
{
	return platform_driver_register(&msm_rotator_platform_driver);
}

static void __exit msm_rotator_exit(void)
{
	return platform_driver_unregister(&msm_rotator_platform_driver);
}

module_init(msm_rotator_init);
module_exit(msm_rotator_exit);

MODULE_DESCRIPTION("MSM Offline Image Rotator driver");
MODULE_VERSION("1.0");
MODULE_LICENSE("GPL v2");<|MERGE_RESOLUTION|>--- conflicted
+++ resolved
@@ -22,7 +22,6 @@
 #include <linux/android_pmem.h>
 #include <linux/msm_rotator.h>
 #include <linux/io.h>
-#include <linux/sync.h>
 #include <mach/msm_rotator_imem.h>
 #include <linux/ktime.h>
 #include <linux/workqueue.h>
@@ -108,8 +107,6 @@
 #define	BASE_ADDR(height, y_stride) ((height % 64) * y_stride)
 #define	HW_BASE_ADDR(height, y_stride) (((dstp0_ystride >> 5) << 11) - \
 					((dst_height & 0x3f) * dstp0_ystride))
-
-#define WAIT_FENCE_TIMEOUT 200
 
 uint32_t rotator_hw_revision;
 static char rot_iommu_split_domain;
@@ -1299,66 +1296,10 @@
 	}
 #endif
 }
-<<<<<<< HEAD
-static int buf_fence_process(struct mdp_buf_fence *buf_fence)
-{
-	int i, fence_cnt = 0, ret;
-	struct sync_fence *fence;
-	struct sync_fence *acq_fence[MDP_MAX_FENCE_FD];
-	int acq_fen_fd[MDP_MAX_FENCE_FD];
-
-	if (buf_fence->acq_fen_fd_cnt == 0)
-		return 0;
-	if (buf_fence->acq_fen_fd_cnt > MDP_MAX_FENCE_FD)
-		return -EINVAL;
-
-	for (i = 0; i < buf_fence->acq_fen_fd_cnt; i++) {
-		fence = sync_fence_fdget(buf_fence->acq_fen_fd[i]);
-		if (fence == NULL) {
-			pr_info("%s: null fence! i=%d fd=%d\n", __func__, i,
-				buf_fence->acq_fen_fd[i]);
-			ret = -EINVAL;
-			break;
-		}
-		acq_fence[i] = fence;
-		acq_fen_fd[i] = buf_fence->acq_fen_fd[i];
-	}
-	fence_cnt = i;
-	if (ret)
-		goto buf_fence_err_1;
-
-	for (i = 0; i < fence_cnt; i++) {
-		ret = sync_fence_wait(acq_fence[i], WAIT_FENCE_TIMEOUT);
-		if (ret < 0) {
-			pr_err("%s: sync_fence_wait failed! ret = %x\n",
-				__func__, ret);
-			break;
-		}
-		sync_fence_put(acq_fence[i]);
-		put_unused_fd(acq_fen_fd[i]);
-	}
-	if (ret) {
-		while (i < fence_cnt) {
-			sync_fence_put(acq_fence[i]);
-			put_unused_fd(acq_fen_fd[i]);
-			i++;
-		}
-	}
-	return ret;
-buf_fence_err_1:
-	for (i = 0; i < fence_cnt; i++) {
-		sync_fence_put(acq_fence[i]);
-		put_unused_fd(acq_fen_fd[i]);
-	}
-	return ret;
-}
-static int msm_rotator_do_rotate(unsigned long arg)
-=======
 
 static int msm_rotator_rotate_prepare(
 	struct msm_rotator_data_info *data_info,
 	struct msm_rotator_commit_info *commit_info)
->>>>>>> 50de9eae
 {
 	unsigned int format;
 	struct msm_rotator_data_info info;
@@ -1376,12 +1317,7 @@
 	struct msm_rotator_mem_planes src_planes, dst_planes;
 
 	mutex_lock(&msm_rotator_dev->rotator_lock);
-<<<<<<< HEAD
-
-	buf_fence_process(&info.buf_fence);
-=======
 	info = *data_info;
->>>>>>> 50de9eae
 
 	for (s = 0; s < MAX_SESSIONS; s++)
 		if ((msm_rotator_dev->rot_session[s] != NULL) &&
