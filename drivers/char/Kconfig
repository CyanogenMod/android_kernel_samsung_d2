#
# Character device configuration
#

menu "Character devices"

source "drivers/tty/Kconfig"

config DEVMEM
	bool "Memory device driver"
	default y
	help
	  The memory driver provides two character devices, mem and kmem, which
	  provide access to the system's memory. The mem device is a view of
	  physical memory, and each byte in the device corresponds to the
	  matching physical address. The kmem device is the same as mem, but
	  the addresses correspond to the kernel's virtual address space rather
	  than physical memory. These devices are standard parts of a Linux
	  system and most users should say Y here. You might say N if very
	  security conscience or memory is tight.

config DEVKMEM
	bool "/dev/kmem virtual device support"
	default y
	help
	  Say Y here if you want to support the /dev/kmem device. The
	  /dev/kmem device is rarely used, but can be used for certain
	  kind of kernel debugging operations.
	  When in doubt, say "N".

config STALDRV
	bool "Stallion multiport serial support"
	depends on SERIAL_NONSTANDARD
	help
	  Stallion cards give you many serial ports.  You would need something
	  like this to connect more than two modems to your Linux box, for
	  instance in order to become a dial-in server.  If you say Y here,
	  you will be asked for your specific card model in the next
	  questions.  Make sure to read <file:Documentation/serial/stallion.txt>
	  in this case.  If you have never heard about all this, it's safe to
	  say N.

config SGI_SNSC
	bool "SGI Altix system controller communication support"
	depends on (IA64_SGI_SN2 || IA64_GENERIC)
	help
	  If you have an SGI Altix and you want to enable system
	  controller communication from user space (you want this!),
	  say Y.  Otherwise, say N.

config SGI_TIOCX
       bool "SGI TIO CX driver support"
       depends on (IA64_SGI_SN2 || IA64_GENERIC)
       help
         If you have an SGI Altix and you have fpga devices attached
         to your TIO, say Y here, otherwise say N.

config SGI_MBCS
       tristate "SGI FPGA Core Services driver support"
       depends on SGI_TIOCX
       help
         If you have an SGI Altix with an attached SABrick
         say Y or M here, otherwise say N.

source "drivers/tty/serial/Kconfig"

source "drivers/char/diag/Kconfig"

config TTY_PRINTK
	bool "TTY driver to output user messages via printk"
	depends on EXPERT
	default n
	---help---
	  If you say Y here, the support for writing user messages (i.e.
	  console messages) via printk is available.

	  The feature is useful to inline user messages with kernel
	  messages.
	  In order to use this feature, you should output user messages
	  to /dev/ttyprintk or redirect console to this TTY.

	  If unsure, say N.

config BFIN_OTP
	tristate "Blackfin On-Chip OTP Memory Support"
	depends on BLACKFIN && (BF51x || BF52x || BF54x)
	default y
	help
	  If you say Y here, you will get support for a character device
	  interface into the One Time Programmable memory pages that are
	  stored on the Blackfin processor.  This will not get you access
	  to the secure memory pages however.  You will need to write your
	  own secure code and reader for that.

	  To compile this driver as a module, choose M here: the module
	  will be called bfin-otp.

	  If unsure, it is safe to say Y.

config BFIN_OTP_WRITE_ENABLE
	bool "Enable writing support of OTP pages"
	depends on BFIN_OTP
	default n
	help
	  If you say Y here, you will enable support for writing of the
	  OTP pages.  This is dangerous by nature as you can only program
	  the pages once, so only enable this option when you actually
	  need it so as to not inadvertently clobber data.

	  If unsure, say N.

config PRINTER
	tristate "Parallel printer support"
	depends on PARPORT
	---help---
	  If you intend to attach a printer to the parallel port of your Linux
	  box (as opposed to using a serial printer; if the connector at the
	  printer has 9 or 25 holes ["female"], then it's serial), say Y.
	  Also read the Printing-HOWTO, available from
	  <http://www.tldp.org/docs.html#howto>.

	  It is possible to share one parallel port among several devices
	  (e.g. printer and ZIP drive) and it is safe to compile the
	  corresponding drivers into the kernel.

	  To compile this driver as a module, choose M here and read
	  <file:Documentation/parport.txt>.  The module will be called lp.

	  If you have several parallel ports, you can specify which ports to
	  use with the "lp" kernel command line option.  (Try "man bootparam"
	  or see the documentation of your boot loader (lilo or loadlin) about
	  how to pass options to the kernel at boot time.)  The syntax of the
	  "lp" command line option can be found in <file:drivers/char/lp.c>.

	  If you have more than 8 printers, you need to increase the LP_NO
	  macro in lp.c and the PARPORT_MAX macro in parport.h.

config LP_CONSOLE
	bool "Support for console on line printer"
	depends on PRINTER
	---help---
	  If you want kernel messages to be printed out as they occur, you
	  can have a console on the printer. This option adds support for
	  doing that; to actually get it to happen you need to pass the
	  option "console=lp0" to the kernel at boot time.

	  If the printer is out of paper (or off, or unplugged, or too
	  busy..) the kernel will stall until the printer is ready again.
	  By defining CONSOLE_LP_STRICT to 0 (at your own risk) you
	  can make the kernel continue when this happens,
	  but it'll lose the kernel messages.

	  If unsure, say N.

config PPDEV
	tristate "Support for user-space parallel port device drivers"
	depends on PARPORT
	---help---
	  Saying Y to this adds support for /dev/parport device nodes.  This
	  is needed for programs that want portable access to the parallel
	  port, for instance deviceid (which displays Plug-and-Play device
	  IDs).

	  This is the parallel port equivalent of SCSI generic support (sg).
	  It is safe to say N to this -- it is not needed for normal printing
	  or parallel port CD-ROM/disk support.

	  To compile this driver as a module, choose M here: the
	  module will be called ppdev.

	  If unsure, say N.

source "drivers/tty/hvc/Kconfig"

config VIRTIO_CONSOLE
	tristate "Virtio console"
	depends on VIRTIO
	select HVC_DRIVER
	help
	  Virtio console for use with lguest and other hypervisors.

	  Also serves as a general-purpose serial device for data
	  transfer between the guest and host.  Character devices at
	  /dev/vportNpn will be created when corresponding ports are
	  found, where N is the device number and n is the port number
	  within that device.  If specified by the host, a sysfs
	  attribute called 'name' will be populated with a name for
	  the port which can be used by udev scripts to create a
	  symlink to the device.

config IBM_BSR
	tristate "IBM POWER Barrier Synchronization Register support"
	depends on PPC_PSERIES
	help
	  This devices exposes a hardware mechanism for fast synchronization
	  of threads across a large system which avoids bouncing a cacheline
	  between several cores on a system

source "drivers/char/ipmi/Kconfig"

config DS1620
	tristate "NetWinder thermometer support"
	depends on ARCH_NETWINDER
	help
	  Say Y here to include support for the thermal management hardware
	  found in the NetWinder. This driver allows the user to control the
	  temperature set points and to read the current temperature.

	  It is also possible to say M here to build it as a module (ds1620)
	  It is recommended to be used on a NetWinder, but it is not a
	  necessity.

config NWBUTTON
	tristate "NetWinder Button"
	depends on ARCH_NETWINDER
	---help---
	  If you say Y here and create a character device node /dev/nwbutton
	  with major and minor numbers 10 and 158 ("man mknod"), then every
	  time the orange button is pressed a number of times, the number of
	  times the button was pressed will be written to that device.

	  This is most useful for applications, as yet unwritten, which
	  perform actions based on how many times the button is pressed in a
	  row.

	  Do not hold the button down for too long, as the driver does not
	  alter the behaviour of the hardware reset circuitry attached to the
	  button; it will still execute a hard reset if the button is held
	  down for longer than approximately five seconds.

	  To compile this driver as a module, choose M here: the
	  module will be called nwbutton.

	  Most people will answer Y to this question and "Reboot Using Button"
	  below to be able to initiate a system shutdown from the button.

config NWBUTTON_REBOOT
	bool "Reboot Using Button"
	depends on NWBUTTON
	help
	  If you say Y here, then you will be able to initiate a system
	  shutdown and reboot by pressing the orange button a number of times.
	  The number of presses to initiate the shutdown is two by default,
	  but this can be altered by modifying the value of NUM_PRESSES_REBOOT
	  in nwbutton.h and recompiling the driver or, if you compile the
	  driver as a module, you can specify the number of presses at load
	  time with "insmod button reboot_count=<something>".

config NWFLASH
	tristate "NetWinder flash support"
	depends on ARCH_NETWINDER
	---help---
	  If you say Y here and create a character device /dev/flash with
	  major 10 and minor 160 you can manipulate the flash ROM containing
	  the NetWinder firmware. Be careful as accidentally overwriting the
	  flash contents can render your computer unbootable. On no account
	  allow random users access to this device. :-)

	  To compile this driver as a module, choose M here: the
	  module will be called nwflash.

	  If you're not sure, say N.

source "drivers/char/hw_random/Kconfig"

config NVRAM
	tristate "/dev/nvram support"
	depends on ATARI || X86 || (ARM && RTC_DRV_CMOS) || GENERIC_NVRAM
	---help---
	  If you say Y here and create a character special file /dev/nvram
	  with major number 10 and minor number 144 using mknod ("man mknod"),
	  you get read and write access to the extra bytes of non-volatile
	  memory in the real time clock (RTC), which is contained in every PC
	  and most Ataris.  The actual number of bytes varies, depending on the
	  nvram in the system, but is usually 114 (128-14 for the RTC).

	  This memory is conventionally called "CMOS RAM" on PCs and "NVRAM"
	  on Ataris. /dev/nvram may be used to view settings there, or to
	  change them (with some utility). It could also be used to frequently
	  save a few bits of very important data that may not be lost over
	  power-off and for which writing to disk is too insecure. Note
	  however that most NVRAM space in a PC belongs to the BIOS and you
	  should NEVER idly tamper with it. See Ralf Brown's interrupt list
	  for a guide to the use of CMOS bytes by your BIOS.

	  On Atari machines, /dev/nvram is always configured and does not need
	  to be selected.

	  To compile this driver as a module, choose M here: the
	  module will be called nvram.

#
# These legacy RTC drivers just cause too many conflicts with the generic
# RTC framework ... let's not even try to coexist any more.
#
if RTC_LIB=n

config RTC
	tristate "Enhanced Real Time Clock Support (legacy PC RTC driver)"
	depends on !PPC && !PARISC && !IA64 && !M68K && !SPARC && !FRV \
			&& !ARM && !SUPERH && !S390 && !AVR32 && !BLACKFIN && !UML
	---help---
	  If you say Y here and create a character special file /dev/rtc with
	  major number 10 and minor number 135 using mknod ("man mknod"), you
	  will get access to the real time clock (or hardware clock) built
	  into your computer.

	  Every PC has such a clock built in. It can be used to generate
	  signals from as low as 1Hz up to 8192Hz, and can also be used
	  as a 24 hour alarm. It reports status information via the file
	  /proc/driver/rtc and its behaviour is set by various ioctls on
	  /dev/rtc.

	  If you run Linux on a multiprocessor machine and said Y to
	  "Symmetric Multi Processing" above, you should say Y here to read
	  and set the RTC in an SMP compatible fashion.

	  If you think you have a use for such a device (such as periodic data
	  sampling), then say Y here, and read <file:Documentation/rtc.txt>
	  for details.

	  To compile this driver as a module, choose M here: the
	  module will be called rtc.

config JS_RTC
	tristate "Enhanced Real Time Clock Support"
	depends on SPARC32 && PCI
	---help---
	  If you say Y here and create a character special file /dev/rtc with
	  major number 10 and minor number 135 using mknod ("man mknod"), you
	  will get access to the real time clock (or hardware clock) built
	  into your computer.

	  Every PC has such a clock built in. It can be used to generate
	  signals from as low as 1Hz up to 8192Hz, and can also be used
	  as a 24 hour alarm. It reports status information via the file
	  /proc/driver/rtc and its behaviour is set by various ioctls on
	  /dev/rtc.

	  If you think you have a use for such a device (such as periodic data
	  sampling), then say Y here, and read <file:Documentation/rtc.txt>
	  for details.

	  To compile this driver as a module, choose M here: the
	  module will be called js-rtc.

config GEN_RTC
	tristate "Generic /dev/rtc emulation"
	depends on RTC!=y && !IA64 && !ARM && !M32R && !MIPS && !SPARC && !FRV && !S390 && !SUPERH && !AVR32 && !BLACKFIN && !UML
	---help---
	  If you say Y here and create a character special file /dev/rtc with
	  major number 10 and minor number 135 using mknod ("man mknod"), you
	  will get access to the real time clock (or hardware clock) built
	  into your computer.

	  It reports status information via the file /proc/driver/rtc and its
	  behaviour is set by various ioctls on /dev/rtc. If you enable the
	  "extended RTC operation" below it will also provide an emulation
	  for RTC_UIE which is required by some programs and may improve
	  precision in some cases.

	  To compile this driver as a module, choose M here: the
	  module will be called genrtc.

config GEN_RTC_X
	bool "Extended RTC operation"
	depends on GEN_RTC
	help
	  Provides an emulation for RTC_UIE which is required by some programs
	  and may improve precision of the generic RTC support in some cases.

config EFI_RTC
	bool "EFI Real Time Clock Services"
	depends on IA64

config DS1302
	tristate "DS1302 RTC support"
	depends on M32R && (PLAT_M32700UT || PLAT_OPSPUT)
	help
	  If you say Y here and create a character special file /dev/rtc with
	  major number 121 and minor number 0 using mknod ("man mknod"), you
	  will get access to the real time clock (or hardware clock) built
	  into your computer.

endif # RTC_LIB

config DTLK
	tristate "Double Talk PC internal speech card support"
	depends on ISA
	help
	  This driver is for the DoubleTalk PC, a speech synthesizer
	  manufactured by RC Systems (<http://www.rcsys.com/>).  It is also
	  called the `internal DoubleTalk'.

	  To compile this driver as a module, choose M here: the
	  module will be called dtlk.

config XILINX_HWICAP
	tristate "Xilinx HWICAP Support"
	depends on XILINX_VIRTEX || MICROBLAZE
	help
	  This option enables support for Xilinx Internal Configuration
	  Access Port (ICAP) driver.  The ICAP is used on Xilinx Virtex
	  FPGA platforms to partially reconfigure the FPGA at runtime.

	  If unsure, say N.

config R3964
	tristate "Siemens R3964 line discipline"
	---help---
	  This driver allows synchronous communication with devices using the
	  Siemens R3964 packet protocol. Unless you are dealing with special
	  hardware like PLCs, you are unlikely to need this.

	  To compile this driver as a module, choose M here: the
	  module will be called n_r3964.

	  If unsure, say N.

config APPLICOM
	tristate "Applicom intelligent fieldbus card support"
	depends on PCI
	---help---
	  This driver provides the kernel-side support for the intelligent
	  fieldbus cards made by Applicom International. More information
	  about these cards can be found on the WWW at the address
	  <http://www.applicom-int.com/>, or by email from David Woodhouse
	  <dwmw2@infradead.org>.

	  To compile this driver as a module, choose M here: the
	  module will be called applicom.

	  If unsure, say N.

config SONYPI
	tristate "Sony Vaio Programmable I/O Control Device support (EXPERIMENTAL)"
	depends on EXPERIMENTAL && X86 && PCI && INPUT && !64BIT
	---help---
	  This driver enables access to the Sony Programmable I/O Control
	  Device which can be found in many (all ?) Sony Vaio laptops.

	  If you have one of those laptops, read
	  <file:Documentation/laptops/sonypi.txt>, and say Y or M here.

	  To compile this driver as a module, choose M here: the
	  module will be called sonypi.

config GPIO_TB0219
	tristate "TANBAC TB0219 GPIO support"
	depends on TANBAC_TB022X
	select GPIO_VR41XX

source "drivers/char/pcmcia/Kconfig"

config MWAVE
	tristate "ACP Modem (Mwave) support"
	depends on X86
	select SERIAL_8250
	---help---
	  The ACP modem (Mwave) for Linux is a WinModem. It is composed of a
	  kernel driver and a user level application. Together these components
	  support direct attachment to public switched telephone networks (PSTNs)
	  and support selected world wide countries.

	  This version of the ACP Modem driver supports the IBM Thinkpad 600E,
	  600, and 770 that include on board ACP modem hardware.

	  The modem also supports the standard communications port interface
	  (ttySx) and is compatible with the Hayes AT Command Set.

	  The user level application needed to use this driver can be found at
	  the IBM Linux Technology Center (LTC) web site:
	  <http://www.ibm.com/linux/ltc/>.

	  If you own one of the above IBM Thinkpads which has the Mwave chipset
	  in it, say Y.

	  To compile this driver as a module, choose M here: the
	  module will be called mwave.

config SCx200_GPIO
	tristate "NatSemi SCx200 GPIO Support"
	depends on SCx200
	select NSC_GPIO
	help
	  Give userspace access to the GPIO pins on the National
	  Semiconductor SCx200 processors.

	  If compiled as a module, it will be called scx200_gpio.

config PC8736x_GPIO
	tristate "NatSemi PC8736x GPIO Support"
	depends on X86_32 && !UML
	default SCx200_GPIO	# mostly N
	select NSC_GPIO		# needed for support routines
	help
	  Give userspace access to the GPIO pins on the National
	  Semiconductor PC-8736x (x=[03456]) SuperIO chip.  The chip
	  has multiple functional units, inc several managed by
	  hwmon/pc87360 driver.  Tested with PC-87366

	  If compiled as a module, it will be called pc8736x_gpio.

config NSC_GPIO
	tristate "NatSemi Base GPIO Support"
	depends on X86_32
	# selected by SCx200_GPIO and PC8736x_GPIO
	# what about 2 selectors differing: m != y
	help
	  Common support used (and needed) by scx200_gpio and
	  pc8736x_gpio drivers.  If those drivers are built as
	  modules, this one will be too, named nsc_gpio

config RAW_DRIVER
	tristate "RAW driver (/dev/raw/rawN)"
	depends on BLOCK
	help
	  The raw driver permits block devices to be bound to /dev/raw/rawN.
	  Once bound, I/O against /dev/raw/rawN uses efficient zero-copy I/O.
	  See the raw(8) manpage for more details.

          Applications should preferably open the device (eg /dev/hda1)
          with the O_DIRECT flag.

config MAX_RAW_DEVS
	int "Maximum number of RAW devices to support (1-65536)"
	depends on RAW_DRIVER
	default "256"
	help
	  The maximum number of RAW devices that are supported.
	  Default is 256. Increase this number in case you need lots of
	  raw devices.

config HPET
	bool "HPET - High Precision Event Timer" if (X86 || IA64)
	default n
	depends on ACPI
	help
	  If you say Y here, you will have a miscdevice named "/dev/hpet/".  Each
	  open selects one of the timers supported by the HPET.  The timers are
	  non-periodic and/or periodic.

config HPET_MMAP
	bool "Allow mmap of HPET"
	default y
	depends on HPET
	help
	  If you say Y here, user applications will be able to mmap
	  the HPET registers.

	  In some hardware implementations, the page containing HPET
	  registers may also contain other things that shouldn't be
	  exposed to the user.  If this applies to your hardware,
	  say N here.

config HANGCHECK_TIMER
	tristate "Hangcheck timer"
	depends on X86 || IA64 || PPC64 || S390
	help
	  The hangcheck-timer module detects when the system has gone
	  out to lunch past a certain margin.  It can reboot the system
	  or merely print a warning.

config MMTIMER
	tristate "MMTIMER Memory mapped RTC for SGI Altix"
	depends on IA64_GENERIC || IA64_SGI_SN2
	default y
	help
	  The mmtimer device allows direct userspace access to the
	  Altix system timer.

config UV_MMTIMER
	tristate "UV_MMTIMER Memory mapped RTC for SGI UV"
	depends on X86_UV
	default m
	help
	  The uv_mmtimer device allows direct userspace access to the
	  UV system timer.

source "drivers/char/tpm/Kconfig"

config TELCLOCK
	tristate "Telecom clock driver for ATCA SBC"
	depends on EXPERIMENTAL && X86
	default n
	help
	  The telecom clock device is specific to the MPCBL0010 and MPCBL0050
	  ATCA computers and allows direct userspace access to the
	  configuration of the telecom clock configuration settings.  This
	  device is used for hardware synchronization across the ATCA backplane
	  fabric.  Upon loading, the driver exports a sysfs directory,
	  /sys/devices/platform/telco_clock, with a number of files for
	  controlling the behavior of this hardware.

config DEVPORT
	bool
	depends on !M68K
	depends on ISA || PCI
	default y

config DCC_TTY
	tristate "DCC tty driver"
	depends on ARM

source "drivers/s390/char/Kconfig"

config RAMOOPS
	tristate "Log panic/oops to a RAM buffer"
	depends on HAS_IOMEM
	default n
	help
	  This enables panic and oops messages to be logged to a circular
	  buffer in RAM where it can be read back at some later point.

config MSM_SMD_PKT
	bool "Enable device interface for some SMD packet ports"
	default n
	depends on MSM_SMD
	help
	  Enables userspace clients to read and write to some packet SMD
	  ports via device interface for MSM chipset.

config TILE_SROM
	bool "Character-device access via hypervisor to the Tilera SPI ROM"
	depends on TILE
	default y
	---help---
	  This device provides character-level read-write access
	  to the SROM, typically via the "0", "1", and "2" devices
	  in /dev/srom/.  The Tilera hypervisor makes the flash
	  device appear much like a simple EEPROM, and knows
	  how to partition a single ROM for multiple purposes.

config MSM_ROTATOR
        tristate "MSM Offline Image Rotator Driver"
<<<<<<< HEAD
        depends on (ARCH_MSM7X30 || ARCH_MSM8X60 || ARCH_MSM8960) && ANDROID_PMEM
=======
        depends on (ARCH_MSM7X30 || ARCH_MSM8X60 || ARCH_MSM8960)
>>>>>>> 9ad244cd
        default y
        help
          This driver provides support for the image rotator HW block in the
          MSM 7x30 SoC.

config MSM_ROTATOR_USE_IMEM
        bool "Enable rotator driver to use iMem"
        depends on ARCH_MSM7X30 && MSM_ROTATOR
        default y
        help
          This option enables the msm_rotator driver to use the move efficient
          iMem.  Some MSM platforms may not have iMem available for the rotator
          block.  Or some systems may want the iMem to be dedicated to a
          different function.

config MSM_ADSPRPC
        tristate "Qualcomm ADSP RPC driver"
        depends on MSM_AUDIO_QDSP6 || MSM_AUDIO_QDSP6V2
        default m
        help
          Provides a communication mechanism that allows for clients to
          make remote method invocations across processor boundary to
          applications DSP processor. Say M if you want to enable this
          module.

config MMC_GENERIC_CSDIO
	tristate "Generic sdio driver"
	default n
	help
	  SDIO function driver that extends SDIO card as character device
	  in user space.

config CSDIO_VENDOR_ID
	hex "Card VendorId"
	depends on MMC_GENERIC_CSDIO
	default "0"
	help
	  Enter vendor id for targeted sdio device, this may be overwritten by
	  module parameters.

config CSDIO_DEVICE_ID
	hex "CardDeviceId"
	depends on MMC_GENERIC_CSDIO
	default "0"
	help
	  Enter device id for targeted sdio device, this may be overwritten by
	  module parameters.
.
endmenu
<|MERGE_RESOLUTION|>--- conflicted
+++ resolved
@@ -633,11 +633,7 @@
 
 config MSM_ROTATOR
         tristate "MSM Offline Image Rotator Driver"
-<<<<<<< HEAD
-        depends on (ARCH_MSM7X30 || ARCH_MSM8X60 || ARCH_MSM8960) && ANDROID_PMEM
-=======
         depends on (ARCH_MSM7X30 || ARCH_MSM8X60 || ARCH_MSM8960)
->>>>>>> 9ad244cd
         default y
         help
           This driver provides support for the image rotator HW block in the
