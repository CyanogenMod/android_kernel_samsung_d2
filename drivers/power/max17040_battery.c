/*
 *  max17040_battery.c
 *  fuel-gauge systems for lithium-ion (Li+) batteries
 *
 *  Copyright (C) 2009 Samsung Electronics
 *  Minkyu Kang <mk7.kang@samsung.com>
 *
 * This program is free software; you can redistribute it and/or modify
 * it under the terms of the GNU General Public License version 2 as
 * published by the Free Software Foundation.
 */

#include <linux/module.h>
#include <linux/init.h>
#include <linux/platform_device.h>
#include <linux/mutex.h>
#include <linux/err.h>
#include <linux/i2c.h>
#include <linux/delay.h>
#include <linux/power_supply.h>
#include <linux/max17040_battery.h>
#include <linux/slab.h>
#include <linux/interrupt.h>
#include <linux/irq.h>
#ifdef CONFIG_SEC_DEBUG_FUELGAUGE_LOG
#include <mach/sec_debug.h>
#endif

#define MAX17040_VCELL_MSB	0x02
#define MAX17040_VCELL_LSB	0x03
#define MAX17040_SOC_MSB	0x04
#define MAX17040_SOC_LSB	0x05
#define MAX17040_MODE_MSB	0x06
#define MAX17040_MODE_LSB	0x07
#define MAX17040_VER_MSB	0x08
#define MAX17040_VER_LSB	0x09
#define MAX17040_RCOMP_MSB	0x0C
#define MAX17040_RCOMP_LSB	0x0D
#define MAX17040_CMD_MSB	0xFE
#define MAX17040_CMD_LSB	0xFF

#define MAX17048_STATUS_REG	0x1A
#define MAX17048_VALRT_REG	0x14

#define MAX17040_LONG_DELAY		30000 /* msec */
#define LOG_DELTA_VOLTAGE	(150 * 1000) /* 150 mV */
#define MAX17040_FAST_DELAY		500 /* msec */
#define FAST_LOG_COUNT		60	/* 30 sec */

static ssize_t sec_fg_show_property(struct device *dev,
				    struct device_attribute *attr, char *buf);

static ssize_t sec_fg_store(struct device *dev,
			struct device_attribute *attr,
			const char *buf, size_t count);

extern unsigned int system_rev;

#define MAX17040_CHECK_LOW_VCELL_SOC	2
#define MAX17040_LOW_AVGVCELL	3350000

#define ADC_SAMPLE_COUNT	10
struct sample_info {
	unsigned int cnt;
	int total;
	int average;
	int adc_arr[ADC_SAMPLE_COUNT];
	int index;
};

struct max17040_chip {
	struct i2c_client		*client;
	struct delayed_work		work;
	struct power_supply		battery;
	struct max17040_platform_data	*pdata;
	struct wake_lock	lowbat_wake_lock;
	struct mutex		mutex;

	/* battery voltage */
	int vcell;
	int prevcell;
	int avgvcell;
	/* normal soc (adjust) */
	int soc;
	/* raw soc */
	int raw_soc;
	/* work interval */
	unsigned int fg_interval;
	/* log count */
	unsigned int fast_log_count;
	/* current temperature */
	int temperature;
	/* current rcomp */
	u16 rcomp;
	/* new rcomp */
	u16 new_rcomp;
	/* adjust full soc */
	int full_soc;
	int batt_type;
	int chg_state;
	bool is_wakelock_active;

	struct sample_info	sample;
};

static int is_max17048;
static void check_using_max17048(void)
{
#if defined(CONFIG_MACH_JAGUAR)
	if (system_rev <  0x03) {
		is_max17048 = 0;
		return;
	}
<<<<<<< HEAD
#elif defined(CONFIG_MACH_M2)
=======
#elif defined(CONFIG_MACH_M2) || defined(CONFIG_MACH_M2_DCM)
>>>>>>> eb4d9f04
	if (system_rev <  0x02) {
		is_max17048 = 0;
		return;
	}
#endif
	is_max17048 = 1;
}


static int max17040_write_reg(struct i2c_client *client, int reg, u8 value)
{
	struct max17040_chip *chip = i2c_get_clientdata(client);
	int ret;

	mutex_lock(&chip->mutex);

	ret = i2c_smbus_write_byte_data(client, reg, value);

	if (ret < 0)
		dev_err(&client->dev, "%s: err %d\n", __func__, ret);

	mutex_unlock(&chip->mutex);

	return ret;
}

static int max17040_read_reg(struct i2c_client *client, int reg)
{
	struct max17040_chip *chip = i2c_get_clientdata(client);
	int ret;

	mutex_lock(&chip->mutex);

	ret = i2c_smbus_read_byte_data(client, reg);

	if (ret < 0)
		dev_err(&client->dev, "%s: err %d\n", __func__, ret);

	mutex_unlock(&chip->mutex);

	return ret;
}

static int max17040_read_word(struct i2c_client *client, int reg)
{
	struct max17040_chip *chip = i2c_get_clientdata(client);
	int ret;

	mutex_lock(&chip->mutex);

	ret = i2c_smbus_read_word_data(client, reg);
	if (ret < 0)
		dev_err(&client->dev, "%s: err %d\n", __func__, ret);

	mutex_unlock(&chip->mutex);

	return ret;
}

#ifdef CONFIG_SEC_DEBUG_FUELGAUGE_LOG
static void max17040_dump_regs(struct i2c_client *client)
{
	int i;
	int data;
	char *str = NULL;

	str = kzalloc(sizeof(char)*1024, GFP_KERNEL);
	if (!str)
		return;

	for (i = 0x2; i < 0x1c; i += 2) {
		data = max17040_read_word(client, i);
		sprintf(str+strlen(str), "%04xh,", data);
	}

	data = max17040_read_word(client, 0xff);
	sprintf(str+strlen(str), "%04xh,", data);

	dev_info(&client->dev, "%s", str);

	kfree(str);
}
#endif

static void max17040_reset(struct i2c_client *client)
{
	struct max17040_chip *chip = i2c_get_clientdata(client);
	u16 reset_cmd = 0x5400;

	if (is_max17048) {
		mutex_lock(&chip->mutex);
		i2c_smbus_write_word_data(client, MAX17040_CMD_MSB,
								reset_cmd);
		mutex_unlock(&chip->mutex);
	} else {
		max17040_write_reg(client, MAX17040_CMD_MSB, 0x54);
		max17040_write_reg(client, MAX17040_CMD_LSB, 0x00);
	}
}

static int max17040_get_average_vcell(struct i2c_client *client)
{
	struct max17040_chip *chip = i2c_get_clientdata(client);
	unsigned int cnt = 0;
	int total = 0;
	int average = 0;
	int index = 0;

	cnt = chip->sample.cnt;
	total = chip->sample.total;

	if (cnt < ADC_SAMPLE_COUNT) {
		chip->sample.adc_arr[cnt] = chip->vcell;
		chip->sample.index = cnt;
		chip->sample.cnt = ++cnt;

		total += chip->vcell;
		average = total / cnt;
	} else {
		index = chip->sample.index;
		if (++index >= ADC_SAMPLE_COUNT)
			index = 0;

		total = total -
			chip->sample.adc_arr[index] + chip->vcell;
		average = total / ADC_SAMPLE_COUNT;

		chip->sample.adc_arr[index] = chip->vcell;
		chip->sample.index = index;
	}

	chip->sample.total = total;
	chip->sample.average = average;

	return average;
}

static void max17040_get_vcell(struct i2c_client *client)
{
	struct max17040_chip *chip = i2c_get_clientdata(client);
	u8 data[2];
	int temp;

	if (is_max17048) {
		temp = max17040_read_word(client, MAX17040_VCELL_MSB);
		data[0] = temp & 0xff;
		data[1] = temp >> 8;
	} else {
		data[0] = max17040_read_reg(client, MAX17040_VCELL_MSB);
		data[1] = max17040_read_reg(client, MAX17040_VCELL_LSB);
	}
	chip->prevcell = chip->vcell;
	chip->vcell = ((data[0] << 4) + (data[1] >> 4)) * 1250;
	if (chip->prevcell == 0)
		chip->prevcell = chip->vcell;

	chip->avgvcell = max17040_get_average_vcell(client);
}

static void max17040_get_soc(struct i2c_client *client)
{
	struct max17040_chip *chip = i2c_get_clientdata(client);
	u8 data[2];
	int temp;

	unsigned int soc, psoc, temp_soc, empty_soc, full_soc;
	u64 psoc64 = 0;
	u64 data64[2] = {0, 0};
	u32 divisor = 10000000;

	if (is_max17048) {
		temp = max17040_read_word(client, MAX17040_SOC_MSB);
		data[0] = temp & 0xff;
		data[1] = temp >> 8;
	} else  {
		data[0] = max17040_read_reg(client, MAX17040_SOC_MSB);
		data[1] = max17040_read_reg(client, MAX17040_SOC_LSB);
	}

	if (chip->batt_type) { /* 4.35V battery */
		data64[0] = data[0];
		data64[1] = data[1];
		pr_debug("soc[0] = %lld, soc[1] = %lld\n",
			data64[0], data64[1]);

		/* TempSOC = ((SOC1 * 256) + SOC2) * 0.001953125 */
		psoc64 = ((data64[0]*256 + data64[1]) * 1953125);
		psoc64 = div_u64(psoc64, divisor);
		psoc = psoc64 & 0xffff;
	} else { /* NORMAL (4.2V) */
		psoc = data[0] * 100 + (data[1] * 100) / 256;
	}
	chip->raw_soc = psoc;


	/* calculate adjust soc [[ */
	if ((chip->batt_type == BATT_TYPE_D2_ACTIVE) ||
		(chip->batt_type == BATT_TYPE_D2_HIGH) ||
		(chip->batt_type == BATT_TYPE_GOGH)) {
		empty_soc = 150;
		full_soc = FULL_SOC_DEFAULT;
	} else if (chip->batt_type == BATT_TYPE_AEGIS2) {
		empty_soc = 110;
		full_soc = FULL_SOC_DEFAULT;
	} else {
		empty_soc = EMPTY_SOC;
		full_soc = chip->full_soc;
	}

	/* D2_HIGH, D2_ACTIVE : AdjSOC = ((pSOC - 0.8) * 100) / (100-0.8) */
	/* Jaguar :		AdjSOC = ((pSOC - 0.3) * 100) / (100-0.3) */
	if (psoc > empty_soc) {
		temp_soc = ((psoc - empty_soc) * 10000)/(full_soc - empty_soc);
		pr_debug("[battery] temp_soc = %d, psoc = .8%d\n",
			temp_soc, psoc);
	} else
		temp_soc = 0;

	soc = temp_soc/100;
	/* ]] calculate adjust soc */

	soc = min(soc, (uint)100);
	chip->soc = soc;
}

static void max17040_get_version(struct i2c_client *client)
{
	u8 data[2];
	int temp;
	pr_info("%s :\n", __func__);

	if (is_max17048) {
		temp = max17040_read_word(client, MAX17040_VER_MSB);
		data[0] = temp & 0xff;
		data[1] = temp >> 8;
	} else  {
		data[0] = max17040_read_reg(client, MAX17040_VER_MSB);
		data[1] = max17040_read_reg(client, MAX17040_VER_LSB);
	}
	dev_info(&client->dev,
		"MAX17040 Fuel-Gauge Ver %d%d\n", data[0], data[0]);
}

static u16 max17040_get_rcomp(struct i2c_client *client)
{
	u8 data[2];
	int temp;
	u16 ret = 0;

	if (is_max17048) {
		temp = max17040_read_word(client, MAX17040_RCOMP_MSB);
		data[0] = temp & 0xff;	/* RCOMP (0Ch) */
		data[1] = temp >> 8;	/* Alert Threshold (0Dh) */
	} else  {
		data[0] = max17040_read_reg(client, MAX17040_RCOMP_MSB);
		data[1] = max17040_read_reg(client, MAX17040_RCOMP_LSB);
	}

	ret = (u16)(data[0]<<8 | data[1]);
	/* pr_info("MAX17040 Fuel-Gauge RCOMP 0x%x%x\n", msb, lsb); */
	pr_info("%s : current rcomp = 0x%x(%x)\n", __func__, ret, data[0]);

	return ret;
}

static void max17040_set_rcomp(struct i2c_client *client, u16 new_rcomp)
{
	struct max17040_chip *chip = i2c_get_clientdata(client);

	mutex_lock(&chip->mutex);

	/*
	pr_info("%s : new rcomp = 0x%x(%d)\n", __func__,
				new_rcomp, new_rcomp>>8);
	*/

	i2c_smbus_write_word_data(client, MAX17040_RCOMP_MSB,
							swab16(new_rcomp));

	mutex_unlock(&chip->mutex);
}

static u16 max17048_get_register_word(struct i2c_client *client, int reg)
{
	int temp;
	u16 ret = 0;

	temp = max17040_read_word(client, reg);
	ret = swab16(temp);

	pr_info("%s : reg(%xh) : 0x%x\n",
		__func__, reg, ret);

	return ret;
}

static void max17048_set_register_word(struct i2c_client *client,
	int reg, u16 reg_value)
{
	struct max17040_chip *chip = i2c_get_clientdata(client);

	mutex_lock(&chip->mutex);

	i2c_smbus_write_word_data(client, reg,
							swab16(reg_value));

	mutex_unlock(&chip->mutex);
}


static void max17040_adjust_fullsoc(struct i2c_client *client)
{
	struct max17040_chip *chip = i2c_get_clientdata(client);
	int prev_full_soc = chip->full_soc;

	if (chip->raw_soc < FULL_SOC_LOW) {
		chip->full_soc = FULL_SOC_LOW;
	} else if (chip->raw_soc > FULL_SOC_HIGH) {
		chip->full_soc = (FULL_SOC_HIGH - FULL_KEEP_SOC);
	} else {
		if (chip->raw_soc > (FULL_SOC_LOW + FULL_KEEP_SOC))
			chip->full_soc = chip->raw_soc - FULL_KEEP_SOC;
		else
			chip->full_soc = FULL_SOC_LOW;
	}

	if (prev_full_soc != chip->full_soc)
		pr_info("%s : full_soc = %d\n", __func__, chip->full_soc);
}

static void max17040_work(struct work_struct *work)
{
	struct max17040_chip *chip;

	chip = container_of(work, struct max17040_chip, work.work);

	max17040_get_vcell(chip->client);
	max17040_get_soc(chip->client);
	pr_debug("%s : VCELL:%dmV, AVGVCELL:%dmV\n", __func__,
		chip->vcell/1000, chip->avgvcell/1000);
	pr_debug("%s : Raw SOC:%d%%, SOC:%d%%\n", __func__,
		chip->raw_soc, chip->soc);
	pr_debug("%s : CONFIG:0x%04x, RATE:0x%04x\n", __func__,
		max17040_read_word(chip->client, MAX17040_RCOMP_MSB),
		max17040_read_word(chip->client, 0x16));
	pr_debug("%s : STATUS:0x%04x, temperature:%d\n", __func__,
		max17040_read_word(chip->client, 0x1a),
		chip->temperature);

#ifdef CONFIG_SEC_DEBUG_FUELGAUGE_LOG
	max17040_dump_regs(chip->client);
#endif

	if ((chip->soc >= 5) && (chip->is_wakelock_active)) {
		pr_info("%s : unlock lowbat_wake lock, charging\n", __func__);
		chip->is_wakelock_active = false;
		wake_unlock(&chip->lowbat_wake_lock);
	}

#ifdef CONFIG_SEC_DEBUG_FUELGAUGE_LOG
	sec_debug_fuelgauge_log(chip->vcell, (unsigned short)chip->soc, 0);
#endif

	schedule_delayed_work(&chip->work, msecs_to_jiffies(chip->fg_interval));
}

static enum power_supply_property max17040_battery_props[] = {
	POWER_SUPPLY_PROP_STATUS,
	POWER_SUPPLY_PROP_ONLINE,
	POWER_SUPPLY_PROP_VOLTAGE_NOW,
	POWER_SUPPLY_PROP_CAPACITY,
};

#define SEC_FG_ATTR(_name)			\
{						\
	.attr = { .name = #_name,		\
		  .mode = 0664,			\
		  },				\
	.show = sec_fg_show_property,		\
	.store = sec_fg_store,			\
}

static struct device_attribute sec_fg_attrs[] = {
	SEC_FG_ATTR(fg_reset_soc),
	SEC_FG_ATTR(fg_read_soc),
	SEC_FG_ATTR(fg_read_rcomp),
	SEC_FG_ATTR(fg_read_fsoc),
};

enum {
	FG_RESET_SOC = 0,
	FG_READ_SOC,
	FG_READ_RCOMP,
	FG_READ_FSOC,
};

static ssize_t sec_fg_show_property(struct device *dev,
				    struct device_attribute *attr, char *buf)
{
	struct power_supply *psy = dev_get_drvdata(dev);
	struct max17040_chip *chip = container_of(psy,
						  struct max17040_chip,
						  battery);

	int i = 0;
	const ptrdiff_t off = attr - sec_fg_attrs;

	switch (off) {
	case FG_READ_SOC:
		max17040_get_soc(chip->client);
		i += scnprintf(buf + i, PAGE_SIZE - i, "%d\n",
			chip->soc);
		break;
	case FG_READ_RCOMP:
		chip->rcomp = max17040_get_rcomp(chip->client);
		i += scnprintf(buf + i, PAGE_SIZE - i, "0x%04x\n",
			chip->rcomp);
		break;
	case FG_READ_FSOC:
		i += scnprintf(buf + i, PAGE_SIZE - i, "%d\n",
			chip->full_soc);
		break;
	default:
		i = -EINVAL;
	}

	return i;
}

static ssize_t sec_fg_store(struct device *dev,
			     struct device_attribute *attr,
			     const char *buf, size_t count)
{
	struct power_supply *psy = dev_get_drvdata(dev);
	struct max17040_chip *chip = container_of(psy,
						  struct max17040_chip,
						  battery);

	int x = 0;
	int ret = 0;
	const ptrdiff_t off = attr - sec_fg_attrs;

	switch (off) {
	case FG_RESET_SOC:
		if (sscanf(buf, "%d\n", &x) == 1) {
			if (x == 1)
				max17040_reset(chip->client);
			ret = count;
		}
		break;
	default:
		ret = -EINVAL;
	}

	return ret;
}

static int fuelgauge_create_attrs(struct device *dev)
{
	int i, rc;

	for (i = 0; i < ARRAY_SIZE(sec_fg_attrs); i++) {
		rc = device_create_file(dev, &sec_fg_attrs[i]);
		if (rc)
			goto fg_attrs_failed;
	}
	goto succeed;

fg_attrs_failed:
	while (i--)
		device_remove_file(dev, &sec_fg_attrs[i]);
succeed:
	return rc;
}

static irqreturn_t max17040_int_work_func(int irq, void *max_chip)
{
	struct max17040_chip *chip = max_chip;
#if 0
	u8 data[2];
#endif
	u16 ret = 0;

	pr_info("[ALERT] %s\n", __func__);

	wake_lock(&chip->lowbat_wake_lock);
	chip->is_wakelock_active = true;

	max17040_get_soc(chip->client);
	max17040_get_vcell(chip->client);
	max17040_get_rcomp(chip->client);

	pr_info("[ALERT] vcell(%d), soc(%d)\n", chip->vcell, chip->soc);
	pr_info("[ALERT] STATUS reg :\n");
	max17048_get_register_word(chip->client, MAX17048_STATUS_REG);
	pr_info("[ALERT] VALRT reg :\n");
	max17048_get_register_word(chip->client, MAX17048_VALRT_REG);

	if (chip->soc >= 5) {
		max17048_set_register_word(chip->client,
			MAX17048_VALRT_REG, 0x00ff);
		max17048_get_register_word(chip->client, MAX17048_VALRT_REG);

		chip->is_wakelock_active = false;
		wake_unlock(&chip->lowbat_wake_lock);
	} else {
		if (chip->pdata->low_batt_cb)
			chip->pdata->low_batt_cb();
	}

	/* clear ALRT bit, rewrite low batt thrshld */
	ret = max17040_get_rcomp(chip->client);
	ret = ((ret & 0xff00) | 0x1c);
	max17040_set_rcomp(chip->client, ret);
	max17040_get_rcomp(chip->client);

	return IRQ_HANDLED;
}

static void max17040_rcomp_update(struct i2c_client *client,
	int temp, int chg_state)
{
	struct max17040_chip *chip = i2c_get_clientdata(client);
	int starting_rcomp = 0;
	int temp_cohot;
	int temp_cocold;
	int new_rcomp = 0;
	int rcomp0 = 0;

	if ((chip->batt_type == BATT_TYPE_D2_ACTIVE) ||\
		(chip->batt_type == BATT_TYPE_JAGUAR) ||\
		(chip->batt_type == BATT_TYPE_AEGIS2) ||\
		(chip->batt_type == BATT_TYPE_GOGH)) {
		temp_cohot = -300;		/* Cohot (-0.3) */
		temp_cocold = -6075;	/* Cocold (-6.075) */
	} else { /* Jaguar, D2_HIGH */
		temp_cohot = 0;		/* Cohot (0) */
		temp_cocold = -11050;	/* Cocold (-11.05) */
	}

	if (chip->batt_type) { /* normal battery(4.2V) is 0 */

		/* set up RCOMP value */
		if (chip->batt_type == BATT_TYPE_D2_HIGH) {
			if (chg_state == POWER_SUPPLY_STATUS_CHARGING)
				chip->pdata->rcomp_value = 0x701d;
			else
				chip->pdata->rcomp_value = 0xa01d;
		} else if (chip->batt_type == BATT_TYPE_D2_ACTIVE) {
			if (chg_state == POWER_SUPPLY_STATUS_CHARGING)
				chip->pdata->rcomp_value = 0x851c;
			else
				chip->pdata->rcomp_value = 0x6d1c;
		} else if (chip->batt_type == BATT_TYPE_GOGH) {
			if (chg_state == POWER_SUPPLY_STATUS_CHARGING)
				chip->pdata->rcomp_value = 0x701c;
			else
				chip->pdata->rcomp_value = 0x691c;
		}

		starting_rcomp = (int)(chip->pdata->rcomp_value >> 8);

		/*if (temp > RCOMP0_TEMP)
			new_rcomp =
				starting_rcomp +
				(((temp-20) * temp_cohot) / 1000);*/
		if (temp < RCOMP0_TEMP)
			new_rcomp =
				starting_rcomp +
				(((temp-20) * temp_cocold) / 1000);
		else
			new_rcomp = starting_rcomp;

		if (new_rcomp > 255)
			new_rcomp = 255;
		chip->new_rcomp = ((u8)new_rcomp << 8) | (chip->rcomp&0xFF);

		if (chip->rcomp != chip->new_rcomp) {
			pr_info("%s : temp(%d), rcomp 0x%x -> 0x%x (%d)\n",
				__func__, temp,
				chip->rcomp,
				chip->new_rcomp,
				chip->new_rcomp>>8);
			chip->rcomp = chip->new_rcomp;
			max17040_set_rcomp(client, chip->new_rcomp);
		}
	} else {

		rcomp0 = (int)(chip->pdata->rcomp_value >> 8);
		rcomp0 *= 10;

		if (temp < RCOMP0_TEMP) {
			new_rcomp = (rcomp0 + 50*(RCOMP0_TEMP-temp))/10;
			new_rcomp = max(new_rcomp, 0);
			new_rcomp = min(new_rcomp, 255);
			chip->new_rcomp
				= ((u8)new_rcomp << 8) | (chip->rcomp&0xFF);
		} else if (temp > RCOMP0_TEMP) {
			new_rcomp = (rcomp0 - 18*(temp-RCOMP0_TEMP))/10;
			new_rcomp = max(new_rcomp, 0);
			new_rcomp = min(new_rcomp, 255);
			chip->new_rcomp
				= ((u8)new_rcomp << 8) | (chip->rcomp&0xFF);
		} else
			chip->new_rcomp = chip->pdata->rcomp_value;

		if (chip->rcomp != chip->new_rcomp) {
			pr_info("%s : 0x%x -> 0x%x (%d)\n", __func__,
							chip->rcomp,
							chip->new_rcomp,
							chip->new_rcomp>>8);
		}
	}
}

static int max17040_get_property(struct power_supply *psy,
			    enum power_supply_property psp,
			    union power_supply_propval *val)
{
	struct max17040_chip *chip = container_of(psy,
				struct max17040_chip, battery);

	switch (psp) {
	case POWER_SUPPLY_PROP_STATUS:
		val->intval = POWER_SUPPLY_STATUS_NOT_CHARGING;
		break;
	case POWER_SUPPLY_PROP_ONLINE:
		val->intval = 1;
		break;
	case POWER_SUPPLY_PROP_VOLTAGE_NOW:
		max17040_get_vcell(chip->client);
		val->intval = chip->vcell;
		break;
	case POWER_SUPPLY_PROP_CAPACITY:
		switch (val->intval) {
		case 0:	/*normal soc */
			max17040_get_soc(chip->client);
			val->intval = chip->soc;
			break;
		case 1: /*raw soc */
			max17040_get_soc(chip->client);
			val->intval = chip->raw_soc;
			break;
		case 2: /*rcomp */
			val->intval = chip->rcomp;
			break;
		case 3: /*full soc  */
			val->intval = chip->full_soc;
			break;
		}
		break;
	default:
		return -EINVAL;
	}
	return 0;
}

static int max17040_set_property(struct power_supply *psy,
			    enum power_supply_property psp,
			    const union power_supply_propval *val)
{
	struct max17040_chip *chip = container_of(psy,
				struct max17040_chip, battery);

	switch (psp) {
	case POWER_SUPPLY_PROP_TEMP:
		chip->temperature = val->intval;
		pr_debug("%s: current temperature = %d\n",
			__func__, chip->temperature);
		if (chip->batt_type)
				max17040_rcomp_update(chip->client,
					chip->temperature, chip->chg_state);
		break;
	case POWER_SUPPLY_PROP_STATUS:
		chip->chg_state = val->intval;
		switch (val->intval) {
		case POWER_SUPPLY_STATUS_FULL:
			pr_debug("%s: charger full state!\n", __func__);
			/* adjust full soc */
			max17040_adjust_fullsoc(chip->client);
			break;
		case POWER_SUPPLY_STATUS_CHARGING:
		case POWER_SUPPLY_STATUS_DISCHARGING:
			pr_debug("%s: charger state!(%d)\n",
				__func__, chip->chg_state);
			max17040_rcomp_update(chip->client,
				chip->temperature, chip->chg_state);
			break;
		default:
			return -EINVAL;
		}
		break;
	case POWER_SUPPLY_PROP_FUELGAUGE_STATE:
		pr_info("%s: fuelgauge reset\n", __func__);
		max17040_reset(chip->client);
		break;
	default:
		return -EINVAL;
	}
	return 0;
}

static int __devinit max17040_probe(struct i2c_client *client,
			const struct i2c_device_id *id)
{
	struct i2c_adapter *adapter = to_i2c_adapter(client->dev.parent);
	struct max17040_chip *chip;
	int ret = 0;

	if (!i2c_check_functionality(adapter, I2C_FUNC_SMBUS_BYTE))
		return -EIO;

	pr_info("%s: MAX17043 driver Loading!\n", __func__);

	chip = kzalloc(sizeof(*chip), GFP_KERNEL);
	if (!chip)
		return -ENOMEM;

	chip->client = client;
	chip->pdata = client->dev.platform_data;

	if (!chip->pdata) {
		pr_err("%s: no fuel gauge platform data\n",	__func__);
		goto err_kfree;
	}

	chip->fg_interval = MAX17040_LONG_DELAY;
	chip->fast_log_count = 0;
	chip->temperature = RCOMP0_TEMP;
	chip->full_soc = FULL_SOC_DEFAULT;
	chip->prevcell = chip->vcell = 0;
	chip->chg_state = POWER_SUPPLY_STATUS_DISCHARGING;

	i2c_set_clientdata(client, chip);

	mutex_init(&chip->mutex);

	chip->pdata->hw_init(); /* important */

	check_using_max17048();

	max17040_get_version(client);
	chip->rcomp = max17040_get_rcomp(client);

<<<<<<< HEAD
	chip->batt_type = BATT_TYPE_D2_ACTIVE;
=======
	if (chip->pdata->check_batt_type)
		chip->batt_type = chip->pdata->check_batt_type();
	else
		chip->batt_type = BATT_TYPE_NORMAL;
>>>>>>> eb4d9f04

	if (chip->batt_type) {
		chip->pdata->rcomp_value = chip->rcomp;
		pr_info("[max17048] using RCOMP (0x%x)\n",
			chip->pdata->rcomp_value);
	} else {
		chip->pdata->rcomp_value = 0xe71f;
		pr_info("[max17048] using 4.2V battery\n");
	}

	chip->rcomp = chip->pdata->rcomp_value;
	chip->new_rcomp = chip->pdata->rcomp_value;
	max17040_set_rcomp(client, chip->new_rcomp);
	chip->rcomp = max17040_get_rcomp(client);

	chip->battery.name		= "fuelgauge",
	chip->battery.type		= POWER_SUPPLY_TYPE_BATTERY,
	chip->battery.get_property	= max17040_get_property,
	chip->battery.set_property	= max17040_set_property,
	chip->battery.properties	= max17040_battery_props,
	chip->battery.num_properties	= ARRAY_SIZE(max17040_battery_props),
	chip->is_wakelock_active	= false;

	ret = power_supply_register(&client->dev, &chip->battery);
	if (ret) {
		dev_err(&client->dev, "failed: power supply register\n");
		goto err_psy_register;
	}

	wake_lock_init(&chip->lowbat_wake_lock, WAKE_LOCK_SUSPEND,
										"fuelgague-lowbat");

	ret = request_threaded_irq(chip->client->irq, NULL,
			max17040_int_work_func, IRQF_TRIGGER_FALLING,
			"max17040", chip);
	if (ret) {
		pr_err("%s : Failed to request fuelgauge irq\n", __func__);
		goto err_request_irq;
	}

	ret = enable_irq_wake(chip->client->irq);
	if (ret) {
		pr_err("%s : Failed to enable fuelgauge irq wake\n", __func__);
		goto err_irq_wake;
	}

	/* update rcomp test */
	/*
	static int itemp;
	for (itemp=100; itemp>-100; itemp--) {
		max17040_rcomp_update(client, itemp);
	}
	*/

	/* create fuelgauge attributes */
	fuelgauge_create_attrs(chip->battery.dev);

	INIT_DELAYED_WORK_DEFERRABLE(&chip->work, max17040_work);
	schedule_delayed_work(&chip->work, 0);

	return 0;

err_irq_wake:
	free_irq(chip->client->irq, NULL);
err_request_irq:
	wake_lock_destroy(&chip->lowbat_wake_lock);
	power_supply_unregister(&chip->battery);
err_psy_register:
	mutex_destroy(&chip->mutex);
err_kfree:
	kfree(chip);
	return ret;
}

static int __devexit max17040_remove(struct i2c_client *client)
{
	struct max17040_chip *chip = i2c_get_clientdata(client);

	wake_lock_destroy(&chip->lowbat_wake_lock);
	power_supply_unregister(&chip->battery);
	cancel_delayed_work(&chip->work);
	mutex_destroy(&chip->mutex);
	kfree(chip);
	return 0;
}

#ifdef CONFIG_PM

static int max17040_suspend(struct i2c_client *client,
		pm_message_t state)
{
	struct max17040_chip *chip = i2c_get_clientdata(client);

	if (chip->is_wakelock_active)
		wake_unlock(&chip->lowbat_wake_lock);

	cancel_delayed_work(&chip->work);
	return 0;
}

static int max17040_resume(struct i2c_client *client)
{
	struct max17040_chip *chip = i2c_get_clientdata(client);

	schedule_delayed_work(&chip->work, 0);
	return 0;
}

#else

#define max17040_suspend NULL
#define max17040_resume NULL

#endif /* CONFIG_PM */

static const struct i2c_device_id max17040_id[] = {
	{ "max17040", 0 },
	{ }
};
MODULE_DEVICE_TABLE(i2c, max17040_id);

static struct i2c_driver max17040_i2c_driver = {
	.driver	= {
		.name	= "max17040",
	},
	.probe		= max17040_probe,
	.remove		= __devexit_p(max17040_remove),
	.suspend	= max17040_suspend,
	.resume		= max17040_resume,
	.id_table	= max17040_id,
};

static int __init max17040_init(void)
{
	return i2c_add_driver(&max17040_i2c_driver);
}
module_init(max17040_init);

static void __exit max17040_exit(void)
{
	i2c_del_driver(&max17040_i2c_driver);
}
module_exit(max17040_exit);

MODULE_AUTHOR("Minkyu Kang <mk7.kang@samsung.com>");
MODULE_DESCRIPTION("MAX17040 Fuel Gauge");
MODULE_LICENSE("GPL");<|MERGE_RESOLUTION|>--- conflicted
+++ resolved
@@ -111,11 +111,7 @@
 		is_max17048 = 0;
 		return;
 	}
-<<<<<<< HEAD
-#elif defined(CONFIG_MACH_M2)
-=======
 #elif defined(CONFIG_MACH_M2) || defined(CONFIG_MACH_M2_DCM)
->>>>>>> eb4d9f04
 	if (system_rev <  0x02) {
 		is_max17048 = 0;
 		return;
@@ -860,14 +856,7 @@
 	max17040_get_version(client);
 	chip->rcomp = max17040_get_rcomp(client);
 
-<<<<<<< HEAD
 	chip->batt_type = BATT_TYPE_D2_ACTIVE;
-=======
-	if (chip->pdata->check_batt_type)
-		chip->batt_type = chip->pdata->check_batt_type();
-	else
-		chip->batt_type = BATT_TYPE_NORMAL;
->>>>>>> eb4d9f04
 
 	if (chip->batt_type) {
 		chip->pdata->rcomp_value = chip->rcomp;
