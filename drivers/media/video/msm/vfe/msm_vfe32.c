--- conflicted
+++ resolved
@@ -4406,17 +4406,13 @@
 		pr_err("vfe32_irq: camif errors\n");
 		reg_value = msm_camera_io_r(
 			axi_ctrl->share_ctrl->vfebase + VFE_CAMIF_STATUS);
-<<<<<<< HEAD
-		if (reg_value & ~0x80000000) {
-#if 0 ////Erased for bus overflow recovery patch, automatically recover.
-=======
 		/* In case of camif errors, notify the applicaiton only
 		 * if overflow recovery is not active. If we are trying to
 		 * automatically recover, then we dont want to inform the
 		 * application of the error. */
 		if ((reg_value & ~0x80000000) &&
 				!atomic_read(&recovery_active)) {
->>>>>>> 02745821
+#if 0 ////Erased for bus overflow recovery patch, automatically recover.
 			v4l2_subdev_notify(&axi_ctrl->subdev,
 				NOTIFY_VFE_CAMIF_ERROR, (void *)NULL);
 			pr_err("camifStatus  = 0x%x\n", reg_value);
@@ -5627,15 +5623,6 @@
 					VFE_IRQ_STATUS0_STATS_CS);
 		}
 
-<<<<<<< HEAD
-		if (atomic_read(&fault_recovery) && !atomic_read(&recovery_active)) {
-			pr_err("avert page fault when overflow recovery not in progress");
-			msm_camera_io_w_mb(AXI_HALT_CLEAR, axi_ctrl->share_ctrl->vfebase + VFE_AXI_CMD);
-			v4l2_subdev_notify(&vfe32_ctrl->subdev, NOTIFY_VFE_CAMIF_ERROR,
-					(void *)NULL);
-			vfe32_send_isp_msg(&vfe32_ctrl->subdev,
-					vfe32_ctrl->share_ctrl->vfeFrameId, MSG_ID_CAMIF_ERROR);
-=======
 		if (atomic_read(&fault_recovery) &&
 				!atomic_read(&recovery_active)) {
 			pr_err("avert page fault when overflow recovery not in progress");
@@ -5646,7 +5633,6 @@
 			vfe32_send_isp_msg(&vfe32_ctrl->subdev,
 				vfe32_ctrl->share_ctrl->vfeFrameId,
 				MSG_ID_CAMIF_ERROR);
->>>>>>> 02745821
 		}
 
 		if (!atomic_read(&recovery_active)) {
@@ -5858,22 +5844,10 @@
 	qcmd->vfeInterruptStatus1 = irq.vfeIrqStatus1;
         if (atomic_read(&fault_recovery)) {
 		printk("Start fault recovery\n");
-<<<<<<< HEAD
-		msm_camera_io_w(0x0, axi_ctrl->share_ctrl->vfebase + VFE_IRQ_MASK_0);
-		msm_camera_io_w((0x1 << 23), axi_ctrl->share_ctrl->vfebase + VFE_IRQ_MASK_1);
-		msm_camera_io_w(VFE_CLEAR_ALL_IRQS, axi_ctrl->share_ctrl->vfebase + VFE_IRQ_CLEAR_0);
-		msm_camera_io_w(VFE_CLEAR_ALL_IRQS, axi_ctrl->share_ctrl->vfebase + VFE_IRQ_CLEAR_1);
-		msm_camera_io_w(0x2, axi_ctrl->share_ctrl->vfebase + 0x1E0);
-		msm_camera_io_w(AXI_HALT, axi_ctrl->share_ctrl->vfebase + VFE_AXI_CMD);
-	} else if ((qcmd->vfeInterruptStatus1 & 0x3FFF00) && !atomic_read(&recovery_active)) {
-		printk("Start bus overflow recovery\n");
-
-=======
 		vfe32_complete_reset(axi_ctrl);
 	} else if ((qcmd->vfeInterruptStatus1 & 0x3FFF00) &&
 				!atomic_read(&recovery_active)) {
 		printk("Start bus overflow recovery\n");
->>>>>>> 02745821
 		recover_irq_mask0 = msm_camera_io_r(
 			axi_ctrl->share_ctrl->vfebase + VFE_IRQ_MASK_0);
 		recover_irq_mask1 = msm_camera_io_r(
