/*
 * Jeilin JL2005B/C/D library
 *
 * Copyright (C) 2011 Theodore Kilgore <kilgota@auburn.edu>
 *
 * This program is free software; you can redistribute it and/or modify
 * it under the terms of the GNU General Public License as published by
 * the Free Software Foundation; either version 2 of the License, or
 * any later version.
 *
 * This program is distributed in the hope that it will be useful,
 * but WITHOUT ANY WARRANTY; without even the implied warranty of
 * MERCHANTABILITY or FITNESS FOR A PARTICULAR PURPOSE. See the
 * GNU General Public License for more details.
 *
 * You should have received a copy of the GNU General Public License
 * along with this program; if not, write to the Free Software
 * Foundation, Inc., 59 Temple Place, Suite 330, Boston, MA 02111-1307 USA
 */

#define MODULE_NAME "jl2005bcd"

#include <linux/workqueue.h>
#include <linux/slab.h>
#include "gspca.h"


MODULE_AUTHOR("Theodore Kilgore <kilgota@auburn.edu>");
MODULE_DESCRIPTION("JL2005B/C/D USB Camera Driver");
MODULE_LICENSE("GPL");

/* Default timeouts, in ms */
#define JL2005C_CMD_TIMEOUT 500
#define JL2005C_DATA_TIMEOUT 1000

/* Maximum transfer size to use. */
#define JL2005C_MAX_TRANSFER 0x200
#define FRAME_HEADER_LEN 16


/* specific webcam descriptor */
struct sd {
	struct gspca_dev gspca_dev;  /* !! must be the first item */
	unsigned char firmware_id[6];
	const struct v4l2_pix_format *cap_mode;
	/* Driver stuff */
	struct work_struct work_struct;
	struct workqueue_struct *work_thread;
	u8 frame_brightness;
	int block_size;	/* block size of camera */
	int vga;	/* 1 if vga cam, 0 if cif cam */
};


/* Camera has two resolution settings. What they are depends on model. */
static const struct v4l2_pix_format cif_mode[] = {
	{176, 144, V4L2_PIX_FMT_JL2005BCD, V4L2_FIELD_NONE,
		.bytesperline = 176,
		.sizeimage = 176 * 144,
		.colorspace = V4L2_COLORSPACE_SRGB,
		.priv = 0},
	{352, 288, V4L2_PIX_FMT_JL2005BCD, V4L2_FIELD_NONE,
		.bytesperline = 352,
		.sizeimage = 352 * 288,
		.colorspace = V4L2_COLORSPACE_SRGB,
		.priv = 0},
};

static const struct v4l2_pix_format vga_mode[] = {
	{320, 240, V4L2_PIX_FMT_JL2005BCD, V4L2_FIELD_NONE,
		.bytesperline = 320,
		.sizeimage = 320 * 240,
		.colorspace = V4L2_COLORSPACE_SRGB,
		.priv = 0},
	{640, 480, V4L2_PIX_FMT_JL2005BCD, V4L2_FIELD_NONE,
		.bytesperline = 640,
		.sizeimage = 640 * 480,
		.colorspace = V4L2_COLORSPACE_SRGB,
		.priv = 0},
};

/*
 * cam uses endpoint 0x03 to send commands, 0x84 for read commands,
 * and 0x82 for bulk data transfer.
 */

/* All commands are two bytes only */
static int jl2005c_write2(struct gspca_dev *gspca_dev, unsigned char *command)
{
	int retval;

	memcpy(gspca_dev->usb_buf, command, 2);
	retval = usb_bulk_msg(gspca_dev->dev,
			usb_sndbulkpipe(gspca_dev->dev, 3),
			gspca_dev->usb_buf, 2, NULL, 500);
	if (retval < 0)
		pr_err("command write [%02x] error %d\n",
		       gspca_dev->usb_buf[0], retval);
	return retval;
}

/* Response to a command is one byte in usb_buf[0], only if requested. */
static int jl2005c_read1(struct gspca_dev *gspca_dev)
{
	int retval;

	retval = usb_bulk_msg(gspca_dev->dev,
				usb_rcvbulkpipe(gspca_dev->dev, 0x84),
				gspca_dev->usb_buf, 1, NULL, 500);
	if (retval < 0)
		pr_err("read command [0x%02x] error %d\n",
		       gspca_dev->usb_buf[0], retval);
	return retval;
}

/* Response appears in gspca_dev->usb_buf[0] */
static int jl2005c_read_reg(struct gspca_dev *gspca_dev, unsigned char reg)
{
	int retval;

	static u8 instruction[2] = {0x95, 0x00};
	/* put register to read in byte 1 */
	instruction[1] = reg;
	/* Send the read request */
	retval = jl2005c_write2(gspca_dev, instruction);
	if (retval < 0)
		return retval;
	retval = jl2005c_read1(gspca_dev);

	return retval;
}

static int jl2005c_start_new_frame(struct gspca_dev *gspca_dev)
{
	int i;
	int retval;
	int frame_brightness = 0;

	static u8 instruction[2] = {0x7f, 0x01};

	retval = jl2005c_write2(gspca_dev, instruction);
	if (retval < 0)
		return retval;

	i = 0;
	while (i < 20 && !frame_brightness) {
		/* If we tried 20 times, give up. */
		retval = jl2005c_read_reg(gspca_dev, 0x7e);
		if (retval < 0)
			return retval;
		frame_brightness = gspca_dev->usb_buf[0];
		retval = jl2005c_read_reg(gspca_dev, 0x7d);
		if (retval < 0)
			return retval;
		i++;
	}
	PDEBUG(D_FRAM, "frame_brightness is 0x%02x", gspca_dev->usb_buf[0]);
	return retval;
}

static int jl2005c_write_reg(struct gspca_dev *gspca_dev, unsigned char reg,
						    unsigned char value)
{
	int retval;
	u8 instruction[2];

	instruction[0] = reg;
	instruction[1] = value;

	retval = jl2005c_write2(gspca_dev, instruction);
	if (retval < 0)
			return retval;

	return retval;
}

static int jl2005c_get_firmware_id(struct gspca_dev *gspca_dev)
{
	struct sd *sd = (struct sd *)gspca_dev;
	int i = 0;
	int retval = -1;
	unsigned char regs_to_read[] = {0x57, 0x02, 0x03, 0x5d, 0x5e, 0x5f};

	PDEBUG(D_PROBE, "Running jl2005c_get_firmware_id");
	/* Read the first ID byte once for warmup */
	retval = jl2005c_read_reg(gspca_dev, regs_to_read[0]);
	PDEBUG(D_PROBE, "response is %02x", gspca_dev->usb_buf[0]);
	if (retval < 0)
		return retval;
	/* Now actually get the ID string */
	for (i = 0; i < 6; i++) {
		retval = jl2005c_read_reg(gspca_dev, regs_to_read[i]);
		if (retval < 0)
			return retval;
		sd->firmware_id[i] = gspca_dev->usb_buf[0];
	}
	PDEBUG(D_PROBE, "firmware ID is %02x%02x%02x%02x%02x%02x",
						sd->firmware_id[0],
						sd->firmware_id[1],
						sd->firmware_id[2],
						sd->firmware_id[3],
						sd->firmware_id[4],
						sd->firmware_id[5]);
	return 0;
}

static int jl2005c_stream_start_vga_lg
		    (struct gspca_dev *gspca_dev)
{
	int i;
	int retval = -1;
	static u8 instruction[][2] = {
		{0x05, 0x00},
		{0x7c, 0x00},
		{0x7d, 0x18},
		{0x02, 0x00},
		{0x01, 0x00},
		{0x04, 0x52},
	};

	for (i = 0; i < ARRAY_SIZE(instruction); i++) {
		msleep(60);
		retval = jl2005c_write2(gspca_dev, instruction[i]);
		if (retval < 0)
			return retval;
	}
	msleep(60);
	return retval;
}

static int jl2005c_stream_start_vga_small(struct gspca_dev *gspca_dev)
{
	int i;
	int retval = -1;
	static u8 instruction[][2] = {
		{0x06, 0x00},
		{0x7c, 0x00},
		{0x7d, 0x1a},
		{0x02, 0x00},
		{0x01, 0x00},
		{0x04, 0x52},
	};

	for (i = 0; i < ARRAY_SIZE(instruction); i++) {
		msleep(60);
		retval = jl2005c_write2(gspca_dev, instruction[i]);
		if (retval < 0)
			return retval;
	}
	msleep(60);
	return retval;
}

static int jl2005c_stream_start_cif_lg(struct gspca_dev *gspca_dev)
{
	int i;
	int retval = -1;
	static u8 instruction[][2] = {
		{0x05, 0x00},
		{0x7c, 0x00},
		{0x7d, 0x30},
		{0x02, 0x00},
		{0x01, 0x00},
		{0x04, 0x42},
	};

	for (i = 0; i < ARRAY_SIZE(instruction); i++) {
		msleep(60);
		retval = jl2005c_write2(gspca_dev, instruction[i]);
		if (retval < 0)
			return retval;
	}
	msleep(60);
	return retval;
}

static int jl2005c_stream_start_cif_small(struct gspca_dev *gspca_dev)
{
	int i;
	int retval = -1;
	static u8 instruction[][2] = {
		{0x06, 0x00},
		{0x7c, 0x00},
		{0x7d, 0x32},
		{0x02, 0x00},
		{0x01, 0x00},
		{0x04, 0x42},
	};

	for (i = 0; i < ARRAY_SIZE(instruction); i++) {
		msleep(60);
		retval = jl2005c_write2(gspca_dev, instruction[i]);
		if (retval < 0)
			return retval;
	}
	msleep(60);
	return retval;
}


static int jl2005c_stop(struct gspca_dev *gspca_dev)
{
	int retval;

	retval = jl2005c_write_reg(gspca_dev, 0x07, 0x00);
	return retval;
}

/* This function is called as a workqueue function and runs whenever the camera
 * is streaming data. Because it is a workqueue function it is allowed to sleep
 * so we can use synchronous USB calls. To avoid possible collisions with other
 * threads attempting to use the camera's USB interface the gspca usb_lock is
 * used when performing the one USB control operation inside the workqueue,
 * which tells the camera to close the stream. In practice the only thing
 * which needs to be protected against is the usb_set_interface call that
 * gspca makes during stream_off. Otherwise the camera doesn't provide any
 * controls that the user could try to change.
 */
static void jl2005c_dostream(struct work_struct *work)
{
	struct sd *dev = container_of(work, struct sd, work_struct);
	struct gspca_dev *gspca_dev = &dev->gspca_dev;
	int bytes_left = 0; /* bytes remaining in current frame. */
	int data_len;   /* size to use for the next read. */
	int header_read = 0;
	unsigned char header_sig[2] = {0x4a, 0x4c};
	int act_len;
	int packet_type;
	int ret;
	u8 *buffer;

	buffer = kmalloc(JL2005C_MAX_TRANSFER, GFP_KERNEL | GFP_DMA);
	if (!buffer) {
		pr_err("Couldn't allocate USB buffer\n");
		goto quit_stream;
	}

	while (gspca_dev->present && gspca_dev->streaming) {
		/* Check if this is a new frame. If so, start the frame first */
		if (!header_read) {
			mutex_lock(&gspca_dev->usb_lock);
			ret = jl2005c_start_new_frame(gspca_dev);
			mutex_unlock(&gspca_dev->usb_lock);
			if (ret < 0)
				goto quit_stream;
			ret = usb_bulk_msg(gspca_dev->dev,
				usb_rcvbulkpipe(gspca_dev->dev, 0x82),
				buffer, JL2005C_MAX_TRANSFER, &act_len,
				JL2005C_DATA_TIMEOUT);
			PDEBUG(D_PACK,
				"Got %d bytes out of %d for header",
					act_len, JL2005C_MAX_TRANSFER);
			if (ret < 0 || act_len < JL2005C_MAX_TRANSFER)
				goto quit_stream;
			/* Check whether we actually got the first blodk */
			if (memcmp(header_sig, buffer, 2) != 0) {
				pr_err("First block is not the first block\n");
				goto quit_stream;
			}
			/* total size to fetch is byte 7, times blocksize
			 * of which we already got act_len */
			bytes_left = buffer[0x07] * dev->block_size - act_len;
			PDEBUG(D_PACK, "bytes_left = 0x%x", bytes_left);
			/* We keep the header. It has other information, too.*/
			packet_type = FIRST_PACKET;
			gspca_frame_add(gspca_dev, packet_type,
					buffer, act_len);
			header_read = 1;
		}
		while (bytes_left > 0 && gspca_dev->present) {
			data_len = bytes_left > JL2005C_MAX_TRANSFER ?
				JL2005C_MAX_TRANSFER : bytes_left;
			ret = usb_bulk_msg(gspca_dev->dev,
				usb_rcvbulkpipe(gspca_dev->dev, 0x82),
				buffer, data_len, &act_len,
				JL2005C_DATA_TIMEOUT);
			if (ret < 0 || act_len < data_len)
				goto quit_stream;
			PDEBUG(D_PACK,
				"Got %d bytes out of %d for frame",
						data_len, bytes_left);
			bytes_left -= data_len;
			if (bytes_left == 0) {
				packet_type = LAST_PACKET;
				header_read = 0;
			} else
				packet_type = INTER_PACKET;
			gspca_frame_add(gspca_dev, packet_type,
					buffer, data_len);
		}
	}
quit_stream:
	if (gspca_dev->present) {
		mutex_lock(&gspca_dev->usb_lock);
		jl2005c_stop(gspca_dev);
		mutex_unlock(&gspca_dev->usb_lock);
	}
	kfree(buffer);
}




/* This function is called at probe time */
static int sd_config(struct gspca_dev *gspca_dev,
			const struct usb_device_id *id)
{
	struct cam *cam;
	struct sd *sd = (struct sd *) gspca_dev;

	cam = &gspca_dev->cam;
	/* We don't use the buffer gspca allocates so make it small. */
	cam->bulk_size = 64;
	cam->bulk = 1;
	/* For the rest, the camera needs to be detected */
	jl2005c_get_firmware_id(gspca_dev);
	/* Here are some known firmware IDs
	 * First some JL2005B cameras
	 * {0x41, 0x07, 0x04, 0x2c, 0xe8, 0xf2}	Sakar KidzCam
	 * {0x45, 0x02, 0x08, 0xb9, 0x00, 0xd2}	No-name JL2005B
	 * JL2005C cameras
	 * {0x01, 0x0c, 0x16, 0x10, 0xf8, 0xc8}	Argus DC-1512
	 * {0x12, 0x04, 0x03, 0xc0, 0x00, 0xd8}	ICarly
	 * {0x86, 0x08, 0x05, 0x02, 0x00, 0xd4}	Jazz
	 *
	 * Based upon this scanty evidence, we can detect a CIF camera by
	 * testing byte 0 for 0x4x.
	 */
	if ((sd->firmware_id[0] & 0xf0) == 0x40) {
		cam->cam_mode	= cif_mode;
		cam->nmodes	= ARRAY_SIZE(cif_mode);
		sd->block_size	= 0x80;
	} else {
		cam->cam_mode	= vga_mode;
		cam->nmodes	= ARRAY_SIZE(vga_mode);
		sd->block_size	= 0x200;
	}

	INIT_WORK(&sd->work_struct, jl2005c_dostream);

	return 0;
}

/* this function is called at probe and resume time */
static int sd_init(struct gspca_dev *gspca_dev)
{
	return 0;
}

static int sd_start(struct gspca_dev *gspca_dev)
{

	struct sd *sd = (struct sd *) gspca_dev;
	sd->cap_mode = gspca_dev->cam.cam_mode;

	switch (gspca_dev->width) {
	case 640:
		PDEBUG(D_STREAM, "Start streaming at vga resolution");
		jl2005c_stream_start_vga_lg(gspca_dev);
		break;
	case 320:
		PDEBUG(D_STREAM, "Start streaming at qvga resolution");
		jl2005c_stream_start_vga_small(gspca_dev);
		break;
	case 352:
		PDEBUG(D_STREAM, "Start streaming at cif resolution");
		jl2005c_stream_start_cif_lg(gspca_dev);
		break;
	case 176:
		PDEBUG(D_STREAM, "Start streaming at qcif resolution");
		jl2005c_stream_start_cif_small(gspca_dev);
		break;
	default:
		pr_err("Unknown resolution specified\n");
		return -1;
	}

	/* Start the workqueue function to do the streaming */
	sd->work_thread = create_singlethread_workqueue(MODULE_NAME);
	queue_work(sd->work_thread, &sd->work_struct);

	return 0;
}

/* called on streamoff with alt==0 and on disconnect */
/* the usb_lock is held at entry - restore on exit */
static void sd_stop0(struct gspca_dev *gspca_dev)
{
	struct sd *dev = (struct sd *) gspca_dev;

	/* wait for the work queue to terminate */
	mutex_unlock(&gspca_dev->usb_lock);
	/* This waits for sq905c_dostream to finish */
	destroy_workqueue(dev->work_thread);
	dev->work_thread = NULL;
	mutex_lock(&gspca_dev->usb_lock);
}



/* sub-driver description */
static const struct sd_desc sd_desc = {
	.name = MODULE_NAME,
	/* .ctrls = none have been detected */
	/* .nctrls = ARRAY_SIZE(sd_ctrls),  */
	.config = sd_config,
	.init = sd_init,
	.start = sd_start,
	.stop0 = sd_stop0,
};

/* -- module initialisation -- */
<<<<<<< HEAD
static const struct usb_device_id device_table[] = {
=======
static const __devinitconst struct usb_device_id device_table[] = {
>>>>>>> 05b186ca
	{USB_DEVICE(0x0979, 0x0227)},
	{}
};
MODULE_DEVICE_TABLE(usb, device_table);

/* -- device connect -- */
static int sd_probe(struct usb_interface *intf,
				const struct usb_device_id *id)
{
	return gspca_dev_probe(intf, id, &sd_desc, sizeof(struct sd),
				THIS_MODULE);
}

static struct usb_driver sd_driver = {
	.name = MODULE_NAME,
	.id_table = device_table,
	.probe = sd_probe,
	.disconnect = gspca_disconnect,
#ifdef CONFIG_PM
	.suspend = gspca_suspend,
	.resume = gspca_resume,
#endif
};

/* -- module insert / remove -- */
static int __init sd_mod_init(void)
{
	int ret;

	ret = usb_register(&sd_driver);
	if (ret < 0)
		return ret;
	return 0;
}
static void __exit sd_mod_exit(void)
{
	usb_deregister(&sd_driver);
}

module_init(sd_mod_init);
module_exit(sd_mod_exit);<|MERGE_RESOLUTION|>--- conflicted
+++ resolved
@@ -510,11 +510,7 @@
 };
 
 /* -- module initialisation -- */
-<<<<<<< HEAD
-static const struct usb_device_id device_table[] = {
-=======
 static const __devinitconst struct usb_device_id device_table[] = {
->>>>>>> 05b186ca
 	{USB_DEVICE(0x0979, 0x0227)},
 	{}
 };
