/* Copyright (c) 2011, Code Aurora Forum. All rights reserved.
 *
 * This program is free software; you can redistribute it and/or modify
 * it under the terms of the GNU General Public License version 2 and
 * only version 2 as published by the Free Software Foundation.
 *
 * This program is distributed in the hope that it will be useful,
 * but WITHOUT ANY WARRANTY; without even the implied warranty of
 * MERCHANTABILITY or FITNESS FOR A PARTICULAR PURPOSE.  See the
 * GNU General Public License for more details.
 */

#include <linux/delay.h>
#include <linux/clk.h>
#include <linux/io.h>
#include <linux/module.h>
#include <mach/board.h>
#include <mach/camera.h>
#include <media/msm_isp.h>
#include "msm_csid.h"
#include "../msm.h"


#define V4L2_IDENT_CSID                            50002

/* MIPI	CSID registers */
#define CSID_HW_VERSION_ADDR                        0x0
#define CSID_CORE_CTRL_ADDR                         0x4
#define CSID_RST_CMD_ADDR                           0x8
#define CSID_CID_LUT_VC_0_ADDR                      0xc
#define CSID_CID_LUT_VC_1_ADDR                      0x10
#define CSID_CID_LUT_VC_2_ADDR                      0x14
#define CSID_CID_LUT_VC_3_ADDR                      0x18
#define CSID_CID_n_CFG_ADDR                         0x1C
#define CSID_IRQ_CLEAR_CMD_ADDR                     0x5c
#define CSID_IRQ_MASK_ADDR                          0x60
#define CSID_IRQ_STATUS_ADDR                        0x64
#define CSID_CAPTURED_UNMAPPED_LONG_PKT_HDR_ADDR    0x68
#define CSID_CAPTURED_MMAPPED_LONG_PKT_HDR_ADDR     0x6c
#define CSID_CAPTURED_SHORT_PKT_ADDR                0x70
#define CSID_CAPTURED_LONG_PKT_HDR_ADDR             0x74
#define CSID_CAPTURED_LONG_PKT_FTR_ADDR             0x78
#define CSID_PIF_MISR_DL0_ADDR                      0x7C
#define CSID_PIF_MISR_DL1_ADDR                      0x80
#define CSID_PIF_MISR_DL2_ADDR                      0x84
#define CSID_PIF_MISR_DL3_ADDR                      0x88
#define CSID_STATS_TOTAL_PKTS_RCVD_ADDR             0x8C
#define CSID_STATS_ECC_ADDR                         0x90
#define CSID_STATS_CRC_ADDR                         0x94
#define CSID_TG_CTRL_ADDR                           0x9C
#define CSID_TG_VC_CFG_ADDR                         0xA0
#define CSID_TG_DT_n_CFG_0_ADDR                     0xA8
#define CSID_TG_DT_n_CFG_1_ADDR                     0xAC
#define CSID_TG_DT_n_CFG_2_ADDR                     0xB0
#define CSID_TG_DT_n_CFG_3_ADDR                     0xD8

#define DBG_CSID 0

static int msm_csid_cid_lut(
	struct msm_camera_csid_lut_params *csid_lut_params,
	void __iomem *csidbase)
{
	int rc = 0, i = 0;
	uint32_t val = 0;

	for (i = 0; i < csid_lut_params->num_cid && i < 4; i++) {
		if (csid_lut_params->vc_cfg[i].dt < 0x12 ||
			csid_lut_params->vc_cfg[i].dt > 0x37) {
			CDBG("%s: unsupported data type 0x%x\n",
				 __func__, csid_lut_params->vc_cfg[i].dt);
			return rc;
		}
		val = msm_io_r(csidbase + CSID_CID_LUT_VC_0_ADDR +
		(csid_lut_params->vc_cfg[i].cid >> 2) * 4)
		& ~(0xFF << csid_lut_params->vc_cfg[i].cid * 8);
		val |= csid_lut_params->vc_cfg[i].dt <<
			csid_lut_params->vc_cfg[i].cid * 8;
		msm_io_w(val, csidbase + CSID_CID_LUT_VC_0_ADDR +
			(csid_lut_params->vc_cfg[i].cid >> 2) * 4);
		val = csid_lut_params->vc_cfg[i].decode_format << 4 | 0x3;
		msm_io_w(val, csidbase + CSID_CID_n_CFG_ADDR +
			(csid_lut_params->vc_cfg[i].cid * 4));
	}
	return rc;
}

static int msm_csid_config(struct csid_cfg_params *cfg_params)
{
	int rc = 0;
	uint32_t val = 0;
	struct csid_device *csid_dev;
	struct msm_camera_csid_params *csid_params;
	void __iomem *csidbase;
	csid_dev = v4l2_get_subdevdata(cfg_params->subdev);
	csidbase = csid_dev->base;
	if (csidbase == NULL)
		return -ENOMEM;
	csid_params = cfg_params->parms;
	val = csid_params->lane_cnt - 1;
	val |= csid_params->lane_assign << 2;
	val |= 0x1 << 10;
	val |= 0x1 << 11;
	val |= 0x1 << 12;
	val |= 0x1 << 13;
	val |= 0x1 << 28;
	msm_io_w(val, csidbase + CSID_CORE_CTRL_ADDR);

	rc = msm_csid_cid_lut(&csid_params->lut_params, csidbase);
	if (rc < 0)
		return rc;
	msm_io_w(0x7fF10800 | 0x100, csidbase + CSID_IRQ_MASK_ADDR);
	msm_io_w(0x7fF10800 | 0x100, csidbase + CSID_IRQ_CLEAR_CMD_ADDR);

	msleep(20);
	return rc;
}

#if DBG_CSID
static irqreturn_t msm_csid_irq(int irq_num, void *data)
{
	uint32_t irq;
	struct csid_device *csid_dev = data;
	irq = msm_io_r(csid_dev->base + CSID_IRQ_STATUS_ADDR);
	CDBG("%s CSID%d_IRQ_STATUS_ADDR = 0x%x\n",
		 __func__, csid_dev->pdev->id, irq);
	msm_io_w(irq, csid_dev->base + CSID_IRQ_CLEAR_CMD_ADDR);

	if (irq & 0x100) {
		printk(KERN_DEBUG "Long p.c.: %x, short : %x\n",
			msm_io_r(csid_dev->base + 0x74),
			msm_io_r(csid_dev->base + 0x70));
		msm_io_w(0x19 , csid_dev->base + 0x08);
	}
	return IRQ_HANDLED;
}
#endif

static int msm_csid_subdev_g_chip_ident(struct v4l2_subdev *sd,
			struct v4l2_dbg_chip_ident *chip)
{
	BUG_ON(!chip);
	chip->ident = V4L2_IDENT_CSID;
	chip->revision = 0;
	return 0;
}

static struct msm_cam_clk_info csid_clk_info[] = {
	{"csi_src_clk", 177780000},
	{"csi_clk", -1},
	{"csi_phy_clk", -1},
	{"csi_pclk", -1},
};

static struct camera_vreg_t csid_vreg_info[] = {
	{"mipi_csi_vdd", REG_LDO, 1200000, 1200000, 20000},
};

static int msm_csid_init(struct v4l2_subdev *sd, uint32_t *csid_version)
{
	int rc = 0;
	struct csid_device *csid_dev;
	csid_dev = v4l2_get_subdevdata(sd);
	if (csid_dev == NULL) {
		rc = -ENOMEM;
		return rc;
	}

	csid_dev->base = ioremap(csid_dev->mem->start,
		resource_size(csid_dev->mem));
	if (!csid_dev->base) {
		rc = -ENOMEM;
		return rc;
	}

	rc = msm_camera_config_vreg(&csid_dev->pdev->dev, csid_vreg_info,
		ARRAY_SIZE(csid_vreg_info), &csid_dev->csi_vdd, 1);
	if (rc < 0) {
		pr_err("%s: regulator on failed\n", __func__);
		goto vreg_config_failed;
	}

	rc = msm_camera_enable_vreg(&csid_dev->pdev->dev, csid_vreg_info,
		ARRAY_SIZE(csid_vreg_info), &csid_dev->csi_vdd, 1);
	if (rc < 0) {
		pr_err("%s: regulator enable failed\n", __func__);
		goto vreg_enable_failed;
	}

	rc = msm_cam_clk_enable(&csid_dev->pdev->dev, csid_clk_info,
		csid_dev->csid_clk, ARRAY_SIZE(csid_clk_info), 1);
	if (rc < 0) {
		pr_err("%s: regulator enable failed\n", __func__);
		goto clk_enable_failed;
	}

	csid_dev->hw_version =
		msm_io_r(csid_dev->base + CSID_HW_VERSION_ADDR);
	*csid_version = csid_dev->hw_version;

#if DBG_CSID
	rc = request_irq(csid_dev->irq->start, msm_csid_irq,
		IRQF_TRIGGER_RISING, "csid", new_csid_dev);
	if (rc < 0) {
		msm_cam_clk_enable(&csid_dev->pdev->dev, csid_clk_info,
			csid_dev->csid_clk, ARRAY_SIZE(csid_clk_info), 0);
		iounmap(csid_dev->base);
		return rc;
	}
#endif

	*csid_version = csid_dev->hw_version;

	return 0;

clk_enable_failed:
	msm_camera_enable_vreg(&csid_dev->pdev->dev, csid_vreg_info,
		ARRAY_SIZE(csid_vreg_info), &csid_dev->csi_vdd, 0);
vreg_enable_failed:
	msm_camera_config_vreg(&csid_dev->pdev->dev, csid_vreg_info,
		ARRAY_SIZE(csid_vreg_info), &csid_dev->csi_vdd, 0);
vreg_config_failed:
	iounmap(csid_dev->base);
	csid_dev->base = NULL;
	return rc;
}

static int msm_csid_release(struct v4l2_subdev *sd)
{
	struct csid_device *csid_dev;
	csid_dev = v4l2_get_subdevdata(sd);

#if DBG_CSID
	free_irq((csid_dev->irq->start, 0);
#endif

	msm_cam_clk_enable(&csid_dev->pdev->dev, csid_clk_info,
		csid_dev->csid_clk, ARRAY_SIZE(csid_clk_info), 0);

	msm_camera_enable_vreg(&csid_dev->pdev->dev, csid_vreg_info,
		ARRAY_SIZE(csid_vreg_info), &csid_dev->csi_vdd, 0);

	msm_camera_config_vreg(&csid_dev->pdev->dev, csid_vreg_info,
		ARRAY_SIZE(csid_vreg_info), &csid_dev->csi_vdd, 0);

	iounmap(csid_dev->base);
	csid_dev->base = NULL;
	return 0;
}

static long msm_csid_subdev_ioctl(struct v4l2_subdev *sd,
			unsigned int cmd, void *arg)
{
	int rc = -ENOIOCTLCMD;
	struct csid_cfg_params cfg_params;
	struct csid_device *csid_dev = v4l2_get_subdevdata(sd);
	mutex_lock(&csid_dev->mutex);
	switch (cmd) {
	case VIDIOC_MSM_CSID_CFG:
		cfg_params.subdev = sd;
		cfg_params.parms = arg;
		rc = msm_csid_config((struct csid_cfg_params *)&cfg_params);
		break;
	case VIDIOC_MSM_CSID_INIT:
		rc = msm_csid_init(sd, (uint32_t *)arg);
		break;
	case VIDIOC_MSM_CSID_RELEASE:
		rc = msm_csid_release(sd);
		break;
	default:
		pr_err("%s: command not found\n", __func__);
	}
	mutex_unlock(&csid_dev->mutex);
	return rc;
}

static struct v4l2_subdev_core_ops msm_csid_subdev_core_ops = {
	.g_chip_ident = &msm_csid_subdev_g_chip_ident,
	.ioctl = &msm_csid_subdev_ioctl,
};

static const struct v4l2_subdev_ops msm_csid_subdev_ops = {
	.core = &msm_csid_subdev_core_ops,
};

static int __devinit csid_probe(struct platform_device *pdev)
{
	struct csid_device *new_csid_dev;
	int rc = 0;
	CDBG("%s: device id = %d\n", __func__, pdev->id);
	new_csid_dev = kzalloc(sizeof(struct csid_device), GFP_KERNEL);
	if (!new_csid_dev) {
		pr_err("%s: no enough memory\n", __func__);
		return -ENOMEM;
	}

	v4l2_subdev_init(&new_csid_dev->subdev, &msm_csid_subdev_ops);
	v4l2_set_subdevdata(&new_csid_dev->subdev, new_csid_dev);
	platform_set_drvdata(pdev, &new_csid_dev->subdev);
	mutex_init(&new_csid_dev->mutex);

	new_csid_dev->mem = platform_get_resource_byname(pdev,
					IORESOURCE_MEM, "csid");
	if (!new_csid_dev->mem) {
		pr_err("%s: no mem resource?\n", __func__);
		rc = -ENODEV;
		goto csid_no_resource;
	}
	new_csid_dev->irq = platform_get_resource_byname(pdev,
					IORESOURCE_IRQ, "csid");
	if (!new_csid_dev->irq) {
		pr_err("%s: no irq resource?\n", __func__);
		rc = -ENODEV;
		goto csid_no_resource;
	}
	new_csid_dev->io = request_mem_region(new_csid_dev->mem->start,
		resource_size(new_csid_dev->mem), pdev->name);
	if (!new_csid_dev->io) {
		pr_err("%s: no valid mem region\n", __func__);
		rc = -EBUSY;
		goto csid_no_resource;
	}

	new_csid_dev->pdev = pdev;


	return 0;
<<<<<<< HEAD

=======
#if 0
ioremap_fail:
#endif
>>>>>>> 2d3238bc
csid_no_resource:
	release_mem_region(new_csid_dev->mem->start,
		resource_size(new_csid_dev->mem));
	mutex_destroy(&new_csid_dev->mutex);
	kfree(new_csid_dev);
	return 0;
}

static struct platform_driver csid_driver = {
	.probe = csid_probe,
	.driver = {
		.name = MSM_CSID_DRV_NAME,
		.owner = THIS_MODULE,
	},
};

static int __init msm_csid_init_module(void)
{
	return platform_driver_register(&csid_driver);
}

static void __exit msm_csid_exit_module(void)
{
	platform_driver_unregister(&csid_driver);
}

module_init(msm_csid_init_module);
module_exit(msm_csid_exit_module);
MODULE_DESCRIPTION("MSM CSID driver");
MODULE_LICENSE("GPL v2");<|MERGE_RESOLUTION|>--- conflicted
+++ resolved
@@ -324,13 +324,7 @@
 
 
 	return 0;
-<<<<<<< HEAD
-
-=======
-#if 0
-ioremap_fail:
-#endif
->>>>>>> 2d3238bc
+
 csid_no_resource:
 	release_mem_region(new_csid_dev->mem->start,
 		resource_size(new_csid_dev->mem));
