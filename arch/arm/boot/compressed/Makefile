--- conflicted
+++ resolved
@@ -108,11 +108,8 @@
 suffix_$(CONFIG_KERNEL_LZO)  = lzo
 suffix_$(CONFIG_KERNEL_LZMA) = lzma
 suffix_$(CONFIG_KERNEL_XZ)   = xzkern
-<<<<<<< HEAD
+suffix_$(CONFIG_KERNEL_LZ4)  = lz4
 AFLAGS_piggy.$(suffix_y).o += -Wa,-march=armv7-a$(plus_sec)
-=======
-suffix_$(CONFIG_KERNEL_LZ4)  = lz4
->>>>>>> 310227aa
 
 # Borrowed libfdt files for the ATAG compatibility mode
 
