config ARM
	bool
	default y
	select HAVE_AOUT
	select HAVE_DMA_API_DEBUG
	select HAVE_IDE if PCI || ISA || PCMCIA
	select HAVE_MEMBLOCK
	select RTC_LIB
	select SYS_SUPPORTS_APM_EMULATION
	select GENERIC_ATOMIC64 if (CPU_V6 || !CPU_32v6K || !AEABI)
	select HAVE_OPROFILE if (HAVE_PERF_EVENTS)
	select HAVE_ARCH_JUMP_LABEL if !XIP_KERNEL
	select HAVE_ARCH_KGDB
	select HAVE_KPROBES if !XIP_KERNEL
	select HAVE_KRETPROBES if (HAVE_KPROBES)
	select HAVE_FUNCTION_TRACER if (!XIP_KERNEL)
	select HAVE_FTRACE_MCOUNT_RECORD if (!XIP_KERNEL)
	select HAVE_DYNAMIC_FTRACE if (!XIP_KERNEL)
	select HAVE_FUNCTION_GRAPH_TRACER if (!THUMB2_KERNEL)
	select ARCH_BINFMT_ELF_RANDOMIZE_PIE
	select HAVE_GENERIC_DMA_COHERENT
	select HAVE_KERNEL_GZIP
	select HAVE_KERNEL_LZO
	select HAVE_KERNEL_LZMA
	select HAVE_KERNEL_XZ
	select HAVE_IRQ_WORK
	select HAVE_PERF_EVENTS
	select PERF_USE_VMALLOC
	select HAVE_REGS_AND_STACK_ACCESS_API
	#select HAVE_HW_BREAKPOINT if (PERF_EVENTS && (CPU_V6 || CPU_V6K || CPU_V7))
	select HAVE_C_RECORDMCOUNT
	select HAVE_GENERIC_HARDIRQS
	select GENERIC_IRQ_SHOW
	select CPU_PM if (SUSPEND || CPU_IDLE)
	select GENERIC_PCI_IOMAP
	select HAVE_BPF_JIT if NET
	help
	  The ARM series is a line of low-power-consumption RISC chip designs
	  licensed by ARM Ltd and targeted at embedded applications and
	  handhelds such as the Compaq IPAQ.  ARM-based PCs are no longer
	  manufactured, but legacy ARM-based PC hardware remains popular in
	  Europe.  There is an ARM Linux project with a web page at
	  <http://www.arm.linux.org.uk/>.

config ARM_HAS_SG_CHAIN
	bool

config HAVE_PWM
	bool

config MIGHT_HAVE_PCI
	bool

config SYS_SUPPORTS_APM_EMULATION
	bool

config GENERIC_GPIO
	bool

config ARCH_USES_GETTIMEOFFSET
	bool
	default n

config GENERIC_CLOCKEVENTS
	bool

config GENERIC_CLOCKEVENTS_BROADCAST
	bool
	depends on GENERIC_CLOCKEVENTS
	default y if SMP && !LOCAL_TIMERS

config KTIME_SCALAR
	bool
	default y

config HAVE_TCM
	bool
	select GENERIC_ALLOCATOR

config HAVE_PROC_CPU
	bool

config NO_IOPORT
	bool

config EISA
	bool
	---help---
	  The Extended Industry Standard Architecture (EISA) bus was
	  developed as an open alternative to the IBM MicroChannel bus.

	  The EISA bus provided some of the features of the IBM MicroChannel
	  bus while maintaining backward compatibility with cards made for
	  the older ISA bus.  The EISA bus saw limited use between 1988 and
	  1995 when it was made obsolete by the PCI bus.

	  Say Y here if you are building a kernel for an EISA-based machine.

	  Otherwise, say N.

config SBUS
	bool

config MCA
	bool
	help
	  MicroChannel Architecture is found in some IBM PS/2 machines and
	  laptops.  It is a bus system similar to PCI or ISA. See
	  <file:Documentation/mca.txt> (and especially the web page given
	  there) before attempting to build an MCA bus kernel.

config STACKTRACE_SUPPORT
	bool
	default y

config HAVE_LATENCYTOP_SUPPORT
	bool
	depends on !SMP
	default y

config LOCKDEP_SUPPORT
	bool
	default y

config TRACE_IRQFLAGS_SUPPORT
	bool
	default y

config HARDIRQS_SW_RESEND
	bool
	default y

config GENERIC_IRQ_PROBE
	bool
	default y

config GENERIC_LOCKBREAK
	bool
	default y if !ARM_TICKET_LOCKS
	depends on SMP && PREEMPT

config ARM_TICKET_LOCKS
	bool
	help
	  Enable ticket locks, which help preserve fairness among
	  contended locks and prevent livelock in multicore systems.
	  Say 'y' if system stability is important.
	default y if ARCH_MSM_SCORPIONMP || ARCH_MSM_KRAITMP
	depends on SMP

config RWSEM_GENERIC_SPINLOCK
	bool
	default y

config RWSEM_XCHGADD_ALGORITHM
	bool

config ARCH_HAS_ILOG2_U32
	bool

config ARCH_HAS_ILOG2_U64
	bool

config ARCH_HAS_CPUFREQ
	bool
	help
	  Internal node to signify that the ARCH has CPUFREQ support
	  and that the relevant menu configurations are displayed for
	  it.

config ARCH_HAS_CPU_IDLE_WAIT
       def_bool y

config GENERIC_HWEIGHT
	bool
	default y

config GENERIC_CALIBRATE_DELAY
	bool
	default y

config ARCH_MAY_HAVE_PC_FDC
	bool

config ZONE_DMA
	bool

config NEED_DMA_MAP_STATE
       def_bool y

config ARCH_HAS_DMA_SET_COHERENT_MASK
	bool

config GENERIC_ISA_DMA
	bool

config FIQ
	bool

config NEED_RET_TO_USER
	bool

config ARCH_MTD_XIP
	bool

config VECTORS_BASE
	hex
	default 0xffff0000 if MMU || CPU_HIGH_VECTOR
	default DRAM_BASE if REMAP_VECTORS_TO_RAM
	default 0x00000000
	help
	  The base address of exception vectors.

config ARM_PATCH_PHYS_VIRT
	bool "Patch physical to virtual translations at runtime" if EMBEDDED
	default y
	depends on !XIP_KERNEL && MMU
	depends on !ARCH_REALVIEW || !SPARSEMEM
	help
	  Patch phys-to-virt and virt-to-phys translation functions at
	  boot and module load time according to the position of the
	  kernel in system memory.

	  This can only be used with non-XIP MMU kernels where the base
	  of physical memory is at a 16MB boundary.

	  Only disable this option if you know that you do not require
	  this feature (eg, building a kernel for a single machine) and
	  you need to shrink the kernel to the minimal size.

config NEED_MACH_IO_H
	bool
	help
	  Select this when mach/io.h is required to provide special
	  definitions for this platform.  The need for mach/io.h should
	  be avoided when possible.

config NEED_MACH_MEMORY_H
	bool
	help
	  Select this when mach/memory.h is required to provide special
	  definitions for this platform.  The need for mach/memory.h should
	  be avoided when possible.

config PHYS_OFFSET
	hex "Physical address of main memory" if MMU
	depends on !ARM_PATCH_PHYS_VIRT && !NEED_MACH_MEMORY_H
	default DRAM_BASE if !MMU
	help
	  Please provide the physical address corresponding to the
	  location of main memory in your system.

config GENERIC_BUG
	def_bool y
	depends on BUG

config GENERIC_BUG
	def_bool y
	depends on BUG

source "init/Kconfig"

source "kernel/Kconfig.freezer"

menu "System Type"

config MMU
	bool "MMU-based Paged Memory Management Support"
	default y
	help
	  Select if you want MMU-based virtualised addressing space
	  support by paged memory management. If unsure, say 'Y'.

#
# The "ARM system type" choice list is ordered alphabetically by option
# text.  Please add new entries in the option alphabetic order.
#
choice
	prompt "ARM system type"
	default ARCH_VERSATILE

config ARCH_INTEGRATOR
	bool "ARM Ltd. Integrator family"
	select ARM_AMBA
	select ARCH_HAS_CPUFREQ
	select CLKDEV_LOOKUP
	select HAVE_MACH_CLKDEV
	select HAVE_TCM
	select ICST
	select GENERIC_CLOCKEVENTS
	select PLAT_VERSATILE
	select PLAT_VERSATILE_FPGA_IRQ
	select NEED_MACH_IO_H
	select NEED_MACH_MEMORY_H
	select SPARSE_IRQ
	help
	  Support for ARM's Integrator platform.

config ARCH_REALVIEW
	bool "ARM Ltd. RealView family"
	select ARM_AMBA
	select CLKDEV_LOOKUP
	select HAVE_MACH_CLKDEV
	select ICST
	select GENERIC_CLOCKEVENTS
	select ARCH_WANT_OPTIONAL_GPIOLIB
	select PLAT_VERSATILE
	select PLAT_VERSATILE_CLCD
	select ARM_TIMER_SP804
	select GPIO_PL061 if GPIOLIB
	select NEED_MACH_MEMORY_H
	help
	  This enables support for ARM Ltd RealView boards.

config ARCH_VERSATILE
	bool "ARM Ltd. Versatile family"
	select ARM_AMBA
	select ARM_VIC
	select CLKDEV_LOOKUP
	select HAVE_MACH_CLKDEV
	select ICST
	select GENERIC_CLOCKEVENTS
	select ARCH_WANT_OPTIONAL_GPIOLIB
	select PLAT_VERSATILE
	select PLAT_VERSATILE_CLCD
	select PLAT_VERSATILE_FPGA_IRQ
	select ARM_TIMER_SP804
	help
	  This enables support for ARM Ltd Versatile board.

config ARCH_VEXPRESS
	bool "ARM Ltd. Versatile Express family"
	select ARCH_WANT_OPTIONAL_GPIOLIB
	select ARM_AMBA
	select ARM_TIMER_SP804
	select CLKDEV_LOOKUP
	select HAVE_MACH_CLKDEV
	select GENERIC_CLOCKEVENTS
	select HAVE_CLK
	select HAVE_PATA_PLATFORM
	select ICST
	select NO_IOPORT
	select PLAT_VERSATILE
	select PLAT_VERSATILE_CLCD
	help
	  This enables support for the ARM Ltd Versatile Express boards.

config ARCH_AT91
	bool "Atmel AT91"
	select ARCH_REQUIRE_GPIOLIB
	select HAVE_CLK
	select CLKDEV_LOOKUP
	select IRQ_DOMAIN
	select NEED_MACH_IO_H if PCCARD
	help
	  This enables support for systems based on the Atmel AT91RM9200,
	  AT91SAM9 processors.

config ARCH_BCMRING
	bool "Broadcom BCMRING"
	depends on MMU
	select CPU_V6
	select ARM_AMBA
	select ARM_TIMER_SP804
	select CLKDEV_LOOKUP
	select GENERIC_CLOCKEVENTS
	select ARCH_WANT_OPTIONAL_GPIOLIB
	help
	  Support for Broadcom's BCMRing platform.

config ARCH_HIGHBANK
	bool "Calxeda Highbank-based"
	select ARCH_WANT_OPTIONAL_GPIOLIB
	select ARM_AMBA
	select ARM_GIC
	select ARM_TIMER_SP804
	select CACHE_L2X0
	select CLKDEV_LOOKUP
	select CPU_V7
	select GENERIC_CLOCKEVENTS
	select HAVE_ARM_SCU
	select HAVE_SMP
	select SPARSE_IRQ
	select USE_OF
	help
	  Support for the Calxeda Highbank SoC based boards.

config ARCH_CLPS711X
	bool "Cirrus Logic CLPS711x/EP721x-based"
	select CPU_ARM720T
	select ARCH_USES_GETTIMEOFFSET
	select NEED_MACH_MEMORY_H
	help
	  Support for Cirrus Logic 711x/721x based boards.

config ARCH_CNS3XXX
	bool "Cavium Networks CNS3XXX family"
	select CPU_V6K
	select GENERIC_CLOCKEVENTS
	select ARM_GIC
	select MIGHT_HAVE_CACHE_L2X0
	select MIGHT_HAVE_PCI
	select PCI_DOMAINS if PCI
	help
	  Support for Cavium Networks CNS3XXX platform.

config ARCH_GEMINI
	bool "Cortina Systems Gemini"
	select CPU_FA526
	select ARCH_REQUIRE_GPIOLIB
	select ARCH_USES_GETTIMEOFFSET
	help
	  Support for the Cortina Systems Gemini family SoCs

config ARCH_PRIMA2
	bool "CSR SiRFSoC PRIMA2 ARM Cortex A9 Platform"
	select CPU_V7
	select NO_IOPORT
	select GENERIC_CLOCKEVENTS
	select CLKDEV_LOOKUP
	select GENERIC_IRQ_CHIP
	select MIGHT_HAVE_CACHE_L2X0
	select USE_OF
	select ZONE_DMA
	help
          Support for CSR SiRFSoC ARM Cortex A9 Platform

config ARCH_EBSA110
	bool "EBSA-110"
	select CPU_SA110
	select ISA
	select NO_IOPORT
	select ARCH_USES_GETTIMEOFFSET
	select NEED_MACH_IO_H
	select NEED_MACH_MEMORY_H
	help
	  This is an evaluation board for the StrongARM processor available
	  from Digital. It has limited hardware on-board, including an
	  Ethernet interface, two PCMCIA sockets, two serial ports and a
	  parallel port.

config ARCH_EP93XX
	bool "EP93xx-based"
	select CPU_ARM920T
	select ARM_AMBA
	select ARM_VIC
	select CLKDEV_LOOKUP
	select ARCH_REQUIRE_GPIOLIB
	select ARCH_HAS_HOLES_MEMORYMODEL
	select ARCH_USES_GETTIMEOFFSET
	select NEED_MACH_MEMORY_H
	help
	  This enables support for the Cirrus EP93xx series of CPUs.

config ARCH_FOOTBRIDGE
	bool "FootBridge"
	select CPU_SA110
	select FOOTBRIDGE
	select GENERIC_CLOCKEVENTS
	select HAVE_IDE
	select NEED_MACH_IO_H
	select NEED_MACH_MEMORY_H
	help
	  Support for systems based on the DC21285 companion chip
	  ("FootBridge"), such as the Simtec CATS and the Rebel NetWinder.

config ARCH_MXC
	bool "Freescale MXC/iMX-based"
	select GENERIC_CLOCKEVENTS
	select ARCH_REQUIRE_GPIOLIB
	select CLKDEV_LOOKUP
	select CLKSRC_MMIO
	select GENERIC_IRQ_CHIP
	select MULTI_IRQ_HANDLER
	help
	  Support for Freescale MXC/iMX-based family of processors

config ARCH_MXS
	bool "Freescale MXS-based"
	select GENERIC_CLOCKEVENTS
	select ARCH_REQUIRE_GPIOLIB
	select CLKDEV_LOOKUP
	select CLKSRC_MMIO
	select HAVE_CLK_PREPARE
	help
	  Support for Freescale MXS-based family of processors

config ARCH_NETX
	bool "Hilscher NetX based"
	select CLKSRC_MMIO
	select CPU_ARM926T
	select ARM_VIC
	select GENERIC_CLOCKEVENTS
	help
	  This enables support for systems based on the Hilscher NetX Soc

config ARCH_H720X
	bool "Hynix HMS720x-based"
	select CPU_ARM720T
	select ISA_DMA_API
	select ARCH_USES_GETTIMEOFFSET
	help
	  This enables support for systems based on the Hynix HMS720x

config ARCH_IOP13XX
	bool "IOP13xx-based"
	depends on MMU
	select CPU_XSC3
	select PLAT_IOP
	select PCI
	select ARCH_SUPPORTS_MSI
	select VMSPLIT_1G
	select NEED_MACH_IO_H
	select NEED_MACH_MEMORY_H
	select NEED_RET_TO_USER
	help
	  Support for Intel's IOP13XX (XScale) family of processors.

config ARCH_IOP32X
	bool "IOP32x-based"
	depends on MMU
	select CPU_XSCALE
	select NEED_MACH_IO_H
	select NEED_RET_TO_USER
	select PLAT_IOP
	select PCI
	select ARCH_REQUIRE_GPIOLIB
	help
	  Support for Intel's 80219 and IOP32X (XScale) family of
	  processors.

config ARCH_IOP33X
	bool "IOP33x-based"
	depends on MMU
	select CPU_XSCALE
	select NEED_MACH_IO_H
	select NEED_RET_TO_USER
	select PLAT_IOP
	select PCI
	select ARCH_REQUIRE_GPIOLIB
	help
	  Support for Intel's IOP33X (XScale) family of processors.

config ARCH_IXP23XX
 	bool "IXP23XX-based"
	depends on MMU
	select CPU_XSC3
 	select PCI
	select ARCH_USES_GETTIMEOFFSET
	select NEED_MACH_IO_H
	select NEED_MACH_MEMORY_H
	help
	  Support for Intel's IXP23xx (XScale) family of processors.

config ARCH_IXP2000
	bool "IXP2400/2800-based"
	depends on MMU
	select CPU_XSCALE
	select PCI
	select ARCH_USES_GETTIMEOFFSET
	select NEED_MACH_IO_H
	select NEED_MACH_MEMORY_H
	help
	  Support for Intel's IXP2400/2800 (XScale) family of processors.

config ARCH_IXP4XX
	bool "IXP4xx-based"
	depends on MMU
	select ARCH_HAS_DMA_SET_COHERENT_MASK
	select CLKSRC_MMIO
	select CPU_XSCALE
	select GENERIC_GPIO
	select GENERIC_CLOCKEVENTS
	select MIGHT_HAVE_PCI
	select NEED_MACH_IO_H
	select DMABOUNCE if PCI
	help
	  Support for Intel's IXP4XX (XScale) family of processors.

config ARCH_DOVE
	bool "Marvell Dove"
	select CPU_V7
	select PCI
	select ARCH_REQUIRE_GPIOLIB
	select GENERIC_CLOCKEVENTS
	select NEED_MACH_IO_H
	select PLAT_ORION
	help
	  Support for the Marvell Dove SoC 88AP510

config ARCH_KIRKWOOD
	bool "Marvell Kirkwood"
	select CPU_FEROCEON
	select PCI
	select ARCH_REQUIRE_GPIOLIB
	select GENERIC_CLOCKEVENTS
	select NEED_MACH_IO_H
	select PLAT_ORION
	help
	  Support for the following Marvell Kirkwood series SoCs:
	  88F6180, 88F6192 and 88F6281.

config ARCH_LPC32XX
	bool "NXP LPC32XX"
	select CLKSRC_MMIO
	select CPU_ARM926T
	select ARCH_REQUIRE_GPIOLIB
	select HAVE_IDE
	select ARM_AMBA
	select USB_ARCH_HAS_OHCI
	select CLKDEV_LOOKUP
	select GENERIC_CLOCKEVENTS
	help
	  Support for the NXP LPC32XX family of processors

config ARCH_MV78XX0
	bool "Marvell MV78xx0"
	select CPU_FEROCEON
	select PCI
	select ARCH_REQUIRE_GPIOLIB
	select GENERIC_CLOCKEVENTS
	select NEED_MACH_IO_H
	select PLAT_ORION
	help
	  Support for the following Marvell MV78xx0 series SoCs:
	  MV781x0, MV782x0.

config ARCH_ORION5X
	bool "Marvell Orion"
	depends on MMU
	select CPU_FEROCEON
	select PCI
	select ARCH_REQUIRE_GPIOLIB
	select GENERIC_CLOCKEVENTS
	select PLAT_ORION
	help
	  Support for the following Marvell Orion 5x series SoCs:
	  Orion-1 (5181), Orion-VoIP (5181L), Orion-NAS (5182),
	  Orion-2 (5281), Orion-1-90 (6183).

config ARCH_MMP
	bool "Marvell PXA168/910/MMP2"
	depends on MMU
	select ARCH_REQUIRE_GPIOLIB
	select CLKDEV_LOOKUP
	select GENERIC_CLOCKEVENTS
	select GPIO_PXA
	select TICK_ONESHOT
	select PLAT_PXA
	select SPARSE_IRQ
	select GENERIC_ALLOCATOR
	help
	  Support for Marvell's PXA168/PXA910(MMP) and MMP2 processor line.

config ARCH_KS8695
	bool "Micrel/Kendin KS8695"
	select CPU_ARM922T
	select ARCH_REQUIRE_GPIOLIB
	select ARCH_USES_GETTIMEOFFSET
	select NEED_MACH_MEMORY_H
	help
	  Support for Micrel/Kendin KS8695 "Centaur" (ARM922T) based
	  System-on-Chip devices.

config ARCH_W90X900
	bool "Nuvoton W90X900 CPU"
	select CPU_ARM926T
	select ARCH_REQUIRE_GPIOLIB
	select CLKDEV_LOOKUP
	select CLKSRC_MMIO
	select GENERIC_CLOCKEVENTS
	help
	  Support for Nuvoton (Winbond logic dept.) ARM9 processor,
	  At present, the w90x900 has been renamed nuc900, regarding
	  the ARM series product line, you can login the following
	  link address to know more.

	  <http://www.nuvoton.com/hq/enu/ProductAndSales/ProductLines/
		ConsumerElectronicsIC/ARMMicrocontroller/ARMMicrocontroller>

config ARCH_TEGRA
	bool "NVIDIA Tegra"
	select CLKDEV_LOOKUP
	select CLKSRC_MMIO
	select GENERIC_CLOCKEVENTS
	select GENERIC_GPIO
	select HAVE_CLK
	select HAVE_SMP
	select MIGHT_HAVE_CACHE_L2X0
	select NEED_MACH_IO_H if PCI
	select ARCH_HAS_CPUFREQ
	help
	  This enables support for NVIDIA Tegra based systems (Tegra APX,
	  Tegra 6xx and Tegra 2 series).

config ARCH_PICOXCELL
	bool "Picochip picoXcell"
	select ARCH_REQUIRE_GPIOLIB
	select ARM_PATCH_PHYS_VIRT
	select ARM_VIC
	select CPU_V6K
	select DW_APB_TIMER
	select GENERIC_CLOCKEVENTS
	select GENERIC_GPIO
	select HAVE_TCM
	select NO_IOPORT
	select SPARSE_IRQ
	select USE_OF
	help
	  This enables support for systems based on the Picochip picoXcell
	  family of Femtocell devices.  The picoxcell support requires device tree
	  for all boards.

config ARCH_PNX4008
	bool "Philips Nexperia PNX4008 Mobile"
	select CPU_ARM926T
	select CLKDEV_LOOKUP
	select ARCH_USES_GETTIMEOFFSET
	help
	  This enables support for Philips PNX4008 mobile platform.

config ARCH_PXA
	bool "PXA2xx/PXA3xx-based"
	depends on MMU
	select ARCH_MTD_XIP
	select ARCH_HAS_CPUFREQ
	select CLKDEV_LOOKUP
	select CLKSRC_MMIO
	select ARCH_REQUIRE_GPIOLIB
	select GENERIC_CLOCKEVENTS
	select GPIO_PXA
	select TICK_ONESHOT
	select PLAT_PXA
	select SPARSE_IRQ
	select AUTO_ZRELADDR
	select MULTI_IRQ_HANDLER
	select ARM_CPU_SUSPEND if PM
	select HAVE_IDE
	help
	  Support for Intel/Marvell's PXA2xx/PXA3xx processor line.

config ARCH_MSM
	bool "Qualcomm MSM"
	select HAVE_CLK
	select GENERIC_CLOCKEVENTS
	select ARCH_REQUIRE_GPIOLIB
	select CLKDEV_LOOKUP
	select ARCH_HAS_CPUFREQ
	select GENERIC_GPIO
	select GENERIC_TIME
	select GENERIC_ALLOCATOR
	select HAVE_SCHED_CLOCK
	select HAVE_CLK_PREPARE
	help
	  Support for Qualcomm MSM/QSD based systems.  This runs on the
	  apps processor of the MSM/QSD and depends on a shared memory
	  interface to the modem processor which runs the baseband
	  stack and controls some vital subsystems
	  (clock and power control, etc).

config ARCH_SHMOBILE
	bool "Renesas SH-Mobile / R-Mobile"
	select HAVE_CLK
	select CLKDEV_LOOKUP
	select HAVE_MACH_CLKDEV
	select HAVE_SMP
	select GENERIC_CLOCKEVENTS
	select MIGHT_HAVE_CACHE_L2X0
	select NO_IOPORT
	select SPARSE_IRQ
	select MULTI_IRQ_HANDLER
	select PM_GENERIC_DOMAINS if PM
	select NEED_MACH_MEMORY_H
	help
	  Support for Renesas's SH-Mobile and R-Mobile ARM platforms.

config ARCH_RPC
	bool "RiscPC"
	select ARCH_ACORN
	select FIQ
	select ARCH_MAY_HAVE_PC_FDC
	select HAVE_PATA_PLATFORM
	select ISA_DMA_API
	select NO_IOPORT
	select ARCH_SPARSEMEM_ENABLE
	select ARCH_USES_GETTIMEOFFSET
	select HAVE_IDE
	select NEED_MACH_IO_H
	select NEED_MACH_MEMORY_H
	help
	  On the Acorn Risc-PC, Linux can support the internal IDE disk and
	  CD-ROM interface, serial and parallel port, and the floppy drive.

config ARCH_SA1100
	bool "SA1100-based"
	select CLKSRC_MMIO
	select CPU_SA1100
	select ISA
	select ARCH_SPARSEMEM_ENABLE
	select ARCH_MTD_XIP
	select ARCH_HAS_CPUFREQ
	select CPU_FREQ
	select GENERIC_CLOCKEVENTS
	select CLKDEV_LOOKUP
	select TICK_ONESHOT
	select ARCH_REQUIRE_GPIOLIB
	select HAVE_IDE
	select NEED_MACH_MEMORY_H
	select SPARSE_IRQ
	help
	  Support for StrongARM 11x0 based boards.

config ARCH_S3C24XX
	bool "Samsung S3C24XX SoCs"
	select GENERIC_GPIO
	select ARCH_HAS_CPUFREQ
	select HAVE_CLK
	select CLKDEV_LOOKUP
	select ARCH_USES_GETTIMEOFFSET
	select HAVE_S3C2410_I2C if I2C
	select HAVE_S3C_RTC if RTC_CLASS
	select HAVE_S3C2410_WATCHDOG if WATCHDOG
	select NEED_MACH_IO_H
	help
	  Samsung S3C2410, S3C2412, S3C2413, S3C2416, S3C2440, S3C2442, S3C2443
	  and S3C2450 SoCs based systems, such as the Simtec Electronics BAST
	  (<http://www.simtec.co.uk/products/EB110ITX/>), the IPAQ 1940 or the
	  Samsung SMDK2410 development board (and derivatives).

config ARCH_S3C64XX
	bool "Samsung S3C64XX"
	select PLAT_SAMSUNG
	select CPU_V6
	select ARM_VIC
	select HAVE_CLK
	select HAVE_TCM
	select CLKDEV_LOOKUP
	select NO_IOPORT
	select ARCH_USES_GETTIMEOFFSET
	select ARCH_HAS_CPUFREQ
	select ARCH_REQUIRE_GPIOLIB
	select SAMSUNG_CLKSRC
	select SAMSUNG_IRQ_VIC_TIMER
	select S3C_GPIO_TRACK
	select S3C_DEV_NAND
	select USB_ARCH_HAS_OHCI
	select SAMSUNG_GPIOLIB_4BIT
	select HAVE_S3C2410_I2C if I2C
	select HAVE_S3C2410_WATCHDOG if WATCHDOG
	help
	  Samsung S3C64XX series based systems

config ARCH_S5P64X0
	bool "Samsung S5P6440 S5P6450"
	select CPU_V6
	select GENERIC_GPIO
	select HAVE_CLK
	select CLKDEV_LOOKUP
	select CLKSRC_MMIO
	select HAVE_S3C2410_WATCHDOG if WATCHDOG
	select GENERIC_CLOCKEVENTS
	select HAVE_S3C2410_I2C if I2C
	select HAVE_S3C_RTC if RTC_CLASS
	help
	  Samsung S5P64X0 CPU based systems, such as the Samsung SMDK6440,
	  SMDK6450.

config ARCH_S5PC100
	bool "Samsung S5PC100"
	select GENERIC_GPIO
	select HAVE_CLK
	select CLKDEV_LOOKUP
	select CPU_V7
	select ARCH_USES_GETTIMEOFFSET
	select HAVE_S3C2410_I2C if I2C
	select HAVE_S3C_RTC if RTC_CLASS
	select HAVE_S3C2410_WATCHDOG if WATCHDOG
	help
	  Samsung S5PC100 series based systems

config ARCH_S5PV210
	bool "Samsung S5PV210/S5PC110"
	select CPU_V7
	select ARCH_SPARSEMEM_ENABLE
	select ARCH_HAS_HOLES_MEMORYMODEL
	select GENERIC_GPIO
	select HAVE_CLK
	select CLKDEV_LOOKUP
	select CLKSRC_MMIO
	select ARCH_HAS_CPUFREQ
	select GENERIC_CLOCKEVENTS
	select HAVE_S3C2410_I2C if I2C
	select HAVE_S3C_RTC if RTC_CLASS
	select HAVE_S3C2410_WATCHDOG if WATCHDOG
	select NEED_MACH_MEMORY_H
	help
	  Samsung S5PV210/S5PC110 series based systems

config ARCH_EXYNOS
	bool "SAMSUNG EXYNOS"
	select CPU_V7
	select ARCH_SPARSEMEM_ENABLE
	select ARCH_HAS_HOLES_MEMORYMODEL
	select GENERIC_GPIO
	select HAVE_CLK
	select CLKDEV_LOOKUP
	select ARCH_HAS_CPUFREQ
	select GENERIC_CLOCKEVENTS
	select HAVE_S3C_RTC if RTC_CLASS
	select HAVE_S3C2410_I2C if I2C
	select HAVE_S3C2410_WATCHDOG if WATCHDOG
	select NEED_MACH_MEMORY_H
	help
	  Support for SAMSUNG's EXYNOS SoCs (EXYNOS4/5)

config ARCH_SHARK
	bool "Shark"
	select CPU_SA110
	select ISA
	select ISA_DMA
	select ZONE_DMA
	select PCI
	select ARCH_USES_GETTIMEOFFSET
	select NEED_MACH_MEMORY_H
	select NEED_MACH_IO_H
	help
	  Support for the StrongARM based Digital DNARD machine, also known
	  as "Shark" (<http://www.shark-linux.de/shark.html>).

config ARCH_U300
	bool "ST-Ericsson U300 Series"
	depends on MMU
	select CLKSRC_MMIO
	select CPU_ARM926T
	select HAVE_TCM
	select ARM_AMBA
	select ARM_PATCH_PHYS_VIRT
	select ARM_VIC
	select GENERIC_CLOCKEVENTS
	select CLKDEV_LOOKUP
	select HAVE_MACH_CLKDEV
	select GENERIC_GPIO
	select ARCH_REQUIRE_GPIOLIB
	help
	  Support for ST-Ericsson U300 series mobile platforms.

config ARCH_U8500
	bool "ST-Ericsson U8500 Series"
	depends on MMU
	select CPU_V7
	select ARM_AMBA
	select GENERIC_CLOCKEVENTS
	select CLKDEV_LOOKUP
	select ARCH_REQUIRE_GPIOLIB
	select ARCH_HAS_CPUFREQ
	select HAVE_SMP
	select MIGHT_HAVE_CACHE_L2X0
	help
	  Support for ST-Ericsson's Ux500 architecture

config ARCH_NOMADIK
	bool "STMicroelectronics Nomadik"
	select ARM_AMBA
	select ARM_VIC
	select CPU_ARM926T
	select CLKDEV_LOOKUP
	select GENERIC_CLOCKEVENTS
	select MIGHT_HAVE_CACHE_L2X0
	select ARCH_REQUIRE_GPIOLIB
	help
	  Support for the Nomadik platform by ST-Ericsson

config ARCH_DAVINCI
	bool "TI DaVinci"
	select GENERIC_CLOCKEVENTS
	select ARCH_REQUIRE_GPIOLIB
	select ZONE_DMA
	select HAVE_IDE
	select CLKDEV_LOOKUP
	select GENERIC_ALLOCATOR
	select GENERIC_IRQ_CHIP
	select ARCH_HAS_HOLES_MEMORYMODEL
	help
	  Support for TI's DaVinci platform.

config ARCH_OMAP
	bool "TI OMAP"
	select HAVE_CLK
	select ARCH_REQUIRE_GPIOLIB
	select ARCH_HAS_CPUFREQ
	select CLKSRC_MMIO
	select GENERIC_CLOCKEVENTS
	select ARCH_HAS_HOLES_MEMORYMODEL
	help
	  Support for TI's OMAP platform (OMAP1/2/3/4).

config PLAT_SPEAR
	bool "ST SPEAr"
	select ARM_AMBA
	select ARCH_REQUIRE_GPIOLIB
	select CLKDEV_LOOKUP
	select CLKSRC_MMIO
	select GENERIC_CLOCKEVENTS
	select HAVE_CLK
	help
	  Support for ST's SPEAr platform (SPEAr3xx, SPEAr6xx and SPEAr13xx).

config ARCH_VT8500
	bool "VIA/WonderMedia 85xx"
	select CPU_ARM926T
	select GENERIC_GPIO
	select ARCH_HAS_CPUFREQ
	select GENERIC_CLOCKEVENTS
	select ARCH_REQUIRE_GPIOLIB
	select HAVE_PWM
	help
	  Support for VIA/WonderMedia VT8500/WM85xx System-on-Chip.

config ARCH_ZYNQ
	bool "Xilinx Zynq ARM Cortex A9 Platform"
	select CPU_V7
	select GENERIC_CLOCKEVENTS
	select CLKDEV_LOOKUP
	select ARM_GIC
	select ARM_AMBA
	select ICST
	select MIGHT_HAVE_CACHE_L2X0
	select USE_OF
	help
	  Support for Xilinx Zynq ARM Cortex A9 Platform
endchoice

#
# This is sorted alphabetically by mach-* pathname.  However, plat-*
# Kconfigs may be included either alphabetically (according to the
# plat- suffix) or along side the corresponding mach-* source.
#
source "arch/arm/mach-at91/Kconfig"

source "arch/arm/mach-bcmring/Kconfig"

source "arch/arm/mach-clps711x/Kconfig"

source "arch/arm/mach-cns3xxx/Kconfig"

source "arch/arm/mach-davinci/Kconfig"

source "arch/arm/mach-dove/Kconfig"

source "arch/arm/mach-ep93xx/Kconfig"

source "arch/arm/mach-footbridge/Kconfig"

source "arch/arm/mach-gemini/Kconfig"

source "arch/arm/mach-h720x/Kconfig"

source "arch/arm/mach-integrator/Kconfig"

source "arch/arm/mach-iop32x/Kconfig"

source "arch/arm/mach-iop33x/Kconfig"

source "arch/arm/mach-iop13xx/Kconfig"

source "arch/arm/mach-ixp4xx/Kconfig"

source "arch/arm/mach-ixp2000/Kconfig"

source "arch/arm/mach-ixp23xx/Kconfig"

source "arch/arm/mach-kirkwood/Kconfig"

source "arch/arm/mach-ks8695/Kconfig"

source "arch/arm/mach-lpc32xx/Kconfig"

source "arch/arm/mach-msm/Kconfig"

source "arch/arm/mach-mv78xx0/Kconfig"

source "arch/arm/plat-mxc/Kconfig"

source "arch/arm/mach-mxs/Kconfig"

source "arch/arm/mach-netx/Kconfig"

source "arch/arm/mach-nomadik/Kconfig"
source "arch/arm/plat-nomadik/Kconfig"

source "arch/arm/plat-omap/Kconfig"

source "arch/arm/mach-omap1/Kconfig"

source "arch/arm/mach-omap2/Kconfig"

source "arch/arm/mach-orion5x/Kconfig"

source "arch/arm/mach-pxa/Kconfig"
source "arch/arm/plat-pxa/Kconfig"

source "arch/arm/mach-mmp/Kconfig"

source "arch/arm/mach-realview/Kconfig"

source "arch/arm/mach-sa1100/Kconfig"

source "arch/arm/plat-samsung/Kconfig"
source "arch/arm/plat-s3c24xx/Kconfig"
source "arch/arm/plat-s5p/Kconfig"

source "arch/arm/plat-spear/Kconfig"

source "arch/arm/mach-s3c24xx/Kconfig"
if ARCH_S3C24XX
source "arch/arm/mach-s3c2412/Kconfig"
source "arch/arm/mach-s3c2440/Kconfig"
endif

if ARCH_S3C64XX
source "arch/arm/mach-s3c64xx/Kconfig"
endif

source "arch/arm/mach-s5p64x0/Kconfig"

source "arch/arm/mach-s5pc100/Kconfig"

source "arch/arm/mach-s5pv210/Kconfig"

source "arch/arm/mach-exynos/Kconfig"

source "arch/arm/mach-shmobile/Kconfig"

source "arch/arm/mach-tegra/Kconfig"

source "arch/arm/mach-u300/Kconfig"

source "arch/arm/mach-ux500/Kconfig"

source "arch/arm/mach-versatile/Kconfig"

source "arch/arm/mach-vexpress/Kconfig"
source "arch/arm/plat-versatile/Kconfig"

source "arch/arm/mach-vt8500/Kconfig"

source "arch/arm/mach-w90x900/Kconfig"

# Definitions to make life easier
config ARCH_ACORN
	bool

config PLAT_IOP
	bool
	select GENERIC_CLOCKEVENTS

config PLAT_ORION
	bool
	select CLKSRC_MMIO
	select GENERIC_IRQ_CHIP

config PLAT_PXA
	bool

config PLAT_VERSATILE
	bool

config ARM_TIMER_SP804
	bool
	select CLKSRC_MMIO
	select HAVE_SCHED_CLOCK

source arch/arm/mm/Kconfig

<<<<<<< HEAD
config ARM_NR_BANKS
	int
	default 16 if ARCH_EP93XX
	default 8
=======
config RESERVE_FIRST_PAGE
	bool
	default n
	help
	  Reserve the first page at PHYS_OFFSET. The first
	  physical page is used by many platforms for warm
	  boot operations. Reserve this page so that it is
	  not allocated by the kernel.
>>>>>>> 3f6240f3

config IWMMXT
	bool "Enable iWMMXt support"
	depends on CPU_XSCALE || CPU_XSC3 || CPU_MOHAWK || CPU_PJ4
	default y if PXA27x || PXA3xx || PXA95x || ARCH_MMP
	help
	  Enable support for iWMMXt context switching at run time if
	  running on a CPU that supports it.

config XSCALE_PMU
	bool
	depends on CPU_XSCALE
	default y

config CPU_HAS_PMU
	depends on (CPU_V6 || CPU_V6K || CPU_V7 || XSCALE_PMU) && \
		   (!ARCH_OMAP3 || OMAP3_EMU)
	default y
	bool

config MULTI_IRQ_HANDLER
	bool
	help
	  Allow each machine to specify it's own IRQ handler at run time.

if !MMU
source "arch/arm/Kconfig-nommu"
endif

config ARM_ERRATA_326103
	bool "ARM errata: FSR write bit incorrect on a SWP to read-only memory"
	depends on CPU_V6
	help
	  Executing a SWP instruction to read-only memory does not set bit 11
	  of the FSR on the ARM 1136 prior to r1p0. This causes the kernel to
	  treat the access as a read, preventing a COW from occurring and
	  causing the faulting task to livelock.

config ARM_ERRATA_411920
	bool "ARM errata: Invalidation of the Instruction Cache operation can fail"
	depends on CPU_V6 || CPU_V6K
	help
	  Invalidation of the Instruction Cache operation can
	  fail. This erratum is present in 1136 (before r1p4), 1156 and 1176.
	  It does not affect the MPCore. This option enables the ARM Ltd.
	  recommended workaround.

config ARM_ERRATA_430973
	bool "ARM errata: Stale prediction on replaced interworking branch"
	depends on CPU_V7
	help
	  This option enables the workaround for the 430973 Cortex-A8
	  (r1p0..r1p2) erratum. If a code sequence containing an ARM/Thumb
	  interworking branch is replaced with another code sequence at the
	  same virtual address, whether due to self-modifying code or virtual
	  to physical address re-mapping, Cortex-A8 does not recover from the
	  stale interworking branch prediction. This results in Cortex-A8
	  executing the new code sequence in the incorrect ARM or Thumb state.
	  The workaround enables the BTB/BTAC operations by setting ACTLR.IBE
	  and also flushes the branch target cache at every context switch.
	  Note that setting specific bits in the ACTLR register may not be
	  available in non-secure mode.

config ARM_ERRATA_458693
	bool "ARM errata: Processor deadlock when a false hazard is created"
	depends on CPU_V7
	help
	  This option enables the workaround for the 458693 Cortex-A8 (r2p0)
	  erratum. For very specific sequences of memory operations, it is
	  possible for a hazard condition intended for a cache line to instead
	  be incorrectly associated with a different cache line. This false
	  hazard might then cause a processor deadlock. The workaround enables
	  the L1 caching of the NEON accesses and disables the PLD instruction
	  in the ACTLR register. Note that setting specific bits in the ACTLR
	  register may not be available in non-secure mode.

config ARM_ERRATA_460075
	bool "ARM errata: Data written to the L2 cache can be overwritten with stale data"
	depends on CPU_V7
	help
	  This option enables the workaround for the 460075 Cortex-A8 (r2p0)
	  erratum. Any asynchronous access to the L2 cache may encounter a
	  situation in which recent store transactions to the L2 cache are lost
	  and overwritten with stale memory contents from external memory. The
	  workaround disables the write-allocate mode for the L2 cache via the
	  ACTLR register. Note that setting specific bits in the ACTLR register
	  may not be available in non-secure mode.

config ARM_ERRATA_742230
	bool "ARM errata: DMB operation may be faulty"
	depends on CPU_V7 && SMP
	help
	  This option enables the workaround for the 742230 Cortex-A9
	  (r1p0..r2p2) erratum. Under rare circumstances, a DMB instruction
	  between two write operations may not ensure the correct visibility
	  ordering of the two writes. This workaround sets a specific bit in
	  the diagnostic register of the Cortex-A9 which causes the DMB
	  instruction to behave as a DSB, ensuring the correct behaviour of
	  the two writes.

config ARM_ERRATA_742231
	bool "ARM errata: Incorrect hazard handling in the SCU may lead to data corruption"
	depends on CPU_V7 && SMP
	help
	  This option enables the workaround for the 742231 Cortex-A9
	  (r2p0..r2p2) erratum. Under certain conditions, specific to the
	  Cortex-A9 MPCore micro-architecture, two CPUs working in SMP mode,
	  accessing some data located in the same cache line, may get corrupted
	  data due to bad handling of the address hazard when the line gets
	  replaced from one of the CPUs at the same time as another CPU is
	  accessing it. This workaround sets specific bits in the diagnostic
	  register of the Cortex-A9 which reduces the linefill issuing
	  capabilities of the processor.

config PL310_ERRATA_588369
	bool "PL310 errata: Clean & Invalidate maintenance operations do not invalidate clean lines"
	depends on CACHE_L2X0
	help
	   The PL310 L2 cache controller implements three types of Clean &
	   Invalidate maintenance operations: by Physical Address
	   (offset 0x7F0), by Index/Way (0x7F8) and by Way (0x7FC).
	   They are architecturally defined to behave as the execution of a
	   clean operation followed immediately by an invalidate operation,
	   both performing to the same memory location. This functionality
	   is not correctly implemented in PL310 as clean lines are not
	   invalidated as a result of these operations.

config ARM_ERRATA_720789
	bool "ARM errata: TLBIASIDIS and TLBIMVAIS operations can broadcast a faulty ASID"
	depends on CPU_V7
	help
	  This option enables the workaround for the 720789 Cortex-A9 (prior to
	  r2p0) erratum. A faulty ASID can be sent to the other CPUs for the
	  broadcasted CP15 TLB maintenance operations TLBIASIDIS and TLBIMVAIS.
	  As a consequence of this erratum, some TLB entries which should be
	  invalidated are not, resulting in an incoherency in the system page
	  tables. The workaround changes the TLB flushing routines to invalidate
	  entries regardless of the ASID.

config PL310_ERRATA_727915
	bool "PL310 errata: Background Clean & Invalidate by Way operation can cause data corruption"
	depends on CACHE_L2X0
	help
	  PL310 implements the Clean & Invalidate by Way L2 cache maintenance
	  operation (offset 0x7FC). This operation runs in background so that
	  PL310 can handle normal accesses while it is in progress. Under very
	  rare circumstances, due to this erratum, write data can be lost when
	  PL310 treats a cacheable write transaction during a Clean &
	  Invalidate by Way operation.

config ARM_ERRATA_743622
	bool "ARM errata: Faulty hazard checking in the Store Buffer may lead to data corruption"
	depends on CPU_V7
	help
	  This option enables the workaround for the 743622 Cortex-A9
	  (r2p*) erratum. Under very rare conditions, a faulty
	  optimisation in the Cortex-A9 Store Buffer may lead to data
	  corruption. This workaround sets a specific bit in the diagnostic
	  register of the Cortex-A9 which disables the Store Buffer
	  optimisation, preventing the defect from occurring. This has no
	  visible impact on the overall performance or power consumption of the
	  processor.

config ARM_ERRATA_751472
	bool "ARM errata: Interrupted ICIALLUIS may prevent completion of broadcasted operation"
	depends on CPU_V7
	help
	  This option enables the workaround for the 751472 Cortex-A9 (prior
	  to r3p0) erratum. An interrupted ICIALLUIS operation may prevent the
	  completion of a following broadcasted operation if the second
	  operation is received by a CPU before the ICIALLUIS has completed,
	  potentially leading to corrupted entries in the cache or TLB.

config PL310_ERRATA_753970
	bool "PL310 errata: cache sync operation may be faulty"
	depends on CACHE_PL310
	help
	  This option enables the workaround for the 753970 PL310 (r3p0) erratum.

	  Under some condition the effect of cache sync operation on
	  the store buffer still remains when the operation completes.
	  This means that the store buffer is always asked to drain and
	  this prevents it from merging any further writes. The workaround
	  is to replace the normal offset of cache sync operation (0x730)
	  by another offset targeting an unmapped PL310 register 0x740.
	  This has the same effect as the cache sync operation: store buffer
	  drain and waiting for all buffers empty.

config ARM_ERRATA_754322
	bool "ARM errata: possible faulty MMU translations following an ASID switch"
	depends on CPU_V7
	help
	  This option enables the workaround for the 754322 Cortex-A9 (r2p*,
	  r3p*) erratum. A speculative memory access may cause a page table walk
	  which starts prior to an ASID switch but completes afterwards. This
	  can populate the micro-TLB with a stale entry which may be hit with
	  the new ASID. This workaround places two dsb instructions in the mm
	  switching code so that no page table walks can cross the ASID switch.

config ARM_ERRATA_754327
	bool "ARM errata: no automatic Store Buffer drain"
	depends on CPU_V7 && SMP
	help
	  This option enables the workaround for the 754327 Cortex-A9 (prior to
	  r2p0) erratum. The Store Buffer does not have any automatic draining
	  mechanism and therefore a livelock may occur if an external agent
	  continuously polls a memory location waiting to observe an update.
	  This workaround defines cpu_relax() as smp_mb(), preventing correctly
	  written polling loops from denying visibility of updates to memory.

<<<<<<< HEAD
config ARM_ERRATA_364296
	bool "ARM errata: Possible cache data corruption with hit-under-miss enabled"
	depends on CPU_V6 && !SMP
	help
	  This options enables the workaround for the 364296 ARM1136
	  r0p2 erratum (possible cache data corruption with
	  hit-under-miss enabled). It sets the undocumented bit 31 in
	  the auxiliary control register and the FI bit in the control
	  register, thus disabling hit-under-miss without putting the
	  processor into full low interrupt latency mode. ARM11MPCore
	  is not affected.

config ARM_ERRATA_764369
	bool "ARM errata: Data cache line maintenance operation by MVA may not succeed"
	depends on CPU_V7 && SMP
	help
	  This option enables the workaround for erratum 764369
	  affecting Cortex-A9 MPCore with two or more processors (all
	  current revisions). Under certain timing circumstances, a data
	  cache line maintenance operation by MVA targeting an Inner
	  Shareable memory region may fail to proceed up to either the
	  Point of Coherency or to the Point of Unification of the
	  system. This workaround adds a DSB instruction before the
	  relevant cache maintenance functions and sets a specific bit
	  in the diagnostic control register of the SCU.

config PL310_ERRATA_769419
	bool "PL310 errata: no automatic Store Buffer drain"
	depends on CACHE_L2X0
	help
	  On revisions of the PL310 prior to r3p2, the Store Buffer does
	  not automatically drain. This can cause normal, non-cacheable
	  writes to be retained when the memory system is idle, leading
	  to suboptimal I/O performance for drivers using coherent DMA.
	  This option adds a write barrier to the cpu_idle loop so that,
	  on systems with an outer cache, the store buffer is drained
	  explicitly.
=======
config PL310_ERRATA_727915
	bool "Background Clean & Invalidate by Way operation can cause data corruption"
	depends on CACHE_L2X0
	help
	  PL310 implements the Clean & Invalidate by Way L2 cache maintenance
	  operation (offset 0x7FC). This operation runs in background so that
	  PL310 can handle normal accesses while it is in progress. Under very
	  rare circumstances, due to this erratum, write data can be lost when
	  PL310 treats a cacheable write transaction during a Clean &
	  Invalidate by Way operation.

config KSAPI
        tristate "KSAPI support (EXPERIMENTAL)"
	depends on ARCH_MSM_SCORPION || ARCH_MSM_KRAIT
        default n
        help
          KSAPI: Performance monitoring tool for linux.
          KSAPI records performance statistics for Snapdragon linux platform.
          It uses the /proc FS as a means to exchange configuration data and
          counter statistics. It can monitor the counter statistics for
          Scorpion processor supported hardware performance counters on a per
          thread basis or AXI counters on an overall system basis.
>>>>>>> 3f6240f3

endmenu

source "arch/arm/common/Kconfig"

menu "Bus support"

config ARM_AMBA
	bool

config ISA
	bool
	help
	  Find out whether you have ISA slots on your motherboard.  ISA is the
	  name of a bus system, i.e. the way the CPU talks to the other stuff
	  inside your box.  Other bus systems are PCI, EISA, MicroChannel
	  (MCA) or VESA.  ISA is an older system, now being displaced by PCI;
	  newer boards don't support it.  If you have ISA, say Y, otherwise N.

# Select ISA DMA controller support
config ISA_DMA
	bool
	select ISA_DMA_API

# Select ISA DMA interface
config ISA_DMA_API
	bool

config PCI
	bool "PCI support" if MIGHT_HAVE_PCI
	help
	  Find out whether you have a PCI motherboard. PCI is the name of a
	  bus system, i.e. the way the CPU talks to the other stuff inside
	  your box. Other bus systems are ISA, EISA, MicroChannel (MCA) or
	  VESA. If you have PCI, say Y, otherwise N.

config PCI_DOMAINS
	bool
	depends on PCI

config PCI_NANOENGINE
	bool "BSE nanoEngine PCI support"
	depends on SA1100_NANOENGINE
	help
	  Enable PCI on the BSE nanoEngine board.

config PCI_SYSCALL
	def_bool PCI

# Select the host bridge type
config PCI_HOST_VIA82C505
	bool
	depends on PCI && ARCH_SHARK
	default y

config PCI_HOST_ITE8152
	bool
	depends on PCI && MACH_ARMCORE
	default y
	select DMABOUNCE

source "drivers/pci/Kconfig"

source "drivers/pcmcia/Kconfig"

config ARM_ERRATA_764369
	bool "ARM errata: Data cache line maintenance operation by MVA may not succeed"
	depends on CPU_V7 && SMP
	help
	  This option enables the workaround for erratum 764369
	  affecting Cortex-A9 MPCore with two or more processors (all
	  current revisions). Under certain timing circumstances, a data
	  cache line maintenance operation by MVA targeting an Inner
	  Shareable memory region may fail to proceed up to either the
	  Point of Coherency or to the Point of Unification of the
	  system. This workaround adds a DSB instruction before the
	  relevant cache maintenance functions and sets a specific bit
	  in the diagnostic control register of the SCU.

config PL310_ERRATA_769419
	bool "PL310 errata: no automatic Store Buffer drain"
	depends on CACHE_L2X0
	help
	  On revisions of the PL310 prior to r3p2, the Store Buffer does
	  not automatically drain. This can cause normal, non-cacheable
	  writes to be retained when the memory system is idle, leading
	  to suboptimal I/O performance for drivers using coherent DMA.
	  This option adds a write barrier to the cpu_idle loop so that,
	  on systems with an outer cache, the store buffer is drained
	  explicitly.

endmenu

menu "Kernel Features"

source "kernel/time/Kconfig"

config HAVE_SMP
	bool
	help
	  This option should be selected by machines which have an SMP-
	  capable CPU.

	  The only effect of this option is to make the SMP-related
	  options available to the user for configuration.

config SMP
	bool "Symmetric Multi-Processing"
	depends on CPU_V6K || CPU_V7
	depends on GENERIC_CLOCKEVENTS
<<<<<<< HEAD
	depends on HAVE_SMP
	depends on MMU
=======
	depends on REALVIEW_EB_ARM11MP || REALVIEW_EB_A9MP || \
		 MACH_REALVIEW_PB11MP || MACH_REALVIEW_PBX || ARCH_OMAP4 || \
		 ARCH_EXYNOS4 || ARCH_TEGRA || ARCH_U8500 || ARCH_VEXPRESS_CA9X4 || \
		 MSM_SMP || ARCH_SHMOBILE
>>>>>>> 3f6240f3
	select USE_GENERIC_SMP_HELPERS
	select HAVE_ARM_SCU
	help
	  This enables support for systems with more than one CPU. If you have
	  a system with only one CPU, like most personal computers, say N. If
	  you have a system with more than one CPU, say Y.

	  If you say N here, the kernel will run on single and multiprocessor
	  machines, but will use only one CPU of a multiprocessor machine. If
	  you say Y here, the kernel will run on many, but not all, single
	  processor machines. On a single processor machine, the kernel will
	  run faster if you say N here.

	  See also <file:Documentation/x86/i386/IO-APIC.txt>,
	  <file:Documentation/nmi_watchdog.txt> and the SMP-HOWTO available at
	  <http://tldp.org/HOWTO/SMP-HOWTO.html>.

	  If you don't know what to do here, say N.

config SMP_ON_UP
	bool "Allow booting SMP kernel on uniprocessor systems (EXPERIMENTAL)"
	depends on EXPERIMENTAL
	depends on SMP && !XIP_KERNEL
	default y
	help
	  SMP kernels contain instructions which fail on non-SMP processors.
	  Enabling this option allows the kernel to modify itself to make
	  these instructions safe.  Disabling it allows about 1K of space
	  savings.

	  If you don't know what to do here, say Y.

config ARM_CPU_TOPOLOGY
	bool "Support cpu topology definition"
	depends on SMP && CPU_V7
	default y
	help
	  Support ARM cpu topology definition. The MPIDR register defines
	  affinity between processors which is then used to describe the cpu
	  topology of an ARM System.

config SCHED_MC
	bool "Multi-core scheduler support"
	depends on ARM_CPU_TOPOLOGY
	help
	  Multi-core scheduler support improves the CPU scheduler's decision
	  making when dealing with multi-core CPU chips at a cost of slightly
	  increased overhead in some places. If unsure say N here.

config SCHED_SMT
	bool "SMT scheduler support"
	depends on ARM_CPU_TOPOLOGY
	help
	  Improves the CPU scheduler's decision making when dealing with
	  MultiThreading at a cost of slightly increased overhead in some
	  places. If unsure say N here.

config HAVE_ARM_SCU
	bool
	help
	  This option enables support for the ARM system coherency unit

config ARM_ARCH_TIMER
	bool "Architected timer support"
	depends on CPU_V7
	select TICK_ONESHOT
	help
	  This option enables support for the ARM architected timer

config HAVE_ARM_TWD
	bool
	depends on SMP
	select TICK_ONESHOT
	help
	  This options enables support for the ARM timer and watchdog unit

choice
	prompt "Memory split"
	default VMSPLIT_3G
	help
	  Select the desired split between kernel and user memory.

	  If you are not absolutely sure what you are doing, leave this
	  option alone!

	config VMSPLIT_3G
		bool "3G/1G user/kernel split"
	config VMSPLIT_2G
		bool "2G/2G user/kernel split"
	config VMSPLIT_1G
		bool "1G/3G user/kernel split"
endchoice

config PAGE_OFFSET
	hex
	default 0x40000000 if VMSPLIT_1G
	default 0x80000000 if VMSPLIT_2G
	default 0xC0000000

config NR_CPUS
	int "Maximum number of CPUs (2-32)"
	range 2 32
	depends on SMP
	default "4"

config HOTPLUG_CPU
	bool "Support for hot-pluggable CPUs (EXPERIMENTAL)"
	depends on SMP && HOTPLUG && EXPERIMENTAL
	help
	  Say Y here to experiment with turning CPUs off and on.  CPUs
	  can be controlled through /sys/devices/system/cpu.

config LOCAL_TIMERS
	bool "Use local timer interrupts"
	depends on SMP && (REALVIEW_EB_ARM11MP || MACH_REALVIEW_PB11MP || \
		REALVIEW_EB_A9MP || MACH_REALVIEW_PBX || ARCH_OMAP4 || ARCH_U8500 || \
		MSM_SMP)
	default y
	select HAVE_ARM_TWD if (!MSM_SMP && !EXYNOS4_MCT)
	help
	  Enable support for local timers on SMP platforms, rather then the
	  legacy IPI broadcast method.  Local timers allows the system
	  accounting to be spread across the timer interval, preventing a
	  "thundering herd" at every timer tick.

config ARCH_NR_GPIO
	int
	default 1024 if ARCH_SHMOBILE || ARCH_TEGRA
	default 355 if ARCH_U8500
	default 264 if MACH_H4700
	default 0
	help
	  Maximum number of GPIOs in the system.

	  If unsure, leave the default value.

source kernel/Kconfig.preempt

config HZ
	int
	default 200 if ARCH_EBSA110 || ARCH_S3C24XX || ARCH_S5P64X0 || \
		ARCH_S5PV210 || ARCH_EXYNOS4
	default OMAP_32K_TIMER_HZ if ARCH_OMAP && OMAP_32K_TIMER
	default AT91_TIMER_HZ if ARCH_AT91
	default SHMOBILE_TIMER_HZ if ARCH_SHMOBILE
	default 100

config THUMB2_KERNEL
	bool "Compile the kernel in Thumb-2 mode (EXPERIMENTAL)"
	depends on CPU_V7 && !CPU_V6 && !CPU_V6K && EXPERIMENTAL
	select AEABI
	select ARM_ASM_UNIFIED
	select ARM_UNWIND
	help
	  By enabling this option, the kernel will be compiled in
	  Thumb-2 mode. A compiler/assembler that understand the unified
	  ARM-Thumb syntax is needed.

	  If unsure, say N.

config THUMB2_AVOID_R_ARM_THM_JUMP11
	bool "Work around buggy Thumb-2 short branch relocations in gas"
	depends on THUMB2_KERNEL && MODULES
	default y
	help
	  Various binutils versions can resolve Thumb-2 branches to
	  locally-defined, preemptible global symbols as short-range "b.n"
	  branch instructions.

	  This is a problem, because there's no guarantee the final
	  destination of the symbol, or any candidate locations for a
	  trampoline, are within range of the branch.  For this reason, the
	  kernel does not support fixing up the R_ARM_THM_JUMP11 (102)
	  relocation in modules at all, and it makes little sense to add
	  support.

	  The symptom is that the kernel fails with an "unsupported
	  relocation" error when loading some modules.

	  Until fixed tools are available, passing
	  -fno-optimize-sibling-calls to gcc should prevent gcc generating
	  code which hits this problem, at the cost of a bit of extra runtime
	  stack usage in some cases.

	  The problem is described in more detail at:
	      https://bugs.launchpad.net/binutils-linaro/+bug/725126

	  Only Thumb-2 kernels are affected.

	  Unless you are sure your tools don't have this problem, say Y.

config ARM_ASM_UNIFIED
	bool

config AEABI
	bool "Use the ARM EABI to compile the kernel"
	help
	  This option allows for the kernel to be compiled using the latest
	  ARM ABI (aka EABI).  This is only useful if you are using a user
	  space environment that is also compiled with EABI.

	  Since there are major incompatibilities between the legacy ABI and
	  EABI, especially with regard to structure member alignment, this
	  option also changes the kernel syscall calling convention to
	  disambiguate both ABIs and allow for backward compatibility support
	  (selected with CONFIG_OABI_COMPAT).

	  To use this you need GCC version 4.0.0 or later.

config OABI_COMPAT
	bool "Allow old ABI binaries to run with this kernel (EXPERIMENTAL)"
	depends on AEABI && EXPERIMENTAL && !THUMB2_KERNEL
	default y
	help
	  This option preserves the old syscall interface along with the
	  new (ARM EABI) one. It also provides a compatibility layer to
	  intercept syscalls that have structure arguments which layout
	  in memory differs between the legacy ABI and the new ARM EABI
	  (only for non "thumb" binaries). This option adds a tiny
	  overhead to all syscalls and produces a slightly larger kernel.
	  If you know you'll be using only pure EABI user space then you
	  can say N here. If this option is not selected and you attempt
	  to execute a legacy ABI binary then the result will be
	  UNPREDICTABLE (in fact it can be predicted that it won't work
	  at all). If in doubt say Y.

config ARCH_HAS_HOLES_MEMORYMODEL
	bool

config ARCH_SPARSEMEM_ENABLE
	bool

config ARCH_SPARSEMEM_DEFAULT
	def_bool ARCH_SPARSEMEM_ENABLE

config ARCH_SELECT_MEMORY_MODEL
	def_bool ARCH_SPARSEMEM_ENABLE

config HAVE_ARCH_PFN_VALID
	def_bool ARCH_HAS_HOLES_MEMORYMODEL || !SPARSEMEM

config HIGHMEM
	bool "High Memory Support"
	depends on MMU
	help
	  The address space of ARM processors is only 4 Gigabytes large
	  and it has to accommodate user address space, kernel address
	  space as well as some memory mapped IO. That means that, if you
	  have a large amount of physical memory and/or IO, not all of the
	  memory can be "permanently mapped" by the kernel. The physical
	  memory that is not permanently mapped is called "high memory".

	  Depending on the selected kernel/user memory split, minimum
	  vmalloc space and actual amount of RAM, you may not need this
	  option which should result in a slightly faster kernel.

	  If unsure, say n.

config HIGHPTE
	bool "Allocate 2nd-level pagetables from highmem"
	depends on HIGHMEM

config HW_PERF_EVENTS
	bool "Enable hardware performance counter support for perf events"
	depends on PERF_EVENTS && CPU_HAS_PMU
	default y
	help
	  Enable hardware performance counter support for perf events. If
	  disabled, perf events will use software events only.

config VMALLOC_RESERVE
	hex "Reserved vmalloc space"
	default 0x08000000
	depends on MMU
	help
	  Reserved vmalloc space if not specified on the kernel commandline.

source "mm/Kconfig"

config ARCH_MEMORY_PROBE
	def_bool n

config ARCH_MEMORY_REMOVE
	def_bool n

config ARCH_POPULATES_NODE_MAP
	def_bool n

config ENABLE_DMM
	def_bool n

config FIX_MOVABLE_ZONE
	def_bool n

config DONT_MAP_HOLE_AFTER_MEMBANK0
	def_bool n
	depends on SPARSEMEM

config ARCH_ENABLE_MEMORY_HOTPLUG
	def_bool n

config ARCH_ENABLE_MEMORY_HOTREMOVE
	def_bool n

config HOLES_IN_ZONE
	def_bool n
	depends on SPARSEMEM

config FORCE_MAX_ZONEORDER
	int "Maximum zone order" if ARCH_SHMOBILE
	range 11 64 if ARCH_SHMOBILE
	default "9" if SA1111
	default "11"
	help
	  The kernel memory allocator divides physically contiguous memory
	  blocks into "zones", where each zone is a power of two number of
	  pages.  This option selects the largest power of two that the kernel
	  keeps in the memory allocator.  If you need to allocate very large
	  blocks of physically contiguous memory, then you may need to
	  increase this value.

	  This config option is actually maximum order plus one. For example,
	  a value of 11 means that the largest free memory block is 2^10 pages.

config LEDS
	bool "Timer and CPU usage LEDs"
	depends on ARCH_CDB89712 || ARCH_EBSA110 || \
		   ARCH_EBSA285 || ARCH_INTEGRATOR || \
		   ARCH_LUBBOCK || MACH_MAINSTONE || ARCH_NETWINDER || \
		   ARCH_OMAP || ARCH_P720T || ARCH_PXA_IDP || \
		   ARCH_SA1100 || ARCH_SHARK || ARCH_VERSATILE || \
		   ARCH_AT91 || ARCH_DAVINCI || \
		   ARCH_KS8695 || MACH_RD88F5182 || ARCH_REALVIEW
	help
	  If you say Y here, the LEDs on your machine will be used
	  to provide useful information about your current system status.

	  If you are compiling a kernel for a NetWinder or EBSA-285, you will
	  be able to select which LEDs are active using the options below. If
	  you are compiling a kernel for the EBSA-110 or the LART however, the
	  red LED will simply flash regularly to indicate that the system is
	  still functional. It is safe to say Y here if you have a CATS
	  system, but the driver will do nothing.

config LEDS_TIMER
	bool "Timer LED" if (!ARCH_CDB89712 && !ARCH_OMAP) || \
			    OMAP_OSK_MISTRAL || MACH_OMAP_H2 \
			    || MACH_OMAP_PERSEUS2
	depends on LEDS
	depends on !GENERIC_CLOCKEVENTS
	default y if ARCH_EBSA110
	help
	  If you say Y here, one of the system LEDs (the green one on the
	  NetWinder, the amber one on the EBSA285, or the red one on the LART)
	  will flash regularly to indicate that the system is still
	  operational. This is mainly useful to kernel hackers who are
	  debugging unstable kernels.

	  The LART uses the same LED for both Timer LED and CPU usage LED
	  functions. You may choose to use both, but the Timer LED function
	  will overrule the CPU usage LED.

config LEDS_CPU
	bool "CPU usage LED" if (!ARCH_CDB89712 && !ARCH_EBSA110 && \
			!ARCH_OMAP) \
			|| OMAP_OSK_MISTRAL || MACH_OMAP_H2 \
			|| MACH_OMAP_PERSEUS2
	depends on LEDS
	help
	  If you say Y here, the red LED will be used to give a good real
	  time indication of CPU usage, by lighting whenever the idle task
	  is not currently executing.

	  The LART uses the same LED for both Timer LED and CPU usage LED
	  functions. You may choose to use both, but the Timer LED function
	  will overrule the CPU usage LED.

config ALIGNMENT_TRAP
	bool
	depends on CPU_CP15_MMU
	default y if !ARCH_EBSA110
	select HAVE_PROC_CPU if PROC_FS
	help
	  ARM processors cannot fetch/store information which is not
	  naturally aligned on the bus, i.e., a 4 byte fetch must start at an
	  address divisible by 4. On 32-bit ARM processors, these non-aligned
	  fetch/store instructions will be emulated in software if you say
	  here, which has a severe performance impact. This is necessary for
	  correct operation of some network protocols. With an IP-only
	  configuration it is safe to say N, otherwise say Y.

config UACCESS_WITH_MEMCPY
	bool "Use kernel mem{cpy,set}() for {copy_to,clear}_user() (EXPERIMENTAL)"
	depends on MMU && EXPERIMENTAL
	default y if CPU_FEROCEON
	help
	  Implement faster copy_to_user and clear_user methods for CPU
	  cores where a 8-word STM instruction give significantly higher
	  memory write throughput than a sequence of individual 32bit stores.

	  A possible side effect is a slight increase in scheduling latency
	  between threads sharing the same address space if they invoke
	  such copy operations with large buffers.

	  However, if the CPU data cache is using a write-allocate mode,
	  this option is unlikely to provide any performance gain.

config SECCOMP
	bool
	prompt "Enable seccomp to safely compute untrusted bytecode"
	---help---
	  This kernel feature is useful for number crunching applications
	  that may need to compute untrusted bytecode during their
	  execution. By using pipes or other transports made available to
	  the process as file descriptors supporting the read/write
	  syscalls, it's possible to isolate those applications in
	  their own address space using seccomp. Once seccomp is
	  enabled via prctl(PR_SET_SECCOMP), it cannot be disabled
	  and the task is only allowed to execute a few safe syscalls
	  defined by each seccomp mode.

config CC_STACKPROTECTOR
	bool "Enable -fstack-protector buffer overflow detection (EXPERIMENTAL)"
	depends on EXPERIMENTAL
	help
	  This option turns on the -fstack-protector GCC feature. This
	  feature puts, at the beginning of functions, a canary value on
	  the stack just before the return address, and validates
	  the value just before actually returning.  Stack based buffer
	  overflows (that need to overwrite this return address) now also
	  overwrite the canary, which gets detected and the attack is then
	  neutralized via a kernel panic.
	  This feature requires gcc version 4.2 or above.

config DEPRECATED_PARAM_STRUCT
	bool "Provide old way to pass kernel parameters"
	help
	  This was deprecated in 2001 and announced to live on for 5 years.
	  Some old boot loaders still use this way.

config ARM_FLUSH_CONSOLE_ON_RESTART
	bool "Force flush the console on restart"
	help
	  If the console is locked while the system is rebooted, the messages
	  in the temporary logbuffer would not have propogated to all the
	  console drivers. This option forces the console lock to be
	  released if it failed to be acquired, which will cause all the
	  pending messages to be flushed.

<<<<<<< HEAD
=======
config CP_ACCESS
	tristate "CP register access tool"
	default m
	help
	  Provide support for Coprocessor register access using /sys
	  interface. Read and write to CP registers from userspace
	  through sysfs interface. A sys file (cp_rw) will be created under
	  /sys/devices/system/cpaccess/cpaccess0.

	  If unsure, say N.

>>>>>>> 3f6240f3
endmenu

menu "Boot options"

config USE_OF
	bool "Flattened Device Tree support"
	select OF
	select OF_EARLY_FLATTREE
	select IRQ_DOMAIN
	help
	  Include support for flattened device tree machine descriptions.

# Compressed boot loader in ROM.  Yes, we really want to ask about
# TEXT and BSS so we preserve their values in the config files.
config ZBOOT_ROM_TEXT
	hex "Compressed ROM boot loader base address"
	default "0"
	help
	  The physical address at which the ROM-able zImage is to be
	  placed in the target.  Platforms which normally make use of
	  ROM-able zImage formats normally set this to a suitable
	  value in their defconfig file.

	  If ZBOOT_ROM is not enabled, this has no effect.

config ZBOOT_ROM_BSS
	hex "Compressed ROM boot loader BSS address"
	default "0"
	help
	  The base address of an area of read/write memory in the target
	  for the ROM-able zImage which must be available while the
	  decompressor is running. It must be large enough to hold the
	  entire decompressed kernel plus an additional 128 KiB.
	  Platforms which normally make use of ROM-able zImage formats
	  normally set this to a suitable value in their defconfig file.

	  If ZBOOT_ROM is not enabled, this has no effect.

config ZBOOT_ROM
	bool "Compressed boot loader in ROM/flash"
	depends on ZBOOT_ROM_TEXT != ZBOOT_ROM_BSS
	help
	  Say Y here if you intend to execute your compressed kernel image
	  (zImage) directly from ROM or flash.  If unsure, say N.

choice
	prompt "Include SD/MMC loader in zImage (EXPERIMENTAL)"
	depends on ZBOOT_ROM && ARCH_SH7372 && EXPERIMENTAL
	default ZBOOT_ROM_NONE
	help
	  Include experimental SD/MMC loading code in the ROM-able zImage.
	  With this enabled it is possible to write the the ROM-able zImage
	  kernel image to an MMC or SD card and boot the kernel straight
	  from the reset vector. At reset the processor Mask ROM will load
	  the first part of the the ROM-able zImage which in turn loads the
	  rest the kernel image to RAM.

config ZBOOT_ROM_NONE
	bool "No SD/MMC loader in zImage (EXPERIMENTAL)"
	help
	  Do not load image from SD or MMC

config ZBOOT_ROM_MMCIF
	bool "Include MMCIF loader in zImage (EXPERIMENTAL)"
	help
	  Load image from MMCIF hardware block.

config ZBOOT_ROM_SH_MOBILE_SDHI
	bool "Include SuperH Mobile SDHI loader in zImage (EXPERIMENTAL)"
	help
	  Load image from SDHI hardware block

endchoice

config ARM_APPENDED_DTB
	bool "Use appended device tree blob to zImage (EXPERIMENTAL)"
	depends on OF && !ZBOOT_ROM && EXPERIMENTAL
	help
	  With this option, the boot code will look for a device tree binary
	  (DTB) appended to zImage
	  (e.g. cat zImage <filename>.dtb > zImage_w_dtb).

	  This is meant as a backward compatibility convenience for those
	  systems with a bootloader that can't be upgraded to accommodate
	  the documented boot protocol using a device tree.

	  Beware that there is very little in terms of protection against
	  this option being confused by leftover garbage in memory that might
	  look like a DTB header after a reboot if no actual DTB is appended
	  to zImage.  Do not leave this option active in a production kernel
	  if you don't intend to always append a DTB.  Proper passing of the
	  location into r2 of a bootloader provided DTB is always preferable
	  to this option.

config ARM_ATAG_DTB_COMPAT
	bool "Supplement the appended DTB with traditional ATAG information"
	depends on ARM_APPENDED_DTB
	help
	  Some old bootloaders can't be updated to a DTB capable one, yet
	  they provide ATAGs with memory configuration, the ramdisk address,
	  the kernel cmdline string, etc.  Such information is dynamically
	  provided by the bootloader and can't always be stored in a static
	  DTB.  To allow a device tree enabled kernel to be used with such
	  bootloaders, this option allows zImage to extract the information
	  from the ATAG list and store it at run time into the appended DTB.

config ARM_APPENDED_DTB
	bool "Use appended device tree blob to zImage (EXPERIMENTAL)"
	depends on OF && !ZBOOT_ROM && EXPERIMENTAL
	help
	  With this option, the boot code will look for a device tree binary
	  (DTB) appended to zImage
	  (e.g. cat zImage <filename>.dtb > zImage_w_dtb).

	  This is meant as a backward compatibility convenience for those
	  systems with a bootloader that can't be upgraded to accommodate
	  the documented boot protocol using a device tree.

	  Beware that there is very little in terms of protection against
	  this option being confused by leftover garbage in memory that might
	  look like a DTB header after a reboot if no actual DTB is appended
	  to zImage.  Do not leave this option active in a production kernel
	  if you don't intend to always append a DTB.  Proper passing of the
	  location into r2 of a bootloader provided DTB is always preferable
	  to this option.

config ARM_ATAG_DTB_COMPAT
	bool "Supplement the appended DTB with traditional ATAG information"
	depends on ARM_APPENDED_DTB
	help
	  Some old bootloaders can't be updated to a DTB capable one, yet
	  they provide ATAGs with memory configuration, the ramdisk address,
	  the kernel cmdline string, etc.  Such information is dynamically
	  provided by the bootloader and can't always be stored in a static
	  DTB.  To allow a device tree enabled kernel to be used with such
	  bootloaders, this option allows zImage to extract the information
	  from the ATAG list and store it at run time into the appended DTB.

config CMDLINE
	string "Default kernel command string"
	default ""
	help
	  On some architectures (EBSA110 and CATS), there is currently no way
	  for the boot loader to pass arguments to the kernel. For these
	  architectures, you should supply some command-line options at build
	  time by entering them here. As a minimum, you should specify the
	  memory size and the root device (e.g., mem=64M root=/dev/nfs).

choice
	prompt "Kernel command line type" if CMDLINE != ""
	default CMDLINE_FROM_BOOTLOADER

config CMDLINE_FROM_BOOTLOADER
	bool "Use bootloader kernel arguments if available"
	help
	  Uses the command-line options passed by the boot loader. If
	  the boot loader doesn't provide any, the default kernel command
	  string provided in CMDLINE will be used.

config CMDLINE_EXTEND
	bool "Extend bootloader kernel arguments"
	help
	  The command-line arguments provided by the boot loader will be
	  appended to the default kernel command string.

config CMDLINE_FORCE
	bool "Always use the default kernel command string"
	help
	  Always use the default kernel command string, even if the boot
	  loader passes other arguments to the kernel.
	  This is useful if you cannot or don't want to change the
	  command-line options your boot loader passes to the kernel.
endchoice

config XIP_KERNEL
	bool "Kernel Execute-In-Place from ROM"
	depends on !ZBOOT_ROM && !ARM_LPAE
	help
	  Execute-In-Place allows the kernel to run from non-volatile storage
	  directly addressable by the CPU, such as NOR flash. This saves RAM
	  space since the text section of the kernel is not loaded from flash
	  to RAM.  Read-write sections, such as the data section and stack,
	  are still copied to RAM.  The XIP kernel is not compressed since
	  it has to run directly from flash, so it will take more space to
	  store it.  The flash address used to link the kernel object files,
	  and for storing it, is configuration dependent. Therefore, if you
	  say Y here, you must know the proper physical address where to
	  store the kernel image depending on your own flash memory usage.

	  Also note that the make target becomes "make xipImage" rather than
	  "make zImage" or "make Image".  The final kernel binary to put in
	  ROM memory will be arch/arm/boot/xipImage.

	  If unsure, say N.

config XIP_PHYS_ADDR
	hex "XIP Kernel Physical Location"
	depends on XIP_KERNEL
	default "0x00080000"
	help
	  This is the physical address in your flash memory the kernel will
	  be linked for and stored to.  This address is dependent on your
	  own flash usage.

config KEXEC
	bool "Kexec system call (EXPERIMENTAL)"
	depends on EXPERIMENTAL && (!SMP || HOTPLUG_CPU)
	help
	  kexec is a system call that implements the ability to shutdown your
	  current kernel, and to start another kernel.  It is like a reboot
	  but it is independent of the system firmware.   And like a reboot
	  you can start any kernel with it, not just Linux.

	  It is an ongoing process to be certain the hardware in a machine
	  is properly shutdown, so do not be surprised if this code does not
	  initially work for you.  It may help to enable device hotplugging
	  support.

config ATAGS_PROC
	bool "Export atags in procfs"
	depends on KEXEC
	default y
	help
	  Should the atags used to boot the kernel be exported in an "atags"
	  file in procfs. Useful with kexec.

config CRASH_DUMP
	bool "Build kdump crash kernel (EXPERIMENTAL)"
	depends on EXPERIMENTAL
	help
	  Generate crash dump after being started by kexec. This should
	  be normally only set in special crash dump kernels which are
	  loaded in the main kernel with kexec-tools into a specially
	  reserved region and then later executed after a crash by
	  kdump/kexec. The crash dump kernel must be compiled to a
	  memory address not used by the main kernel

	  For more details see Documentation/kdump/kdump.txt

config AUTO_ZRELADDR
	bool "Auto calculation of the decompressed kernel image address"
	depends on !ZBOOT_ROM && !ARCH_U300
	help
	  ZRELADDR is the physical address where the decompressed kernel
	  image will be placed. If AUTO_ZRELADDR is selected, the address
	  will be determined at run-time by masking the current IP with
	  0xf8000000. This assumes the zImage being placed in the first 128MB
	  from start of memory.

endmenu

menu "CPU Power Management"

if ARCH_HAS_CPUFREQ

source "drivers/cpufreq/Kconfig"

config CPU_FREQ_IMX
	tristate "CPUfreq driver for i.MX CPUs"
	depends on ARCH_MXC && CPU_FREQ
	help
	  This enables the CPUfreq driver for i.MX CPUs.

config CPU_FREQ_SA1100
	bool

config CPU_FREQ_SA1110
	bool

config CPU_FREQ_INTEGRATOR
	tristate "CPUfreq driver for ARM Integrator CPUs"
	depends on ARCH_INTEGRATOR && CPU_FREQ
	default y
	help
	  This enables the CPUfreq driver for ARM Integrator CPUs.

	  For details, take a look at <file:Documentation/cpu-freq>.

	  If in doubt, say Y.

config CPU_FREQ_PXA
	bool
	depends on CPU_FREQ && ARCH_PXA && PXA25x
	default y
	select CPU_FREQ_TABLE
	select CPU_FREQ_DEFAULT_GOV_USERSPACE

config CPU_FREQ_S3C
	bool
	help
	  Internal configuration node for common cpufreq on Samsung SoC

config CPU_FREQ_S3C24XX
	bool "CPUfreq driver for Samsung S3C24XX series CPUs (EXPERIMENTAL)"
	depends on ARCH_S3C24XX && CPU_FREQ && EXPERIMENTAL
	select CPU_FREQ_S3C
	help
	  This enables the CPUfreq driver for the Samsung S3C24XX family
	  of CPUs.

	  For details, take a look at <file:Documentation/cpu-freq>.

	  If in doubt, say N.

config CPU_FREQ_S3C24XX_PLL
	bool "Support CPUfreq changing of PLL frequency (EXPERIMENTAL)"
	depends on CPU_FREQ_S3C24XX && EXPERIMENTAL
	help
	  Compile in support for changing the PLL frequency from the
	  S3C24XX series CPUfreq driver. The PLL takes time to settle
	  after a frequency change, so by default it is not enabled.

	  This also means that the PLL tables for the selected CPU(s) will
	  be built which may increase the size of the kernel image.

config CPU_FREQ_S3C24XX_DEBUG
	bool "Debug CPUfreq Samsung driver core"
	depends on CPU_FREQ_S3C24XX
	help
	  Enable s3c_freq_dbg for the Samsung S3C CPUfreq core

config CPU_FREQ_S3C24XX_IODEBUG
	bool "Debug CPUfreq Samsung driver IO timing"
	depends on CPU_FREQ_S3C24XX
	help
	  Enable s3c_freq_iodbg for the Samsung S3C CPUfreq core

config CPU_FREQ_S3C24XX_DEBUGFS
	bool "Export debugfs for CPUFreq"
	depends on CPU_FREQ_S3C24XX && DEBUG_FS
	help
	  Export status information via debugfs.

endif

source "drivers/cpuidle/Kconfig"

endmenu

config CPU_FREQ_MSM
        bool
        depends on CPU_FREQ && ARCH_MSM
        default y
        help
          This enables the CPUFreq driver for Qualcomm CPUs.
          If in doubt, say Y.

menu "Floating point emulation"

comment "At least one emulation must be selected"

config FPE_NWFPE
	bool "NWFPE math emulation"
	depends on (!AEABI || OABI_COMPAT) && !THUMB2_KERNEL
	---help---
	  Say Y to include the NWFPE floating point emulator in the kernel.
	  This is necessary to run most binaries. Linux does not currently
	  support floating point hardware so you need to say Y here even if
	  your machine has an FPA or floating point co-processor podule.

	  You may say N here if you are going to load the Acorn FPEmulator
	  early in the bootup.

config FPE_NWFPE_XP
	bool "Support extended precision"
	depends on FPE_NWFPE
	help
	  Say Y to include 80-bit support in the kernel floating-point
	  emulator.  Otherwise, only 32 and 64-bit support is compiled in.
	  Note that gcc does not generate 80-bit operations by default,
	  so in most cases this option only enlarges the size of the
	  floating point emulator without any good reason.

	  You almost surely want to say N here.

config FPE_FASTFPE
	bool "FastFPE math emulation (EXPERIMENTAL)"
	depends on (!AEABI || OABI_COMPAT) && !CPU_32v3 && EXPERIMENTAL
	---help---
	  Say Y here to include the FAST floating point emulator in the kernel.
	  This is an experimental much faster emulator which now also has full
	  precision for the mantissa.  It does not support any exceptions.
	  It is very simple, and approximately 3-6 times faster than NWFPE.

	  It should be sufficient for most programs.  It may be not suitable
	  for scientific calculations, but you have to check this for yourself.
	  If you do not feel you need a faster FP emulation you should better
	  choose NWFPE.

config VFP
	bool "VFP-format floating point maths"
	depends on CPU_V6 || CPU_V6K || CPU_ARM926T || CPU_V7 || CPU_FEROCEON
	help
	  Say Y to include VFP support code in the kernel. This is needed
	  if your hardware includes a VFP unit.

	  Please see <file:Documentation/arm/VFP/release-notes.txt> for
	  release notes and additional status information.

	  Say N if your target does not have VFP hardware.

config VFPv3
	bool
	depends on VFP
	default y if CPU_V7

config NEON
	bool "Advanced SIMD (NEON) Extension support"
	depends on VFPv3 && CPU_V7
	help
	  Say Y to include support code for NEON, the ARMv7 Advanced SIMD
	  Extension.

endmenu

menu "Userspace binary formats"

source "fs/Kconfig.binfmt"

config ARTHUR
	tristate "RISC OS personality"
	depends on !AEABI
	help
	  Say Y here to include the kernel code necessary if you want to run
	  Acorn RISC OS/Arthur binaries under Linux. This code is still very
	  experimental; if this sounds frightening, say N and sleep in peace.
	  You can also say M here to compile this support as a module (which
	  will be called arthur).

endmenu

menu "Power management options"

source "kernel/power/Kconfig"

config ARCH_SUSPEND_POSSIBLE
<<<<<<< HEAD
	depends on !ARCH_S5PC100
=======
	depends on !ARCH_S5P64X0 && !ARCH_S5PC100 && !ARCH_FSM9XXX
>>>>>>> 3f6240f3
	depends on CPU_ARM920T || CPU_ARM926T || CPU_SA1100 || \
		CPU_V6 || CPU_V6K || CPU_V7 || CPU_XSC3 || CPU_XSCALE
	def_bool y

config ARM_CPU_SUSPEND
	def_bool PM_SLEEP

endmenu

source "net/Kconfig"

source "drivers/Kconfig"

source "fs/Kconfig"

source "arch/arm/Kconfig.debug"

source "security/Kconfig"

source "crypto/Kconfig"

source "lib/Kconfig"<|MERGE_RESOLUTION|>--- conflicted
+++ resolved
@@ -67,7 +67,7 @@
 config GENERIC_CLOCKEVENTS_BROADCAST
 	bool
 	depends on GENERIC_CLOCKEVENTS
-	default y if SMP && !LOCAL_TIMERS
+	default y if SMP
 
 config KTIME_SCALAR
 	bool
@@ -249,10 +249,6 @@
 	help
 	  Please provide the physical address corresponding to the
 	  location of main memory in your system.
-
-config GENERIC_BUG
-	def_bool y
-	depends on BUG
 
 config GENERIC_BUG
 	def_bool y
@@ -751,6 +747,8 @@
 	select GENERIC_ALLOCATOR
 	select HAVE_SCHED_CLOCK
 	select HAVE_CLK_PREPARE
+	select NEED_MACH_MEMORY_H
+	select NEED_MACH_IO_H
 	help
 	  Support for Qualcomm MSM/QSD based systems.  This runs on the
 	  apps processor of the MSM/QSD and depends on a shared memory
@@ -1172,12 +1170,11 @@
 
 source arch/arm/mm/Kconfig
 
-<<<<<<< HEAD
 config ARM_NR_BANKS
 	int
 	default 16 if ARCH_EP93XX
 	default 8
-=======
+
 config RESERVE_FIRST_PAGE
 	bool
 	default n
@@ -1186,7 +1183,6 @@
 	  physical page is used by many platforms for warm
 	  boot operations. Reserve this page so that it is
 	  not allocated by the kernel.
->>>>>>> 3f6240f3
 
 config IWMMXT
 	bool "Enable iWMMXt support"
@@ -1397,7 +1393,6 @@
 	  This workaround defines cpu_relax() as smp_mb(), preventing correctly
 	  written polling loops from denying visibility of updates to memory.
 
-<<<<<<< HEAD
 config ARM_ERRATA_364296
 	bool "ARM errata: Possible cache data corruption with hit-under-miss enabled"
 	depends on CPU_V6 && !SMP
@@ -1435,7 +1430,7 @@
 	  This option adds a write barrier to the cpu_idle loop so that,
 	  on systems with an outer cache, the store buffer is drained
 	  explicitly.
-=======
+
 config PL310_ERRATA_727915
 	bool "Background Clean & Invalidate by Way operation can cause data corruption"
 	depends on CACHE_L2X0
@@ -1458,7 +1453,6 @@
           counter statistics. It can monitor the counter statistics for
           Scorpion processor supported hardware performance counters on a per
           thread basis or AXI counters on an overall system basis.
->>>>>>> 3f6240f3
 
 endmenu
 
@@ -1569,15 +1563,8 @@
 	bool "Symmetric Multi-Processing"
 	depends on CPU_V6K || CPU_V7
 	depends on GENERIC_CLOCKEVENTS
-<<<<<<< HEAD
 	depends on HAVE_SMP
 	depends on MMU
-=======
-	depends on REALVIEW_EB_ARM11MP || REALVIEW_EB_A9MP || \
-		 MACH_REALVIEW_PB11MP || MACH_REALVIEW_PBX || ARCH_OMAP4 || \
-		 ARCH_EXYNOS4 || ARCH_TEGRA || ARCH_U8500 || ARCH_VEXPRESS_CA9X4 || \
-		 MSM_SMP || ARCH_SHMOBILE
->>>>>>> 3f6240f3
 	select USE_GENERIC_SMP_HELPERS
 	select HAVE_ARM_SCU
 	help
@@ -1692,9 +1679,7 @@
 
 config LOCAL_TIMERS
 	bool "Use local timer interrupts"
-	depends on SMP && (REALVIEW_EB_ARM11MP || MACH_REALVIEW_PB11MP || \
-		REALVIEW_EB_A9MP || MACH_REALVIEW_PBX || ARCH_OMAP4 || ARCH_U8500 || \
-		MSM_SMP)
+	depends on SMP
 	default y
 	select HAVE_ARM_TWD if (!MSM_SMP && !EXYNOS4_MCT)
 	help
@@ -2027,8 +2012,6 @@
 	  released if it failed to be acquired, which will cause all the
 	  pending messages to be flushed.
 
-<<<<<<< HEAD
-=======
 config CP_ACCESS
 	tristate "CP register access tool"
 	default m
@@ -2040,7 +2023,6 @@
 
 	  If unsure, say N.
 
->>>>>>> 3f6240f3
 endmenu
 
 menu "Boot options"
@@ -2114,38 +2096,6 @@
 	  Load image from SDHI hardware block
 
 endchoice
-
-config ARM_APPENDED_DTB
-	bool "Use appended device tree blob to zImage (EXPERIMENTAL)"
-	depends on OF && !ZBOOT_ROM && EXPERIMENTAL
-	help
-	  With this option, the boot code will look for a device tree binary
-	  (DTB) appended to zImage
-	  (e.g. cat zImage <filename>.dtb > zImage_w_dtb).
-
-	  This is meant as a backward compatibility convenience for those
-	  systems with a bootloader that can't be upgraded to accommodate
-	  the documented boot protocol using a device tree.
-
-	  Beware that there is very little in terms of protection against
-	  this option being confused by leftover garbage in memory that might
-	  look like a DTB header after a reboot if no actual DTB is appended
-	  to zImage.  Do not leave this option active in a production kernel
-	  if you don't intend to always append a DTB.  Proper passing of the
-	  location into r2 of a bootloader provided DTB is always preferable
-	  to this option.
-
-config ARM_ATAG_DTB_COMPAT
-	bool "Supplement the appended DTB with traditional ATAG information"
-	depends on ARM_APPENDED_DTB
-	help
-	  Some old bootloaders can't be updated to a DTB capable one, yet
-	  they provide ATAGs with memory configuration, the ramdisk address,
-	  the kernel cmdline string, etc.  Such information is dynamically
-	  provided by the bootloader and can't always be stored in a static
-	  DTB.  To allow a device tree enabled kernel to be used with such
-	  bootloaders, this option allows zImage to extract the information
-	  from the ATAG list and store it at run time into the appended DTB.
 
 config ARM_APPENDED_DTB
 	bool "Use appended device tree blob to zImage (EXPERIMENTAL)"
@@ -2477,11 +2427,7 @@
 source "kernel/power/Kconfig"
 
 config ARCH_SUSPEND_POSSIBLE
-<<<<<<< HEAD
-	depends on !ARCH_S5PC100
-=======
-	depends on !ARCH_S5P64X0 && !ARCH_S5PC100 && !ARCH_FSM9XXX
->>>>>>> 3f6240f3
+	depends on !ARCH_S5PC100 && !ARCH_FSM9XXX
 	depends on CPU_ARM920T || CPU_ARM926T || CPU_SA1100 || \
 		CPU_V6 || CPU_V6K || CPU_V7 || CPU_XSC3 || CPU_XSCALE
 	def_bool y
