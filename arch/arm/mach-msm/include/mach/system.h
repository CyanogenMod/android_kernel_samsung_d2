/* arch/arm/mach-msm/include/mach/system.h
 *
 * Copyright (C) 2007 Google, Inc.
 *
 * This software is licensed under the terms of the GNU General Public
 * License version 2, as published by the Free Software Foundation, and
 * may be copied, distributed, and modified under those terms.
 *
 * This program is distributed in the hope that it will be useful,
 * but WITHOUT ANY WARRANTY; without even the implied warranty of
 * MERCHANTABILITY or FITNESS FOR A PARTICULAR PURPOSE.  See the
 * GNU General Public License for more details.
 *
 */

<<<<<<< HEAD
=======
#include <mach/hardware.h>

void arch_idle(void);

#if defined(CONFIG_MSM_NATIVE_RESTART) || defined(CONFIG_ARCH_FSM9XXX)
void arch_reset(char mode, const char *cmd);
#else
static inline void arch_reset(char mode, const char *cmd)
{
	for (;;) ;  /* depends on IPC w/ other core */
}
#endif

>>>>>>> 3f6240f3
/* low level hardware reset hook -- for example, hitting the
 * PSHOLD line on the PMIC to hard reset the system
 */
extern void (*msm_hw_reset_hook)(void);

void msm_set_i2c_mux(bool gpio, int *gpio_clk, int *gpio_dat);
<|MERGE_RESOLUTION|>--- conflicted
+++ resolved
@@ -13,22 +13,6 @@
  *
  */
 
-<<<<<<< HEAD
-=======
-#include <mach/hardware.h>
-
-void arch_idle(void);
-
-#if defined(CONFIG_MSM_NATIVE_RESTART) || defined(CONFIG_ARCH_FSM9XXX)
-void arch_reset(char mode, const char *cmd);
-#else
-static inline void arch_reset(char mode, const char *cmd)
-{
-	for (;;) ;  /* depends on IPC w/ other core */
-}
-#endif
-
->>>>>>> 3f6240f3
 /* low level hardware reset hook -- for example, hitting the
  * PSHOLD line on the PMIC to hard reset the system
  */
