/*
 * Copyright (c) 2012, Code Aurora Forum. All rights reserved.
 *
 * This program is free software; you can redistribute it and/or modify
 * it under the terms of the GNU General Public License version 2 and
 * only version 2 as published by the Free Software Foundation.
 *
 * This program is distributed in the hope that it will be useful,
 * but WITHOUT ANY WARRANTY; without even the implied warranty of
 * MERCHANTABILITY or FITNESS FOR A PARTICULAR PURPOSE.  See the
 * GNU General Public License for more details.
 */

#include <linux/atomic.h>
#include <linux/export.h>
#include <linux/kernel.h>
#include <linux/memory_alloc.h>
#include <linux/module.h>
#include <linux/platform_device.h>
#include <linux/sched.h>
#include <linux/slab.h>
#include <linux/string.h>
#include <asm/io.h>
#include <asm-generic/sizes.h>
#include <mach/memory.h>
#include <mach/msm_rtb.h>
#include <mach/system.h>

#define SENTINEL_BYTE_1 0xFF
#define SENTINEL_BYTE_2 0xAA
#define SENTINEL_BYTE_3 0xFF

/* Write
 * 1) 3 bytes sentinel
 * 2) 1 bytes of log type
 * 3) 4 bytes of where the caller came from
 * 4) 4 bytes index
 * 4) 4 bytes extra data from the caller
 *
 * Total = 16 bytes.
 */
struct msm_rtb_layout {
	unsigned char sentinel[3];
	unsigned char log_type;
	void *caller;
	unsigned long idx;
	void *data;
} __attribute__ ((__packed__));


struct msm_rtb_state {
	struct msm_rtb_layout *rtb;
	unsigned long phys;
	int nentries;
	int size;
	int enabled;
	uint32_t filter;
	int step_size;
};

#if defined(CONFIG_MSM_RTB_SEPARATE_CPUS)
DEFINE_PER_CPU(atomic_t, msm_rtb_idx_cpu);
#else
static atomic_t msm_rtb_idx;
#endif

struct msm_rtb_state msm_rtb = {
<<<<<<< HEAD
	.filter = 1 << LOGK_LOGBUF | 1 << LOGK_READL | 1 << LOGK_WRITEL,
=======
	.size = SZ_1M,
	.filter = 1 << LOGK_READL | 1 << LOGK_WRITEL | 1 << LOGK_LOGBUF,
>>>>>>> 4588290b
};

module_param_named(filter, msm_rtb.filter, uint, 0644);
module_param_named(enable, msm_rtb.enabled, int, 0644);

int msm_rtb_event_should_log(enum logk_event_type log_type)
{
	return msm_rtb.enabled &&
		((1 << log_type) & msm_rtb.filter);
}
EXPORT_SYMBOL(msm_rtb_event_should_log);

static void msm_rtb_emit_sentinel(struct msm_rtb_layout *start)
{
	start->sentinel[0] = SENTINEL_BYTE_1;
	start->sentinel[1] = SENTINEL_BYTE_2;
	start->sentinel[2] = SENTINEL_BYTE_3;
}

static void msm_rtb_write_type(enum logk_event_type log_type,
			struct msm_rtb_layout *start)
{
	start->log_type = (char)log_type;
}

static void msm_rtb_write_caller(void *caller, struct msm_rtb_layout *start)
{
	start->caller = caller;
}

static void msm_rtb_write_idx(unsigned long idx,
				struct msm_rtb_layout *start)
{
	start->idx = idx;
}

static void msm_rtb_write_data(void *data, struct msm_rtb_layout *start)
{
	start->data = data;
}

#if defined(CONFIG_MSM_RTB_SEPARATE_CPUS)
static int msm_rtb_get_idx(void)
{
	int cpu, i;
	atomic_t *index;

	/*
	 * ideally we would use get_cpu but this is a close enough
	 * approximation for our purposes.
	 */
	cpu = raw_smp_processor_id();

	index = &per_cpu(msm_rtb_idx_cpu, cpu);

	i = atomic_add_return(msm_rtb.step_size, index);
	i -= msm_rtb.step_size;

	return i;
}
#else
static int msm_rtb_get_idx(void)
{
	int i;

	i = atomic_inc_return(&msm_rtb_idx);
	i--;

	return i;
}
#endif

int uncached_logk_pc(enum logk_event_type log_type, void *caller,
				void *data)
{
	int i;
	struct msm_rtb_layout *start;

	if (!msm_rtb_event_should_log(log_type))
		return 0;

	i = msm_rtb_get_idx();

	start = &msm_rtb.rtb[i & (msm_rtb.nentries - 1)];

	msm_rtb_emit_sentinel(start);
	msm_rtb_write_type(log_type, start);
	msm_rtb_write_caller(caller, start);
	msm_rtb_write_idx(i, start);
	msm_rtb_write_data(data, start);
	mb();

	return 1;
}
EXPORT_SYMBOL(uncached_logk_pc);

noinline int uncached_logk(enum logk_event_type log_type, void *data)
{
	return uncached_logk_pc(log_type, __builtin_return_address(0), data);
}
EXPORT_SYMBOL(uncached_logk);

int msm_rtb_probe(struct platform_device *pdev)
{
	struct msm_rtb_platform_data *d = pdev->dev.platform_data;
#if defined(CONFIG_MSM_RTB_SEPARATE_CPUS)
	unsigned int cpu;
#endif

	msm_rtb.size = d->size;

	if (msm_rtb.size <= 0 || msm_rtb.size > SZ_1M)
		return -EINVAL;

	/*
	 * The ioremap call is made separately to store the physical
	 * address of the buffer. This is necessary for cases where
	 * the only way to access the buffer is a physical address.
	 */
	msm_rtb.phys = allocate_contiguous_ebi_nomap(msm_rtb.size, SZ_4K);

	if (!msm_rtb.phys)
		return -ENOMEM;

	msm_rtb.rtb = ioremap(msm_rtb.phys, msm_rtb.size);

	if (!msm_rtb.rtb) {
		free_contiguous_memory_by_paddr(msm_rtb.phys);
		return -ENOMEM;
	}

	msm_rtb.nentries = msm_rtb.size / sizeof(struct msm_rtb_layout);

	/* Round this down to a power of 2 */
	msm_rtb.nentries = __rounddown_pow_of_two(msm_rtb.nentries);

	memset(msm_rtb.rtb, 0, msm_rtb.size);


#if defined(CONFIG_MSM_RTB_SEPARATE_CPUS)
	for_each_possible_cpu(cpu) {
		atomic_t *a = &per_cpu(msm_rtb_idx_cpu, cpu);
		atomic_set(a, cpu);
	}
	msm_rtb.step_size = num_possible_cpus();
#else
	atomic_set(&msm_rtb_idx, 0);
	msm_rtb.step_size = 1;
#endif


	msm_rtb.enabled = 1;
	return 0;
}

static struct platform_driver msm_rtb_driver = {
	.driver         = {
		.name = "msm_rtb",
		.owner = THIS_MODULE
	},
};

static int __init msm_rtb_init(void)
{
	return platform_driver_probe(&msm_rtb_driver, msm_rtb_probe);
}

static void __exit msm_rtb_exit(void)
{
	platform_driver_unregister(&msm_rtb_driver);
}
module_init(msm_rtb_init)
module_exit(msm_rtb_exit)<|MERGE_RESOLUTION|>--- conflicted
+++ resolved
@@ -65,12 +65,8 @@
 #endif
 
 struct msm_rtb_state msm_rtb = {
-<<<<<<< HEAD
-	.filter = 1 << LOGK_LOGBUF | 1 << LOGK_READL | 1 << LOGK_WRITEL,
-=======
 	.size = SZ_1M,
 	.filter = 1 << LOGK_READL | 1 << LOGK_WRITEL | 1 << LOGK_LOGBUF,
->>>>>>> 4588290b
 };
 
 module_param_named(filter, msm_rtb.filter, uint, 0644);
