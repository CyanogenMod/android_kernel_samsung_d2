/* Copyright (c) 2008-2010, 2012, The Linux Foundation. All rights reserved.
 *
 * This program is free software; you can redistribute it and/or modify
 * it under the terms of the GNU General Public License version 2 and
 * only version 2 as published by the Free Software Foundation.
 *
 * This program is distributed in the hope that it will be useful,
 * but WITHOUT ANY WARRANTY; without even the implied warranty of
 * MERCHANTABILITY or FITNESS FOR A PARTICULAR PURPOSE.  See the
 * GNU General Public License for more details.
 *
 */
/*
 * Modem Restart Notifier -- Provides notification
 *			     of modem restart events.
 */

#include <linux/notifier.h>
#include <linux/init.h>
#include <linux/debugfs.h>
#include <linux/module.h>
#include <linux/workqueue.h>

#ifdef CONFIG_SEC_DEBUG
#include <mach/sec_debug.h>
#endif

#include "modem_notifier.h"

<<<<<<< HEAD
=======
#define DEBUG

#ifdef CONFIG_SEC_DEBUG_LOW_LOG
#include <asm/uaccess.h>
#include <linux/io.h>
#endif

>>>>>>> a0a56529
static struct srcu_notifier_head modem_notifier_list;
static struct workqueue_struct *modem_notifier_wq;

static void notify_work_smsm_init(struct work_struct *work)
{
	modem_notify(0, MODEM_NOTIFIER_SMSM_INIT);
}
static DECLARE_WORK(modem_notifier_smsm_init_work, &notify_work_smsm_init);

void modem_queue_smsm_init_notify(void)
{
	int ret;

	ret = queue_work(modem_notifier_wq, &modem_notifier_smsm_init_work);

	if (!ret)
		printk(KERN_ERR "%s\n", __func__);
}
EXPORT_SYMBOL(modem_queue_smsm_init_notify);

static void notify_work_start_reset(struct work_struct *work)
{
	modem_notify(0, MODEM_NOTIFIER_START_RESET);
}
static DECLARE_WORK(modem_notifier_start_reset_work, &notify_work_start_reset);

void modem_queue_start_reset_notify(void)
{
	int ret;

	ret = queue_work(modem_notifier_wq, &modem_notifier_start_reset_work);

	if (!ret)
		printk(KERN_ERR "%s\n", __func__);
}
EXPORT_SYMBOL(modem_queue_start_reset_notify);

static void notify_work_end_reset(struct work_struct *work)
{
	modem_notify(0, MODEM_NOTIFIER_END_RESET);
}
static DECLARE_WORK(modem_notifier_end_reset_work, &notify_work_end_reset);

void modem_queue_end_reset_notify(void)
{
	int ret;

	ret = queue_work(modem_notifier_wq, &modem_notifier_end_reset_work);

	if (!ret)
		printk(KERN_ERR "%s\n", __func__);
}
EXPORT_SYMBOL(modem_queue_end_reset_notify);

int modem_register_notifier(struct notifier_block *nb)
{
	int ret;

	ret = srcu_notifier_chain_register(
		&modem_notifier_list, nb);

	return ret;
}
EXPORT_SYMBOL(modem_register_notifier);

int modem_unregister_notifier(struct notifier_block *nb)
{
	int ret;

	ret = srcu_notifier_chain_unregister(
		&modem_notifier_list, nb);

	return ret;
}
EXPORT_SYMBOL(modem_unregister_notifier);

void modem_notify(void *data, unsigned int state)
{
	srcu_notifier_call_chain(&modem_notifier_list, state, data);
}
EXPORT_SYMBOL(modem_notify);

#if defined(CONFIG_DEBUG_FS)
static int debug_reset_start(const char __user *buf, int count)
{
	modem_queue_start_reset_notify();
	return 0;
}

static int debug_reset_end(const char __user *buf, int count)
{
	modem_queue_end_reset_notify();
	return 0;
}

static ssize_t debug_write(struct file *file, const char __user *buf,
			   size_t count, loff_t *ppos)
{
	int (*fling)(const char __user *buf, int max) = file->private_data;
	fling(buf, count);
	return count;
}

static int debug_open(struct inode *inode, struct file *file)
{
	file->private_data = inode->i_private;
	return 0;
}

static const struct file_operations debug_ops = {
	.write = debug_write,
	.open = debug_open,
};

static void debug_create(const char *name, mode_t mode,
			 struct dentry *dent,
			 int (*fling)(const char __user *buf, int max))
{
	debugfs_create_file(name, mode, dent, fling, &debug_ops);
}

static void modem_notifier_debugfs_init(void)
{
	struct dentry *dent;

	dent = debugfs_create_dir("modem_notifier", 0);
	if (IS_ERR(dent))
		return;

	debug_create("reset_start", 0444, dent, debug_reset_start);
	debug_create("reset_end", 0444, dent, debug_reset_end);
}
#else
static void modem_notifier_debugfs_init(void) {}
#endif

#define RESET_REASON_NORMAL         0x1A2B3C00
#if defined(DEBUG)
static int modem_notifier_test_call(struct notifier_block *this,
				  unsigned long code,
				  void *_cmd)
{
	switch (code) {
	case MODEM_NOTIFIER_START_RESET:
		printk(KERN_ERR "Notify: start reset\n");
		break;
	case MODEM_NOTIFIER_END_RESET:
		printk(KERN_ERR "Notify: end reset\n");
		break;
	case MODEM_NOTIFIER_SMSM_INIT:
	{
		printk(KERN_ERR "Notify: smsm init\n");
#ifdef CONFIG_SEC_DEBUG_LOW_LOG
		if (sec_debug_is_enabled() == 0 &&
				sec_debug_get_reset_reason() != RESET_REASON_NORMAL) {

			loff_t pos = 0;
			struct file *fp;
			mm_segment_t old_fs;
			static char dump_filename[100];
			unsigned char *logicalKlogBase;

			logicalKlogBase = ioremap(
					(sec_log_reserve_base+8), 512*1024);
			/* change to KERNEL_DS address limit */
			old_fs = get_fs();
			set_fs(get_ds());

			/* open file to write */
			sprintf(dump_filename, "/data/resetdump");

			fp = filp_open(dump_filename,
					O_WRONLY|O_CREAT, 0666);
			if (!fp) {
				printk(KERN_EMERG "failed to open the file\n");
				goto exit;
			}
			/* Write buf to file */
			fp->f_op->write(fp,
					logicalKlogBase, 512*1024, &pos);

			/* close file before return */
			if (fp)
				filp_close(fp, NULL);

exit:
			/* restore previous address limit */
			iounmap((void __iomem *)logicalKlogBase);
			set_fs(old_fs);
		}
#endif
		break;
	}
	default:
		printk(KERN_ERR "Notify: general\n");
		break;
	}
	return NOTIFY_DONE;
}

static struct notifier_block nb = {
	.notifier_call = modem_notifier_test_call,
};

static void register_test_notifier(void)
{
	modem_register_notifier(&nb);
}
#endif

int __init msm_init_modem_notifier_list(void)
{
	static bool registered;

	if (registered)
		return 0;

	registered = true;

	srcu_init_notifier_head(&modem_notifier_list);
	modem_notifier_debugfs_init();
#if defined(DEBUG)
	register_test_notifier();
#endif

	/* Create the workqueue */
	modem_notifier_wq = create_singlethread_workqueue("modem_notifier");
	if (!modem_notifier_wq) {
		srcu_cleanup_notifier_head(&modem_notifier_list);
		return -ENOMEM;
	}

	return 0;
}
module_init(msm_init_modem_notifier_list);<|MERGE_RESOLUTION|>--- conflicted
+++ resolved
@@ -27,16 +27,13 @@
 
 #include "modem_notifier.h"
 
-<<<<<<< HEAD
-=======
-#define DEBUG
+//#define DEBUG
 
 #ifdef CONFIG_SEC_DEBUG_LOW_LOG
 #include <asm/uaccess.h>
 #include <linux/io.h>
 #endif
 
->>>>>>> a0a56529
 static struct srcu_notifier_head modem_notifier_list;
 static struct workqueue_struct *modem_notifier_wq;
 
