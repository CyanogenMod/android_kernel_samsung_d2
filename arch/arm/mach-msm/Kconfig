if ARCH_MSM

menu "MSM SoC Type"

config ARCH_MSM7X01A
	bool "MSM7x00A / MSM7x01A"
	select ARCH_MSM_ARM11
	select MSM_VIC
	select CPU_V6
	select GPIO_MSM_V1
	select MSM_REMOTE_SPINLOCK_SWP

config ARCH_MSM7X25
	bool "MSM7x25"
	select ARCH_MSM_ARM11
	select MSM_VIC
	select CPU_V6
	select GPIO_MSM_V1
	select MSM_REMOTE_SPINLOCK_SWP
	select MULTI_IRQ_HANDLER

config ARCH_MSM7X27
	bool "MSM7x27"
	select ARCH_MSM_ARM11 if MSM_SOC_REV_NONE
	select ARCH_HAS_BARRIERS if MSM_SOC_REV_NONE
	select ARCH_MSM_CORTEX_A5 if MSM_SOC_REV_A
	select MSM_VIC
	select CPU_V6 if MSM_SOC_REV_NONE
	select CPU_V7 if MSM_SOC_REV_A
	select GPIO_MSM_V1
	select MSM_REMOTE_SPINLOCK_SWP if MSM_SOC_REV_NONE
	select MSM_GPIOMUX
	select REGULATOR
	select MULTI_IRQ_HANDLER
	select MSM_PROC_COMM_REGULATOR
	select MSM_PM2 if PM
	select MSM_RUN_QUEUE_STATS if MSM_SOC_REV_A
	select DONT_MAP_HOLE_AFTER_MEMBANK0
	select MIGHT_HAVE_CACHE_L2X0
	select MSM_MODEM_RESTART

config ARCH_MSM7X30
	bool "MSM7x30"
	select ARCH_MSM_SCORPION
	select MSM_VIC
	select CPU_V7
	select GPIO_MSM_V1
	select MSM_REMOTE_SPINLOCK_DEKKERS
	select ARCH_SPARSEMEM_ENABLE
	select ARCH_HAS_HOLES_MEMORYMODEL
	select MIGRATION
	select MSM_GPIOMUX
	select RESERVE_FIRST_PAGE
	select MSM_DALRPC
	select MSM_SPM_V1
	select REGULATOR
	select MSM_PROC_COMM_REGULATOR
	select MULTI_IRQ_HANDLER
	select MSM_PM2 if PM
	select HOLES_IN_ZONE if SPARSEMEM
	select MSM_MODEM_RESTART

config ARCH_QSD8X50
	bool "QSD8X50"
	select ARCH_MSM_SCORPION
	select MSM_VIC
	select CPU_V7
	select GPIO_MSM_V1
	select MSM_REMOTE_SPINLOCK_LDREX
	select CPU_USE_DOMAINS
	select EMULATE_DOMAIN_MANAGER_V7
	select MSM_GPIOMUX
	select MSM_DALRPC
	select MSM_PM2 if PM
	select MSM_MODEM_RESTART

config ARCH_MSM8X60
	bool "MSM8X60"
	select ARCH_MSM_SCORPIONMP
	select SMP_PARALLEL_START if SMP
	select ARM_GIC
	select CPU_V7
	select MSM_REMOTE_SPINLOCK_LDREX
	select ARCH_REQUIRE_GPIOLIB
	select MSM_ADM3
	select REGULATOR
	select MSM_RPM_REGULATOR
	select GPIO_MSM_V2
	select MSM_PIL
	select ARCH_HAS_CPU_IDLE_WAIT
	select MSM_DIRECT_SCLK_ACCESS
	select MSM_RPM
	select MSM_XO
	select MSM_GPIOMUX
	select MSM_BUS_SCALING
	select MSM_SECURE_IO
	select MSM_DALRPC
	select MSM_QDSP6_APR
	select MSM_QDSP6_CODECS
	select MSM_NATIVE_RESTART
	select ARCH_INLINE_SPIN_TRYLOCK
	select ARCH_INLINE_SPIN_TRYLOCK_BH
	select ARCH_INLINE_SPIN_LOCK
	select ARCH_INLINE_SPIN_LOCK_BH
	select ARCH_INLINE_SPIN_LOCK_IRQ
	select ARCH_INLINE_SPIN_LOCK_IRQSAVE
	select ARCH_INLINE_SPIN_UNLOCK
	select ARCH_INLINE_SPIN_UNLOCK_BH
	select ARCH_INLINE_SPIN_UNLOCK_IRQ
	select ARCH_INLINE_SPIN_UNLOCK_IRQRESTORE
	select ARCH_INLINE_READ_TRYLOCK
	select ARCH_INLINE_READ_LOCK
	select ARCH_INLINE_READ_LOCK_BH
	select ARCH_INLINE_READ_LOCK_IRQ
	select ARCH_INLINE_READ_LOCK_IRQSAVE
	select ARCH_INLINE_READ_UNLOCK
	select ARCH_INLINE_READ_UNLOCK_BH
	select ARCH_INLINE_READ_UNLOCK_IRQ
	select ARCH_INLINE_READ_UNLOCK_IRQRESTORE
	select ARCH_INLINE_WRITE_TRYLOCK
	select ARCH_INLINE_WRITE_LOCK
	select ARCH_INLINE_WRITE_LOCK_BH
	select ARCH_INLINE_WRITE_LOCK_IRQ
	select ARCH_INLINE_WRITE_LOCK_IRQSAVE
	select ARCH_INLINE_WRITE_UNLOCK
	select ARCH_INLINE_WRITE_UNLOCK_BH
	select ARCH_INLINE_WRITE_UNLOCK_IRQRESTORE
	select CPU_HAS_L2_PMU
	select MSM_SPM_V1
	select MSM_SCM if SMP
	select MULTI_IRQ_HANDLER
	select MSM_MULTIMEDIA_USE_ION
	select MSM_PM8X60 if PM
	select MSM_RUN_QUEUE_STATS
	select ARM_HAS_SG_CHAIN

config ARCH_MSM8960
	bool "MSM8960"
	select ARCH_MSM_KRAITMP
	select ARM_GIC
	select CPU_V7
	select GPIO_MSM_V2
	select MSM_GPIOMUX
	select MSM_SCM if SMP
	select MSM_DIRECT_SCLK_ACCESS
	select REGULATOR
	select MSM_RPM_REGULATOR
	select MSM_RPM
	select MSM_XO
	select MSM_QDSP6_APR
	select MSM_QDSP6_CODECS
	select MSM_PIL
	select MSM_AUDIO_QDSP6 if SND_SOC
	select CPU_HAS_L2_PMU
	select MSM_SPM_V2
	select MSM_L2_SPM
	select MSM_NATIVE_RESTART
	select DONT_MAP_HOLE_AFTER_MEMBANK0
	select MSM_REMOTE_SPINLOCK_SFPB
	select ARCH_HAS_HOLES_MEMORYMODEL
	select MSM_MULTIMEDIA_USE_ION
	select MULTI_IRQ_HANDLER
	select MSM_PM8X60 if PM
	select HOLES_IN_ZONE if SPARSEMEM
	select ARM_HAS_SG_CHAIN
	select MSM_KRAIT_WFE_FIXUP
	select MSM_CPU_PWRCTL
	select GENERIC_TIME_VSYSCALL
	select USE_USER_ACCESSIBLE_TIMERS
	select ARM_USE_USER_ACCESSIBLE_TIMERS
	select MSM_USE_USER_ACCESSIBLE_TIMERS

config ARCH_MSM8930
	bool "MSM8930"
	select ARCH_MSM_KRAITMP
	select ARM_GIC
	select CPU_V7
	select GPIO_MSM_V2
	select MSM_GPIOMUX
	select MSM_SCM if SMP
	select MSM_DIRECT_SCLK_ACCESS
	select REGULATOR
	select MSM_RPM_REGULATOR
	select MSM_RPM
	select MSM_XO
	select MSM_QDSP6_APR
	select MSM_QDSP6_CODECS
	select MSM_PIL
	select MSM_AUDIO_QDSP6 if SND_SOC
	select CPU_HAS_L2_PMU
	select MSM_SPM_V2
	select MSM_L2_SPM
	select MSM_NATIVE_RESTART
	select DONT_MAP_HOLE_AFTER_MEMBANK0
	select MSM_REMOTE_SPINLOCK_SFPB
	select ARCH_HAS_HOLES_MEMORYMODEL
	select MSM_ULTRASOUND
	select MULTI_IRQ_HANDLER
	select MSM_PM8X60 if PM
	select HOLES_IN_ZONE if SPARSEMEM
	select ARM_HAS_SG_CHAIN
	select MSM_KRAIT_WFE_FIXUP
	select MSM_CPU_PWRCTL
	select GENERIC_TIME_VSYSCALL
	select USE_USER_ACCESSIBLE_TIMERS
	select ARM_USE_USER_ACCESSIBLE_TIMERS
	select MSM_USE_USER_ACCESSIBLE_TIMERS

config ARCH_APQ8064
	bool "APQ8064"
	select ARCH_MSM_KRAITMP
	select GPIO_MSM_V2
	select ARM_GIC
	select CPU_V7
	select MSM_SCM if SMP
	select MSM_GPIOMUX
	select MSM_REMOTE_SPINLOCK_SFPB
	select MSM_PIL
	select MSM_QDSP6_APR
	select MSM_QDSP6_CODECS
	select MSM_AUDIO_QDSP6 if SND_SOC
	select MULTI_IRQ_HANDLER
	select MSM_RPM
	select MSM_SPM_V2
	select MSM_L2_SPM
	select MSM_PM8X60 if PM
	select CPU_HAS_L2_PMU
	select HOLES_IN_ZONE if SPARSEMEM
	select MIGHT_HAVE_PCI
	select ARCH_SUPPORTS_MSI
	select ARM_HAS_SG_CHAIN
	select MSM_KRAIT_WFE_FIXUP
	select MSM_CPU_PWRCTL
	select GENERIC_TIME_VSYSCALL
	select USE_USER_ACCESSIBLE_TIMERS
	select ARM_USE_USER_ACCESSIBLE_TIMERS
	select MSM_USE_USER_ACCESSIBLE_TIMERS

config ARCH_MSM8974
	bool "MSM8974"
	select ARCH_MSM_KRAITMP
	select GPIO_MSM_V3
	select ARM_GIC
	select CPU_V7
	select MSM_SCM if SMP
	select MSM_GPIOMUX
	select MULTI_IRQ_HANDLER
	select MSM_MULTIMEDIA_USE_ION
	select MSM_PIL
	select MSM_SPM_V2
	select MSM_L2_SPM
	select MSM_PM8X60 if PM
	select MAY_HAVE_SPARSE_IRQ
	select SPARSE_IRQ
	select MSM_RPM_SMD
	select REGULATOR
	select MSM_QDSP6_APRV2
	select MSM_QDSP6V2_CODECS
	select MSM_AUDIO_QDSP6V2 if SND_SOC
	select MSM_RPM_REGULATOR_SMD
	select ARM_HAS_SG_CHAIN
<<<<<<< HEAD
=======
	select MSM_RUN_QUEUE_STATS
	select DONT_MAP_HOLE_AFTER_MEMBANK0
>>>>>>> 2df0f3f0

config ARCH_MPQ8092
	bool "MPQ8092"
	select ARCH_MSM_KRAITMP
	select GPIO_MSM_V3
	select ARM_GIC
	select MULTI_IRQ_HANDLER
	select CPU_V7
	select MSM_GPIOMUX
	select MAY_HAVE_SPARSE_IRQ
	select SPARSE_IRQ
	select MSM_NOPM

config ARCH_MSM8226
	bool "MSM8226"
	select ARCH_MSM_KRAITMP
	select GPIO_MSM_V3
	select ARM_GIC
	select CPU_V7
	select MSM_SCM if SMP
	select MSM_GPIOMUX
	select MULTI_IRQ_HANDLER
	select MSM_MULTIMEDIA_USE_ION
	select MSM_PIL
	select MSM_SPM_V2
	select MSM_L2_SPM
	select MSM_PM8X60 if PM
	select MAY_HAVE_SPARSE_IRQ
	select SPARSE_IRQ
	select MSM_RPM_SMD
	select REGULATOR
	select MSM_QDSP6_APRV2
	select MSM_QDSP6V2_CODECS
	select MSM_AUDIO_QDSP6V2 if SND_SOC
	select MSM_RPM_REGULATOR_SMD
	select ARM_HAS_SG_CHAIN

config ARCH_FSM9XXX
	bool "FSM9XXX"
	select ARCH_MSM_SCORPION
	select MSM_VIC
	select CPU_V7
	select MSM_REMOTE_SPINLOCK_LDREX
	select GPIO_FSM9XXX
	select MULTI_IRQ_HANDLER
	select MSM_DALRPC

config ARCH_MSM9615
	bool "MSM9615"
	select ARM_GIC
	select GIC_SECURE
	select ARCH_MSM_CORTEX_A5
	select CPU_V7
	select GPIO_MSM_V2
	select MSM_GPIOMUX
	select MSM_RPM
	select MSM_SPM_V2
	select MSM_NATIVE_RESTART
	select REGULATOR
	select MSM_RPM_REGULATOR
	select MULTI_IRQ_HANDLER
	select MSM_PM8X60 if PM
	select MSM_XO
	select MSM_MULTIMEDIA_USE_ION
	select MSM_QDSP6_APR
	select MSM_AUDIO_QDSP6 if SND_SOC
	select FIQ
	select ARM_HAS_SG_CHAIN

config ARCH_MSM8625
	bool "MSM8625"
	select ARCH_MSM_CORTEX_A5
	select CPU_V7
	select GPIO_MSM_V1
	select MSM_GPIOMUX
	select ARM_GIC
	select ARCH_MSM_CORTEXMP
	select MULTI_IRQ_HANDLER
	select ARM_TICKET_LOCKS
	select MSM_RUN_QUEUE_STATS
	select MIGHT_HAVE_CACHE_L2X0
	select ARM_HAS_SG_CHAIN

config ARCH_MSM9625
	bool "MSM9625"
	select ARM_GIC
	select GIC_SECURE
	select MIGHT_HAVE_CACHE_L2X0
	select ARCH_MSM_CORTEX_A5
	select SMP
	select MSM_SMP
	select CPU_V7
	select MSM_GPIOMUX
	select MULTI_IRQ_HANDLER
	select GPIO_MSM_V3
endmenu

choice
	prompt "MSM SoC Revision"
	default MSM_SOC_REV_NONE
config MSM_SOC_REV_NONE
	bool "N/A"
	select EMULATE_DOMAIN_MANAGER_V7 if ARCH_QSD8X50
	select VERIFY_PERMISSION_FAULT if ARCH_QSD8X50
config MSM_SOC_REV_A
	bool "Rev. A"
	select ARCH_MSM7X27A if ARCH_MSM7X27
endchoice

config MSM_KRAIT_TBB_ABORT_HANDLER
	bool "Krait TBB/TBH data abort handler"
	depends on ARCH_MSM_KRAIT
	depends on ARM_THUMB
	help
	  Certain early samples of the Krait processor may generate data
	  aborts for TBB / TBH instructions that fail their condition code
	  checks. Enabling this option will ignore these erroneous data aborts,
	  at the expense of a very small performance penalty.

	  If unsure, say N.

config  ARCH_MSM_ARM11
	bool

config  ARCH_MSM_SCORPION
	bool

config  ARCH_MSM_KRAIT
	bool
	select ARM_L1_CACHE_SHIFT_6

config  MSM_SMP
	select HAVE_SMP
	bool

config  ARCH_MSM_SCORPIONMP
	select ARCH_MSM_SCORPION
	select MSM_SMP
	select HAVE_ARCH_HAS_CURRENT_TIMER
	select MSM_JTAG if CORESIGHT_ETM
	bool

config  ARCH_MSM_KRAITMP
	select ARCH_MSM_KRAIT
	select MSM_SMP
	select HAVE_ARCH_HAS_CURRENT_TIMER
	select MSM_JTAG if CORESIGHT_ETM
	bool

config  ARCH_MSM_CORTEXMP
	select MSM_SMP
	bool

config  MSM_KRAIT_WFE_FIXUP
	bool

config  ARCH_MSM_CORTEX_A5
	bool

config ARCH_MSM7X27A
	bool
	select MSM_DALRPC
	select MSM_PROC_COMM_REGULATOR
	select MULTI_IRQ_HANDLER
	select ARM_GIC
	select ARCH_MSM_CORTEXMP
	select MIGHT_HAVE_CACHE_L2X0
	select ARM_HAS_SG_CHAIN

config  MSM_VIC
	bool

config MSM_RPM
	bool "Resource Power Manager"
	select MSM_MPM

config MSM_RPM_SMD
	depends on MSM_SMD
	select MSM_MPM_OF
	bool "RPM driver using SMD protocol"
	help
	  RPM is the dedicated hardware engine for managing shared SoC
	  resources. This config adds driver support for using SMD as a
	  transport layer communication with RPM hardware. It also selects
	  the MSM_MPM config that programs the MPM module to monitor interrupts
	  during sleep modes.

config MSM_MPM
	bool "Modem Power Manager"
	help
	  MPM is a dedicated hardware resource responsible for entering and
	  waking up from a system wide low power mode. The MPM driver tracks
	  the wakeup interrupts and configures the MPM to monitor the wakeup
	  interrupts when going to a system wide sleep mode.

config MSM_MPM_OF
	bool "Modem Power Manager"
	depends on CONFIG_OF
	help
	  MPM is a dedicated hardware resource responsible for entering and
	  waking up from a system wide low power mode. The MPM driver tracks
	  the wakeup interrupts and configures the MPM to monitor the wakeup
	  interrupts when going to a system wide sleep mode. This config option
	  enables the MPM driver that supports initialization from a device
	  tree

config MSM_XO
	bool

config MSM_REMOTE_SPINLOCK_DEKKERS
	bool
config MSM_REMOTE_SPINLOCK_SWP
	bool
config MSM_REMOTE_SPINLOCK_LDREX
	bool
config MSM_REMOTE_SPINLOCK_SFPB
	bool
config MSM_ADM3
	bool

menu "MSM Board Selection"

config MACH_HALIBUT
	depends on ARCH_MSM7X01A
	depends on MSM_STACKED_MEMORY
	default y
	bool "Halibut Board (QCT SURF7201A)"
	help
	  Support for the Qualcomm SURF7201A eval board.

config MACH_MSM7201A_SURF
	depends on ARCH_MSM7X01A
	depends on MSM_STACKED_MEMORY
	default y
	bool "MSM7201A SURF"
	help
	  Support for the Qualcomm MSM7201A SURF eval board.

config MACH_MSM7201A_FFA
	depends on ARCH_MSM7X01A
	depends on MSM_STACKED_MEMORY
	default y
	bool "MSM7201A FFA"
	help
	  Support for the Qualcomm MSM7201A FFA eval board.

config MACH_TROUT
	depends on ARCH_MSM7X01A
	depends on MSM_STACKED_MEMORY
	default y
	bool "Trout"

config MACH_MSM7X27_SURF
	depends on ARCH_MSM7X27
	depends on !MSM_STACKED_MEMORY
	default y
	bool "MSM7x27 SURF"
	help
	  Support for the Qualcomm MSM7x27 SURF eval board.

config MACH_MSM7X27_FFA
	depends on ARCH_MSM7X27
	depends on !MSM_STACKED_MEMORY
	default y
	bool "MSM7x27 FFA"
	help
	  Support for the Qualcomm MSM7x27 FFA eval board.

config MACH_MSM7X27A_RUMI3
        depends on ARCH_MSM7X27A
        depends on !MSM_STACKED_MEMORY
        default y
        bool "MSM7x27A RUMI3"
        help
          Support for the Qualcomm MSM7x27A RUMI3 Emulation Platform.

config MACH_MSM7X27A_SURF
        depends on ARCH_MSM7X27A
        depends on !MSM_STACKED_MEMORY
        default y
        bool "MSM7x27A SURF"
        help
          Support for the Qualcomm MSM7x27A SURF.

config MACH_MSM7X27A_FFA
        depends on ARCH_MSM7X27A
        depends on !MSM_STACKED_MEMORY
        default y
        bool "MSM7x27A FFA"
        help
          Support for the Qualcomm MSM7x27A FFA.

config MACH_MSM7625A_SURF
        depends on ARCH_MSM7X27A
        depends on !MSM_STACKED_MEMORY
        default y
        bool "MSM7625A SURF"
        help
          Support for the Qualcomm MSM7625A SURF.

config MACH_MSM7625A_FFA
        depends on ARCH_MSM7X27A
        depends on !MSM_STACKED_MEMORY
        default y
        bool "MSM7625A FFA"
        help
          Support for the Qualcomm MSM7625A FFA.

config MACH_MSM7627A_QRD1
        depends on ARCH_MSM7X27A
        depends on !MSM_STACKED_MEMORY
        default y
        bool "MSM7627A QRD1"
        help
          Support for the Qualcomm MSM7627A Reference Design.

config MACH_MSM7627A_QRD3
        depends on ARCH_MSM7X27A
        depends on !MSM_STACKED_MEMORY
        default y
        bool "MSM7627A QRD3"
        help
          Support for the Qualcomm MSM7627A Reference Design.

config MACH_MSM7627A_EVB
        depends on ARCH_MSM7X27A
        depends on !MSM_STACKED_MEMORY
        default y
        bool "MSM7627A EVB"
        help
          Support for the Qualcomm MSM7627A Reference Design.

config MACH_MSM8625_RUMI3
	depends on ARCH_MSM8625
	depends on !MSM_STACKED_MEMORY
	default y
	bool "MSM8625 RUMI3"
	help
	  Support for the Qualcomm MSM8625 RUMI3 Emulation Platform.

config MACH_MSM8625_SURF
	depends on ARCH_MSM8625
	depends on !MSM_STACKED_MEMORY
	default y
	bool "MSM8625 SURF"
	help
	  Support for the Qualcomm MSM8625 SURF.

config MACH_MSM8625_FFA
	depends on ARCH_MSM8625
	depends on !MSM_STACKED_MEMORY
	default y
	bool "MSM8625 FFA"
	help
	  Support for the Qualcomm MSM8625 FFA.

config MACH_MSM8625_EVB
	depends on ARCH_MSM8625
	depends on !MSM_STACKED_MEMORY
	default y
	bool "MSM8625 EVB"
	help
	  Support for the Qualcomm MSM8625 Reference Design.

config MACH_MSM8625_QRD7
	depends on ARCH_MSM8625
	depends on !MSM_STACKED_MEMORY
	default y
	bool "MSM8625 QRD7"
	help
	  Support for the Qualcomm MSM8625 Reference Design.

config MACH_MSM8625_EVT
	depends on ARCH_MSM8625
	depends on !MSM_STACKED_MEMORY
	default y
	bool "MSM8625 EVT"
	help
	  Support for the Qualcomm MSM8625 Reference Design.

config MACH_MSM7X30_SURF
       depends on ARCH_MSM7X30
       depends on !MSM_STACKED_MEMORY
       default y
       bool "MSM7x30 SURF"
       help
         Support for the Qualcomm MSM7x30 SURF eval board.

config MACH_MSM7X30_FFA
       depends on ARCH_MSM7X30
       depends on !MSM_STACKED_MEMORY
       default y
       bool "MSM7x30 FFA"
       help
         Support for the Qualcomm MSM7x30 FFA eval board.

config MACH_MSM7X30_FLUID
       depends on ARCH_MSM7X30
       depends on !MSM_STACKED_MEMORY
       default y
       bool "MSM7x30 FLUID"
       help
         Support for the Qualcomm MSM7x30 FLUID eval board.

config MACH_SAPPHIRE
	depends on ARCH_MSM7X01A
	default n
	bool "Sapphire"

config MACH_QSD8X50_SURF
	depends on ARCH_QSD8X50
	depends on MSM_SOC_REV_NONE
	depends on MSM_STACKED_MEMORY
	default y
	bool "QSD8x50 SURF"
	help
	  Support for the Qualcomm QSD8x50 SURF eval board.

config MACH_QSD8X50_FFA
	depends on ARCH_QSD8X50
	depends on MSM_SOC_REV_NONE
	depends on MSM_STACKED_MEMORY
	default y
	bool "QSD8x50 FFA"
	help
	  Support for the Qualcomm QSD8x50 FFA eval board.

config MACH_MSM7X25_SURF
	depends on ARCH_MSM7X25
	depends on !MSM_STACKED_MEMORY
	default y
	bool "MSM7x25 SURF"
	help
	  Support for the Qualcomm MSM7x25 SURF eval board.

config MACH_MSM7X25_FFA
	depends on ARCH_MSM7X25
	depends on !MSM_STACKED_MEMORY
	default y
	bool "MSM7x25 FFA"
	help
	  Support for the Qualcomm MSM7x25 FFA eval board.

config MACH_MSM8X55_SURF
       depends on ARCH_MSM7X30
       depends on !MSM_STACKED_MEMORY
       default y
       bool "MSM8X55 SURF"
       help
         Support for the Qualcomm MSM8x55 SURF eval board.

config MACH_MSM8X55_FFA
       depends on ARCH_MSM7X30
       depends on !MSM_STACKED_MEMORY
       default y
       bool "MSM8X55 FFA"
       help
         Support for the Qualcomm MSM8x55 FFA eval board.

config MACH_MSM8X55_SVLTE_FFA
       depends on ARCH_MSM7X30
       depends on !MSM_STACKED_MEMORY
       default y
       bool "MSM8X55 SVLTE FFA"
       help
         Support for the Qualcomm MSM8x55 SVLTE FFA eval board.

config MACH_MSM8X55_SVLTE_SURF
       depends on ARCH_MSM7X30
       depends on !MSM_STACKED_MEMORY
       default y
       bool "MSM8X55 SVLTE SURF"
       help
         Support for the Qualcomm MSM8x55 SVLTE SURF eval board.

config MACH_MSM8X60_SURF
	depends on ARCH_MSM8X60
	default n
	bool "MSM8x60 SURF"
	help
	  Support for the Qualcomm MSM8x60 SURF eval board.

config MACH_MSM8X60_FFA
	depends on ARCH_MSM8X60
	default n
	bool "MSM8x60 FFA"
	help
	  Support for the Qualcomm MSM8x60 FFA eval board.

config MACH_MSM8X60_FLUID
	depends on ARCH_MSM8X60
	default n
	bool "MSM8x60 FLUID"
	help
	  Support for the Qualcomm MSM8x60 FLUID platform. The FLUID is an
	  8x60 target which has a form factor that is much closer to that
	  of a phone than other targets. It also has a new display and
	  touchscreen controller.

config MACH_MSM8X60_FUSION
	depends on ARCH_MSM8X60
	default n
	bool "MSM8x60 FUSION"
	help
	  Support for the Qualcomm MSM8x60 Fusion SURF device.

config MACH_MSM8X60_FUSN_FFA
	depends on ARCH_MSM8X60
	default n
	bool "MSM8x60 FUSN FFA"
	help
	  Support for the Qualcomm MSM8x60 Fusion FFA device.

config MACH_MSM8X60_DRAGON
	depends on ARCH_MSM8X60
	default n
	bool "MSM8x60 DRAGON"
	help
	  Support for the Qualcomm MSM8x60 Dragon board.

config MACH_MSM8960_CDP
	depends on ARCH_MSM8960
	bool "MSM8960 CDP"
	help
	  Support for the Qualcomm MSM8960 CDP device.

config MACH_MSM8960_MTP
	depends on ARCH_MSM8960
	bool "MSM8960 MTP"
	help
	  Support for the Qualcomm MSM8960 MTP device.

config MACH_MSM8960_FLUID
	depends on ARCH_MSM8960
	bool "MSM8960 FLUID"
	help
	  Support for the Qualcomm MSM8960 FLUID device.

config MACH_MSM8960_LIQUID
	depends on ARCH_MSM8960
	bool "MSM8960 LIQUID"
	help
	  Support for the Qualcomm MSM8960 LIQUID device.

config MACH_MSM8930_CDP
	depends on ARCH_MSM8930
	bool "MSM8930 CDP"
	help
	  Support for the Qualcomm MSM8930 CDP device.

config MACH_MSM8930_MTP
	depends on ARCH_MSM8930
	bool "MSM8930 MTP"
	help
	  Support for the Qualcomm MSM8930 MTP device.

config MACH_MSM8930_FLUID
	depends on ARCH_MSM8930
	bool "MSM8930 FLUID"
	help
	  Support for the Qualcomm MSM8930 FLUID device.

config MACH_MSM8930_EVT
	depends on ARCH_MSM8930
	bool "MSM8930 QRD EVT"
	help
	  Support for the Qualcomm Reference Design 8930 EVT device.

config MACH_MSM8627_CDP
	depends on ARCH_MSM8930
	bool "MSM8627 CDP"
	help
	  Support for the Qualcomm MSM8627 CDP device.

config MACH_MSM8627_MTP
	depends on ARCH_MSM8930
	bool "MSM8627 MTP"
	help
	  Support for the Qualcomm MSM8627 MTP device.

config MACH_MSM9615_CDP
	depends on ARCH_MSM9615
	bool "MSM9615 CDP"
	help
	  Support for the Qualcomm MSM9615 CDP device.

config MACH_MSM9615_MTP
	depends on ARCH_MSM9615
	bool "MSM9615 MTP"
	help
	  Support for the Qualcomm MSM9615 MTP device.

config MSM_USE_TSIF1
	depends on ARCH_MSM8X60
	bool "MSM8x60 use TSIF1"
	help
	  Selects TSIF1 core to be used rather than TSIF0.
	  The two TSIF cores share the same DM configuration
	  so they cannot be used simultaneously.

config MACH_APQ8064_CDP
	depends on ARCH_APQ8064
	bool "APQ8064 CDP"
	help
	  Support for the Qualcomm APQ8064 CDP device.

config MACH_APQ8064_MTP
	depends on ARCH_APQ8064
	bool "APQ8064 MTP"
	help
	  Support for the Qualcomm APQ8064 MTP device.

config MACH_APQ8064_LIQUID
	depends on ARCH_APQ8064
	bool "APQ8064 LIQUID"
	help
	  Support for the Qualcomm APQ8064 LIQUID device.

config MACH_MPQ8064_CDP
	depends on ARCH_APQ8064
	bool "MPQ8064 CDP"
	help
	  Support for the Qualcomm MPQ8064 CDP device.

config MACH_MPQ8064_HRD
	depends on ARCH_APQ8064
	bool "MPQ8064 HRD"
	help
	  Support for the Qualcomm MPQ8064 HRD device.

config MACH_MPQ8064_DTV
	depends on ARCH_APQ8064
	bool "MPQ8064 DTV"
	help
	  Support for the Qualcomm MPQ8064 DTV device.

config MACH_FSM9XXX_SURF
	depends on ARCH_FSM9XXX
	depends on !MSM_STACKED_MEMORY
	default y
	bool "FSM9XXX SURF"
	help
	  Support for the Qualcomm FSM9xxx femtocell
	  chipset based SURF evaluation board and
	  FFA board.

config MACH_MSM_DUMMY
	bool "NONE (No device)"

config MACH_M2
	depends on ARCH_MSM8960
	default n
	select REGULATOR_MSM_GPIO
	select MSM_IOMMU
	select MSM_IOMMU_GPU_SYNC
        bool "MSM8960 Samsung M2"
        help
          Support for Samsung M2 devices.

config MACH_M2_DCM
	depends on ARCH_MSM8960
	default n
	select REGULATOR_MSM_GPIO
	select MSM_IOMMU
	select MSM_IOMMU_GPU_SYNC
        bool "MSM8960 Samsung M2"
        help
          Support for Samsung M2_DCM (DoCoMo) devices.

config MACH_APEXQ
	depends on ARCH_MSM8960
	default n
	select REGULATOR_MSM_GPIO
	select MSM_IOMMU_GPU_SYNC if MSM_IOMMU
	select MSM_DCVS_FOR_MSM8260A
        bool "MSM8960 Samsung ApexQ"
        help
          Support for Samsung ApexQ device.

config MACH_EXPRESS
        depends on ARCH_MSM8960
        default n
        bool "MSM8960 Samsung EXPRESS"
        help
          Support for the Samsung EXPRESS(AT&T) device.
endmenu

source "arch/arm/mach-msm/lge/Kconfig"

config MSM_STACKED_MEMORY
	bool "Stacked Memory"
	default y
	help
	  This option is used to indicate the presence of on-die stacked
	  memory.  When present this memory bank is used for a high speed
	  shared memory interface.  When not present regular RAM is used.

config PHYS_OFFSET
	hex
	default "0x40800000" if ARCH_MSM9615
	default "0x80200000" if ARCH_APQ8064
	default "0x80200000" if ARCH_MSM8960
	default "0x80200000" if ARCH_MSM8930
	default "0x00000000" if ARCH_MSM8974
	default "0x00000000" if ARCH_MPQ8092
	default "0x00000000" if ARCH_MSM8226
	default "0x10000000" if ARCH_FSM9XXX
	default "0x20200000" if ARCH_MSM9625
	default "0x00200000" if !MSM_STACKED_MEMORY
	default "0x00000000" if ARCH_QSD8X50 && MSM_SOC_REV_A
	default "0x20000000" if ARCH_QSD8X50
	default "0x40200000" if ARCH_MSM8X60
	default "0x10000000"

config HAVE_END_MEM
	bool "Specify highest physical RAM address at compile time"

config END_MEM
	hex "Highest physical address where system RAM resides"
	depends on HAVE_END_MEM

config KERNEL_MSM_CONTIG_MEM_REGION
	bool "Enable in-kernel contiguous memory region"
	default y if ARCH_MSM8X60
	depends on ANDROID_PMEM && (ARCH_MSM8X60 || ARCH_MSM8960 || ARCH_MSM8974)
	help
	   Enable the in-kernel contiguous memory allocator. Sets up a
	   region of physically contiguous memory. This memory is
	   reserved during initialization, and can be used
	   generically.

config KERNEL_PMEM_SMI_REGION
	bool "Enable in-kernel PMEM region for SMI"
	default y if ARCH_MSM8X60
	depends on ANDROID_PMEM && ((ARCH_QSD8X50 && !PMEM_GPU0) || (ARCH_MSM8X60 && !VCM))
	help
	   Enable the in-kernel PMEM allocator to use SMI memory.

config PMEM_GPU0
	bool "Enable PMEM GPU0 region"
	default y
	depends on ARCH_QSD8X50 && ANDROID_PMEM
	help
	  Enable the PMEM GPU0 device on SMI Memory.

config MSM_AMSS_VERSION
	int
	default 6210 if MSM_AMSS_VERSION_6210
	default 6220 if MSM_AMSS_VERSION_6220
	default 6225 if MSM_AMSS_VERSION_6225

choice
	prompt "AMSS modem firmware version"

	default MSM_AMSS_VERSION_6225

	config MSM_AMSS_VERSION_6210
		bool "6.2.10"

	config MSM_AMSS_VERSION_6220
		bool "6.2.20"

	config MSM_AMSS_VERSION_6225
		bool "6.2.20 + New ADSP"
endchoice

config MSM_HAS_DEBUG_UART_HS
	bool
	help
	  Say Y here if high speed MSM UART is present.

config MSM_HAS_DEBUG_UART_HS_V14
	bool
	select MSM_HAS_DEBUG_UART_HS
	help
	  Say Y here if high speed MSM UART v1.4 is present.

config MSM_DEBUG_UART_PHYS
	hex
	default 0xA9A00000 if (ARCH_MSM7X27 || ARCH_QSD8X50) && DEBUG_MSM_UART1
	default 0xACA00000 if ARCH_MSM7X30 && DEBUG_MSM_UART1
	default 0x94000000 if ARCH_FSM9XXX && DEBUG_MSM_UART1
	default 0xA9B00000 if (ARCH_MSM7X27 || ARCH_QSD8X50) && DEBUG_MSM_UART2
	default 0xACB00000 if ARCH_MSM7X30 && DEBUG_MSM_UART2
	default 0x94100000 if ARCH_FSM9XXX && DEBUG_MSM_UART2
	default 0xA9C00000 if (ARCH_MSM7X27 || ARCH_QSD8X50) && DEBUG_MSM_UART3
	default 0xACC00000 if ARCH_MSM7X30 && DEBUG_MSM_UART3

choice
	prompt "Debug UART"
	depends on DEBUG_LL

	config DEBUG_MSM_UART1
		bool "Kernel low-level debugging messages via MSM UART1"
		depends on ARCH_MSM7X27 || ARCH_MSM7X30 || ARCH_QSD8X50 || ARCH_FSM9XXX
		help
		  Say Y here if you want the debug print routines to direct
		  their output to the first serial port on MSM devices.

	config DEBUG_MSM_UART2
		bool "Kernel low-level debugging messages via MSM UART2"
		depends on ARCH_MSM7X27 || ARCH_MSM7X30 || ARCH_QSD8X50 || ARCH_FSM9XXX
		help
		  Say Y here if you want the debug print routines to direct
		  their output to the second serial port on MSM devices.

	config DEBUG_MSM_UART3
		bool "Kernel low-level debugging messages via MSM UART3"
		depends on ARCH_MSM7X27 || ARCH_MSM7X30 || ARCH_QSD8X50
		help
		  Say Y here if you want the debug print routines to direct
		  their output to the third serial port on MSM devices.

	config DEBUG_MSM8660_UART
		bool "Kernel low-level debugging messages via MSM 8660 UART"
		depends on ARCH_MSM8X60
		select MSM_HAS_DEBUG_UART_HS
		help
		  Say Y here if you want the debug print routines to direct
		  their output to the serial port on MSM 8660 devices.

	config DEBUG_MSM8960_UART
		bool "Kernel low-level debugging messages via MSM 8960 UART"
		depends on ARCH_MSM8960 && DEBUG_LL
		select MSM_HAS_DEBUG_UART_HS
		help
		  Say Y here if you want the debug print routines to direct
		  their output to the serial port on MSM 8960 devices.

	config DEBUG_MSM8930_UART
		bool "Kernel low-level debugging messages via MSM 8930 UART"
		depends on ARCH_MSM8930 && DEBUG_LL
		select MSM_HAS_DEBUG_UART_HS
		help
		Say Y here if you want the debug print routines to direct
		their output to the serial port on MSM 8930 devices.

	config DEBUG_APQ8064_UART
		bool "Kernel low-level debugging messages via APQ 8064 UART"
		depends on ARCH_APQ8064 && DEBUG_LL
		select MSM_HAS_DEBUG_UART_HS
		help
		Say Y here if you want the debug print routines to direct
		their output to the serial port on APQ 8064 devices.

	config DEBUG_MSM8974_UART
		bool "Kernel low-level debugging messages via MSM 8974 UART"
		depends on ARCH_MSM8974
		select MSM_HAS_DEBUG_UART_HS_V14
		help
		  Say Y here if you want the debug print routines to direct
		  their output to the serial port on MSM 8974 devices.
endchoice

choice
	prompt "Default Timer"
	default MSM7X00A_USE_GP_TIMER

	config MSM7X00A_USE_GP_TIMER
		bool "GP Timer"
	help
	  Low resolution timer that allows power collapse from idle.

	config MSM7X00A_USE_DG_TIMER
		bool "DG Timer"
	help
	  High resolution timer.
endchoice

choice
	prompt "Suspend sleep mode"
	default MSM7X00A_SLEEP_MODE_POWER_COLLAPSE_SUSPEND
	help
	  Allows overriding the sleep mode used. Leave at power
	  collapse suspend unless the arm9 image has problems.

	config MSM7X00A_SLEEP_MODE_POWER_COLLAPSE_SUSPEND
		bool "Power collapse suspend"
	help
	  Lowest sleep state. Returns through reset vector.

	config MSM7X00A_SLEEP_MODE_POWER_COLLAPSE
		bool "Power collapse"
	help
	  Sleep state that returns through reset vector.

	config MSM7X00A_SLEEP_MODE_APPS_SLEEP
		bool "Apps Sleep"

	config MSM7X00A_SLEEP_MODE_RAMP_DOWN_AND_WAIT_FOR_INTERRUPT
		bool "Ramp down cpu clock and wait for interrupt"

	config MSM7X00A_SLEEP_WAIT_FOR_INTERRUPT
		bool "Wait for interrupt"
endchoice

config MSM7X00A_SLEEP_MODE
	int
	default 0 if MSM7X00A_SLEEP_MODE_POWER_COLLAPSE_SUSPEND
	default 1 if MSM7X00A_SLEEP_MODE_POWER_COLLAPSE
	default 2 if MSM7X00A_SLEEP_MODE_APPS_SLEEP
	default 3 if MSM7X00A_SLEEP_MODE_RAMP_DOWN_AND_WAIT_FOR_INTERRUPT
	default 4 if MSM7X00A_SLEEP_WAIT_FOR_INTERRUPT

choice
	prompt "Idle sleep mode"
	default MSM7X00A_IDLE_SLEEP_MODE_POWER_COLLAPSE
	help
	  Allows overriding the sleep mode used from idle. Leave at power
	  collapse suspend unless the arm9 image has problems.

	config MSM7X00A_IDLE_SLEEP_MODE_POWER_COLLAPSE_SUSPEND
		bool "Power collapse suspend"
	help
	  Lowest sleep state. Returns through reset vector.

	config MSM7X00A_IDLE_SLEEP_MODE_POWER_COLLAPSE
		bool "Power collapse"
	help
	  Sleep state that returns through reset vector.

	config MSM7X00A_IDLE_SLEEP_MODE_APPS_SLEEP
		bool "Apps Sleep"

	config MSM7X00A_IDLE_SLEEP_MODE_RAMP_DOWN_AND_WAIT_FOR_INTERRUPT
		bool "Ramp down cpu clock and wait for interrupt"

	config MSM7X00A_IDLE_SLEEP_WAIT_FOR_INTERRUPT
		bool "Wait for interrupt"
endchoice

config MSM7X00A_IDLE_SLEEP_MODE
	int
	default 0 if MSM7X00A_IDLE_SLEEP_MODE_POWER_COLLAPSE_SUSPEND
	default 1 if MSM7X00A_IDLE_SLEEP_MODE_POWER_COLLAPSE
	default 2 if MSM7X00A_IDLE_SLEEP_MODE_APPS_SLEEP
	default 3 if MSM7X00A_IDLE_SLEEP_MODE_RAMP_DOWN_AND_WAIT_FOR_INTERRUPT
	default 4 if MSM7X00A_IDLE_SLEEP_WAIT_FOR_INTERRUPT

config MSM7X00A_IDLE_SLEEP_MIN_TIME
	int "Minimum idle time before sleep"
	default 20000000
	help
	  Minimum idle time in nanoseconds before entering low power mode.

config MSM7X00A_IDLE_SPIN_TIME
	int "Idle spin time before cpu ramp down"
	default 80000
	help
	  Spin time in nanoseconds before ramping down cpu clock and entering
	  any low power state.

menuconfig MSM_IDLE_STATS
	bool "Collect idle statistics"
	default y
	help
	  Collect idle statistics and export them in proc/msm_pm_stats.

if MSM_IDLE_STATS

config MSM_IDLE_STATS_FIRST_BUCKET
	int "First bucket time"
	default 62500
	help
	  Upper time limit in nanoseconds of first bucket.

config MSM_IDLE_STATS_BUCKET_SHIFT
	int "Bucket shift"
	default 2

config MSM_IDLE_STATS_BUCKET_COUNT
	int "Bucket count"
	default 10

config MSM_SUSPEND_STATS_FIRST_BUCKET
	int "First bucket time for suspend"
	default 1000000000
	help
	  Upper time limit in nanoseconds of first bucket of the
	  histogram.  This is for collecting statistics on suspend.

endif # MSM_IDLE_STATS

config CPU_HAS_L2_PMU
	bool "L2CC PMU Support"
	help
	 Select this if the L2 cache controller has a Performance Monitoring Unit.

config HTC_HEADSET
	tristate "HTC 2 Wire detection driver"
	default n
	help
	 Provides support for detecting HTC 2 wire devices, such as wired
	 headset, on the trout platform. Can be used with the msm serial
	 debugger, but not with serial console.

config TROUT_BATTCHG
	depends on MACH_TROUT && POWER_SUPPLY
	default y
	bool "Trout battery / charger driver"

config HTC_PWRSINK
	depends on MSM_SMD
	default n
	bool "HTC Power Sink Driver"

config QSD_SVS
	bool "QSD Static Voltage Scaling"
	depends on (MACH_QSD8X50_SURF || MACH_QSD8X50_FFA)
	default y
	select TPS65023
	help
	  Enables static voltage scaling using the TPS65023 PMIC.

config QSD_PMIC_DEFAULT_DCDC1
	int "PMIC default output voltage"
	depends on (MACH_QSD8X50_SURF || MACH_QSD8X50_FFA)
	default 1250
	help
	  This is the PMIC voltage at Linux kernel boot.

config MSM_FIQ_SUPPORT
	default y
	bool "Enable installation of an FIQ handler."

config MSM_SERIAL_DEBUGGER
	select MSM_FIQ_SUPPORT
	select KERNEL_DEBUGGER_CORE
	default n
	bool "FIQ Mode Serial Debugger"
	help
	  The FIQ serial debugger can accept commands even when the
	  kernel is unresponsive due to being stuck with interrupts
	  disabled.  Depends on the kernel debugger core in drivers/misc.

config MSM_SERIAL_DEBUGGER_CONSOLE
	depends on MSM_SERIAL_DEBUGGER
	default n
	bool "Console on FIQ Serial Debugger port"
	help
	  Enables a console so that printk messages are displayed on
	  the debugger serial port as the occur.

config MSM_PROC_COMM
	default y
	bool "Proc-Comm RPC Interface"
	help
	  Enables a lightweight communications interface to the
	  baseband processor.

config MSM_SMD
	bool "MSM Shared Memory Driver (SMD)"
	help
	  Support for the shared memory interface between the apps
	  processor and the baseband processor.  Provides access to
	  the "shared heap", as well as virtual serial channels
	  used to communicate with various services on the baseband
	  processor.

choice
	prompt "MSM Shared memory interface version"
	depends on MSM_SMD
	default MSM_SMD_PKG3 if ARCH_MSM_ARM11
	default MSM_SMD_PKG4 if ARCH_MSM_SCORPION

	config MSM_SMD_PKG3
	  bool
	    prompt "Package 3"

	config MSM_SMD_PKG4
	  bool
	    prompt "Package 4"
endchoice

config MSM_PCIE
	bool "MSM PCIe Controller driver"
	depends on PCI && PCI_MSI
	help
	  Enables the PCIe functionality by configures PCIe core on
	  MSM chipset and by enabling the ARM PCI framework extension.

config MSM_SMD_DEBUG
	depends on MSM_SMD
	default y
	bool "MSM SMD debug support"
	help
	  Support for debugging the SMD for communication
	  between the ARM9 and ARM11

config MSM_BAM_DMUX
	bool "BAM Data Mux Driver"
	depends on SPS
	default n
	help
	  Support Muxed Data Channels over BAM interface.
	  BAM has a limited number of pipes.  This driver
	  provides a means to support more logical channels
	  via muxing than BAM could without muxing.

config MSM_N_WAY_SMD
	depends on (MSM_SMD && !(ARCH_MSM7X01A))
	default y
	bool "MSM N-WAY SMD support"
	help
	  Supports APPS-QDSP SMD communication along with
	  normal APPS-MODEM SMD communication.

config MSM_N_WAY_SMSM
	depends on (MSM_SMD && !(ARCH_MSM7X01A))
	default y
	bool "MSM N-WAY SMSM support"
	help
	  Supports APPS-QDSP SMSM communication along with
	  normal APPS-MODEM SMSM communication.

config MSM_RESET_MODEM
	tristate "Reset Modem Driver"
	depends on MSM_SMD
	default m
	help
	  Allows the user to reset the modem through a device node.

config MSM_SMD_LOGGING
	depends on MSM_SMD
	default y
	bool "MSM Shared Memory Logger"
	help
	  This option exposes the shared memory logger at /dev/smem_log
	  and a debugfs node named smem_log.

	  If in doubt, say yes.

config MSM_IPC_LOGGING
	bool "MSM Debug Logging for IPC Drivers"
	default n
	help
	  This option allows the debug logging for IPC Drivers.

	  If in doubt, say no.

config MSM_SMD_NMEA
	bool "NMEA GPS Driver"
	depends on MSM_SMD
	default y
	help
	  Enable this to support the NMEA GPS device.

	  If in doubt, say yes.

config MSM_HSIC_TTY
	bool "HSIC TTY Driver"
	default n
	help
	  Provides a TTY driver HSIC TTY
	  This driver can be used by user space
	  applications for passing data through the
	  HSIC interface.

config MSM_SMD_TTY
	bool "SMD TTY Driver"
	depends on MSM_SMD
	default y
	help
	  Provides TTY interfaces to interact with the modem.

	  If in doubt, say yes.

config MSM_SMD_QMI
	bool "SMD QMI Driver"
	depends on MSM_SMD
	default y
	help
	  Manages network data connections.

	  If in doubt, say yes.

config MSM_SMD_PKT
	bool "SMD Packet Driver"
	depends on MSM_SMD
	default y
	help
	  Provides a binary SMD non-muxed packet port interface.

	  If in doubt, say yes.

config MSM_DSPS
	bool "Sensors DSPS driver"
	depends on (MSM_PIL && (ARCH_MSM8X60 || ARCH_MSM8960))
	default n
	help
	  Provides user-space interface to the sensors manager
	  to turn on/off the Sensors Processor system clocks.
	  It is the DSPS responsibility to turn on/off the sensors
	  themself.
	  The number of clocks and their name may vary between targets.
	  It also triggers the PIL to load the DSPS firmware.

config MSM_ONCRPCROUTER
	depends on MSM_SMD
	default n
	bool "MSM ONCRPC router support"
	help
	  Support for the MSM ONCRPC router for communication between
	  the ARM9 and ARM11

config MSM_IPC_ROUTER
	depends on NET
	default n
	bool "MSM IPC Router support"
	help
	  Support for the MSM IPC Router for communication between
	  the APPs and the MODEM

config MSM_IPC_ROUTER_SMD_XPRT
	depends on MSM_SMD
	depends on MSM_IPC_ROUTER
	default n
	bool "MSM SMD XPRT Layer"
	help
	  SMD Transport Layer for IPC Router

config MSM_IPC_ROUTER_HSIC_XPRT
	depends on USB_QCOM_IPC_BRIDGE
	depends on MSM_IPC_ROUTER
	bool "MSM HSIC XPRT Layer"
	help
	  HSIC Transport Layer that enables off-chip communication of
	  IPC Router. When the HSIC endpoint becomes available, this layer
	  registers the transport with IPC Router and enable message
	  exchange.

config MSM_IPC_ROUTER_SECURITY
	depends on MSM_IPC_ROUTER
	bool "MSM IPC Router Security support"
	help
	  This feature of IPC Router will enforce security rules
	  configured by a security script from the user-space. IPC Router
	  once configured with the security rules will ensure that the
	  sender of the message to a service belongs to the relevant
	  Linux group as configured by the security script.

config MSM_ONCRPCROUTER_DEBUG
	depends on MSM_ONCRPCROUTER
	default y
	bool "MSM debug ONCRPC router support"
	help
	  Support for debugging the ONCRPC router for communication
	  between the ARM9 and ARM11

config MSM_RPC_LOOPBACK_XPRT
	depends on MSM_ONCRPCROUTER
	default n
	bool "MSM RPC local routing support"
	help
	  Support for routing RPC messages between APPS clients
	  and APPS servers.  Helps in testing APPS RPC framework.

config MSM_RPCSERVER_TIME_REMOTE
	depends on MSM_ONCRPCROUTER && RTC_HCTOSYS
	default y
	bool "Time remote RPC server"
	help
	  The time remote server receives notification of time bases and
	  reports these events to registered callback functions.

config MSM_RPCSERVER_WATCHDOG
	depends on MSM_ONCRPCROUTER
	default y
	bool "Watchdog RPC server"
	help
	  The dog_keepalive server handles watchdog events.

config MSM_RPC_WATCHDOG
	depends on MSM_ONCRPCROUTER
	default n
	bool "Watchdog RPC client"
	help
	  The dog_keepalive client module.

config MSM_RPC_PING
	depends on MSM_ONCRPCROUTER && DEBUG_FS
	default m
	bool "MSM rpc ping"
	help
	  Implements MSM rpc ping test module.

config MSM_RPC_PROC_COMM_TEST
	depends on DEBUG_FS && MSM_PROC_COMM
	default m
	bool "MSM rpc proc comm test"
	help
	  Implements MSM rpc proc comm test module.

config MSM_RPC_OEM_RAPI
	depends on MSM_ONCRPCROUTER
	default m
	bool "MSM oem rapi"
	help
	  Implements MSM oem rapi client module.

config MSM_RPCSERVER_HANDSET
	depends on MSM_ONCRPCROUTER
	default y
	bool "Handset events RPC server"
	help
	  Support for receiving handset events like headset detect,
	  headset switch and clamshell state.

config MSM_RMT_STORAGE_CLIENT
	depends on (ARCH_MSM && MSM_ONCRPCROUTER)
	default n
	bool "Remote Storage RPC client"
	help
	  Provide RPC mechanism for remote processors to access storage
	  device on apps processor.

config MSM_RMT_STORAGE_CLIENT_STATS
	depends on (MSM_RMT_STORAGE_CLIENT && DEBUG_FS)
	default n
	bool "Remote storage RPC client performance statistics"
	help
	  Collects performance statistics and shows this information
	  through a debugfs file rmt_storage_stats.

config MSM_DALRPC
	bool "DAL RPC support"
	default n
	help
	  Supports RPC calls to DAL devices on remote processor cores.

config MSM_DALRPC_TEST
	tristate "DAL RPC test module"
	depends on (MSM_DALRPC && DEBUG_FS)
	default m
	help
	  Exercises DAL RPC calls to QDSP6.

if CPU_FREQ_MSM

config MSM_CPU_FREQ_SET_MIN_MAX
	bool "Set Min/Max CPU frequencies."
	default n
	help
	  Allow setting min and max CPU frequencies. Sysfs can be used
	  to override these values.

config MSM_CPU_FREQ_MAX
	int "Max CPU Frequency"
	depends on MSM_CPU_FREQ_SET_MIN_MAX
	default 384000

config MSM_CPU_FREQ_MIN
	int "Min CPU Frequency"
	depends on MSM_CPU_FREQ_SET_MIN_MAX
	default 245760

endif # CPU_FREQ_MSM

config MSM_AVS_HW
	bool "Enable Adaptive Voltage Scaling (AVS)"
	default n
	help
	  Enable AVS hardware to fine tune voltage at each frequency. The
	  AVS hardware blocks associated with each Qualcomm ARMv7 cores can
	  fine tune the voltages based on the feedback from the ring
	  oscillators.

config MSM_HW3D
	tristate "MSM Hardware 3D Register Driver"
	depends on ANDROID_PMEM
	default y
	help
	  Provides access to registers needed by the userspace OpenGL|ES
	  library.

config MSM_ADSP
	depends on (ARCH_MSM7X01A || ARCH_MSM7X25 || ARCH_MSM7X27)
	tristate "MSM ADSP driver"
	depends on ANDROID_PMEM
	default y
	help
	  Provides access to registers needed by the userspace aDSP library.

config ADSP_RPC_VER
	hex
	default 0x30002 if (ARCH_MSM7X27 || (ARCH_MSM7X25 && AMSS_7X25_VERSION_2009))
	default 0x30001 if (ARCH_MSM7X01A || (ARCH_MSM7X25 && AMSS_7X25_VERSION_2008))
	depends on MSM_ADSP
	help
	 Select proper ADSP RPC version
choice
	prompt "ADSP RPC version"

	default AMSS_7X25_VERSION_2009

	config AMSS_7X25_VERSION_2009
		bool "2.0.09"

	config AMSS_7X25_VERSION_2008
		bool "2.0.08"
endchoice

config MSM7KV2_AUDIO
	bool "MSM7K v2 audio"
	depends on (ARCH_MSM7X30 && ANDROID_PMEM)
	default y
	help
	  Enables QDSP5V2-based audio drivers for audio playbacks and
	  voice call.

config MSM_ADSP_REPORT_EVENTS
	bool "Report modem events from the DSP"
	default y
	depends on (MSM_ADSP || MSM7KV2_AUDIO)
	help
	  Normally, only messages from the aDSP are reported to userspace.
	  With this option, we report events from the aDSP as well.

config MSM_QDSP6
	tristate "QDSP6 support"
	depends on ARCH_QSD8X50 && ANDROID_PMEM
	default y
	help
	  Enable support for qdsp6. This provides audio and video functionality.

config MSM8X60_AUDIO
	tristate "MSM8X60 audio support"
	depends on ARCH_MSM8X60 && ANDROID_PMEM
	default y
	help
	  Enable support for qdsp6v2. This provides audio functionality.

config MSM8X60_FTM_AUDIO_DEVICES
	bool "MSM8X60 audio factory test mode support"
	depends on MSM8X60_AUDIO
	help
	  Enable support audio factory test mode devices.  This is used
	  in a production line environment.

config RTAC
	bool "MSM8K real-time audio calibration support"
	default y
	help
	  Enable support for rtac. This enables calibration during
	  audio operation

config MSM7X27A_AUDIO
	bool "MSM7X27A audio support"
	depends on ARCH_MSM7X27A && MSM_ADSP
	default n
	help
	  Enable support for 7x27a. This provides audio functionality.

config MSM_PROC_COMM_REGULATOR
	bool
	depends on MSM_PROC_COMM && REGULATOR
	help
	  Enable regulator framework support for regulators managed by PMLIB
	  on the modem, and controlled through proccomm calls.

config MSM_VREG_SWITCH_INVERTED
	bool "Reverse vreg switch polarity"
	default n
	help
	  Reverses the enable and disable for vreg switch.

config MSM_DMA_TEST
	tristate "MSM DMA test module"
	default m
	help
	  Intended to be compiled as a module.  Provides a device node
	  and ioctls for testing the MSM dma system.

config WIFI_CONTROL_FUNC
	bool "Enable WiFi control function abstraction"
	help
	  Enables Power/Reset/Carddetect function abstraction

config WIFI_MEM_PREALLOC
	depends on WIFI_CONTROL_FUNC
	bool "Preallocate memory for WiFi buffers"
	help
	  Preallocates memory buffers for WiFi driver

config QSD_AUDIO
	bool "QSD audio"
	depends on ARCH_MSM_SCORPION && MSM_DALRPC && ANDROID_PMEM && !MSM_SMP
	default y
	help
	  Provides PCM, MP3, and AAC audio playback.

config AUDIO_AAC_PLUS
	depends on (MSM_ADSP || QSD_AUDIO || MSM7KV2_AUDIO)
	bool "AAC+ Audio"
	default y
	help
	  Provides AAC+ decoding

config AUDIO_ENHANCED_AAC_PLUS
	depends on AUDIO_AAC_PLUS
	bool "Enhanced AAC+ Audio"
	default y
	help
	  Provides Enhanced AAC+ decoding

config SURF_FFA_GPIO_KEYPAD
	bool "MSM SURF/FFA GPIO keypad"
	depends on INPUT_GPIO = "y"
	default y
	help
	  Select if the GPIO keypad is attached.

config MSM_SLEEP_TIME_OVERRIDE
	bool "Allow overriding suspend/sleep time with PM module parameter"
	default y
	help
	  Enable the module parameter sleep_time_override. Specified
	  in units of seconds, it overwrites the normal sleep time of
	  suspend. The feature is required for automated power management
	  testing.

config MSM_MEMORY_LOW_POWER_MODE
	bool "Control the low power modes of memory"
	default n
	help
	  The application processor controls whether memory should enter
	  which low power mode.

choice
	prompt "Default Memory Low Power Mode during Idle"
	depends on MSM_MEMORY_LOW_POWER_MODE
	default MSM_MEMORY_LOW_POWER_MODE_IDLE_ACTIVE
	help
	  Selects the default low power mode of the memory during idle
	  sleep.

	config MSM_MEMORY_LOW_POWER_MODE_IDLE_ACTIVE
		bool "Memory active"

	config MSM_MEMORY_LOW_POWER_MODE_IDLE_RETENTION
		bool "Memory in retention"

	config MSM_MEMORY_LOW_POWER_MODE_IDLE_DEEP_POWER_DOWN
		bool "Memory in deep power down"
endchoice

choice
	prompt "Default Memory Low Power Mode during Suspend"
	depends on MSM_MEMORY_LOW_POWER_MODE
	default MSM_MEMORY_LOW_POWER_MODE_SUSPEND_ACTIVE
	help
	  Selects the default low power mode of the memory during suspend
	  sleep.

	config MSM_MEMORY_LOW_POWER_MODE_SUSPEND_ACTIVE
		bool "Memory active"

	config MSM_MEMORY_LOW_POWER_MODE_SUSPEND_RETENTION
		bool "Memory in retention"

	config MSM_MEMORY_LOW_POWER_MODE_SUSPEND_DEEP_POWER_DOWN
		bool "Memory in deep power down"
endchoice

choice
	prompt "Power management timeout action"
	default MSM_PM_TIMEOUT_HALT
	help
	  Selects the Application Processor's action when Power Management
	  times out waiting for Modem's handshake.

	config MSM_PM_TIMEOUT_HALT
		bool "Halt the Application Processor"

	config MSM_PM_TIMEOUT_RESET_MODEM
		bool "Reset the Modem Processor"

	config MSM_PM_TIMEOUT_RESET_CHIP
		bool "Reset the entire chip"
endchoice

config MSM_IDLE_WAIT_ON_MODEM
	int "Wait for Modem to become ready for idle power collapse"
	default 0
	help
	  If Modem is not ready to handle Application Processor's request
	  for idle power collapse, wait the number of microseconds in case
	  Modem becomes ready soon.

config MSM_RPM_REGULATOR
	bool "RPM regulator driver"
	depends on MSM_RPM && REGULATOR
	help
	  Compile in support for the RPM regulator driver, used for setting
	  voltages and other parameters of the various power rails supplied
	  by some Qualcomm PMICs.

config MSM_RPM_REGULATOR_SMD
	bool "SMD RPM regulator driver"
	depends on REGULATOR
	depends on OF
	depends on MSM_RPM_SMD
	help
	  Compile in support for the SMD RPM regulator driver which is used for
	  setting voltages and other parameters of the various power rails
	  supplied by some Qualcomm PMICs.  The SMD RPM regulator driver should
	  be used on systems which contain an RPM which communicates with the
	  application processor over SMD.

config MSM_SUBSYSTEM_RESTART
	bool "MSM Subsystem Restart"
	help
	  This option enables the MSM subsystem restart framework.

	  The MSM subsystem restart framework provides support to boot,
	  shutdown, and restart subsystems with a reference counted API.
	  It also notifies userspace of transitions between these states via
	  sysfs.

config MSM_SYSMON_COMM
	bool "MSM System Monitor communication support"
	depends on MSM_SMD && MSM_SUBSYSTEM_RESTART
	help
	  This option adds support for MSM System Monitor library, which
	  provides an API that may be used for notifying subsystems within
	  the SoC about other subsystems' power-up/down state-changes.

config MSM_PIL
	bool "Peripheral image loading"
	select FW_LOADER
	default n
	help
	  Some peripherals need to be loaded into memory before they can be
	  brought out of reset.

	  Say yes to support these devices.

config MSM_PIL_MODEM
	tristate "Modem (ARM11) Boot Support"
	depends on MSM_PIL
	help
	  Support for booting and shutting down ARM11 Modem processors.

config MSM_PIL_QDSP6V3
	tristate "QDSP6v3 (Hexagon) Boot Support"
	depends on MSM_PIL
	help
	  Support for booting and shutting down QDSP6v3 processors (hexagon).
	  The QDSP6 is a low power DSP used in audio software applications.

config MSM_PIL_QDSP6V4
	tristate "QDSP6v4 (Hexagon) Boot Support"
	depends on MSM_PIL
	help
	  Support for booting and shutting down QDSP6v4 processors (hexagon).
	  The QDSP6 is a low power DSP used in audio, modem firmware, and modem
	  software applications.

config MSM_PIL_LPASS_QDSP6V5
       tristate "LPASS QDSP6v5 (Hexagon) Boot Support"
       depends on MSM_PIL
       help
         Support for booting and shutting down QDSP6v5 (Hexagon) processors
	 in low power audio subsystems.

config MSM_PIL_MSS_QDSP6V5
       tristate "MSS QDSP6v5 (Hexagon) Boot Support"
       depends on MSM_PIL
       help
         Support for booting and shutting down QDSP6v5 (Hexagon) processors
	 in modem subsystems.

config MSM_PIL_MBA
	tristate "Support for modem self-authentication"
	depends on MSM_PIL_MSS_QDSP6V5
	help
	  Support for booting self-authenticating modems using the Modem Boot
	  Authenticator.

config MSM_PIL_RIVA
	tristate "RIVA (WCNSS) Boot Support"
	depends on MSM_PIL
	help
	  Support for booting and shutting down the RIVA processor (WCNSS).
	  Riva is the wireless subsystem processor used in bluetooth, wireless
	  LAN, and FM software applications.

config MSM_INSECURE_PIL_RIVA
	bool "Force Riva PIL to insecure mode"
	depends on MSM_PIL_RIVA
	help
	  Force Riva PIL to use non-secure boot.

config MSM_PIL_TZAPPS
	tristate "TZApps Boot Support"
	depends on MSM_PIL
	help
	  Support for booting and shutting down TZApps.

	  TZApps is an image that runs in the secure processor state. It is
	  used to decrypt data and perform secure operations on the behalf of
	  the kernel.

config MSM_PIL_DSPS
	tristate "DSPS Boot Support"
	depends on MSM_PIL
	help
	  Support for booting and shutting down ARM7 DSPS processors.

	  DSPS is a sensors offloading processor used for applications such
	  as rotation detection, temperature, etc.

config MSM_PIL_VIDC
	tristate "Video Core Secure Boot Support"
	depends on MSM_PIL
	help
	  Support for authenticating the video core image.

config MSM_PIL_VENUS
	tristate "VENUS (Video) Boot Support"
	depends on MSM_PIL
	help
	  Support for booting and shutting down the VENUS processor (Video).
	  Venus is the Video subsystem processor used for video codecs.

config MSM_PIL_GSS
	tristate "GSS (Coretx A5) Boot Support"
	depends on MSM_PIL
	help
	  Support for booting and shutting down Cortex A5 processors which run
	  GPS subsystem firmware.

config MSM_PIL_PRONTO
	tristate "PRONTO (WCNSS) Boot Support"
	depends on MSM_PIL
	help
	  Support for booting and shutting down the PRONTO processor (WCNSS).
	  PRONTO is the wireless subsystem processor used in bluetooth, wireless
	  LAN, and FM software applications.

config MSM_SCM
	bool "Secure Channel Manager (SCM) support"
	default n

config MSM_MODEM_8960
	bool "MSM 8960 Modem driver"
	depends on (ARCH_MSM8960 || ARCH_MSM9615)
	help
	 This option enables the modem driver for the MSM8960 and MSM9615, which monitors
	 modem hardware watchdog interrupt lines and plugs into the subsystem
	 restart and PIL drivers. For MSM9615, it only supports a full chip reset.

config MSM_LPASS_8960
	tristate "MSM 8960 Lpass driver"
	depends on (ARCH_MSM8960 || ARCH_MSM9615)
	help
	 This option enables the lpass driver for the MSM8960 and MSM9615. This monitors
	 lpass hardware watchdog interrupt lines and plugs into the subsystem
	 restart and PIL drivers. For MSM9615, it only supports a full chip reset.

config SEC_SSR_DUMP
	bool "MSM 8960 ramdump during silent restart module"
	help
	This option enables SSR debug feature. SSR debug dump collection
	feature is to be enabled only during debug level MID through respective
	def_config files. This should be enabled only when Subsystem Restart
	is enabled.

config MSM_WCNSS_SSR_8960
	tristate "MSM 8960 WCNSS restart module"
	depends on ARCH_MSM8960
	depends on WCNSS_CORE
	help
	 This option enables the WCNSS restart module for MSM8960, which
	 monitors WCNSS hardware watchdog interrupt lines and plugs WCNSS
	 into the subsystem restart framework.

config MSM_GSS_SSR_8064
	bool "MSM 8064 GSS restart driver"
	depends on (ARCH_APQ8064)
	help
	 This option enables the gps subsystem restart driver for APQ8064, which monitors
	 gss hardware watchdog interrupt lines and plugs into the subsystem
	 restart and PIL drivers.

config SCORPION_Uni_45nm_BUG
	bool "Scorpion Uni 45nm(SC45U): Workaround for ICIMVAU and BPIMVA"
	depends on ARCH_MSM7X30 || (ARCH_QSD8X50 && MSM_SOC_REV_A)
	default y
	help
	  Invalidating the Instruction Cache by Modified Virtual Address to PoU and
	  invalidating the Branch Predictor Array by Modified Virtual Address can
	  create invalid entries in the TLB with the wrong ASID values on Scorpion
	  Uniprocessor 45nm (SC45U) cores. This option enables the recommended software
	  workaround for Scorpion Uniprocessor 45nm cores.

	  This bug is not applicable to any ScorpionMP or Scorpion Uni 65nm(SC65U) cores.

config MSM_BUSPM_DEV
	tristate "MSM Bus Performance Monitor Kernel Module"
	depends on (ARCH_MSM8X60 || ARCH_MSM8960)
	default m
	help
	  This kernel module is used to mmap() hardware registers for the
	  performance monitors, counters, etc. The module can also be used to
	  allocate physical memory which is used by bus performance hardware to
	  dump performance data.

config MSM_TZ_LOG
	tristate "MSM Trust Zone (TZ) Log Driver"
	depends on DEBUG_FS
	help
	  This option enables a driver with a debugfs interface for messages
	  produced by the Secure code (Trust zone). These messages provide
	  diagnostic information about TZ operation.

config MSM_RPM_LOG
	tristate "MSM Resource Power Manager Log Driver"
	depends on DEBUG_FS
	depends on MSM_RPM
	default n
	help
	  This option enables a driver which can read from a circular buffer
	  of messages produced by the RPM. These messages provide diagnostic
	  information about RPM operation. The driver outputs the messages
	  via a debugfs node.

config MSM_RPM_STATS_LOG
	tristate "MSM Resource Power Manager Stat Driver"
	depends on DEBUG_FS
	depends on MSM_RPM
	default n
	  help
	  This option enables a driver which reads RPM messages from a shared
	  memory location. These messages provide statistical information about
	  the low power modes that RPM enters. The drivers outputs the message
	  via a debugfs node.

config MSM_RPM_RBCPR_STATS_LOG
        tristate "MSM Resource Power Manager RPBCPR Stat Driver"
        depends on DEBUG_FS
        depends on MSM_RPM
          help
          This option enables a driver which reads RPM messages from a shared
          memory location. These messages provide statistical information about
          RBCPR (Rapid Bridge Core Power Reduction) information . The drivers
          outputs the message via a debugfs node.

config MSM_DIRECT_SCLK_ACCESS
	bool "Direct access to the SCLK timer"
	default n

config IOMMU_API
       bool

config MSM_GPIOMUX
	bool

config MSM_SECURE_IO
	bool

config MSM_NATIVE_RESTART
	bool

config MSM_MODEM_RESTART
	bool

config MSM_PM2
	depends on PM
	bool

config MSM_PM8X60
	depends on PM
	bool

config MSM_EVENT_TIMER
	bool "Event timer"
	help
		This option enables a modules that manages a list of event timers that
		need to be monitored by the PM. The enables the PM code to monitor
		events that require the core to be awake and ready to handle the
		event.

config MSM_NOPM
	default y if !PM
	bool

config MSM_BUS_SCALING
	bool "Bus scaling driver"
	default n

config MSM_BUS_RPM_MULTI_TIER_ENABLED
	bool "RPM Multi-tiering Configuration"
	depends on MSM_BUS_SCALING

config MSM_WATCHDOG
	bool "MSM Watchdog Support"
	depends on ARCH_MSM8X60 || ARCH_MSM8960 || ARCH_MSM9615 || ARCH_FSM9XXX
	help
		This enables the watchdog as is present on 8x60. Currently we use
		core 0's watchdog, and reset the entire SoC if it times out. It does
		not run during the bootup process, so it will not catch any early
		lockups.

config MSM_WATCHDOG_V2
	bool "MSM Watchdog Support"
	help
		This enables the watchdog module. It causes kernel panic if the
		watchdog times out. It allows for detection of cpu hangs and
		deadlocks. It does not run during the bootup process, so it will
		not catch any early lockups.

config MSM_MEMORY_DUMP
	bool "MSM Memory Dump Support"
	help
		This enables memory dump feature. It allows various client
		subsystems to register respective dump regions. At the time
		of deadlocks or cpu hangs these dump regions are captured to
		give a snapshot of the system at the time of the crash.

config MSM_DLOAD_MODE
	bool "Enable download mode on crashes"
	depends on ARCH_MSM8X60 || ARCH_MSM8960 || ARCH_MSM9615
	default n
	help
		This makes the SoC enter download mode when it resets
		due to a kernel panic. Note that this doesn't by itself
		make the kernel reboot on a kernel panic - that must be
		enabled via another mechanism.

config MSM_JTAG
	bool "Debug and ETM trace support across power collapse"
	help
	  Enables support for debugging (specifically breakpoints) and ETM
	  processor tracing across power collapse both for JTag and OS hosted
	  software running on the target. Enabling this will ensure debug
	  and ETM registers are saved and restored across power collapse.

	  If unsure, say 'N' here to avoid potential power, performance and
	  memory penalty.

config MSM_JTAG_MM
	bool "Debug and ETM trace support across power collapse using memory mapped access"
	help
	  Enables support for debugging (specifically breakpoints) and ETM
	  processor tracing across power collapse both for JTag and OS hosted
	  software running on the target. Enabling this will ensure debug
	  and ETM registers are saved and restored across power collapse.

	  Required on targets on which cp14 access to debug and ETM registers is
	  not permitted and so memory mapped access is necessary.

	  If unsure, say 'N' here to avoid potential power, performance and
	  memory penalty.

config MSM_ETM
	tristate "Enable MSM ETM and ETB"
	depends on ARCH_MSM8X60
	select MSM_JTAG
	help
	  Enables embedded trace collection on MSM8660

config MSM_SLEEP_STATS_DEVICE
	bool "Enable exporting of MSM sleep device stats to userspace"

config MSM_RUN_QUEUE_STATS
	bool "Enable collection and exporting of MSM Run Queue stats to userspace"
	depends on (MSM_SOC_REV_A || ARCH_MSM8X60 || ARCH_MSM8960)
	help
	 This option enalbes statistics collection on Run Queue. A daemon
         in user mode, called MPDecision will be using this data to decide
         on when to switch off/on the other cores.

config MSM_STANDALONE_POWER_COLLAPSE
       bool "Enable standalone power collapse"
       default n

config MSM_GSBI9_UART
	bool "Enable GSBI9 UART device"
	default n
	help
	  This enables GSBI9 configured into UART.

config MSM_SHARED_GPIO_FOR_UART2DM
	bool "Use shared GPIOs into UART mode"
	depends on (ARCH_MSM7X27A && !MMC_MSM_SDC3_8_BIT_SUPPORT && !MMC_MSM_SDC4_SUPPORT)
	help
	  This option configures GPIO muxed with SDC4/MMC3
	  8-bit mode into UART mode. It is used for serial
	  console on UART2DM. Say Y if you want to have
	  serial console on UART2DM.

config MSM_SHOW_RESUME_IRQ
	bool "Enable logging of interrupts that could have caused resume"
	depends on (ARM_GIC || PMIC8058)
	default y if PMIC8058
	default n
	help
		This option logs wake up interrupts that have triggered just before
		the resume loop unrolls. Say Y if you want to debug why the system
		resumed.

config BT_MSM_PINTEST
	tristate "MSM Bluetooth Pin Connectivity Test"
	depends on ((ARCH_MSM8X60 || ARCH_MSM7X27A) && DEBUG_FS)
        default n
	help
	  Bluetooth MSM Pin Connectivity test module.
	  This driver provides support for verifying the MSM to BT pin
	  connectivity.

config BT_BCM4334
        bool "Enable BCM4334 driver"
        default n
        help
          Adds BCM4334 RFKILL driver for Broadcom BCM4334 chipset

config MSM_FAKE_BATTERY
		depends on POWER_SUPPLY
		default n
		bool "MSM Fake Battery"
		help
		 Enables MSM fake battery driver.

config MSM_QDSP6_APR
	bool "Audio QDSP6 APR support"
	depends on MSM_SMD
	default n
	help
	  Enable APR IPC protocol support between
	  application processor and QDSP6. APR is
	  used by audio driver to configure QDSP6's
	  ASM, ADM and AFE.

config MSM_QDSP6_APRV2
	bool "Audio QDSP6 APRv2 support"
	depends on MSM_SMD
	default n
	help
	  Enable APRv2 IPC protocol support between
	  application processor and QDSP6. APR is
	  used by audio driver to configure QDSP6's
	  ASM, ADM and AFE.

config MSM_QDSP6_CODECS
	bool "Audio Codecs on QDSP6 APR "
	depends on MSM_SMD
	default n
	help
	  Enable Audio codecs with APR IPC protocol support between
	  application processor and QDSP6. APR is
	  used by audio driver to configure QDSP6's
	  ASM, ADM and AFE.

config MSM_QDSP6V2_CODECS
	bool "Audio QDSP6V2 APR support"
	depends on MSM_SMD
	help
	  Enable Audio codecs with APR IPC protocol support between
	  application processor and QDSP6 for B-family. APR is
	  used by audio driver to configure QDSP6's
	  ASM, ADM and AFE.

config MSM_AUDIO_QDSP6
        bool "QDSP6 HW Audio support"
        select SND_SOC_MSM_QDSP6_INTF
        default n
        help
          Enable HW audio support in QDSP6.
          QDSP6 can support HW encoder & decoder and audio processing

config MSM_AUDIO_QDSP6V2
        bool "QDSP6V2 HW Audio support"
        select SND_SOC_MSM_QDSP6V2_INTF
        help
          Enable HW audio support in QDSP6V2.
          QDSP6V2 can support HW encoder & decoder and
          audio processing. It will enable support for
          AAC, AMRNB, AMRWB, EVRC, MP3, QCELP among
          others.

config MSM_ADSP_LOADER
        tristate "ADSP loader support"
        select SND_SOC_MSM_APRV2_INTF
	depends on MSM_AUDIO_QDSP6V2 && m
        help
          Enable ADSP image loader.
	  The ADSP loader brings ADSP out of reset
	  for the platforms that use APRv2.
	  Say M if you want to enable this module.

config MSM_ULTRASOUND
	bool "MSM ultrasound support"
	depends on MSM_AUDIO_QDSP6
	help
	  Enable support for qdsp6/ultrasound.

config MSM_QDSP6_DEBUG
	bool "Crash debug for QDSP"

config MSM_RPC_VIBRATOR
	bool "RPC based MSM Vibrator Support"
	depends on MSM_ONCRPCROUTER
	help
	  Enable the vibrator support on MSM over RPC. The vibrator
	  is connected on the PMIC. Say Y if you want to enable this
	  feature.

config PM8XXX_RPC_VIBRATOR
	bool "RPC based Vibrator on PM8xxx PMICs"
	depends on MSM_RPC_VIBRATOR
	help
	  Enable the vibrator support on MSM over RPC. The vibrator
	  is connected on the PM8XXX PMIC. Say Y if you want to enable
	  this feature.

config MSM_SPM_V1
	bool "Driver support for SPM Version 1"
	help
	  Enables the support for Version 1 of the SPM driver. SPM hardware is
	  used to manage the processor power during sleep. The driver allows
	  configuring SPM to allow different power modes.

config MSM_SPM_V2
	bool "Driver support for SPM Version 2"
	help
	  Enables the support for Version 2 of the SPM driver. SPM hardware is
	  used to manage the processor power during sleep. The driver allows
	  configuring SPM to allow different power modes.

config MSM_L2_SPM
	bool "SPM support for L2 cache"
	depends on MSM_SPM_V2
	help
	  Enable SPM driver support for L2 cache. Some MSM chipsets allow
	  control of L2 cache low power mode with a Subsystem Power manager.
	  Enabling this driver allows configuring L2 SPM for low power modes
	  on supported chipsets.

config MSM_MULTIMEDIA_USE_ION
	bool "Multimedia suport using Ion"
	depends on ION_MSM
	help
	  Enable support for multimedia drivers using Ion for buffer management
	  instead of pmem. Selecting this may also involve userspace
	  dependencies as well.

config MSM_OCMEM
	bool "MSM On-Chip memory driver (OCMEM)"
	help
	  Enable support for On-Chip Memory available on certain MSM chipsets.
	  OCMEM is a low latency, high performance pool shared by subsystems.

config MSM_OCMEM_LOCAL_POWER_CTRL
	bool "OCMEM Local Power Control"
	depends on MSM_OCMEM
	help
	  Enable direct power management of the OCMEM core by the
	  OCMEM driver. By default power management is delegated to
	  the RPM. Selecting this option causes the OCMEM driver to
	  directly handle the various macro power transitions.

config MSM_OCMEM_DEBUG
	bool "OCMEM Debug Support"
	depends on MSM_OCMEM
	help
	  Enable debug options for On-chip Memory (OCMEM) driver.
	  Various debug options include memory, power and latency.
	  Choosing one of these options allows debugging of each
	  individual subsystem separately.

config MSM_OCMEM_NONSECURE
	bool "OCMEM Non Secure Mode"
	depends on MSM_OCMEM_DEBUG
	help
	  Disable OCMEM interaction with secure processor.
	  By default OCMEM is secured and accesses for each master
	  is requested by the OCMEM driver. Selecting this option
	  causes the OCMEM memory to be in non-secure state unless
	  its locked down by the secure processor.

config MSM_OCMEM_POWER_DEBUG
	bool "OCMEM Power Debug Support"
	depends on MSM_OCMEM_DEBUG
	help
	  Enable debug support for OCMEM power management.
	  This adds support for verifying all power management
	  related operations of OCMEM. Both local power management
	  and RPM assisted power management operations are supported.

config MSM_OCMEM_POWER_DISABLE
	bool "OCMEM Disable Power Control"
	depends on MSM_OCMEM_DEBUG
	help
	  Disable all OCMEM power management.
	  This keeps all OCMEM macros turned ON at all times thus
	  never allowing them to be turned OFF. Both local power
	  management and RPM assisted power modes are supported.

config MSM_RTB
	bool "Register tracing"
	help
	  Add support for logging different events to a small uncached
	  region. This is designed to aid in debugging reset cases where the
	  caches may not be flushed before the target resets.

config MSM_RTB_SEPARATE_CPUS
	bool "Separate entries for each cpu"
	depends on MSM_RTB
	depends on SMP
	help
	  Under some circumstances, it may be beneficial to give dedicated space
	  for each cpu to log accesses. Selecting this option will log each cpu
	  separately. This will guarantee that the last acesses for each cpu
	  will be logged but there will be fewer entries per cpu

config MSM_EBI_ERP
	bool "External Bus Interface (EBI) error reporting"
	help
	  Say 'Y' here to enable reporting of external bus interface errors to
	  the kernel log. Information such as the offending address and
	  transaction type will be logged. This may be useful for debugging
	  seemingly broken memory accesses.

	  For production builds, you should probably say 'N' here.

config MSM_CACHE_ERP
	bool "Cache / CPU error reporting"
	depends on ARCH_MSM_KRAIT
	help
	  Say 'Y' here to enable reporting of cache and TLB errors to the kernel
	  log. Enabling this feature can be used as a system debugging technique
	  if cache corruption is suspected. Cache error statistics will also be
	  reported in /proc/cpu/msm_cache_erp.

	  For production builds, you should probably say 'N' here.

config MSM_L1_ERR_PANIC
	bool "Panic on L1 cache errors"
	depends on MSM_CACHE_ERP
	help
	  To cause the kernel to panic whenever an L1 cache error is detected, say
	  'Y' here. This may be useful as a debugging technique if general system
	  instability is suspected.

	  For production builds, you should probably say 'N' here.

config MSM_L1_RECOV_ERR_PANIC
	bool "Panic on recoverable L1 cache errors"
	depends on MSM_CACHE_ERP && MSM_L1_ERR_PANIC
	help
	  Certain CPU designs may be able to automatically recover from certain
	  kinds of L1 cache errors, even though the L1 cache itself may not
	  support error correction. These errors should not result in any kind
	  of corruption, but their presence is nevertheless an indication of
	  poor system health. To cause the kernel to panic whenever a
	  recoverable L1 cache error is detected, say 'Y' here. This may be
	  useful as a debugging technique if general system instability is
	  suspected.

	  For production builds, you should definitely say 'N' here.

config MSM_L1_ERR_LOG
	bool "Log CPU ERP events to system memory"
	depends on MSM_CACHE_ERP
	help
	  Enable logging CPU ERP events to an area of memory that will be
	  preserved across a system reset. This may be useful for detecting and
	  troubleshooting ERP-related system crashes in the field.

	  For production builds, you may want to say 'Y' here.

config MSM_L2_ERP_PRINT_ACCESS_ERRORS
	bool "Report L2 master port slave/decode errors in kernel log"
	depends on MSM_CACHE_ERP
	help
	  Master port errors can occur when a memory request is not properly
	  handled by the destination slave. This can occur if the destination
	  register does not exist or is inaccessible due to security
	  restrictions or (in some cases) clock configuration. Enabling this
	  option will cause a backtrace to be printed to the kernel log whenever
	  such an error is encountered. Note that the error is reported as an
	  interrupt rather than as an exception, meaning that the backtrace may
	  have some skid. This option may help with debugging, though production
	  builds should probably say 'N' here.

config MSM_L2_ERP_PORT_PANIC
	bool "Panic on L2 master port errors"
	depends on MSM_CACHE_ERP && MSM_L2_ERP_PRINT_ACCESS_ERRORS
	help
	  Master port errors can occur when a memory request is not properly
	  handled by the destination slave. Enable this option to catch drivers
	  which attempt to access bad areas of the address space, or access
	  hardware registers in an improper state (such as certain clocks not
	  being on). This option may help with debugging, though production
	  builds should probably say 'N' here.

config MSM_L2_ERP_1BIT_PANIC
	bool "Panic on recoverable L2 soft errors"
	depends on MSM_CACHE_ERP
	help
	  Enable this option to cause a kernel panic whenever the L2 cache
	  encounters a single-bit (correctable) soft error. This option should
	  only be enabled when doing low-level debugging where cache corruption
	  is suspected.

	  For production builds, you should definitely say 'N' here.

config MSM_L2_ERP_2BIT_PANIC
	bool "Panic on unrecoverable L2 soft errors"
	depends on MSM_CACHE_ERP
	help
	  Enable this option to cause a kernel panic whenever the L2 cache
	  encounters a double-bit (non-correctable) soft error. Debug builds
	  will likely benefit from having this option enabled to catch cache
	  problems as soon as possible.

	  For production builds, it may be acceptable to say 'N' here, since
	  an uncorrectable error might not necessarily cause further problems.

config MSM_DCVS
	bool "Use MSM DCVS for CPU/GPU Frequency control"
	depends on MSM_SCM
	help
	  Enable support for MSM DCVS to control all CPU and GPU core frequencies.
	  The DCVS manager allows idle driver to feed the idle information to the
	  algorithm and the algorithm returns a frequency for the core which is
	  passed to the frequency change driver.

config MSM_DCVS_FOR_MSM8260A
	bool "MSM8260a DVFS support"
	help
	  To divide the dcvs for MSM8260A Model.

config MSM_CPR
	tristate "Use MSM CPR in S/W mode"
	help
	  Enable CPR (core power reduction) in S/W mode, where the processor
	  get's the notification from CPR block and programs the PMIC.

config MSM_VP_REGULATOR
	tristate "Use MSM PMIC8029 C2 regulator"
	depends on ARCH_MSM8625
	help
	  Enable MSM PMIC8029 C2 regulator support using APC_PLEVEL access
	  for MSMs like 8625.

config HAVE_ARCH_HAS_CURRENT_TIMER
	bool

config MSM_CACHE_DUMP
	bool "Cache dumping support"
	help
	  Add infrastructure to dump the L1 and L2 caches to an allocated buffer.
	  This allows for analysis of the caches in case cache corruption is
	  suspected.

config MSM_CACHE_DUMP_ON_PANIC
	bool "Dump caches on panic"
	depends on MSM_CACHE_DUMP
	help
	  By default, the caches are flushed on panic. This means that trying to
	  look at them in a RAM dump will give useless data. Select this if you
	  want to dump the L1 and L2 caches on panic before any flush occurs.
	  If unsure, say N

config MSM_HSIC_SYSMON
	tristate "MSM HSIC system monitor driver"
	depends on USB
	help
	  Add support for bridging with the system monitor interface of MDM
	  over HSIC. This driver allows the local system monitor to
	  communicate with the remote system monitor interface.

config MSM_HSIC_SYSMON_TEST
	tristate "MSM HSIC system monitor bridge test"
	depends on USB && MSM_HSIC_SYSMON && DEBUG_FS
	help
	  Enable the test hook for the Qualcomm system monitor HSIC driver.
	  This will create a debugfs file entry named "hsic_sysmon_test" which
	  can be read and written to send character data to the sysmon port of
	  the modem over USB.

config MSM_CPU_PWRCTL
	bool "Ensures that krait droop detectors are always off"
	help
	  Droop detector mechanism can adversely affect krait plls during
	  stand alone power collapse operation. Selecting this option
	  ensures that they are always off.

config MSM_USE_USER_ACCESSIBLE_TIMERS
	bool "Enables mapping an MSM timer counter page to user space."
	depends on ARM_USE_USER_ACCESSIBLE_TIMERS
	help
	  Enables MSM-specific user accessible timers via a shared
	  memory page containing the cycle counter.

config HAS_MACH_MEMUTILS
	default n
	bool "Motorola MSM memcpy enhancements"
	help
	Faster memcpy performance for Krait
endif<|MERGE_RESOLUTION|>--- conflicted
+++ resolved
@@ -259,11 +259,8 @@
 	select MSM_AUDIO_QDSP6V2 if SND_SOC
 	select MSM_RPM_REGULATOR_SMD
 	select ARM_HAS_SG_CHAIN
-<<<<<<< HEAD
-=======
 	select MSM_RUN_QUEUE_STATS
 	select DONT_MAP_HOLE_AFTER_MEMBANK0
->>>>>>> 2df0f3f0
 
 config ARCH_MPQ8092
 	bool "MPQ8092"
