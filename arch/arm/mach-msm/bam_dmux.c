/* Copyright (c) 2011-2013, The Linux Foundation. All rights reserved.
 *
 * This program is free software; you can redistribute it and/or modify
 * it under the terms of the GNU General Public License version 2 and
 * only version 2 as published by the Free Software Foundation.
 *
 * This program is distributed in the hope that it will be useful,
 * but WITHOUT ANY WARRANTY; without even the implied warranty of
 * MERCHANTABILITY or FITNESS FOR A PARTICULAR PURPOSE.  See the
 * GNU General Public License for more details.
 *
 */

/*
 *  BAM DMUX module.
 */

#define DEBUG

#include <linux/delay.h>
#include <linux/module.h>
#include <linux/netdevice.h>
#include <linux/platform_device.h>
#include <linux/sched.h>
#include <linux/skbuff.h>
#include <linux/debugfs.h>
#include <linux/clk.h>
#include <linux/wakelock.h>
#include <linux/kfifo.h>
#include <linux/of.h>
#include <mach/msm_ipc_logging.h>
#include <mach/sps.h>
#include <mach/bam_dmux.h>
#include <mach/msm_smsm.h>
#include <mach/subsystem_notif.h>
#include <mach/socinfo.h>
#include <mach/subsystem_restart.h>

#define BAM_CH_LOCAL_OPEN       0x1
#define BAM_CH_REMOTE_OPEN      0x2
#define BAM_CH_IN_RESET         0x4

#define BAM_MUX_HDR_MAGIC_NO    0x33fc

#define BAM_MUX_HDR_CMD_DATA		0
#define BAM_MUX_HDR_CMD_OPEN		1
#define BAM_MUX_HDR_CMD_CLOSE		2
#define BAM_MUX_HDR_CMD_STATUS		3 /* unused */
#define BAM_MUX_HDR_CMD_OPEN_NO_A2_PC	4


#define LOW_WATERMARK		2
#define HIGH_WATERMARK		4
#define DEFAULT_POLLING_MIN_SLEEP (950)
#define MAX_POLLING_SLEEP (6050)
#define MIN_POLLING_SLEEP (950)

static int msm_bam_dmux_debug_enable;
module_param_named(debug_enable, msm_bam_dmux_debug_enable,
		   int, S_IRUGO | S_IWUSR | S_IWGRP);
static int POLLING_MIN_SLEEP = 950;
module_param_named(min_sleep, POLLING_MIN_SLEEP,
		   int, S_IRUGO | S_IWUSR | S_IWGRP);
static int POLLING_MAX_SLEEP = 1050;
module_param_named(max_sleep, POLLING_MAX_SLEEP,
		   int, S_IRUGO | S_IWUSR | S_IWGRP);
static int POLLING_INACTIVITY = 40;
module_param_named(inactivity, POLLING_INACTIVITY,
		   int, S_IRUGO | S_IWUSR | S_IWGRP);
static int bam_adaptive_timer_enabled = 1;
module_param_named(adaptive_timer_enabled,
			bam_adaptive_timer_enabled,
		   int, S_IRUGO | S_IWUSR | S_IWGRP);

#if defined(DEBUG)
static uint32_t bam_dmux_read_cnt;
static uint32_t bam_dmux_write_cnt;
static uint32_t bam_dmux_write_cpy_cnt;
static uint32_t bam_dmux_write_cpy_bytes;
static uint32_t bam_dmux_tx_sps_failure_cnt;
static uint32_t bam_dmux_tx_stall_cnt;
static atomic_t bam_dmux_ack_out_cnt = ATOMIC_INIT(0);
static atomic_t bam_dmux_ack_in_cnt = ATOMIC_INIT(0);
static atomic_t bam_dmux_a2_pwr_cntl_in_cnt = ATOMIC_INIT(0);

#define DBG(x...) do {		                 \
		if (msm_bam_dmux_debug_enable)  \
			pr_debug(x);	         \
	} while (0)

#define DBG_INC_READ_CNT(x) do {	                               \
		bam_dmux_read_cnt += (x);                             \
		if (msm_bam_dmux_debug_enable)                        \
			pr_debug("%s: total read bytes %u\n",          \
				 __func__, bam_dmux_read_cnt);        \
	} while (0)

#define DBG_INC_WRITE_CNT(x)  do {	                               \
		bam_dmux_write_cnt += (x);                            \
		if (msm_bam_dmux_debug_enable)                        \
			pr_debug("%s: total written bytes %u\n",       \
				 __func__, bam_dmux_write_cnt);       \
	} while (0)

#define DBG_INC_WRITE_CPY(x)  do {	                                     \
		bam_dmux_write_cpy_bytes += (x);                            \
		bam_dmux_write_cpy_cnt++;                                   \
		if (msm_bam_dmux_debug_enable)                              \
			pr_debug("%s: total write copy cnt %u, bytes %u\n",  \
				 __func__, bam_dmux_write_cpy_cnt,          \
				 bam_dmux_write_cpy_bytes);                 \
	} while (0)

#define DBG_INC_TX_SPS_FAILURE_CNT() do {	\
		bam_dmux_tx_sps_failure_cnt++;		\
} while (0)

#define DBG_INC_TX_STALL_CNT() do { \
	bam_dmux_tx_stall_cnt++; \
} while (0)

#define DBG_INC_ACK_OUT_CNT() \
	atomic_inc(&bam_dmux_ack_out_cnt)

#define DBG_INC_A2_POWER_CONTROL_IN_CNT() \
	atomic_inc(&bam_dmux_a2_pwr_cntl_in_cnt)

#define DBG_INC_ACK_IN_CNT() \
	atomic_inc(&bam_dmux_ack_in_cnt)
#else
#define DBG(x...) do { } while (0)
#define DBG_INC_READ_CNT(x...) do { } while (0)
#define DBG_INC_WRITE_CNT(x...) do { } while (0)
#define DBG_INC_WRITE_CPY(x...) do { } while (0)
#define DBG_INC_TX_SPS_FAILURE_CNT() do { } while (0)
#define DBG_INC_TX_STALL_CNT() do { } while (0)
#define DBG_INC_ACK_OUT_CNT() do { } while (0)
#define DBG_INC_A2_POWER_CONTROL_IN_CNT() \
	do { } while (0)
#define DBG_INC_ACK_IN_CNT() do { } while (0)
#endif

struct bam_ch_info {
	uint32_t status;
	void (*notify)(void *, int, unsigned long);
	void *priv;
	spinlock_t lock;
	struct platform_device *pdev;
	char name[BAM_DMUX_CH_NAME_MAX_LEN];
	int num_tx_pkts;
	int use_wm;
};

struct tx_pkt_info {
	struct sk_buff *skb;
	dma_addr_t dma_address;
	char is_cmd;
	uint32_t len;
	struct work_struct work;
	struct list_head list_node;
	unsigned ts_sec;
	unsigned long ts_nsec;
};

struct rx_pkt_info {
	struct sk_buff *skb;
	dma_addr_t dma_address;
	struct work_struct work;
	struct list_head list_node;
};

#define A2_NUM_PIPES		6
#define A2_SUMMING_THRESHOLD	4096
#define A2_DEFAULT_DESCRIPTORS	32
#define A2_PHYS_BASE		0x124C2000
#define A2_PHYS_SIZE		0x2000
#define BUFFER_SIZE		2048
#define NUM_BUFFERS		32

#ifndef A2_BAM_IRQ
#define A2_BAM_IRQ -1
#endif

static void *a2_phys_base;
static uint32_t a2_phys_size;
static int a2_bam_irq;
static struct sps_bam_props a2_props;
static u32 a2_device_handle;
static struct sps_pipe *bam_tx_pipe;
static struct sps_pipe *bam_rx_pipe;
static struct sps_connect tx_connection;
static struct sps_connect rx_connection;
static struct sps_mem_buffer tx_desc_mem_buf;
static struct sps_mem_buffer rx_desc_mem_buf;
static struct sps_register_event tx_register_event;
static struct sps_register_event rx_register_event;

static struct bam_ch_info bam_ch[BAM_DMUX_NUM_CHANNELS];
static int bam_mux_initialized;

static int polling_mode;
static unsigned long rx_timer_interval;

static LIST_HEAD(bam_rx_pool);
static DEFINE_MUTEX(bam_rx_pool_mutexlock);
static int bam_rx_pool_len;
static LIST_HEAD(bam_tx_pool);
static DEFINE_SPINLOCK(bam_tx_pool_spinlock);
#ifndef CONFIG_MACH_M2
static DEFINE_MUTEX(bam_pdev_mutexlock);
#endif

struct bam_mux_hdr {
	uint16_t magic_num;
	uint8_t reserved;
	uint8_t cmd;
	uint8_t pad_len;
	uint8_t ch_id;
	uint16_t pkt_len;
};

static void notify_all(int event, unsigned long data);
static void bam_mux_write_done(struct work_struct *work);
static void handle_bam_mux_cmd(struct work_struct *work);
static void rx_timer_work_func(struct work_struct *work);

static DECLARE_WORK(rx_timer_work, rx_timer_work_func);
static struct delayed_work queue_rx_work;

static struct workqueue_struct *bam_mux_rx_workqueue;
static struct workqueue_struct *bam_mux_tx_workqueue;

/* A2 power collaspe */
#define UL_TIMEOUT_DELAY 1000	/* in ms */
#define ENABLE_DISCONNECT_ACK	0x1
static void toggle_apps_ack(void);
static void reconnect_to_bam(void);
static void disconnect_to_bam(void);
static void ul_wakeup(void);
static void ul_timeout(struct work_struct *work);
static void vote_dfab(void);
static void unvote_dfab(void);
static void kickoff_ul_wakeup_func(struct work_struct *work);
static void grab_wakelock(void);
static void release_wakelock(void);

static int bam_is_connected;
static DEFINE_MUTEX(wakeup_lock);
static struct completion ul_wakeup_ack_completion;
static struct completion bam_connection_completion;
static struct delayed_work ul_timeout_work;
static int ul_packet_written;
static atomic_t ul_ondemand_vote = ATOMIC_INIT(0);
static struct clk *dfab_clk, *xo_clk;
static DEFINE_RWLOCK(ul_wakeup_lock);
static DECLARE_WORK(kickoff_ul_wakeup, kickoff_ul_wakeup_func);
static int bam_connection_is_active;
static int wait_for_ack;
static struct wake_lock bam_wakelock;
static int a2_pc_disabled;
static DEFINE_MUTEX(dfab_status_lock);
static int dfab_is_on;
static int wait_for_dfab;
static struct completion dfab_unvote_completion;
static DEFINE_SPINLOCK(wakelock_reference_lock);
static int wakelock_reference_count;
static int a2_pc_disabled_wakelock_skipped;
static int disconnect_ack = 1;
static LIST_HEAD(bam_other_notify_funcs);
static DEFINE_MUTEX(smsm_cb_lock);
static DEFINE_MUTEX(delayed_ul_vote_lock);
static int need_delayed_ul_vote;
static int power_management_only_mode;

struct outside_notify_func {
	void (*notify)(void *, int, unsigned long);
	void *priv;
	struct list_head list_node;
};
/* End A2 power collaspe */

/* subsystem restart */
static int restart_notifier_cb(struct notifier_block *this,
				unsigned long code,
				void *data);

static struct notifier_block restart_notifier = {
	.notifier_call = restart_notifier_cb,
};
static int in_global_reset;
/* end subsystem restart */

#define bam_ch_is_open(x)						\
	(bam_ch[(x)].status == (BAM_CH_LOCAL_OPEN | BAM_CH_REMOTE_OPEN))

#define bam_ch_is_local_open(x)			\
	(bam_ch[(x)].status & BAM_CH_LOCAL_OPEN)

#define bam_ch_is_remote_open(x)			\
	(bam_ch[(x)].status & BAM_CH_REMOTE_OPEN)

#define bam_ch_is_in_reset(x)			\
	(bam_ch[(x)].status & BAM_CH_IN_RESET)

struct kfifo bam_dmux_state_log;
static int bam_dmux_uplink_vote;
static int bam_dmux_power_state;


#define DMUX_LOG_KERR(fmt...) \
do { \
	BAM_DMUX_LOG(fmt); \
	pr_err(fmt); \
} while (0)

static void *bam_ipc_log_txt;

#define BAM_IPC_LOG_PAGES 5

/**
 * Log a state change along with a small message.
 * Complete size of messsage is limited to @todo.
 * Logging is done using IPC Logging infrastructure.
 *
 * States
 * D: 1 = Power collapse disabled
 * R: 1 = in global reset
 * P: 1 = BAM is powered up
 * A: 1 = BAM initialized and ready for data
 * V: 1 = Uplink vote for power
 * U: 1 = Uplink active
 * W: 1 = Uplink Wait-for-ack
 * A: 1 = Uplink ACK received
 * #: >=1 On-demand uplink vote
 * D: 1 = Disconnect ACK active
 */

#define BAM_DMUX_LOG(fmt, args...) \
do { \
	if (bam_ipc_log_txt) { \
		ipc_log_string(bam_ipc_log_txt, \
		"<DMUX> %c%c%c%c %c%c%c%c%d%c " fmt, \
		a2_pc_disabled ? 'D' : 'd', \
		in_global_reset ? 'R' : 'r', \
		bam_dmux_power_state ? 'P' : 'p', \
		bam_connection_is_active ? 'A' : 'a', \
		bam_dmux_uplink_vote ? 'V' : 'v', \
		bam_is_connected ?  'U' : 'u', \
		wait_for_ack ? 'W' : 'w', \
		ul_wakeup_ack_completion.done ? 'A' : 'a', \
		atomic_read(&ul_ondemand_vote), \
		disconnect_ack ? 'D' : 'd', \
		args); \
	} \
} while (0)

static inline void set_tx_timestamp(struct tx_pkt_info *pkt)
{
	unsigned long long t_now;

	t_now = sched_clock();
	pkt->ts_nsec = do_div(t_now, 1000000000U);
	pkt->ts_sec = (unsigned)t_now;
}

static inline void verify_tx_queue_is_empty(const char *func)
{
	unsigned long flags;
	struct tx_pkt_info *info;
	int reported = 0;

	spin_lock_irqsave(&bam_tx_pool_spinlock, flags);
	list_for_each_entry(info, &bam_tx_pool, list_node) {
		if (!reported) {
			BAM_DMUX_LOG("%s: tx pool not empty\n", func);
			if (!in_global_reset)
				pr_err("%s: tx pool not empty\n", func);
			reported = 1;
		}
		BAM_DMUX_LOG("%s: node=%p ts=%u.%09lu\n", __func__,
			&info->list_node, info->ts_sec, info->ts_nsec);
		if (!in_global_reset)
			pr_err("%s: node=%p ts=%u.%09lu\n", __func__,
			&info->list_node, info->ts_sec, info->ts_nsec);
	}
	spin_unlock_irqrestore(&bam_tx_pool_spinlock, flags);
}

static void queue_rx(void)
{
	void *ptr;
	struct rx_pkt_info *info;
	int ret;
	int rx_len_cached;

	mutex_lock(&bam_rx_pool_mutexlock);
	rx_len_cached = bam_rx_pool_len;
	mutex_unlock(&bam_rx_pool_mutexlock);

	while (bam_connection_is_active && rx_len_cached < NUM_BUFFERS) {
		if (in_global_reset)
			goto fail;

		info = kmalloc(sizeof(struct rx_pkt_info),
						GFP_NOWAIT | __GFP_NOWARN);
		if (!info) {
			DMUX_LOG_KERR(
			"%s: unable to alloc rx_pkt_info, will retry later\n",
								__func__);
			goto fail;
		}

		INIT_WORK(&info->work, handle_bam_mux_cmd);

		info->skb = __dev_alloc_skb(BUFFER_SIZE,
						GFP_NOWAIT | __GFP_NOWARN);
		if (info->skb == NULL) {
			DMUX_LOG_KERR(
				"%s: unable to alloc skb, will retry later\n",
								__func__);
			goto fail_info;
		}
		ptr = skb_put(info->skb, BUFFER_SIZE);

		info->dma_address = dma_map_single(NULL, ptr, BUFFER_SIZE,
							DMA_FROM_DEVICE);
		if (info->dma_address == 0 || info->dma_address == ~0) {
			DMUX_LOG_KERR("%s: dma_map_single failure %p for %p\n",
				__func__, (void *)info->dma_address, ptr);
			goto fail_skb;
		}

		mutex_lock(&bam_rx_pool_mutexlock);
		list_add_tail(&info->list_node, &bam_rx_pool);
		rx_len_cached = ++bam_rx_pool_len;
		ret = sps_transfer_one(bam_rx_pipe, info->dma_address,
			BUFFER_SIZE, info,
			SPS_IOVEC_FLAG_INT | SPS_IOVEC_FLAG_EOT);
		if (ret) {
			list_del(&info->list_node);
			rx_len_cached = --bam_rx_pool_len;
			mutex_unlock(&bam_rx_pool_mutexlock);
			DMUX_LOG_KERR("%s: sps_transfer_one failed %d\n",
				__func__, ret);

			dma_unmap_single(NULL, info->dma_address, BUFFER_SIZE,
						DMA_FROM_DEVICE);

			goto fail_skb;
		}
		mutex_unlock(&bam_rx_pool_mutexlock);

	}
	return;

fail_skb:
	dev_kfree_skb_any(info->skb);

fail_info:
	kfree(info);

fail:
	if (rx_len_cached == 0 && !in_global_reset) {
		DMUX_LOG_KERR("%s: rescheduling\n", __func__);
		schedule_delayed_work(&queue_rx_work, msecs_to_jiffies(100));
	}
}

static void queue_rx_work_func(struct work_struct *work)
{
	queue_rx();
}

static void bam_mux_process_data(struct sk_buff *rx_skb)
{
	unsigned long flags;
	struct bam_mux_hdr *rx_hdr;
	unsigned long event_data;

	rx_hdr = (struct bam_mux_hdr *)rx_skb->data;

	rx_skb->data = (unsigned char *)(rx_hdr + 1);
	rx_skb->tail = rx_skb->data + rx_hdr->pkt_len;
	rx_skb->len = rx_hdr->pkt_len;
	rx_skb->truesize = rx_hdr->pkt_len + sizeof(struct sk_buff);

	event_data = (unsigned long)(rx_skb);

	spin_lock_irqsave(&bam_ch[rx_hdr->ch_id].lock, flags);
	if (bam_ch[rx_hdr->ch_id].notify)
		bam_ch[rx_hdr->ch_id].notify(
			bam_ch[rx_hdr->ch_id].priv, BAM_DMUX_RECEIVE,
							event_data);
	else
		dev_kfree_skb_any(rx_skb);
	spin_unlock_irqrestore(&bam_ch[rx_hdr->ch_id].lock, flags);

	queue_rx();
}

static inline void handle_bam_mux_cmd_open(struct bam_mux_hdr *rx_hdr)
{
	unsigned long flags;
	int ret;

#ifndef CONFIG_MACH_M2
	mutex_lock(&bam_pdev_mutexlock);
	if (in_global_reset) {
		BAM_DMUX_LOG("%s: open cid %d aborted due to ssr\n",
				__func__, rx_hdr->ch_id);
		mutex_unlock(&bam_pdev_mutexlock);
		queue_rx();
		return;
	}
#endif
	spin_lock_irqsave(&bam_ch[rx_hdr->ch_id].lock, flags);
	bam_ch[rx_hdr->ch_id].status |= BAM_CH_REMOTE_OPEN;
	bam_ch[rx_hdr->ch_id].num_tx_pkts = 0;
	spin_unlock_irqrestore(&bam_ch[rx_hdr->ch_id].lock, flags);
#ifdef CONFIG_MACH_M2
	queue_rx();
#endif
	ret = platform_device_add(bam_ch[rx_hdr->ch_id].pdev);
	if (ret)
		pr_err("%s: platform_device_add() error: %d\n",
				__func__, ret);
#ifndef CONFIG_MACH_M2
	mutex_unlock(&bam_pdev_mutexlock);
	queue_rx();
#endif
}

static void handle_bam_mux_cmd(struct work_struct *work)
{
	unsigned long flags;
	struct bam_mux_hdr *rx_hdr;
	struct rx_pkt_info *info;
	struct sk_buff *rx_skb;

	info = container_of(work, struct rx_pkt_info, work);
	rx_skb = info->skb;
	dma_unmap_single(NULL, info->dma_address, BUFFER_SIZE, DMA_FROM_DEVICE);
	kfree(info);

	rx_hdr = (struct bam_mux_hdr *)rx_skb->data;

	DBG_INC_READ_CNT(sizeof(struct bam_mux_hdr));
	DBG("%s: magic %x reserved %d cmd %d pad %d ch %d len %d\n", __func__,
			rx_hdr->magic_num, rx_hdr->reserved, rx_hdr->cmd,
			rx_hdr->pad_len, rx_hdr->ch_id, rx_hdr->pkt_len);
	if (rx_hdr->magic_num != BAM_MUX_HDR_MAGIC_NO) {
		DMUX_LOG_KERR("%s: dropping invalid hdr. magic %x"
			" reserved %d cmd %d"
			" pad %d ch %d len %d\n", __func__,
			rx_hdr->magic_num, rx_hdr->reserved, rx_hdr->cmd,
			rx_hdr->pad_len, rx_hdr->ch_id, rx_hdr->pkt_len);
		dev_kfree_skb_any(rx_skb);
		queue_rx();
		return;
	}

	if (rx_hdr->ch_id >= BAM_DMUX_NUM_CHANNELS) {
		DMUX_LOG_KERR("%s: dropping invalid LCID %d"
			" reserved %d cmd %d"
			" pad %d ch %d len %d\n", __func__,
			rx_hdr->ch_id, rx_hdr->reserved, rx_hdr->cmd,
			rx_hdr->pad_len, rx_hdr->ch_id, rx_hdr->pkt_len);
		dev_kfree_skb_any(rx_skb);
		queue_rx();
		return;
	}

	switch (rx_hdr->cmd) {
	case BAM_MUX_HDR_CMD_DATA:
		DBG_INC_READ_CNT(rx_hdr->pkt_len);
		bam_mux_process_data(rx_skb);
		break;
	case BAM_MUX_HDR_CMD_OPEN:
		BAM_DMUX_LOG("%s: opening cid %d PC enabled\n", __func__,
				rx_hdr->ch_id);
		handle_bam_mux_cmd_open(rx_hdr);
		if (!(rx_hdr->reserved & ENABLE_DISCONNECT_ACK)) {
			BAM_DMUX_LOG("%s: deactivating disconnect ack\n",
								__func__);
			disconnect_ack = 0;
		}
		dev_kfree_skb_any(rx_skb);
		break;
	case BAM_MUX_HDR_CMD_OPEN_NO_A2_PC:
		BAM_DMUX_LOG("%s: opening cid %d PC disabled\n", __func__,
				rx_hdr->ch_id);

		if (!a2_pc_disabled) {
			a2_pc_disabled = 1;
			ul_wakeup();
		}

		handle_bam_mux_cmd_open(rx_hdr);
		dev_kfree_skb_any(rx_skb);
		break;
	case BAM_MUX_HDR_CMD_CLOSE:
		/* probably should drop pending write */
		BAM_DMUX_LOG("%s: closing cid %d\n", __func__,
				rx_hdr->ch_id);
#ifndef CONFIG_MACH_M2
		mutex_lock(&bam_pdev_mutexlock);
		if (in_global_reset) {
			BAM_DMUX_LOG("%s: close cid %d aborted due to ssr\n",
					__func__, rx_hdr->ch_id);
			mutex_unlock(&bam_pdev_mutexlock);
			break;
		}
#endif
		spin_lock_irqsave(&bam_ch[rx_hdr->ch_id].lock, flags);
		bam_ch[rx_hdr->ch_id].status &= ~BAM_CH_REMOTE_OPEN;
		spin_unlock_irqrestore(&bam_ch[rx_hdr->ch_id].lock, flags);
#ifdef CONFIG_MACH_M2
		queue_rx();
#endif
		platform_device_unregister(bam_ch[rx_hdr->ch_id].pdev);
		bam_ch[rx_hdr->ch_id].pdev =
			platform_device_alloc(bam_ch[rx_hdr->ch_id].name, 2);
		if (!bam_ch[rx_hdr->ch_id].pdev)
			pr_err("%s: platform_device_alloc failed\n", __func__);
#ifndef CONFIG_MACH_M2
		mutex_unlock(&bam_pdev_mutexlock);
#endif
		dev_kfree_skb_any(rx_skb);
#ifndef CONFIG_MACH_M2
		queue_rx();
#endif
		break;
	default:
		DMUX_LOG_KERR("%s: dropping invalid hdr. magic %x"
			   " reserved %d cmd %d pad %d ch %d len %d\n",
			__func__, rx_hdr->magic_num, rx_hdr->reserved,
			rx_hdr->cmd, rx_hdr->pad_len, rx_hdr->ch_id,
			rx_hdr->pkt_len);
		dev_kfree_skb_any(rx_skb);
		queue_rx();
		return;
	}
}

static int bam_mux_write_cmd(void *data, uint32_t len)
{
	int rc;
	struct tx_pkt_info *pkt;
	dma_addr_t dma_address;
	unsigned long flags;

	pkt = kmalloc(sizeof(struct tx_pkt_info), GFP_ATOMIC);
	if (pkt == NULL) {
		pr_err("%s: mem alloc for tx_pkt_info failed\n", __func__);
		rc = -ENOMEM;
		return rc;
	}

	dma_address = dma_map_single(NULL, data, len,
					DMA_TO_DEVICE);
	if (!dma_address) {
		pr_err("%s: dma_map_single() failed\n", __func__);
		kfree(pkt);
		rc = -ENOMEM;
		return rc;
	}
	pkt->skb = (struct sk_buff *)(data);
	pkt->len = len;
	pkt->dma_address = dma_address;
	pkt->is_cmd = 1;
	set_tx_timestamp(pkt);
	INIT_WORK(&pkt->work, bam_mux_write_done);
	spin_lock_irqsave(&bam_tx_pool_spinlock, flags);
	list_add_tail(&pkt->list_node, &bam_tx_pool);
	rc = sps_transfer_one(bam_tx_pipe, dma_address, len,
				pkt, SPS_IOVEC_FLAG_INT | SPS_IOVEC_FLAG_EOT);
	if (rc) {
		DMUX_LOG_KERR("%s sps_transfer_one failed rc=%d\n",
			__func__, rc);
		list_del(&pkt->list_node);
		DBG_INC_TX_SPS_FAILURE_CNT();
		spin_unlock_irqrestore(&bam_tx_pool_spinlock, flags);
		dma_unmap_single(NULL, pkt->dma_address,
					pkt->len,
					DMA_TO_DEVICE);
		kfree(pkt);
	} else {
		spin_unlock_irqrestore(&bam_tx_pool_spinlock, flags);
	}

	ul_packet_written = 1;
	return rc;
}

static void bam_mux_write_done(struct work_struct *work)
{
	struct sk_buff *skb;
	struct bam_mux_hdr *hdr;
	struct tx_pkt_info *info;
	struct tx_pkt_info *info_expected;
	unsigned long event_data;
	unsigned long flags;

	if (in_global_reset)
		return;

	info = container_of(work, struct tx_pkt_info, work);

	spin_lock_irqsave(&bam_tx_pool_spinlock, flags);
	info_expected = list_first_entry(&bam_tx_pool,
			struct tx_pkt_info, list_node);
	if (unlikely(info != info_expected)) {
		struct tx_pkt_info *errant_pkt;

		DMUX_LOG_KERR("%s: bam_tx_pool mismatch .next=%p,"
				" list_node=%p, ts=%u.%09lu\n",
				__func__, bam_tx_pool.next, &info->list_node,
				info->ts_sec, info->ts_nsec
				);

		list_for_each_entry(errant_pkt, &bam_tx_pool, list_node) {
			DMUX_LOG_KERR("%s: node=%p ts=%u.%09lu\n", __func__,
			&errant_pkt->list_node, errant_pkt->ts_sec,
			errant_pkt->ts_nsec);

		}
		spin_unlock_irqrestore(&bam_tx_pool_spinlock, flags);
		BUG();
	}
	list_del(&info->list_node);
	spin_unlock_irqrestore(&bam_tx_pool_spinlock, flags);

	if (info->is_cmd) {
		kfree(info->skb);
		kfree(info);
		return;
	}
	skb = info->skb;
	kfree(info);
	hdr = (struct bam_mux_hdr *)skb->data;
	DBG_INC_WRITE_CNT(skb->len);
	event_data = (unsigned long)(skb);
	spin_lock_irqsave(&bam_ch[hdr->ch_id].lock, flags);
	bam_ch[hdr->ch_id].num_tx_pkts--;
	spin_unlock_irqrestore(&bam_ch[hdr->ch_id].lock, flags);
	if (bam_ch[hdr->ch_id].notify)
		bam_ch[hdr->ch_id].notify(
			bam_ch[hdr->ch_id].priv, BAM_DMUX_WRITE_DONE,
							event_data);
	else
		dev_kfree_skb_any(skb);
}

int msm_bam_dmux_write(uint32_t id, struct sk_buff *skb)
{
	int rc = 0;
	struct bam_mux_hdr *hdr;
	unsigned long flags;
	struct sk_buff *new_skb = NULL;
	dma_addr_t dma_address;
	struct tx_pkt_info *pkt;

	if (id >= BAM_DMUX_NUM_CHANNELS)
		return -EINVAL;
	if (!skb)
		return -EINVAL;
	if (!bam_mux_initialized)
		return -ENODEV;

	DBG("%s: writing to ch %d len %d\n", __func__, id, skb->len);
	spin_lock_irqsave(&bam_ch[id].lock, flags);
	if (!bam_ch_is_open(id)) {
		spin_unlock_irqrestore(&bam_ch[id].lock, flags);
		pr_err("%s: port not open: %d\n", __func__, bam_ch[id].status);
		return -ENODEV;
	}

	if (bam_ch[id].use_wm &&
	    (bam_ch[id].num_tx_pkts >= HIGH_WATERMARK)) {
		spin_unlock_irqrestore(&bam_ch[id].lock, flags);
		pr_err("%s: watermark exceeded: %d\n", __func__, id);
		return -EAGAIN;
	}
	spin_unlock_irqrestore(&bam_ch[id].lock, flags);

	read_lock(&ul_wakeup_lock);
	if (!bam_is_connected) {
		read_unlock(&ul_wakeup_lock);
		ul_wakeup();
		if (unlikely(in_global_reset == 1))
			return -EFAULT;
		read_lock(&ul_wakeup_lock);
		notify_all(BAM_DMUX_UL_CONNECTED, (unsigned long)(NULL));
	}

	/* if skb do not have any tailroom for padding,
	   copy the skb into a new expanded skb */
	if ((skb->len & 0x3) && (skb_tailroom(skb) < (4 - (skb->len & 0x3)))) {
		/* revisit, probably dev_alloc_skb and memcpy is effecient */
		new_skb = skb_copy_expand(skb, skb_headroom(skb),
					  4 - (skb->len & 0x3), GFP_ATOMIC);
		if (new_skb == NULL) {
			pr_err("%s: cannot allocate skb\n", __func__);
			goto write_fail;
		}
		dev_kfree_skb_any(skb);
		skb = new_skb;
		DBG_INC_WRITE_CPY(skb->len);
	}

	if(skb_headroom(skb) < sizeof(struct bam_mux_hdr)) {
		new_skb = skb_realloc_headroom(skb, sizeof(struct bam_mux_hdr));
                if(new_skb == NULL) {
			pr_err("%s: skb_realloc_headroom failed\n", __func__);
                        goto write_fail;
                }
                dev_kfree_skb_any(skb);
                skb = new_skb;
                DBG_INC_WRITE_CPY(skb->len);
	}

	hdr = (struct bam_mux_hdr *)skb_push(skb, sizeof(struct bam_mux_hdr));

	/* caller should allocate for hdr and padding
	   hdr is fine, padding is tricky */
	hdr->magic_num = BAM_MUX_HDR_MAGIC_NO;
	hdr->cmd = BAM_MUX_HDR_CMD_DATA;
	hdr->reserved = 0;
	hdr->ch_id = id;
	hdr->pkt_len = skb->len - sizeof(struct bam_mux_hdr);
	if (skb->len & 0x3)
		skb_put(skb, 4 - (skb->len & 0x3));

	hdr->pad_len = skb->len - (sizeof(struct bam_mux_hdr) + hdr->pkt_len);

	DBG("%s: data %p, tail %p skb len %d pkt len %d pad len %d\n",
	    __func__, skb->data, skb->tail, skb->len,
	    hdr->pkt_len, hdr->pad_len);

	pkt = kmalloc(sizeof(struct tx_pkt_info), GFP_ATOMIC);
	if (pkt == NULL) {
		pr_err("%s: mem alloc for tx_pkt_info failed\n", __func__);
		goto write_fail2;
	}

	dma_address = dma_map_single(NULL, skb->data, skb->len,
					DMA_TO_DEVICE);
	if (!dma_address) {
		pr_err("%s: dma_map_single() failed\n", __func__);
		goto write_fail3;
	}
	pkt->skb = skb;
	pkt->dma_address = dma_address;
	pkt->is_cmd = 0;
	set_tx_timestamp(pkt);
	INIT_WORK(&pkt->work, bam_mux_write_done);
	spin_lock_irqsave(&bam_tx_pool_spinlock, flags);
	list_add_tail(&pkt->list_node, &bam_tx_pool);
	rc = sps_transfer_one(bam_tx_pipe, dma_address, skb->len,
				pkt, SPS_IOVEC_FLAG_INT | SPS_IOVEC_FLAG_EOT);
	if (rc) {
		DMUX_LOG_KERR("%s sps_transfer_one failed rc=%d\n",
			__func__, rc);
		list_del(&pkt->list_node);
		DBG_INC_TX_SPS_FAILURE_CNT();
		spin_unlock_irqrestore(&bam_tx_pool_spinlock, flags);
		dma_unmap_single(NULL, pkt->dma_address,
					pkt->skb->len,	DMA_TO_DEVICE);
		kfree(pkt);
		if (new_skb)
			dev_kfree_skb_any(new_skb);
	} else {
		spin_unlock_irqrestore(&bam_tx_pool_spinlock, flags);
		spin_lock_irqsave(&bam_ch[id].lock, flags);
		bam_ch[id].num_tx_pkts++;
		spin_unlock_irqrestore(&bam_ch[id].lock, flags);
	}
	ul_packet_written = 1;
	read_unlock(&ul_wakeup_lock);
	return rc;

write_fail3:
	kfree(pkt);
write_fail2:
	skb_pull(skb, sizeof(struct bam_mux_hdr));
	if (new_skb)
		dev_kfree_skb_any(new_skb);
write_fail:
	read_unlock(&ul_wakeup_lock);
	return -ENOMEM;
}

int msm_bam_dmux_open(uint32_t id, void *priv,
			void (*notify)(void *, int, unsigned long))
{
	struct bam_mux_hdr *hdr;
	unsigned long flags;
	int rc = 0;

	DBG("%s: opening ch %d\n", __func__, id);
	if (!bam_mux_initialized) {
		DBG("%s: not inititialized\n", __func__);
		return -ENODEV;
	}
	if (id >= BAM_DMUX_NUM_CHANNELS) {
		pr_err("%s: invalid channel id %d\n", __func__, id);
		return -EINVAL;
	}
	if (notify == NULL) {
		pr_err("%s: notify function is NULL\n", __func__);
		return -EINVAL;
	}

	hdr = kmalloc(sizeof(struct bam_mux_hdr), GFP_KERNEL);
	if (hdr == NULL) {
		pr_err("%s: hdr kmalloc failed. ch: %d\n", __func__, id);
		return -ENOMEM;
	}
	spin_lock_irqsave(&bam_ch[id].lock, flags);
	if (bam_ch_is_open(id)) {
		DBG("%s: Already opened %d\n", __func__, id);
		spin_unlock_irqrestore(&bam_ch[id].lock, flags);
		kfree(hdr);
		goto open_done;
	}
	if (!bam_ch_is_remote_open(id)) {
		DBG("%s: Remote not open; ch: %d\n", __func__, id);
		spin_unlock_irqrestore(&bam_ch[id].lock, flags);
		kfree(hdr);
		return -ENODEV;
	}

	bam_ch[id].notify = notify;
	bam_ch[id].priv = priv;
	bam_ch[id].status |= BAM_CH_LOCAL_OPEN;
	bam_ch[id].num_tx_pkts = 0;
	bam_ch[id].use_wm = 0;
	spin_unlock_irqrestore(&bam_ch[id].lock, flags);

	read_lock(&ul_wakeup_lock);
	if (!bam_is_connected) {
		read_unlock(&ul_wakeup_lock);
		ul_wakeup();
		if (unlikely(in_global_reset == 1)) {
			kfree(hdr);
			return -EFAULT;
		}
		read_lock(&ul_wakeup_lock);
		notify_all(BAM_DMUX_UL_CONNECTED, (unsigned long)(NULL));
	}

	hdr->magic_num = BAM_MUX_HDR_MAGIC_NO;
	hdr->cmd = BAM_MUX_HDR_CMD_OPEN;
	hdr->reserved = 0;
	hdr->ch_id = id;
	hdr->pkt_len = 0;
	hdr->pad_len = 0;

	rc = bam_mux_write_cmd((void *)hdr, sizeof(struct bam_mux_hdr));
	read_unlock(&ul_wakeup_lock);

open_done:
	DBG("%s: opened ch %d\n", __func__, id);
	return rc;
}

int msm_bam_dmux_close(uint32_t id)
{
	struct bam_mux_hdr *hdr;
	unsigned long flags;
	int rc;

	if (id >= BAM_DMUX_NUM_CHANNELS)
		return -EINVAL;
	DBG("%s: closing ch %d\n", __func__, id);
	if (!bam_mux_initialized)
		return -ENODEV;

	read_lock(&ul_wakeup_lock);
	if (!bam_is_connected && !bam_ch_is_in_reset(id)) {
		read_unlock(&ul_wakeup_lock);
		ul_wakeup();
		if (unlikely(in_global_reset == 1))
			return -EFAULT;
		read_lock(&ul_wakeup_lock);
		notify_all(BAM_DMUX_UL_CONNECTED, (unsigned long)(NULL));
	}

	spin_lock_irqsave(&bam_ch[id].lock, flags);
	bam_ch[id].notify = NULL;
	bam_ch[id].priv = NULL;
	bam_ch[id].status &= ~BAM_CH_LOCAL_OPEN;
	spin_unlock_irqrestore(&bam_ch[id].lock, flags);

	if (bam_ch_is_in_reset(id)) {
		read_unlock(&ul_wakeup_lock);
		bam_ch[id].status &= ~BAM_CH_IN_RESET;
		return 0;
	}

	hdr = kmalloc(sizeof(struct bam_mux_hdr), GFP_ATOMIC);
	if (hdr == NULL) {
		pr_err("%s: hdr kmalloc failed. ch: %d\n", __func__, id);
		read_unlock(&ul_wakeup_lock);
		return -ENOMEM;
	}
	hdr->magic_num = BAM_MUX_HDR_MAGIC_NO;
	hdr->cmd = BAM_MUX_HDR_CMD_CLOSE;
	hdr->reserved = 0;
	hdr->ch_id = id;
	hdr->pkt_len = 0;
	hdr->pad_len = 0;

	rc = bam_mux_write_cmd((void *)hdr, sizeof(struct bam_mux_hdr));
	read_unlock(&ul_wakeup_lock);

	DBG("%s: closed ch %d\n", __func__, id);
	return rc;
}

int msm_bam_dmux_is_ch_full(uint32_t id)
{
	unsigned long flags;
	int ret;

	if (id >= BAM_DMUX_NUM_CHANNELS)
		return -EINVAL;

	spin_lock_irqsave(&bam_ch[id].lock, flags);
	bam_ch[id].use_wm = 1;
	ret = bam_ch[id].num_tx_pkts >= HIGH_WATERMARK;
	DBG("%s: ch %d num tx pkts=%d, HWM=%d\n", __func__,
	     id, bam_ch[id].num_tx_pkts, ret);
	if (!bam_ch_is_local_open(id)) {
		ret = -ENODEV;
		pr_err("%s: port not open: %d\n", __func__, bam_ch[id].status);
	}
	spin_unlock_irqrestore(&bam_ch[id].lock, flags);

	return ret;
}

int msm_bam_dmux_is_ch_low(uint32_t id)
{
	unsigned long flags;
	int ret;

	if (id >= BAM_DMUX_NUM_CHANNELS)
		return -EINVAL;

	spin_lock_irqsave(&bam_ch[id].lock, flags);
	bam_ch[id].use_wm = 1;
	ret = bam_ch[id].num_tx_pkts <= LOW_WATERMARK;
	DBG("%s: ch %d num tx pkts=%d, LWM=%d\n", __func__,
	     id, bam_ch[id].num_tx_pkts, ret);
	if (!bam_ch_is_local_open(id)) {
		ret = -ENODEV;
		pr_err("%s: port not open: %d\n", __func__, bam_ch[id].status);
	}
	spin_unlock_irqrestore(&bam_ch[id].lock, flags);

	return ret;
}

static void rx_switch_to_interrupt_mode(void)
{
	struct sps_connect cur_rx_conn;
	struct sps_iovec iov;
	struct rx_pkt_info *info;
	int ret;

	/*
	 * Attempt to enable interrupts - if this fails,
	 * continue polling and we will retry later.
	 */
	ret = sps_get_config(bam_rx_pipe, &cur_rx_conn);
	if (ret) {
		pr_err("%s: sps_get_config() failed %d\n", __func__, ret);
		goto fail;
	}

	rx_register_event.options = SPS_O_EOT;
	ret = sps_register_event(bam_rx_pipe, &rx_register_event);
	if (ret) {
		pr_err("%s: sps_register_event() failed %d\n", __func__, ret);
		goto fail;
	}

	cur_rx_conn.options = SPS_O_AUTO_ENABLE |
		SPS_O_EOT | SPS_O_ACK_TRANSFERS;
	ret = sps_set_config(bam_rx_pipe, &cur_rx_conn);
	if (ret) {
		pr_err("%s: sps_set_config() failed %d\n", __func__, ret);
		goto fail;
	}
	polling_mode = 0;
	release_wakelock();

	/* handle any rx packets before interrupt was enabled */
	while (bam_connection_is_active && !polling_mode) {
		ret = sps_get_iovec(bam_rx_pipe, &iov);
		if (ret) {
			pr_err("%s: sps_get_iovec failed %d\n",
					__func__, ret);
			break;
		}
		if (iov.addr == 0)
			break;

		mutex_lock(&bam_rx_pool_mutexlock);
		if (unlikely(list_empty(&bam_rx_pool))) {
			DMUX_LOG_KERR("%s: have iovec %p but rx pool empty\n",
				__func__, (void *)iov.addr);
			mutex_unlock(&bam_rx_pool_mutexlock);
			continue;
		}
		info = list_first_entry(&bam_rx_pool, struct rx_pkt_info,
							list_node);
		if (info->dma_address != iov.addr) {
			DMUX_LOG_KERR("%s: iovec %p != dma %p\n",
				__func__,
				(void *)iov.addr,
				(void *)info->dma_address);
			list_for_each_entry(info, &bam_rx_pool, list_node) {
				DMUX_LOG_KERR("%s: dma %p\n", __func__,
					(void *)info->dma_address);
				if (iov.addr == info->dma_address)
					break;
			}
		}
		BUG_ON(info->dma_address != iov.addr);
		list_del(&info->list_node);
		--bam_rx_pool_len;
		mutex_unlock(&bam_rx_pool_mutexlock);
		handle_bam_mux_cmd(&info->work);
	}
	return;

fail:
	pr_err("%s: reverting to polling\n", __func__);
	queue_work_on(0, bam_mux_rx_workqueue, &rx_timer_work);
}

static void rx_timer_work_func(struct work_struct *work)
{
	struct sps_iovec iov;
	struct rx_pkt_info *info;
	int inactive_cycles = 0;
	int ret;
	u32 buffs_unused, buffs_used;

	while (bam_connection_is_active) { /* timer loop */
		++inactive_cycles;
		while (bam_connection_is_active) { /* deplete queue loop */
			if (in_global_reset)
				return;

			ret = sps_get_iovec(bam_rx_pipe, &iov);
			if (ret) {
				pr_err("%s: sps_get_iovec failed %d\n",
						__func__, ret);
				break;
			}
			if (iov.addr == 0)
				break;
			inactive_cycles = 0;
			mutex_lock(&bam_rx_pool_mutexlock);
			if (unlikely(list_empty(&bam_rx_pool))) {
				DMUX_LOG_KERR(
					"%s: have iovec %p but rx pool empty\n",
					__func__, (void *)iov.addr);
				mutex_unlock(&bam_rx_pool_mutexlock);
				continue;
			}
			info = list_first_entry(&bam_rx_pool,
					struct rx_pkt_info,	list_node);
			if (info->dma_address != iov.addr) {
				DMUX_LOG_KERR("%s: iovec %p != dma %p\n",
					__func__,
					(void *)iov.addr,
					(void *)info->dma_address);
				list_for_each_entry(info, &bam_rx_pool,
						list_node) {
					DMUX_LOG_KERR("%s: dma %p\n", __func__,
						(void *)info->dma_address);
					if (iov.addr == info->dma_address)
						break;
				}
			}
			BUG_ON(info->dma_address != iov.addr);
			list_del(&info->list_node);
			--bam_rx_pool_len;
			mutex_unlock(&bam_rx_pool_mutexlock);
			handle_bam_mux_cmd(&info->work);
		}

		if (inactive_cycles >= POLLING_INACTIVITY) {
			rx_switch_to_interrupt_mode();
			break;
		}

		if (bam_adaptive_timer_enabled) {
			usleep_range(rx_timer_interval, rx_timer_interval + 50);

			ret = sps_get_unused_desc_num(bam_rx_pipe,
						&buffs_unused);

			if (ret) {
				pr_err("%s: error getting num buffers unused after sleep\n",
					__func__);

				break;
			}

			buffs_used = NUM_BUFFERS - buffs_unused;

			if (buffs_unused == 0) {
				rx_timer_interval = MIN_POLLING_SLEEP;
			} else {
				if (buffs_used > 0) {
					rx_timer_interval =
						(2 * NUM_BUFFERS *
							rx_timer_interval)/
						(3 * buffs_used);
				} else {
					rx_timer_interval =
						MAX_POLLING_SLEEP;
				}
			}

			if (rx_timer_interval > MAX_POLLING_SLEEP)
				rx_timer_interval = MAX_POLLING_SLEEP;
			else if (rx_timer_interval < MIN_POLLING_SLEEP)
				rx_timer_interval = MIN_POLLING_SLEEP;
		} else {
			usleep_range(POLLING_MIN_SLEEP, POLLING_MAX_SLEEP);
		}
	}
}

static void bam_mux_tx_notify(struct sps_event_notify *notify)
{
	struct tx_pkt_info *pkt;

	DBG("%s: event %d notified\n", __func__, notify->event_id);

	if (in_global_reset)
		return;

	switch (notify->event_id) {
	case SPS_EVENT_EOT:
		pkt = notify->data.transfer.user;
		if (!pkt->is_cmd)
			dma_unmap_single(NULL, pkt->dma_address,
						pkt->skb->len,
						DMA_TO_DEVICE);
		else
			dma_unmap_single(NULL, pkt->dma_address,
						pkt->len,
						DMA_TO_DEVICE);
		queue_work(bam_mux_tx_workqueue, &pkt->work);
		break;
	default:
		pr_err("%s: recieved unexpected event id %d\n", __func__,
			notify->event_id);
	}
}

static void bam_mux_rx_notify(struct sps_event_notify *notify)
{
	int ret;
	struct sps_connect cur_rx_conn;

	DBG("%s: event %d notified\n", __func__, notify->event_id);

	if (in_global_reset)
		return;

	switch (notify->event_id) {
	case SPS_EVENT_EOT:
		/* attempt to disable interrupts in this pipe */
		if (!polling_mode) {
			ret = sps_get_config(bam_rx_pipe, &cur_rx_conn);
			if (ret) {
				pr_err("%s: sps_get_config() failed %d, interrupts"
					" not disabled\n", __func__, ret);
				break;
			}
			cur_rx_conn.options = SPS_O_AUTO_ENABLE |
				SPS_O_ACK_TRANSFERS | SPS_O_POLL;
			ret = sps_set_config(bam_rx_pipe, &cur_rx_conn);
			if (ret) {
				pr_err("%s: sps_set_config() failed %d, interrupts"
					" not disabled\n", __func__, ret);
				break;
			}
			grab_wakelock();
			polling_mode = 1;
			/*
			 * run on core 0 so that netif_rx() in rmnet uses only
			 * one queue
			 */
			queue_work_on(0, bam_mux_rx_workqueue, &rx_timer_work);
		}
		break;
	default:
		pr_err("%s: recieved unexpected event id %d\n", __func__,
			notify->event_id);
	}
}

#ifdef CONFIG_DEBUG_FS

static int debug_tbl(char *buf, int max)
{
	int i = 0;
	int j;

	for (j = 0; j < BAM_DMUX_NUM_CHANNELS; ++j) {
		i += scnprintf(buf + i, max - i,
			"ch%02d  local open=%s  remote open=%s\n",
			j, bam_ch_is_local_open(j) ? "Y" : "N",
			bam_ch_is_remote_open(j) ? "Y" : "N");
	}

	return i;
}

static int debug_ul_pkt_cnt(char *buf, int max)
{
	struct list_head *p;
	unsigned long flags;
	int n = 0;

	spin_lock_irqsave(&bam_tx_pool_spinlock, flags);
	__list_for_each(p, &bam_tx_pool) {
		++n;
	}
	spin_unlock_irqrestore(&bam_tx_pool_spinlock, flags);

	return scnprintf(buf, max, "Number of UL packets in flight: %d\n", n);
}

static int debug_stats(char *buf, int max)
{
	int i = 0;

	i += scnprintf(buf + i, max - i,
			"skb read cnt:    %u\n"
			"skb write cnt:   %u\n"
			"skb copy cnt:    %u\n"
			"skb copy bytes:  %u\n"
			"sps tx failures: %u\n"
			"sps tx stalls:   %u\n"
			"rx queue len:    %d\n"
			"a2 ack out cnt:  %d\n"
			"a2 ack in cnt:   %d\n"
			"a2 pwr cntl in:  %d\n",
			bam_dmux_read_cnt,
			bam_dmux_write_cnt,
			bam_dmux_write_cpy_cnt,
			bam_dmux_write_cpy_bytes,
			bam_dmux_tx_sps_failure_cnt,
			bam_dmux_tx_stall_cnt,
			bam_rx_pool_len,
			atomic_read(&bam_dmux_ack_out_cnt),
			atomic_read(&bam_dmux_ack_in_cnt),
			atomic_read(&bam_dmux_a2_pwr_cntl_in_cnt)
			);

	return i;
}

#define DEBUG_BUFMAX 4096
static char debug_buffer[DEBUG_BUFMAX];

static ssize_t debug_read(struct file *file, char __user *buf,
				size_t count, loff_t *ppos)
{
	int (*fill)(char *buf, int max) = file->private_data;
	int bsize = fill(debug_buffer, DEBUG_BUFMAX);
	return simple_read_from_buffer(buf, count, ppos, debug_buffer, bsize);
}

static int debug_open(struct inode *inode, struct file *file)
{
	file->private_data = inode->i_private;
	return 0;
}


static const struct file_operations debug_ops = {
	.read = debug_read,
	.open = debug_open,
};

static void debug_create(const char *name, mode_t mode,
				struct dentry *dent,
				int (*fill)(char *buf, int max))
{
	struct dentry *file;

	file = debugfs_create_file(name, mode, dent, fill, &debug_ops);
	if (IS_ERR(file))
		pr_err("%s: debugfs create failed %d\n", __func__,
				(int)PTR_ERR(file));
}

#endif

static void notify_all(int event, unsigned long data)
{
	int i;
	struct list_head *temp;
	struct outside_notify_func *func;

	for (i = 0; i < BAM_DMUX_NUM_CHANNELS; ++i) {
		if (bam_ch_is_open(i)) {
			bam_ch[i].notify(bam_ch[i].priv, event, data);
			BAM_DMUX_LOG("%s: cid=%d, event=%d, data=%lu\n",
					__func__, i, event, data);
		}
	}

	__list_for_each(temp, &bam_other_notify_funcs) {
		func = container_of(temp, struct outside_notify_func,
								list_node);
		func->notify(func->priv, event, data);
	}
}

static void kickoff_ul_wakeup_func(struct work_struct *work)
{
	read_lock(&ul_wakeup_lock);
	if (!bam_is_connected) {
		read_unlock(&ul_wakeup_lock);
		ul_wakeup();
		if (unlikely(in_global_reset == 1))
			return;
		read_lock(&ul_wakeup_lock);
		ul_packet_written = 1;
		notify_all(BAM_DMUX_UL_CONNECTED, (unsigned long)(NULL));
	}
	read_unlock(&ul_wakeup_lock);
}

int msm_bam_dmux_kickoff_ul_wakeup(void)
{
	int is_connected;

	read_lock(&ul_wakeup_lock);
	ul_packet_written = 1;
	is_connected = bam_is_connected;
	if (!is_connected)
		queue_work(bam_mux_tx_workqueue, &kickoff_ul_wakeup);
	read_unlock(&ul_wakeup_lock);

	return is_connected;
}

static void power_vote(int vote)
{
	BAM_DMUX_LOG("%s: curr=%d, vote=%d\n", __func__,
			bam_dmux_uplink_vote, vote);

	if (bam_dmux_uplink_vote == vote)
		BAM_DMUX_LOG("%s: warning - duplicate power vote\n", __func__);

	bam_dmux_uplink_vote = vote;
	if (vote)
		smsm_change_state(SMSM_APPS_STATE, 0, SMSM_A2_POWER_CONTROL);
	else
		smsm_change_state(SMSM_APPS_STATE, SMSM_A2_POWER_CONTROL, 0);
}

/*
 * @note:  Must be called with ul_wakeup_lock locked.
 */
static inline void ul_powerdown(void)
{
	BAM_DMUX_LOG("%s: powerdown\n", __func__);
	verify_tx_queue_is_empty(__func__);

	if (a2_pc_disabled) {
		wait_for_dfab = 1;
		INIT_COMPLETION(dfab_unvote_completion);
		release_wakelock();
	} else {
		wait_for_ack = 1;
		INIT_COMPLETION(ul_wakeup_ack_completion);
		power_vote(0);
	}
	bam_is_connected = 0;
	notify_all(BAM_DMUX_UL_DISCONNECTED, (unsigned long)(NULL));
}

static inline void ul_powerdown_finish(void)
{
	if (a2_pc_disabled && wait_for_dfab) {
		unvote_dfab();
		complete_all(&dfab_unvote_completion);
		wait_for_dfab = 0;
	}
}

/*
 * Votes for UL power and returns current power state.
 *
 * @returns true if currently connected
 */
int msm_bam_dmux_ul_power_vote(void)
{
	int is_connected;

	read_lock(&ul_wakeup_lock);
	atomic_inc(&ul_ondemand_vote);
	is_connected = bam_is_connected;
	if (!is_connected)
		queue_work(bam_mux_tx_workqueue, &kickoff_ul_wakeup);
	read_unlock(&ul_wakeup_lock);

	return is_connected;
}

/*
 * Unvotes for UL power.
 *
 * @returns true if vote count is 0 (UL shutdown possible)
 */
int msm_bam_dmux_ul_power_unvote(void)
{
	int vote;

	read_lock(&ul_wakeup_lock);
	vote = atomic_dec_return(&ul_ondemand_vote);
	if (unlikely(vote) < 0)
		DMUX_LOG_KERR("%s: invalid power vote %d\n", __func__, vote);
	read_unlock(&ul_wakeup_lock);

	return vote == 0;
}

int msm_bam_dmux_reg_notify(void *priv,
			void (*notify)(void *priv, int event_type,
						unsigned long data))
{
	struct outside_notify_func *func;

	if (!notify)
		return -EINVAL;

	func = kmalloc(sizeof(struct outside_notify_func), GFP_KERNEL);
	if (!func)
		return -ENOMEM;

	func->notify = notify;
	func->priv = priv;
	list_add(&func->list_node, &bam_other_notify_funcs);

	return 0;
}

static void ul_timeout(struct work_struct *work)
{
	unsigned long flags;
	int ret;

	if (in_global_reset)
		return;
	ret = write_trylock_irqsave(&ul_wakeup_lock, flags);
	if (!ret) { /* failed to grab lock, reschedule and bail */
		schedule_delayed_work(&ul_timeout_work,
				msecs_to_jiffies(UL_TIMEOUT_DELAY));
		return;
	}
	if (bam_is_connected) {
		if (!ul_packet_written) {
			spin_lock(&bam_tx_pool_spinlock);
			if (!list_empty(&bam_tx_pool)) {
				struct tx_pkt_info *info;

				info = list_first_entry(&bam_tx_pool,
						struct tx_pkt_info, list_node);
				DMUX_LOG_KERR("%s: UL delayed ts=%u.%09lu\n",
					__func__, info->ts_sec, info->ts_nsec);
				DBG_INC_TX_STALL_CNT();
				ul_packet_written = 1;
			}
			spin_unlock(&bam_tx_pool_spinlock);
		}

		if (ul_packet_written || atomic_read(&ul_ondemand_vote)) {
			BAM_DMUX_LOG("%s: pkt written %d\n",
				__func__, ul_packet_written);
			ul_packet_written = 0;
			schedule_delayed_work(&ul_timeout_work,
					msecs_to_jiffies(UL_TIMEOUT_DELAY));
		} else {
			ul_powerdown();
		}
	}
	write_unlock_irqrestore(&ul_wakeup_lock, flags);
	ul_powerdown_finish();
}

static int ssrestart_check(void)
{
	int ret = 0;

	DMUX_LOG_KERR("%s: modem timeout: BAM DMUX disabled for SSR\n",
								__func__);
	in_global_reset = 1;
	ret = subsystem_restart("modem");
	if (ret == -ENODEV)
		panic("modem subsystem restart failed\n");
	return 1;
}

static void ul_wakeup(void)
{
	int ret;
	int do_vote_dfab = 0;

	mutex_lock(&wakeup_lock);
	if (bam_is_connected) { /* bam got connected before lock grabbed */
		BAM_DMUX_LOG("%s Already awake\n", __func__);
		mutex_unlock(&wakeup_lock);
		return;
	}

	/*
	 * if this gets hit, that means restart_notifier_cb() has started
	 * but probably not finished, thus we know SSR has happened, but
	 * haven't been able to send that info to our clients yet.
	 * in that case, abort the ul_wakeup() so that we don't undo any
	 * work restart_notifier_cb() has done.  The clients will be notified
	 * shortly.  No cleanup necessary (reschedule the wakeup) as our and
	 * their SSR handling will cover it
	 */
	if (unlikely(in_global_reset == 1)) {
		mutex_unlock(&wakeup_lock);
		return;
	}

	/*
	 * if someone is voting for UL before bam is inited (modem up first
	 * time), set flag for init to kickoff ul wakeup once bam is inited
	 */
	mutex_lock(&delayed_ul_vote_lock);
	if (unlikely(!bam_mux_initialized)) {
		need_delayed_ul_vote = 1;
		mutex_unlock(&delayed_ul_vote_lock);
		mutex_unlock(&wakeup_lock);
		return;
	}
	mutex_unlock(&delayed_ul_vote_lock);

	if (a2_pc_disabled) {
		/*
		 * don't grab the wakelock the first time because it is
		 * already grabbed when a2 powers on
		 */
		if (likely(a2_pc_disabled_wakelock_skipped)) {
			grab_wakelock();
			do_vote_dfab = 1; /* vote must occur after wait */
		} else {
			a2_pc_disabled_wakelock_skipped = 1;
		}
		if (wait_for_dfab) {
			ret = wait_for_completion_timeout(
					&dfab_unvote_completion, HZ);
			BUG_ON(ret == 0);
		}
		if (likely(do_vote_dfab))
			vote_dfab();
		schedule_delayed_work(&ul_timeout_work,
				msecs_to_jiffies(UL_TIMEOUT_DELAY));
		bam_is_connected = 1;
		mutex_unlock(&wakeup_lock);
		return;
	}

	/*
	 * must wait for the previous power down request to have been acked
	 * chances are it already came in and this will just fall through
	 * instead of waiting
	 */
	if (wait_for_ack) {
		BAM_DMUX_LOG("%s waiting for previous ack\n", __func__);
		ret = wait_for_completion_timeout(
					&ul_wakeup_ack_completion, HZ);
		wait_for_ack = 0;
		if (unlikely(ret == 0) && ssrestart_check()) {
			mutex_unlock(&wakeup_lock);
			BAM_DMUX_LOG("%s timeout previous ack\n", __func__);
			return;
		}
	}
	INIT_COMPLETION(ul_wakeup_ack_completion);
	power_vote(1);
	BAM_DMUX_LOG("%s waiting for wakeup ack\n", __func__);
	ret = wait_for_completion_timeout(&ul_wakeup_ack_completion, HZ);
	if (unlikely(ret == 0) && ssrestart_check()) {
		mutex_unlock(&wakeup_lock);
		BAM_DMUX_LOG("%s timeout wakeup ack\n", __func__);
		return;
	}
	BAM_DMUX_LOG("%s waiting completion\n", __func__);
	ret = wait_for_completion_timeout(&bam_connection_completion, HZ);
	if (unlikely(ret == 0) && ssrestart_check()) {
		mutex_unlock(&wakeup_lock);
		BAM_DMUX_LOG("%s timeout power on\n", __func__);
		return;
	}

	bam_is_connected = 1;
	BAM_DMUX_LOG("%s complete\n", __func__);
	schedule_delayed_work(&ul_timeout_work,
				msecs_to_jiffies(UL_TIMEOUT_DELAY));
	mutex_unlock(&wakeup_lock);
}

static void reconnect_to_bam(void)
{
	int i;

	in_global_reset = 0;
	vote_dfab();
	if (!power_management_only_mode) {
		i = sps_device_reset(a2_device_handle);
		if (i)
			pr_err("%s: device reset failed rc = %d\n", __func__,
									i);
		i = sps_connect(bam_tx_pipe, &tx_connection);
		if (i)
			pr_err("%s: tx connection failed rc = %d\n", __func__,
									i);
		i = sps_connect(bam_rx_pipe, &rx_connection);
		if (i)
			pr_err("%s: rx connection failed rc = %d\n", __func__,
									i);
		i = sps_register_event(bam_tx_pipe, &tx_register_event);
		if (i)
			pr_err("%s: tx event reg failed rc = %d\n", __func__,
									i);
		i = sps_register_event(bam_rx_pipe, &rx_register_event);
		if (i)
			pr_err("%s: rx event reg failed rc = %d\n", __func__,
									i);
	}

	bam_connection_is_active = 1;

	if (polling_mode)
		rx_switch_to_interrupt_mode();

	toggle_apps_ack();
	complete_all(&bam_connection_completion);
	if (!power_management_only_mode)
		queue_rx();
}

static void disconnect_to_bam(void)
{
	struct list_head *node;
	struct rx_pkt_info *info;
	unsigned long flags;

	bam_connection_is_active = 0;

	/* handle disconnect during active UL */
	write_lock_irqsave(&ul_wakeup_lock, flags);
	if (bam_is_connected) {
		BAM_DMUX_LOG("%s: UL active - forcing powerdown\n", __func__);
		ul_powerdown();
	}
	write_unlock_irqrestore(&ul_wakeup_lock, flags);
	ul_powerdown_finish();

	/* tear down BAM connection */
	INIT_COMPLETION(bam_connection_completion);
	if (!power_management_only_mode) {
<<<<<<< HEAD
		if (likely(!in_ssr)) {
			BAM_DMUX_LOG("%s: disconnect tx\n", __func__);
			bam_ops->sps_disconnect_ptr(bam_tx_pipe);
			BAM_DMUX_LOG("%s: disconnect rx\n", __func__);
			bam_ops->sps_disconnect_ptr(bam_rx_pipe);
			__memzero(rx_desc_mem_buf.base, rx_desc_mem_buf.size);
			__memzero(tx_desc_mem_buf.base, tx_desc_mem_buf.size);
			BAM_DMUX_LOG("%s: device reset\n", __func__);
#ifndef CONFIG_MACH_APEXQ
			sps_device_reset(a2_device_handle);
#endif
		} else {
			ssr_skipped_disconnect = 1;
		}
=======
		sps_disconnect(bam_tx_pipe);
		sps_disconnect(bam_rx_pipe);
		__memzero(rx_desc_mem_buf.base, rx_desc_mem_buf.size);
		__memzero(tx_desc_mem_buf.base, tx_desc_mem_buf.size);
>>>>>>> 37aec127
	}
	unvote_dfab();

	mutex_lock(&bam_rx_pool_mutexlock);
	while (!list_empty(&bam_rx_pool)) {
		node = bam_rx_pool.next;
		list_del(node);
		info = container_of(node, struct rx_pkt_info, list_node);
		dma_unmap_single(NULL, info->dma_address, BUFFER_SIZE,
							DMA_FROM_DEVICE);
		dev_kfree_skb_any(info->skb);
		kfree(info);
	}
	bam_rx_pool_len = 0;
	mutex_unlock(&bam_rx_pool_mutexlock);

	if (disconnect_ack)
		toggle_apps_ack();

	verify_tx_queue_is_empty(__func__);
}

static void vote_dfab(void)
{
	int rc;

	BAM_DMUX_LOG("%s\n", __func__);
	mutex_lock(&dfab_status_lock);
	if (dfab_is_on) {
		BAM_DMUX_LOG("%s: dfab is already on\n", __func__);
		mutex_unlock(&dfab_status_lock);
		return;
	}
	if (dfab_clk) {
		rc = clk_prepare_enable(dfab_clk);
		if (rc)
			DMUX_LOG_KERR("bam_dmux vote for dfab failed rc = %d\n",
									rc);
	}
	if (xo_clk) {
		rc = clk_prepare_enable(xo_clk);
		if (rc)
			DMUX_LOG_KERR("bam_dmux vote for xo failed rc = %d\n",
									rc);
	}
	dfab_is_on = 1;
	mutex_unlock(&dfab_status_lock);
}

static void unvote_dfab(void)
{
	BAM_DMUX_LOG("%s\n", __func__);
	mutex_lock(&dfab_status_lock);
	if (!dfab_is_on) {
		DMUX_LOG_KERR("%s: dfab is already off\n", __func__);
		dump_stack();
		mutex_unlock(&dfab_status_lock);
		return;
	}
	if (dfab_clk)
		clk_disable_unprepare(dfab_clk);
	if (xo_clk)
		clk_disable_unprepare(xo_clk);
	dfab_is_on = 0;
	mutex_unlock(&dfab_status_lock);
}

/* reference counting wrapper around wakelock */
static void grab_wakelock(void)
{
	unsigned long flags;

	spin_lock_irqsave(&wakelock_reference_lock, flags);
	BAM_DMUX_LOG("%s: ref count = %d\n", __func__,
						wakelock_reference_count);
	if (wakelock_reference_count == 0)
		wake_lock(&bam_wakelock);
	++wakelock_reference_count;
	spin_unlock_irqrestore(&wakelock_reference_lock, flags);
}

static void release_wakelock(void)
{
	unsigned long flags;

	spin_lock_irqsave(&wakelock_reference_lock, flags);
	if (wakelock_reference_count == 0) {
		DMUX_LOG_KERR("%s: bam_dmux wakelock not locked\n", __func__);
		dump_stack();
		spin_unlock_irqrestore(&wakelock_reference_lock, flags);
		return;
	}
	BAM_DMUX_LOG("%s: ref count = %d\n", __func__,
						wakelock_reference_count);
	--wakelock_reference_count;
	if (wakelock_reference_count == 0)
		wake_unlock(&bam_wakelock);
	spin_unlock_irqrestore(&wakelock_reference_lock, flags);
}

static int restart_notifier_cb(struct notifier_block *this,
				unsigned long code,
				void *data)
{
	int i;
	struct list_head *node;
	struct tx_pkt_info *info;
	int temp_remote_status;
	unsigned long flags;

	if (code != SUBSYS_AFTER_SHUTDOWN)
		return NOTIFY_DONE;

	BAM_DMUX_LOG("%s: begin\n", __func__);
	in_global_reset = 1;

	/* Handle uplink Powerdown */
	write_lock_irqsave(&ul_wakeup_lock, flags);
	if (bam_is_connected) {
		ul_powerdown();
		wait_for_ack = 0;
	}
	/*
	 * if modem crash during ul_wakeup(), power_vote is 1, needs to be
	 * reset to 0.  harmless if bam_is_connected check above passes
	 */
	power_vote(0);
	write_unlock_irqrestore(&ul_wakeup_lock, flags);
	ul_powerdown_finish();
	a2_pc_disabled = 0;
	a2_pc_disabled_wakelock_skipped = 0;
	disconnect_ack = 1;

	/* Cleanup Channel States */
#ifndef CONFIG_MACH_M2
	mutex_lock(&bam_pdev_mutexlock);
#endif
	for (i = 0; i < BAM_DMUX_NUM_CHANNELS; ++i) {
		temp_remote_status = bam_ch_is_remote_open(i);
		bam_ch[i].status &= ~BAM_CH_REMOTE_OPEN;
		bam_ch[i].num_tx_pkts = 0;
		if (bam_ch_is_local_open(i))
			bam_ch[i].status |= BAM_CH_IN_RESET;
		if (temp_remote_status) {
			platform_device_unregister(bam_ch[i].pdev);
			bam_ch[i].pdev = platform_device_alloc(
						bam_ch[i].name, 2);
		}
	}
#ifndef CONFIG_MACH_M2
	mutex_unlock(&bam_pdev_mutexlock);
#endif

	/* Cleanup pending UL data */
	spin_lock_irqsave(&bam_tx_pool_spinlock, flags);
	while (!list_empty(&bam_tx_pool)) {
		node = bam_tx_pool.next;
		list_del(node);
		info = container_of(node, struct tx_pkt_info,
							list_node);
		if (!info->is_cmd) {
			dma_unmap_single(NULL, info->dma_address,
						info->skb->len,
						DMA_TO_DEVICE);
			dev_kfree_skb_any(info->skb);
		} else {
			dma_unmap_single(NULL, info->dma_address,
						info->len,
						DMA_TO_DEVICE);
			kfree(info->skb);
		}
		kfree(info);
	}
	spin_unlock_irqrestore(&bam_tx_pool_spinlock, flags);

	BAM_DMUX_LOG("%s: complete\n", __func__);
	return NOTIFY_DONE;
}

static int bam_init(void)
{
	u32 h;
	dma_addr_t dma_addr;
	int ret;
	void *a2_virt_addr;
	int skip_iounmap = 0;

	vote_dfab();
	/* init BAM */
	a2_virt_addr = ioremap_nocache((unsigned long)(a2_phys_base),
							a2_phys_size);
	if (!a2_virt_addr) {
		pr_err("%s: ioremap failed\n", __func__);
		ret = -ENOMEM;
		goto ioremap_failed;
	}
	a2_props.phys_addr = (u32)(a2_phys_base);
	a2_props.virt_addr = a2_virt_addr;
	a2_props.virt_size = a2_phys_size;
	a2_props.irq = a2_bam_irq;
	a2_props.options = SPS_BAM_OPT_IRQ_WAKEUP;
	a2_props.num_pipes = A2_NUM_PIPES;
	a2_props.summing_threshold = A2_SUMMING_THRESHOLD;
	if (cpu_is_msm9615())
		a2_props.manage = SPS_BAM_MGR_DEVICE_REMOTE;
	/* need to free on tear down */
	ret = sps_register_bam_device(&a2_props, &h);
	if (ret < 0) {
		pr_err("%s: register bam error %d\n", __func__, ret);
		goto register_bam_failed;
	}
	a2_device_handle = h;

	bam_tx_pipe = sps_alloc_endpoint();
	if (bam_tx_pipe == NULL) {
		pr_err("%s: tx alloc endpoint failed\n", __func__);
		ret = -ENOMEM;
		goto tx_alloc_endpoint_failed;
	}
	ret = sps_get_config(bam_tx_pipe, &tx_connection);
	if (ret) {
		pr_err("%s: tx get config failed %d\n", __func__, ret);
		goto tx_get_config_failed;
	}

	tx_connection.source = SPS_DEV_HANDLE_MEM;
	tx_connection.src_pipe_index = 0;
	tx_connection.destination = h;
	tx_connection.dest_pipe_index = 4;
	tx_connection.mode = SPS_MODE_DEST;
	tx_connection.options = SPS_O_AUTO_ENABLE | SPS_O_EOT;
	tx_desc_mem_buf.size = 0x800; /* 2k */
	tx_desc_mem_buf.base = dma_alloc_coherent(NULL, tx_desc_mem_buf.size,
							&dma_addr, 0);
	if (tx_desc_mem_buf.base == NULL) {
		pr_err("%s: tx memory alloc failed\n", __func__);
		ret = -ENOMEM;
		goto tx_get_config_failed;
	}
	tx_desc_mem_buf.phys_base = dma_addr;
	memset(tx_desc_mem_buf.base, 0x0, tx_desc_mem_buf.size);
	tx_connection.desc = tx_desc_mem_buf;
	tx_connection.event_thresh = 0x10;

	ret = sps_connect(bam_tx_pipe, &tx_connection);
	if (ret < 0) {
		pr_err("%s: tx connect error %d\n", __func__, ret);
		goto tx_connect_failed;
	}

	bam_rx_pipe = sps_alloc_endpoint();
	if (bam_rx_pipe == NULL) {
		pr_err("%s: rx alloc endpoint failed\n", __func__);
		ret = -ENOMEM;
		goto rx_alloc_endpoint_failed;
	}
	ret = sps_get_config(bam_rx_pipe, &rx_connection);
	if (ret) {
		pr_err("%s: rx get config failed %d\n", __func__, ret);
		goto rx_get_config_failed;
	}

	rx_connection.source = h;
	rx_connection.src_pipe_index = 5;
	rx_connection.destination = SPS_DEV_HANDLE_MEM;
	rx_connection.dest_pipe_index = 1;
	rx_connection.mode = SPS_MODE_SRC;
	rx_connection.options = SPS_O_AUTO_ENABLE | SPS_O_EOT |
					SPS_O_ACK_TRANSFERS;
	rx_desc_mem_buf.size = 0x800; /* 2k */
	rx_desc_mem_buf.base = dma_alloc_coherent(NULL, rx_desc_mem_buf.size,
							&dma_addr, 0);
	if (rx_desc_mem_buf.base == NULL) {
		pr_err("%s: rx memory alloc failed\n", __func__);
		ret = -ENOMEM;
		goto rx_mem_failed;
	}
	rx_desc_mem_buf.phys_base = dma_addr;
	memset(rx_desc_mem_buf.base, 0x0, rx_desc_mem_buf.size);
	rx_connection.desc = rx_desc_mem_buf;
	rx_connection.event_thresh = 0x10;

	ret = sps_connect(bam_rx_pipe, &rx_connection);
	if (ret < 0) {
		pr_err("%s: rx connect error %d\n", __func__, ret);
		goto rx_connect_failed;
	}

	tx_register_event.options = SPS_O_EOT;
	tx_register_event.mode = SPS_TRIGGER_CALLBACK;
	tx_register_event.xfer_done = NULL;
	tx_register_event.callback = bam_mux_tx_notify;
	tx_register_event.user = NULL;
	ret = sps_register_event(bam_tx_pipe, &tx_register_event);
	if (ret < 0) {
		pr_err("%s: tx register event error %d\n", __func__, ret);
		goto rx_event_reg_failed;
	}

	rx_register_event.options = SPS_O_EOT;
	rx_register_event.mode = SPS_TRIGGER_CALLBACK;
	rx_register_event.xfer_done = NULL;
	rx_register_event.callback = bam_mux_rx_notify;
	rx_register_event.user = NULL;
	ret = sps_register_event(bam_rx_pipe, &rx_register_event);
	if (ret < 0) {
		pr_err("%s: tx register event error %d\n", __func__, ret);
		goto rx_event_reg_failed;
	}

	mutex_lock(&delayed_ul_vote_lock);
	bam_mux_initialized = 1;
	if (need_delayed_ul_vote) {
		need_delayed_ul_vote = 0;
		msm_bam_dmux_kickoff_ul_wakeup();
	}
	mutex_unlock(&delayed_ul_vote_lock);
	toggle_apps_ack();
	bam_connection_is_active = 1;
	complete_all(&bam_connection_completion);
	queue_rx();
	return 0;

rx_event_reg_failed:
	sps_disconnect(bam_rx_pipe);
rx_connect_failed:
	dma_free_coherent(NULL, rx_desc_mem_buf.size, rx_desc_mem_buf.base,
				rx_desc_mem_buf.phys_base);
rx_mem_failed:
rx_get_config_failed:
	sps_free_endpoint(bam_rx_pipe);
rx_alloc_endpoint_failed:
	sps_disconnect(bam_tx_pipe);
tx_connect_failed:
	dma_free_coherent(NULL, tx_desc_mem_buf.size, tx_desc_mem_buf.base,
				tx_desc_mem_buf.phys_base);
tx_get_config_failed:
	sps_free_endpoint(bam_tx_pipe);
tx_alloc_endpoint_failed:
	sps_deregister_bam_device(h);
	/*
	 * sps_deregister_bam_device() calls iounmap.  calling iounmap on the
	 * same handle below will cause a crash, so skip it if we've freed
	 * the handle here.
	 */
	skip_iounmap = 1;
register_bam_failed:
	if (!skip_iounmap)
		iounmap(a2_virt_addr);
ioremap_failed:
	/*destroy_workqueue(bam_mux_workqueue);*/
	return ret;
}

static int bam_init_fallback(void)
{
	u32 h;
	int ret;
	void *a2_virt_addr;

	/* init BAM */
	a2_virt_addr = ioremap_nocache((unsigned long)(a2_phys_base),
							a2_phys_size);
	if (!a2_virt_addr) {
		pr_err("%s: ioremap failed\n", __func__);
		ret = -ENOMEM;
		goto ioremap_failed;
	}
	a2_props.phys_addr = (u32)(a2_phys_base);
	a2_props.virt_addr = a2_virt_addr;
	a2_props.virt_size = a2_phys_size;
	a2_props.irq = a2_bam_irq;
	a2_props.options = SPS_BAM_OPT_IRQ_WAKEUP;
	a2_props.num_pipes = A2_NUM_PIPES;
	a2_props.summing_threshold = A2_SUMMING_THRESHOLD;
	if (cpu_is_msm9615())
		a2_props.manage = SPS_BAM_MGR_DEVICE_REMOTE;
	ret = sps_register_bam_device(&a2_props, &h);
	if (ret < 0) {
		pr_err("%s: register bam error %d\n", __func__, ret);
		goto register_bam_failed;
	}
	a2_device_handle = h;

	mutex_lock(&delayed_ul_vote_lock);
	bam_mux_initialized = 1;
	if (need_delayed_ul_vote) {
		need_delayed_ul_vote = 0;
		msm_bam_dmux_kickoff_ul_wakeup();
	}
	mutex_unlock(&delayed_ul_vote_lock);
	toggle_apps_ack();

	power_management_only_mode = 1;
	bam_connection_is_active = 1;
	complete_all(&bam_connection_completion);

	return 0;

register_bam_failed:
	iounmap(a2_virt_addr);
ioremap_failed:
	return ret;
}

static void msm9615_bam_init(void)
{
	int ret = 0;

	ret = bam_init();
	if (ret) {
		ret = bam_init_fallback();
		if (ret)
			pr_err("%s: bam init fallback failed: %d",
					__func__, ret);
	}
}

static void toggle_apps_ack(void)
{
	static unsigned int clear_bit; /* 0 = set the bit, else clear bit */

	BAM_DMUX_LOG("%s: apps ack %d->%d\n", __func__,
			clear_bit & 0x1, ~clear_bit & 0x1);
	smsm_change_state(SMSM_APPS_STATE,
				clear_bit & SMSM_A2_POWER_CONTROL_ACK,
				~clear_bit & SMSM_A2_POWER_CONTROL_ACK);
	clear_bit = ~clear_bit;
	DBG_INC_ACK_OUT_CNT();
}

static void bam_dmux_smsm_cb(void *priv, uint32_t old_state, uint32_t new_state)
{
	static int last_processed_state;

	mutex_lock(&smsm_cb_lock);
	bam_dmux_power_state = new_state & SMSM_A2_POWER_CONTROL ? 1 : 0;
	DBG_INC_A2_POWER_CONTROL_IN_CNT();
	BAM_DMUX_LOG("%s: 0x%08x -> 0x%08x\n", __func__, old_state,
			new_state);
	if (last_processed_state == (new_state & SMSM_A2_POWER_CONTROL)) {
		BAM_DMUX_LOG("%s: already processed this state\n", __func__);
		mutex_unlock(&smsm_cb_lock);
		return;
	}

	last_processed_state = new_state & SMSM_A2_POWER_CONTROL;

	if (bam_mux_initialized && new_state & SMSM_A2_POWER_CONTROL) {
		BAM_DMUX_LOG("%s: reconnect\n", __func__);
		grab_wakelock();
		reconnect_to_bam();
	} else if (bam_mux_initialized &&
					!(new_state & SMSM_A2_POWER_CONTROL)) {
		BAM_DMUX_LOG("%s: disconnect\n", __func__);
		disconnect_to_bam();
		release_wakelock();
	} else if (new_state & SMSM_A2_POWER_CONTROL) {
		BAM_DMUX_LOG("%s: init\n", __func__);
		grab_wakelock();
		if (cpu_is_msm9615())
			msm9615_bam_init();
		else
			bam_init();
	} else {
		BAM_DMUX_LOG("%s: bad state change\n", __func__);
		pr_err("%s: unsupported state change\n", __func__);
	}
	mutex_unlock(&smsm_cb_lock);

}

static void bam_dmux_smsm_ack_cb(void *priv, uint32_t old_state,
						uint32_t new_state)
{
	DBG_INC_ACK_IN_CNT();
	BAM_DMUX_LOG("%s: 0x%08x -> 0x%08x\n", __func__, old_state,
			new_state);
	complete_all(&ul_wakeup_ack_completion);
}

static int bam_dmux_probe(struct platform_device *pdev)
{
	int rc;
	struct resource *r;

	DBG("%s probe called\n", __func__);
	if (bam_mux_initialized)
		return 0;

	if (pdev->dev.of_node) {
		r = platform_get_resource(pdev, IORESOURCE_MEM, 0);
		if (!r) {
			pr_err("%s: reg field missing\n", __func__);
			return -ENODEV;
		}
		a2_phys_base = (void *)(r->start);
		a2_phys_size = (uint32_t)(resource_size(r));
		a2_bam_irq = platform_get_irq(pdev, 0);
		if (a2_bam_irq == -ENXIO) {
			pr_err("%s: irq field missing\n", __func__);
			return -ENODEV;
		}
		DBG("%s: base:%p size:%x irq:%d\n", __func__,
							a2_phys_base,
							a2_phys_size,
							a2_bam_irq);
	} else { /* fallback to default init data */
		a2_phys_base = (void *)(A2_PHYS_BASE);
		a2_phys_size = A2_PHYS_SIZE;
		a2_bam_irq = A2_BAM_IRQ;
	}

	xo_clk = clk_get(&pdev->dev, "xo");
	if (IS_ERR(xo_clk)) {
		BAM_DMUX_LOG("%s: did not get xo clock\n", __func__);
		xo_clk = NULL;
	}
	dfab_clk = clk_get(&pdev->dev, "bus_clk");
	if (IS_ERR(dfab_clk)) {
		BAM_DMUX_LOG("%s: did not get dfab clock\n", __func__);
		dfab_clk = NULL;
	} else {
		rc = clk_set_rate(dfab_clk, 64000000);
		if (rc)
			pr_err("%s: unable to set dfab clock rate\n", __func__);
	}

	/*
	 * setup the workqueue so that it can be pinned to core 0 and not
	 * block the watchdog pet function, so that netif_rx() in rmnet
	 * only uses one queue.
	 */
	bam_mux_rx_workqueue = alloc_workqueue("bam_dmux_rx",
					WQ_MEM_RECLAIM | WQ_CPU_INTENSIVE, 1);
	if (!bam_mux_rx_workqueue)
		return -ENOMEM;

	bam_mux_tx_workqueue = create_singlethread_workqueue("bam_dmux_tx");
	if (!bam_mux_tx_workqueue) {
		destroy_workqueue(bam_mux_rx_workqueue);
		return -ENOMEM;
	}

	for (rc = 0; rc < BAM_DMUX_NUM_CHANNELS; ++rc) {
		spin_lock_init(&bam_ch[rc].lock);
		scnprintf(bam_ch[rc].name, BAM_DMUX_CH_NAME_MAX_LEN,
					"bam_dmux_ch_%d", rc);
		/* bus 2, ie a2 stream 2 */
		bam_ch[rc].pdev = platform_device_alloc(bam_ch[rc].name, 2);
		if (!bam_ch[rc].pdev) {
			pr_err("%s: platform device alloc failed\n", __func__);
			destroy_workqueue(bam_mux_rx_workqueue);
			destroy_workqueue(bam_mux_tx_workqueue);
			return -ENOMEM;
		}
	}

	init_completion(&ul_wakeup_ack_completion);
	init_completion(&bam_connection_completion);
	init_completion(&dfab_unvote_completion);
	INIT_DELAYED_WORK(&ul_timeout_work, ul_timeout);
	INIT_DELAYED_WORK(&queue_rx_work, queue_rx_work_func);
	wake_lock_init(&bam_wakelock, WAKE_LOCK_SUSPEND, "bam_dmux_wakelock");

	rc = smsm_state_cb_register(SMSM_MODEM_STATE, SMSM_A2_POWER_CONTROL,
					bam_dmux_smsm_cb, NULL);

	if (rc) {
		destroy_workqueue(bam_mux_rx_workqueue);
		destroy_workqueue(bam_mux_tx_workqueue);
		pr_err("%s: smsm cb register failed, rc: %d\n", __func__, rc);
		return -ENOMEM;
	}

	rc = smsm_state_cb_register(SMSM_MODEM_STATE, SMSM_A2_POWER_CONTROL_ACK,
					bam_dmux_smsm_ack_cb, NULL);

	if (rc) {
		destroy_workqueue(bam_mux_rx_workqueue);
		destroy_workqueue(bam_mux_tx_workqueue);
		smsm_state_cb_deregister(SMSM_MODEM_STATE,
					SMSM_A2_POWER_CONTROL,
					bam_dmux_smsm_cb, NULL);
		pr_err("%s: smsm ack cb register failed, rc: %d\n", __func__,
				rc);
		for (rc = 0; rc < BAM_DMUX_NUM_CHANNELS; ++rc)
			platform_device_put(bam_ch[rc].pdev);
		return -ENOMEM;
	}

	if (smsm_get_state(SMSM_MODEM_STATE) & SMSM_A2_POWER_CONTROL)
		bam_dmux_smsm_cb(NULL, 0, smsm_get_state(SMSM_MODEM_STATE));

	return 0;
}

static struct of_device_id msm_match_table[] = {
	{.compatible = "qcom,bam_dmux"},
	{},
};

static struct platform_driver bam_dmux_driver = {
	.probe		= bam_dmux_probe,
	.driver		= {
		.name	= "BAM_RMNT",
		.owner	= THIS_MODULE,
		.of_match_table = msm_match_table,
	},
};

static int __init bam_dmux_init(void)
{
#ifdef CONFIG_DEBUG_FS
	struct dentry *dent;

	dent = debugfs_create_dir("bam_dmux", 0);
	if (!IS_ERR(dent)) {
		debug_create("tbl", 0444, dent, debug_tbl);
		debug_create("ul_pkt_cnt", 0444, dent, debug_ul_pkt_cnt);
		debug_create("stats", 0444, dent, debug_stats);
	}
#endif

	bam_ipc_log_txt = ipc_log_context_create(BAM_IPC_LOG_PAGES, "bam_dmux");
	if (!bam_ipc_log_txt) {
		pr_err("%s : unable to create IPC Logging Context", __func__);
	}

	rx_timer_interval = DEFAULT_POLLING_MIN_SLEEP;

	subsys_notif_register_notifier("modem", &restart_notifier);
	return platform_driver_register(&bam_dmux_driver);
}

late_initcall(bam_dmux_init); /* needs to init after SMD */
MODULE_DESCRIPTION("MSM BAM DMUX");
MODULE_LICENSE("GPL v2");<|MERGE_RESOLUTION|>--- conflicted
+++ resolved
@@ -806,17 +806,6 @@
 		dev_kfree_skb_any(skb);
 		skb = new_skb;
 		DBG_INC_WRITE_CPY(skb->len);
-	}
-
-	if(skb_headroom(skb) < sizeof(struct bam_mux_hdr)) {
-		new_skb = skb_realloc_headroom(skb, sizeof(struct bam_mux_hdr));
-                if(new_skb == NULL) {
-			pr_err("%s: skb_realloc_headroom failed\n", __func__);
-                        goto write_fail;
-                }
-                dev_kfree_skb_any(skb);
-                skb = new_skb;
-                DBG_INC_WRITE_CPY(skb->len);
 	}
 
 	hdr = (struct bam_mux_hdr *)skb_push(skb, sizeof(struct bam_mux_hdr));
@@ -1780,27 +1769,10 @@
 	/* tear down BAM connection */
 	INIT_COMPLETION(bam_connection_completion);
 	if (!power_management_only_mode) {
-<<<<<<< HEAD
-		if (likely(!in_ssr)) {
-			BAM_DMUX_LOG("%s: disconnect tx\n", __func__);
-			bam_ops->sps_disconnect_ptr(bam_tx_pipe);
-			BAM_DMUX_LOG("%s: disconnect rx\n", __func__);
-			bam_ops->sps_disconnect_ptr(bam_rx_pipe);
-			__memzero(rx_desc_mem_buf.base, rx_desc_mem_buf.size);
-			__memzero(tx_desc_mem_buf.base, tx_desc_mem_buf.size);
-			BAM_DMUX_LOG("%s: device reset\n", __func__);
-#ifndef CONFIG_MACH_APEXQ
-			sps_device_reset(a2_device_handle);
-#endif
-		} else {
-			ssr_skipped_disconnect = 1;
-		}
-=======
 		sps_disconnect(bam_tx_pipe);
 		sps_disconnect(bam_rx_pipe);
 		__memzero(rx_desc_mem_buf.base, rx_desc_mem_buf.size);
 		__memzero(tx_desc_mem_buf.base, tx_desc_mem_buf.size);
->>>>>>> 37aec127
 	}
 	unvote_dfab();
 
