/* Copyright (c) 2011, Code Aurora Forum. All rights reserved.
 *
 * This program is free software; you can redistribute it and/or modify
 * it under the terms of the GNU General Public License version 2 and
 * only version 2 as published by the Free Software Foundation.
 *
 * This program is distributed in the hope that it will be useful,
 * but WITHOUT ANY WARRANTY; without even the implied warranty of
 * MERCHANTABILITY or FITNESS FOR A PARTICULAR PURPOSE.  See the
 * GNU General Public License for more details.
 *
 */
#include <linux/kernel.h>
#include <linux/msm_thermal.h>
#include <linux/platform_device.h>
#include <linux/io.h>
#include <linux/irq.h>
#include <linux/i2c.h>
#include <linux/i2c-gpio.h>
#include <linux/i2c/sx150x.h>
#include <linux/i2c/isl9519.h>
#include <linux/gpio.h>
#include <linux/msm_ssbi.h>
#include <linux/regulator/msm-gpio-regulator.h>
#include <linux/mfd/pm8xxx/pm8921.h>
#include <linux/mfd/pm8xxx/pm8xxx-adc.h>
#include <linux/regulator/consumer.h>
#include <linux/spi/spi.h>
#include <linux/slimbus/slimbus.h>
#include <linux/bootmem.h>
#include <linux/msm_kgsl.h>
#ifdef CONFIG_ANDROID_PMEM
#include <linux/android_pmem.h>
#endif
#include <linux/dma-mapping.h>
#include <linux/dma-contiguous.h>
#include <linux/platform_data/qcom_crypto_device.h>
#include <linux/platform_data/qcom_wcnss_device.h>
#include <linux/platform_data/mms_ts.h>
#include <linux/leds.h>
#include <linux/leds-pm8xxx.h>
#include <linux/i2c/atmel_mxt_ts.h>
#include <linux/msm_tsens.h>
#include <linux/ks8851.h>
#include <linux/i2c/isa1200.h>
#include <linux/memory.h>
#include <linux/memblock.h>

#include <asm/mach-types.h>
#include <asm/mach/arch.h>
#include <asm/setup.h>
#include <asm/hardware/gic.h>
#include <asm/mach/mmc.h>

#include <mach/msm_dcvs.h>
#include <mach/board.h>
#include <mach/msm_iomap.h>
#include <mach/msm_spi.h>
#ifdef CONFIG_USB_MSM_OTG_72K
#include <mach/msm_hsusb.h>
#else
#include <linux/usb/msm_hsusb.h>
#endif
#include <linux/usb/android.h>
#include <mach/usbdiag.h>
#include <mach/socinfo.h>
#include <mach/rpm.h>
#include <mach/gpio.h>
#include <mach/gpiomux.h>
#include <mach/msm_bus_board.h>
#include <mach/msm_memtypes.h>
#include <mach/dma.h>
#include <mach/msm_dsps.h>
#include <mach/msm_xo.h>
#include <mach/restart.h>
#include <mach/msm8960-gpio.h>
#include <mach/kgsl.h>
#ifdef CONFIG_SENSORS_AK8975
#include <linux/i2c/ak8975.h>
#endif
#ifdef CONFIG_MPU_SENSORS_MPU6050B1
#include <linux/mpu6x.h>
#endif
#ifdef CONFIG_MPU_SENSORS_MPU6050B1_411
#include <linux/mpu_411.h>
#endif

#ifdef CONFIG_OPTICAL_GP2A
#include <linux/i2c/gp2a.h>
#endif
#ifdef CONFIG_OPTICAL_GP2AP020A00F
#include <linux/i2c/gp2ap020.h>
#endif
#ifdef CONFIG_VP_A2220
#include <sound/a2220.h>
#endif
#ifdef CONFIG_INPUT_BMP180
#include <linux/input/bmp180.h>
#endif
#ifdef CONFIG_WCD9310_CODEC
#include <linux/slimbus/slimbus.h>
#include <linux/mfd/wcd9xxx/core.h>
#include <linux/mfd/wcd9xxx/pdata.h>
#endif
#ifdef CONFIG_KEYBOARD_GPIO
#include <linux/gpio_keys.h>
#endif
#ifdef CONFIG_USB_SWITCH_FSA9485
#include <linux/i2c/fsa9485.h>
#include <linux/switch.h>
#endif

#if defined(CONFIG_VIDEO_MHL_V1) || defined(CONFIG_VIDEO_MHL_V2)
#include <linux/sii9234.h>
#endif

#include <linux/power_supply.h>
#ifdef CONFIG_PM8921_CHARGER
#include <linux/mfd/pm8xxx/pm8921-charger.h>
#endif
#ifdef CONFIG_PM8921_SEC_CHARGER
#include <linux/mfd/pm8xxx/pm8921-sec-charger.h>
#endif
#ifdef CONFIG_BATTERY_SEC
#include <linux/sec_battery.h>
#endif
#ifdef CONFIG_CHARGER_SMB347
#include <linux/smb347_charger.h>
#endif
#ifdef CONFIG_BATTERY_MAX17040
#include <linux/max17040_battery.h>
#endif
#ifdef CONFIG_KEYBOARD_CYPRESS_TOUCH_236
#include <linux/i2c/cypress_touchkey.h>
#endif
#include <linux/msm_ion.h>
#include <mach/ion.h>
#include <mach/mdm2.h>
#include <mach/mdm-peripheral.h>
#include <mach/msm_rtb.h>
#include <mach/msm_cache_dump.h>
#include <mach/scm.h>
#include <mach/iommu_domains.h>

#include <linux/fmem.h>

#include "timer.h"
#include "devices.h"
#include "devices-msm8x60.h"
#include "spm.h"
#include "board-8960.h"
#include "pm.h"
#include <mach/cpuidle.h>
#include "rpm_resources.h"
#include <mach/mpm.h>
#include "acpuclock.h"
#include "rpm_log.h"
#include "smd_private.h"
#ifdef CONFIG_NFC_PN544
#include <linux/pn544.h>
#endif /* CONFIG_NFC_PN544	*/
#include "mach/board-msm8960-camera.h"
#include "pm-boot.h"
#include "msm_watchdog.h"
#ifdef CONFIG_SENSORS_CM36651
#include <linux/i2c/cm36651.h>
#endif
#ifdef CONFIG_REGULATOR_MAX8952
#include <linux/regulator/max8952.h>
#include <linux/regulator/machine.h>
#endif
#ifdef CONFIG_VIBETONZ
#include <linux/vibrator.h>
#endif

#ifdef CONFIG_SAMSUNG_JACK
#include <linux/sec_jack.h>
#endif

#ifdef CONFIG_KEXEC_HARDBOOT
#include <asm/kexec.h>
#endif

extern unsigned int system_rev;
#ifdef CONFIG_TOUCHSCREEN_MMS144
struct tsp_callbacks *charger_callbacks;
#endif

#ifdef CONFIG_RADIO_IRIS
static struct platform_device msm_fm_platform_init = {
	.name = "iris_fm",
	.id   = -1,
};
#endif

#ifdef CONFIG_SEC_DEBUG
#include <mach/sec_debug.h>
#endif

#if defined(CONFIG_SENSORS_AK8975) || \
	defined(CONFIG_MPU_SENSORS_MPU6050B1) || \
	defined(CONFIG_INPUT_BMP180) || defined(CONFIG_OPTICAL_GP2A) || \
	defined(CONFIG_MPU_SENSORS_MPU6050B1_411)
static void generic_sensor_power_on(int onoff);
#endif

#if defined(CONFIG_SENSORS_AK8975) || \
	defined(CONFIG_MPU_SENSORS_MPU6050B1) || \
	defined(CONFIG_INPUT_BMP180) || defined(CONFIG_OPTICAL_GP2A) || \
	defined(CONFIG_OPTICAL_GP2AP020A00F) || \
	defined(CONFIG_SENSORS_CM36651)
enum {
	SNS_PWR_OFF,
	SNS_PWR_ON,
	SNS_PWR_KEEP
};
#endif


#ifndef CONFIG_S5C73M3
#define KS8851_RST_GPIO		89
#define KS8851_IRQ_GPIO		90
#endif

#define HAP_SHIFT_LVL_OE_GPIO	47

#ifdef CONFIG_I2C
#define MSM_8960_GSBI3_QUP_I2C_BUS_ID 3
#define MSM_8960_GSBI10_QUP_I2C_BUS_ID 10
#endif

#define MSM_PMEM_ADSP_SIZE         0x9600000 /* 150 Mbytes */
#define MSM_PMEM_AUDIO_SIZE        0x4CF000 /* 1.375 Mbytes */
#define MSM_PMEM_SIZE 0x2800000 /* 40 Mbytes */
#define MSM_LIQUID_PMEM_SIZE 0x4000000 /* 64 Mbytes */
#define MSM_HDMI_PRIM_PMEM_SIZE 0x4000000 /* 64 Mbytes */

#ifdef CONFIG_MSM_MULTIMEDIA_USE_ION
#define HOLE_SIZE	0x100000 /* 1 MB */
#define MSM_CONTIG_MEM_SIZE  0x280000 /* 2.5MB */
#ifdef CONFIG_MSM_IOMMU
#define MSM_ION_MM_SIZE            0x6000000
#define MSM_ION_SF_SIZE            0x0
#define MSM_ION_QSECOM_SIZE        0x780000 /* (7.5MB) */
#ifdef CONFIG_CMA
#define MSM_ION_HEAP_NUM	8
#else
#define MSM_ION_HEAP_NUM	7
#endif
#else // MSM_IOMMU
#define MSM_ION_MM_SIZE		MSM_PMEM_ADSP_SIZE
#define MSM_ION_SF_SIZE		0x5000000 /* 80MB */
#define MSM_ION_QSECOM_SIZE	0x1700000 /* (24MB) */
#ifdef CONFIG_CMA
#define MSM_ION_HEAP_NUM	9
#else
#define MSM_ION_HEAP_NUM	8
#endif
<<<<<<< HEAD
#endif // MSM_IOMMU
#define MSM_ION_MM_FW_SIZE	(0x200000 - HOLE_SIZE) /* 128kb */
=======
#endif
#define MSM_ION_MM_FW_SIZE	0x200000 /* 2 MB */
>>>>>>> 57fc76f1
#define MSM_ION_MFC_SIZE	SZ_8K
#define MSM_ION_AUDIO_SIZE	MSM_PMEM_AUDIO_SIZE

#define MSM_LIQUID_ION_MM_SIZE (MSM_ION_MM_SIZE + 0x600000)
#define MSM_LIQUID_ION_SF_SIZE MSM_LIQUID_PMEM_SIZE
#define MSM_HDMI_PRIM_ION_SF_SIZE MSM_HDMI_PRIM_PMEM_SIZE

#define MSM_MM_FW_SIZE		(0x200000) /* 2mb */
#define MSM8960_FIXED_AREA_START (0xb0000000 - MSM_ION_MM_FW_SIZE)
#define MAX_FIXED_AREA_SIZE	0x10000000
#define MSM8960_FW_START	MSM8960_FIXED_AREA_START
#define MSM_ION_ADSP_SIZE	SZ_8M

#else
#define MSM_CONTIG_MEM_SIZE  0x110C000
#define MSM_ION_HEAP_NUM    1
#endif

#ifdef CONFIG_KERNEL_MSM_CONTIG_MEM_REGION
static unsigned msm_contig_mem_size __initdata = MSM_CONTIG_MEM_SIZE;
static int __init msm_contig_mem_size_setup(char *p)
{
	msm_contig_mem_size = memparse(p, NULL);
	return 0;
}
early_param("msm_contig_mem_size", msm_contig_mem_size_setup);
#endif

#ifdef CONFIG_ANDROID_PMEM
#ifndef CONFIG_MSM_MULTIMEDIA_USE_ION
static struct android_pmem_platform_data android_pmem_pdata = {
	.name = "pmem",
	.allocator_type = PMEM_ALLOCATORTYPE_ALLORNOTHING,
	.cached = 1,
	.memory_type = MEMTYPE_EBI1,
};

static struct platform_device android_pmem_device = {
	.name = "android_pmem",
	.id = 0,
	.dev = {.platform_data = &android_pmem_pdata},
};

static struct android_pmem_platform_data android_pmem_adsp_pdata = {
	.name = "pmem_adsp",
	.allocator_type = PMEM_ALLOCATORTYPE_BITMAP,
	.cached = 0,
	.memory_type = MEMTYPE_EBI1,
};
static struct platform_device android_pmem_adsp_device = {
	.name = "android_pmem",
	.id = 2,
	.dev = { .platform_data = &android_pmem_adsp_pdata },
};

static struct android_pmem_platform_data android_pmem_audio_pdata = {
	.name = "pmem_audio",
	.allocator_type = PMEM_ALLOCATORTYPE_BITMAP,
	.cached = 0,
	.memory_type = MEMTYPE_EBI1,
};

static struct platform_device android_pmem_audio_device = {
	.name = "android_pmem",
	.id = 4,
	.dev = { .platform_data = &android_pmem_audio_pdata },
};
#endif
#endif

#ifdef CONFIG_QDSP6_DEBUG
#define DSP_RAM_BASE_8960 0x8da00000
#define DSP_RAM_SIZE_8960 0x1800000
static int dspcrashd_pdata_8960 = 0xDEADDEAD;

static struct resource resources_dspcrashd_8960[] = {
	{
		.name   = "msm_dspcrashd",
		.start  = DSP_RAM_BASE_8960,
		.end    = DSP_RAM_BASE_8960 + DSP_RAM_SIZE_8960,
		.flags  = IORESOURCE_DMA,
	},
};

static struct platform_device msm_device_dspcrashd_8960 = {
	.name           = "msm_dspcrashd",
	.num_resources  = ARRAY_SIZE(resources_dspcrashd_8960),
	.resource       = resources_dspcrashd_8960,
	.dev = { .platform_data = &dspcrashd_pdata_8960 },
};
#endif

static struct memtype_reserve msm8960_reserve_table[] __initdata = {
	[MEMTYPE_SMI] = {
	},
	[MEMTYPE_EBI0] = {
		.flags	=	MEMTYPE_FLAGS_1M_ALIGN,
	},
	[MEMTYPE_EBI1] = {
		.flags	=	MEMTYPE_FLAGS_1M_ALIGN,
	},
};

#if defined(CONFIG_MSM_RTB)
static struct msm_rtb_platform_data msm_rtb_pdata = {
	.size = SZ_1M,
};

static int __init msm_rtb_set_buffer_size(char *p)
{
	int s;

	s = memparse(p, NULL);
	msm_rtb_pdata.size = ALIGN(s, SZ_4K);
	return 0;
}
early_param("msm_rtb_size", msm_rtb_set_buffer_size);

static struct platform_device msm_rtb_device = {
	.name           = "msm_rtb",
	.id             = -1,
	.dev            = {
		.platform_data = &msm_rtb_pdata,
	},
};

static void __init reserve_rtb_memory(void)
{
	msm8960_reserve_table[MEMTYPE_EBI1].size += msm_rtb_pdata.size;
}
#else
static inline void reserve_rtb_memory(void) { }
#endif

static int msm8960_paddr_to_memtype(unsigned int paddr)
{
	return MEMTYPE_EBI1;
}

#define FMEM_ENABLED 0

#ifdef CONFIG_ION_MSM
#ifdef CONFIG_MSM_MULTIMEDIA_USE_ION
static struct ion_cp_heap_pdata cp_mm_msm8960_ion_pdata = {
	.permission_type = IPT_TYPE_MM_CARVEOUT,
	.align = SZ_64K,
	.reusable = FMEM_ENABLED,
	.mem_is_fmem = FMEM_ENABLED,
	.fixed_position = FIXED_MIDDLE,
	.iommu_map_all = 1,
	.iommu_2x_map_domain = VIDEO_DOMAIN,
#ifdef CONFIG_CMA
	.is_cma = 1,
#endif
};

static struct ion_cp_heap_pdata cp_mfc_msm8960_ion_pdata = {
	.permission_type = IPT_TYPE_MFC_SHAREDMEM,
	.align = PAGE_SIZE,
	.reusable = 0,
	.mem_is_fmem = FMEM_ENABLED,
	.fixed_position = FIXED_HIGH,
};

static struct ion_co_heap_pdata co_msm8960_ion_pdata = {
	.adjacent_mem_id = INVALID_HEAP_ID,
	.align = PAGE_SIZE,
	.mem_is_fmem = 0,
};

static struct ion_co_heap_pdata fw_co_msm8960_ion_pdata = {
	.adjacent_mem_id = ION_CP_MM_HEAP_ID,
	.align = SZ_128K,
	.mem_is_fmem = FMEM_ENABLED,
	.fixed_position = FIXED_LOW,
};
#endif

static u64 msm_dmamask = DMA_BIT_MASK(32);

static struct platform_device ion_mm_heap_device = {
	.name = "ion-mm-heap-device",
	.id = -1,
	.dev = {
		.dma_mask = &msm_dmamask,
		.coherent_dma_mask = DMA_BIT_MASK(32),
	}
};

#ifdef CONFIG_CMA
static struct platform_device ion_adsp_heap_device = {
	.name = "ion-adsp-heap-device",
	.id = -1,
	.dev = {
		.dma_mask = &msm_dmamask,
		.coherent_dma_mask = DMA_BIT_MASK(32),
	}
};
#endif

/**
 * These heaps are listed in the order they will be allocated. Due to
 * video hardware restrictions and content protection the FW heap has to
 * be allocated adjacent (below) the MM heap and the MFC heap has to be
 * allocated after the MM heap to ensure MFC heap is not more than 256MB
 * away from the base address of the FW heap.
 * However, the order of FW heap and MM heap doesn't matter since these
 * two heaps are taken care of by separate code to ensure they are adjacent
 * to each other.
 * Don't swap the order unless you know what you are doing!
 */
static struct ion_platform_heap msm8960_heaps[] = {
		{
			.id = ION_SYSTEM_HEAP_ID,
			.type   = ION_HEAP_TYPE_SYSTEM,
			.name   = ION_VMALLOC_HEAP_NAME,
		},
#ifdef CONFIG_MSM_MULTIMEDIA_USE_ION
		{
			.id = ION_CP_MM_HEAP_ID,
			.type   = ION_HEAP_TYPE_CP,
			.name   = ION_MM_HEAP_NAME,
			.size   = MSM_ION_MM_SIZE,
			.memory_type = ION_EBI_TYPE,
			.extra_data = (void *) &cp_mm_msm8960_ion_pdata,
			.priv   = &ion_mm_heap_device.dev,
		},
		{
			.id = ION_MM_FIRMWARE_HEAP_ID,
			.type   = ION_HEAP_TYPE_CARVEOUT,
			.name   = ION_MM_FIRMWARE_HEAP_NAME,
			.size   = MSM_ION_MM_FW_SIZE,
			.memory_type = ION_EBI_TYPE,
			.extra_data = (void *) &fw_co_msm8960_ion_pdata,
		},
		{
			.id = ION_CP_MFC_HEAP_ID,
			.type   = ION_HEAP_TYPE_CP,
			.name   = ION_MFC_HEAP_NAME,
			.size   = MSM_ION_MFC_SIZE,
			.memory_type = ION_EBI_TYPE,
			.extra_data = (void *) &cp_mfc_msm8960_ion_pdata,
		},
#ifndef CONFIG_MSM_IOMMU
		{
			.id = ION_SF_HEAP_ID,
			.type   = ION_HEAP_TYPE_CARVEOUT,
			.name   = ION_SF_HEAP_NAME,
			.size   = MSM_ION_SF_SIZE,
			.memory_type = ION_EBI_TYPE,
			.extra_data = (void *) &co_msm8960_ion_pdata,
		},
#endif
		{
			.id = ION_IOMMU_HEAP_ID,
			.type   = ION_HEAP_TYPE_IOMMU,
			.name   = ION_IOMMU_HEAP_NAME,
		},
		{
			.id = ION_QSECOM_HEAP_ID,
			.type   = ION_HEAP_TYPE_CARVEOUT,
			.name   = ION_QSECOM_HEAP_NAME,
			.size   = MSM_ION_QSECOM_SIZE,
			.memory_type = ION_EBI_TYPE,
			.extra_data = (void *) &co_msm8960_ion_pdata,
		},
		{
			.id = ION_AUDIO_HEAP_ID,
			.type   = ION_HEAP_TYPE_CARVEOUT,
			.name   = ION_AUDIO_HEAP_NAME,
			.size   = MSM_ION_AUDIO_SIZE,
			.memory_type = ION_EBI_TYPE,
			.extra_data = (void *) &co_msm8960_ion_pdata,
		},
#ifdef CONFIG_CMA
		{
			.id     = ION_ADSP_HEAP_ID,
			.type   = ION_HEAP_TYPE_DMA,
			.name   = ION_ADSP_HEAP_NAME,
			.size   = MSM_ION_ADSP_SIZE,
			.memory_type = ION_EBI_TYPE,
			.extra_data = (void *) &co_msm8960_ion_pdata,
			.priv   = &ion_adsp_heap_device.dev,
		},
#endif
#endif
};

static struct ion_platform_data msm8960_ion_pdata = {
	.nr = MSM_ION_HEAP_NUM,
	.heaps = msm8960_heaps,
};

static struct platform_device msm8960_ion_dev = {
	.name = "ion-msm",
	.id = 1,
	.dev = { .platform_data = &msm8960_ion_pdata },
};
#endif

static struct fmem_platform_data msm8960_fmem_pdata = {
};

static struct platform_device msm8960_fmem_device = {
	.name = "fmem",
	.id = 1,
	.dev = { .platform_data = &msm8960_fmem_pdata },
};

static inline void __init reserve_mem_for_ion(enum ion_memory_types mem_type,
				      unsigned long size)
{
	msm8960_reserve_table[mem_type].size += size;
}

static void __init msm8960_reserve_fixed_area(unsigned long fixed_area_size)
{
#if defined(CONFIG_ION_MSM) && defined(CONFIG_MSM_MULTIMEDIA_USE_ION)
	int ret;

	if (fixed_area_size > MAX_FIXED_AREA_SIZE)
		panic("fixed area size is larger than %dM\n",
			MAX_FIXED_AREA_SIZE >> 20);

	reserve_info->fixed_area_size = fixed_area_size;
	reserve_info->fixed_area_start = MSM8960_FW_START;

	ret = memblock_remove(reserve_info->fixed_area_start,
		reserve_info->fixed_area_size);
	pr_info("mem_map: fixed_area reserved at 0x%lx with size 0x%lx\n",
			reserve_info->fixed_area_start,
			reserve_info->fixed_area_size);
	BUG_ON(ret);
#endif
}


/**
 * Reserve memory for ION and calculate amount of reusable memory for fmem.
 * We only reserve memory for heaps that are not reusable. However, we only
 * support one reusable heap at the moment so we ignore the reusable flag for
 * other than the first heap with reusable flag set. Also handle special case
 * for video heaps (MM,FW, and MFC). Video requires heaps MM and MFC to be
 * at a higher address than FW in addition to not more than 256MB away from the
 * base address of the firmware. This means that if MM is reusable the other
 * two heaps must be allocated in the same region as FW. This is handled by the
 * mem_is_fmem flag in the platform data. In addition the MM heap must be
 * adjacent to the FW heap for content protection purposes.
 */
static void __init reserve_ion_memory(void)
{
#if defined(CONFIG_ION_MSM) && defined(CONFIG_MSM_MULTIMEDIA_USE_ION)
	unsigned int i;
	int ret;
	unsigned int fixed_size = 0;
	unsigned int fixed_low_size, fixed_middle_size, fixed_high_size;
	unsigned long fixed_low_start, fixed_middle_start, fixed_high_start;
	unsigned long cma_alignment;
	unsigned int low_use_cma = 0;
	unsigned int middle_use_cma = 0;
	unsigned int high_use_cma = 0;

	fixed_low_size = 0;
	fixed_middle_size = 0;
	fixed_high_size = 0;

	cma_alignment = PAGE_SIZE << max(MAX_ORDER, pageblock_order);

	for (i = 0; i < msm8960_ion_pdata.nr; ++i) {
		struct ion_platform_heap *heap =
						&(msm8960_ion_pdata.heaps[i]);
		int align = SZ_4K;
		int iommu_map_all = 0;
		int adjacent_mem_id = INVALID_HEAP_ID;
		int use_cma = 0;

		if (heap->extra_data) {
			int fixed_position = NOT_FIXED;

			switch ((int)heap->type) {
			case ION_HEAP_TYPE_CP:
				fixed_position = ((struct ion_cp_heap_pdata *)
					heap->extra_data)->fixed_position;
				align = ((struct ion_cp_heap_pdata *)
						heap->extra_data)->align;
				iommu_map_all =
					((struct ion_cp_heap_pdata *)
					heap->extra_data)->iommu_map_all;
				if (((struct ion_cp_heap_pdata *)
					heap->extra_data)->is_cma) {
					heap->size = ALIGN(heap->size,
							cma_alignment);
					use_cma = 1;
				}
				break;
			case ION_HEAP_TYPE_DMA:
					use_cma = 1;
				/* Purposely fall through here */
			case ION_HEAP_TYPE_CARVEOUT:
				fixed_position = ((struct ion_co_heap_pdata *)
					heap->extra_data)->fixed_position;
				adjacent_mem_id = ((struct ion_co_heap_pdata *)
					heap->extra_data)->adjacent_mem_id;
				break;
			default:
				break;
			}

			if (iommu_map_all) {
				if (heap->size & (SZ_64K-1)) {
					heap->size = ALIGN(heap->size, SZ_64K);
					pr_info("Heap %s not aligned to 64K. Adjusting size to %x\n",
						heap->name, heap->size);
				}
			}

			if (fixed_position != NOT_FIXED)
				fixed_size += heap->size;
			else if (!use_cma)
				reserve_mem_for_ion(MEMTYPE_EBI1, heap->size);

			if (fixed_position == FIXED_LOW) {
				fixed_low_size += heap->size;
				low_use_cma = use_cma;
			} else if (fixed_position == FIXED_MIDDLE) {
				fixed_middle_size += heap->size;
				middle_use_cma = use_cma;
			} else if (fixed_position == FIXED_HIGH) {
				fixed_high_size += heap->size;
				high_use_cma = use_cma;
			} else if (use_cma) {
				/*
				 * Heaps that use CMA but are not part of the
				 * fixed set. Create wherever.
				 */
				dma_declare_contiguous(
					heap->priv,
					heap->size,
					0,
					0xb0000000);
			}
		}
	}

	if (!fixed_size)
		return;


	/*
	 * Given the setup for the fixed area, we can't round up all sizes.
	 * Some sizes must be set up exactly and aligned correctly. Incorrect
	 * alignments are considered a configuration issue
	 */

	fixed_low_start = MSM8960_FIXED_AREA_START;
	if (low_use_cma) {
		BUG_ON(!IS_ALIGNED(fixed_low_start, cma_alignment));
		BUG_ON(!IS_ALIGNED(fixed_low_size + HOLE_SIZE, cma_alignment));
	} else {
		BUG_ON(!IS_ALIGNED(fixed_low_size + HOLE_SIZE, SECTION_SIZE));
		ret = memblock_remove(fixed_low_start,
				      fixed_low_size + HOLE_SIZE);
		pr_info("mem_map: fixed_low_area reserved at 0x%lx with size \
				0x%x\n", fixed_low_start,
				fixed_low_size + HOLE_SIZE);
		BUG_ON(ret);
	}

	fixed_middle_start = fixed_low_start + fixed_low_size + HOLE_SIZE;
	if (middle_use_cma) {
		BUG_ON(!IS_ALIGNED(fixed_middle_start, cma_alignment));
		BUG_ON(!IS_ALIGNED(fixed_middle_size, cma_alignment));
	} else {
		BUG_ON(!IS_ALIGNED(fixed_middle_size, SECTION_SIZE));
		ret = memblock_remove(fixed_middle_start, fixed_middle_size);
		pr_info("mem_map: fixed_middle_area reserved at 0x%lx with \
				size 0x%x\n", fixed_middle_start,
				fixed_middle_size);
		BUG_ON(ret);
	}

	fixed_high_start = fixed_middle_start + fixed_middle_size;
	if (high_use_cma) {
		fixed_high_size = ALIGN(fixed_high_size, cma_alignment);
		BUG_ON(!IS_ALIGNED(fixed_high_start, cma_alignment));
	} else {
		/* This is the end of the fixed area so it's okay to round up */
		fixed_high_size = ALIGN(fixed_high_size, SECTION_SIZE);
		ret = memblock_remove(fixed_high_start, fixed_high_size);
		pr_info("mem_map: fixed_high_area reserved at 0x%lx with size \
				0x%x\n", fixed_high_start,
				fixed_high_size);
		BUG_ON(ret);
	}

	for (i = 0; i < msm8960_ion_pdata.nr; ++i) {
		struct ion_platform_heap *heap = &(msm8960_ion_pdata.heaps[i]);

		if (heap->extra_data) {
			int fixed_position = NOT_FIXED;
			struct ion_cp_heap_pdata *pdata = NULL;

			switch ((int) heap->type) {
			case ION_HEAP_TYPE_CP:
				pdata =
				(struct ion_cp_heap_pdata *)heap->extra_data;
				fixed_position = pdata->fixed_position;
				break;
			case ION_HEAP_TYPE_CARVEOUT:
			case ION_HEAP_TYPE_DMA:
				fixed_position = ((struct ion_co_heap_pdata *)
					heap->extra_data)->fixed_position;
				break;
			default:
				break;
			}

			switch (fixed_position) {
			case FIXED_LOW:
				heap->base = fixed_low_start;
				break;
			case FIXED_MIDDLE:
				heap->base = fixed_middle_start;
				if (middle_use_cma) {
					ret = dma_declare_contiguous(
						&ion_mm_heap_device.dev,
						heap->size,
						fixed_middle_start,
						0xa0000000);
					WARN_ON(ret);
				}
				pdata->secure_base = fixed_middle_start
							- HOLE_SIZE;
				pdata->secure_size = HOLE_SIZE + heap->size;
				break;
			case FIXED_HIGH:
				heap->base = fixed_high_start;
				break;
			default:
				break;
			}
		}
	}
#endif
}

static inline void ion_adjust_secure_allocation(void)
{
	int i;

	for (i = 0; i < msm8960_ion_pdata.nr; i++) {
		struct ion_platform_heap *heap =
			&(msm8960_ion_pdata.heaps[i]);


		if (heap->extra_data) {
			switch ((int) heap->type) {
			case ION_HEAP_TYPE_CP:
				if (cpu_is_msm8960()) {
					((struct ion_cp_heap_pdata *)
					heap->extra_data)->allow_nonsecure_alloc =
						1;
				}

			}
		}
	}
}

static inline void __init reserve_mdp_memory(void)
{
	msm8960_mdp_writeback(msm8960_reserve_table);
}

#ifdef CONFIG_MSM_CACHE_DUMP
static struct msm_cache_dump_platform_data msm_cache_dump_pdata = {
	.l2_size = L2_BUFFER_SIZE,
};

static struct platform_device msm_cache_dump_device = {
	.name           = "msm_cache_dump",
	.id             = -1,
	.dev            = {
		.platform_data = &msm_cache_dump_pdata,
	},
};

static void reserve_cache_dump_memory(void)
{
	unsigned int spare;
	unsigned int l1_size;
	unsigned int total;
	int ret;

	ret = scm_call(L1C_SERVICE_ID, L1C_BUFFER_GET_SIZE_COMMAND_ID, &spare,
		sizeof(spare), &l1_size, sizeof(l1_size));

	if (ret)
		/* Fall back to something reasonable here */
		l1_size = L1_BUFFER_SIZE;

	total = l1_size + L2_BUFFER_SIZE;

	msm8960_reserve_table[MEMTYPE_EBI1].size += total;
	msm_cache_dump_pdata.l1_size = l1_size;
<<<<<<< HEAD
=======
	pr_info("mem_map: cache_dump reserved with size 0x%x in pool\n",
			total);
#endif
>>>>>>> 57fc76f1
}
#else
static inline void reserve_cache_dump_memory(void) { }
#endif

static void __init msm8960_calculate_reserve_sizes(void)
{
	reserve_ion_memory();
	reserve_mdp_memory();
	reserve_rtb_memory();
	reserve_cache_dump_memory();
#ifdef CONFIG_KERNEL_MSM_CONTIG_MEM_REGION
	msm8960_reserve_table[MEMTYPE_EBI1].size += msm_contig_mem_size;
#endif
}

static struct reserve_info msm8960_reserve_info __initdata = {
	.memtype_reserve_table = msm8960_reserve_table,
	.calculate_reserve_sizes = msm8960_calculate_reserve_sizes,
	.reserve_fixed_area = msm8960_reserve_fixed_area,
	.paddr_to_memtype = msm8960_paddr_to_memtype,
};

static void __init msm8960_early_memory(void)
{
	reserve_info = &msm8960_reserve_info;
}

static char prim_panel_name[PANEL_NAME_MAX_LEN] __initdata;
static char ext_panel_name[PANEL_NAME_MAX_LEN] __initdata;
static int __init prim_display_setup(char *param)
{
	if (strnlen(param, PANEL_NAME_MAX_LEN))
		strlcpy(prim_panel_name, param, PANEL_NAME_MAX_LEN);
	return 0;
}
early_param("prim_display", prim_display_setup);

static int __init ext_display_setup(char *param)
{
	if (strnlen(param, PANEL_NAME_MAX_LEN))
		strlcpy(ext_panel_name, param, PANEL_NAME_MAX_LEN);
	return 0;
}
early_param("ext_display", ext_display_setup);

static void __init msm8960_reserve(void)
{
	msm8960_set_display_params(prim_panel_name, ext_panel_name);
	msm_reserve();
#ifdef CONFIG_ANDROID_PERSISTENT_RAM
	add_persistent_ram();
#endif

#ifdef CONFIG_KEXEC_HARDBOOT
	memblock_remove(KEXEC_HB_PAGE_ADDR, SZ_4K);
#endif
}

static void __init msm8960_allocate_memory_regions(void)
{
	msm8960_allocate_fb_region();
}
#ifdef CONFIG_KEYBOARD_CYPRESS_TOUCH_236
static struct regulator *reg_l29, *reg_l10;
static void cypress_power_onoff(int onoff)
{
	int ret, rc;

	pr_debug("power on entry\n");

	if (!reg_l29) {
		reg_l29 = regulator_get(NULL, "8921_l29");
		ret = regulator_set_voltage(reg_l29, 1800000, 1800000);

		if (IS_ERR(reg_l29)) {
			pr_err("could not get 8921_l29, rc = %ld\n",
				PTR_ERR(reg_l29));
			return;
		}
	}

	if (!reg_l10) {
		reg_l10 = regulator_get(NULL, "8921_l10");
		ret = regulator_set_voltage(reg_l10, 3000000, 3000000);

		if (IS_ERR(reg_l10)) {
			pr_err("could not get 8921_l10, rc = %ld\n",
				PTR_ERR(reg_l10));
			return;
		}
	}

	if (onoff) {
		ret = regulator_enable(reg_l29);
		rc =  regulator_enable(reg_l10);
		if (ret) {
			pr_err("enable l29 failed, rc=%d\n", ret);
			return;
		}
		if (rc) {
			pr_err("enable l10 failed, rc=%d\n", ret);
			return;
		}
		pr_info("cypress_power_on is finished.\n");
	} else {
		ret = regulator_disable(reg_l29);
		rc =  regulator_disable(reg_l10);
		if (ret) {
			pr_err("disable l29 failed, rc=%d\n", ret);
			return;
		}
		if (rc) {
			pr_err("enable l29failed, rc=%d\n", ret);
			return;
		}
		pr_info("cypress_power_off is finished.\n");
	}
}

void cypress_led_voltage_set(int uv) {
	regulator_set_voltage(reg_l10, uv, 3000000);
}

static const u8 touchkey_keycode[] = {KEY_BACK, KEY_MENU};

static struct cypress_touchkey_platform_data cypress_touchkey_pdata = {
	.gpio_int = GPIO_TOUCH_KEY_INT,
	.touchkey_keycode = touchkey_keycode,
	.power_onoff = cypress_power_onoff,
};

static struct i2c_board_info touchkey_i2c_devices_info[] __initdata = {
	{
		I2C_BOARD_INFO("cypress_touchkey", 0x20),
		.platform_data = &cypress_touchkey_pdata,
		.irq = MSM_GPIO_TO_INT(GPIO_TOUCH_KEY_INT),
	},
};

static struct i2c_gpio_platform_data  cypress_touchkey_i2c_gpio_data = {
	.sda_pin		= GPIO_TOUCHKEY_SDA,
	.scl_pin		= GPIO_TOUCHKEY_SCL,
	.udelay			= 0,
	.sda_is_open_drain	= 0,
	.scl_is_open_drain	= 0,
	.scl_is_output_only	= 0,
};

static struct platform_device touchkey_i2c_gpio_device = {
	.name			= "i2c-gpio",
	.id			= MSM_TOUCHKEY_I2C_BUS_ID,
	.dev.platform_data	= &cypress_touchkey_i2c_gpio_data,
};

#endif

#ifdef CONFIG_USB_SWITCH_FSA9485
static enum cable_type_t set_cable_status;
#ifdef CONFIG_MHL_NEW_CBUS_MSC_CMD
static void fsa9485_mhl_cb(bool attached, int mhl_charge)
{
	union power_supply_propval value;
	int i, ret = 0;
	struct power_supply *psy;

	pr_info("fsa9485_mhl_cb attached (%d), mhl_charge(%d)\n",
			attached, mhl_charge);

	if (attached) {
		switch (mhl_charge) {
		case 0:
		case 1:
			set_cable_status = CABLE_TYPE_USB;
			break;
		case 2:
			set_cable_status = CABLE_TYPE_AC;
			break;
		}
	} else {
		set_cable_status = CABLE_TYPE_NONE;
	}

	for (i = 0; i < 10; i++) {
		psy = power_supply_get_by_name("battery");
		if (psy)
			break;
	}
	if (i == 10) {
		pr_err("%s: fail to get battery ps\n", __func__);
		return;
	}

	switch (set_cable_status) {
	case CABLE_TYPE_USB:
		value.intval = POWER_SUPPLY_TYPE_USB;
		break;
	case CABLE_TYPE_AC:
		value.intval = POWER_SUPPLY_TYPE_MAINS;
		break;
	case CABLE_TYPE_NONE:
		value.intval = POWER_SUPPLY_TYPE_BATTERY;
		break;
	default:
		pr_err("%s: invalid cable :%d\n", __func__, set_cable_status);
		return;
	}

	ret = psy->set_property(psy, POWER_SUPPLY_PROP_ONLINE,
		&value);
	if (ret) {
		pr_err("%s: fail to set power_suppy ONLINE property(%d)\n",
			__func__, ret);
	}
}
#else
static void fsa9485_mhl_cb(bool attached)
{
	union power_supply_propval value;
	int i, ret = 0;
	struct power_supply *psy;

	pr_info("fsa9485_mhl_cb attached %d\n", attached);
	set_cable_status = attached ? CABLE_TYPE_MISC : CABLE_TYPE_NONE;

	for (i = 0; i < 10; i++) {
		psy = power_supply_get_by_name("battery");
		if (psy)
			break;
	}
	if (i == 10) {
		pr_err("%s: fail to get battery ps\n", __func__);
		return;
	}

	switch (set_cable_status) {
	case CABLE_TYPE_MISC:
		value.intval = POWER_SUPPLY_TYPE_MISC;
		break;
	case CABLE_TYPE_NONE:
		value.intval = POWER_SUPPLY_TYPE_BATTERY;
		break;
	default:
		pr_err("%s: invalid cable :%d\n", __func__, set_cable_status);
		return;
	}

	ret = psy->set_property(psy, POWER_SUPPLY_PROP_ONLINE,
		&value);
	if (ret) {
		pr_err("%s: fail to set power_suppy ONLINE property(%d)\n",
			__func__, ret);
	}
}
#endif
static void fsa9485_otg_cb(bool attached)
{
	pr_info("fsa9485_otg_cb attached %d\n", attached);

	if (attached) {
		pr_info("%s set id state\n", __func__);
//		msm_otg_set_id_state(attached);
	}
}

static void fsa9485_usb_cb(bool attached)
{
	union power_supply_propval value;
	int i, ret = 0;
	struct power_supply *psy;

	pr_info("fsa9485_usb_cb attached %d\n", attached);
	set_cable_status = attached ? CABLE_TYPE_USB : CABLE_TYPE_NONE;

	if (system_rev >= 0x9) {
//		if (attached) {
			pr_info("%s set vbus state\n", __func__);
			msm_otg_set_vbus_state(attached);
//		}
	}

	for (i = 0; i < 10; i++) {
		psy = power_supply_get_by_name("battery");
		if (psy)
			break;
	}
	if (i == 10) {
		pr_err("%s: fail to get battery ps\n", __func__);
		return;
	}

	switch (set_cable_status) {
	case CABLE_TYPE_USB:
		value.intval = POWER_SUPPLY_TYPE_USB;
		break;
	case CABLE_TYPE_NONE:
		value.intval = POWER_SUPPLY_TYPE_BATTERY;
		break;
	default:
		pr_err("%s: invalid cable :%d\n", __func__, set_cable_status);
		return;
	}

	ret = psy->set_property(psy, POWER_SUPPLY_PROP_ONLINE,
		&value);
	if (ret) {
		pr_err("%s: fail to set power_suppy ONLINE property(%d)\n",
			__func__, ret);
	}
}

static void fsa9485_charger_cb(bool attached)
{
	union power_supply_propval value;
	int i, ret = 0;
	struct power_supply *psy;

	pr_info("fsa9480_charger_cb attached %d\n", attached);
	set_cable_status = attached ? CABLE_TYPE_AC : CABLE_TYPE_NONE;

	msm_otg_set_charging_state(attached);

	for (i = 0; i < 10; i++) {
		psy = power_supply_get_by_name("battery");
		if (psy)
			break;
	}
	if (i == 10) {
		pr_err("%s: fail to get battery ps\n", __func__);
		return;
	}

#ifdef CONFIG_TOUCHSCREEN_MMS144
	if (charger_callbacks && charger_callbacks->inform_charger)
		charger_callbacks->inform_charger(charger_callbacks, attached);
#endif

	switch (set_cable_status) {
	case CABLE_TYPE_AC:
		value.intval = POWER_SUPPLY_TYPE_MAINS;
		break;
	case CABLE_TYPE_NONE:
		value.intval = POWER_SUPPLY_TYPE_BATTERY;
		break;
	default:
		pr_err("invalid status:%d\n", attached);
		return;
	}

	ret = psy->set_property(psy, POWER_SUPPLY_PROP_ONLINE,
		&value);
	if (ret) {
		pr_err("%s: fail to set power_suppy ONLINE property(%d)\n",
			__func__, ret);
	}
}

static void fsa9485_uart_cb(bool attached)
{
	pr_info("fsa9485_uart_cb attached %d\n", attached);

	set_cable_status = attached ? CABLE_TYPE_UARTOFF : CABLE_TYPE_NONE;
}

static struct switch_dev switch_dock = {
	.name = "dock",
};

static void fsa9485_jig_cb(bool attached)
{
	pr_info("fsa9485_jig_cb attached %d\n", attached);

	set_cable_status = attached ? CABLE_TYPE_JIG : CABLE_TYPE_NONE;
}

static void fsa9485_dock_cb(int attached)
{
	union power_supply_propval value;
	int i, ret = 0;
	struct power_supply *psy;

	pr_info("fsa9480_dock_cb attached %d\n", attached);
	switch_set_state(&switch_dock, attached);

	set_cable_status = attached ? CABLE_TYPE_CARDOCK : CABLE_TYPE_NONE;

	for (i = 0; i < 10; i++) {
		psy = power_supply_get_by_name("battery");
		if (psy)
			break;
	}
	if (i == 10) {
		pr_err("%s: fail to get battery ps\n", __func__);
		return;
	}

	switch (set_cable_status) {
	case CABLE_TYPE_CARDOCK:
		value.intval = POWER_SUPPLY_TYPE_CARDOCK;
		break;
	case CABLE_TYPE_NONE:
		value.intval = POWER_SUPPLY_TYPE_BATTERY;
		break;
	default:
		pr_err("invalid status:%d\n", attached);
		return;
	}

	ret = psy->set_property(psy, POWER_SUPPLY_PROP_ONLINE,
		&value);
	if (ret) {
		pr_err("%s: fail to set power_suppy ONLINE property(%d)\n",
			__func__, ret);
	}
}

static void fsa9485_usb_cdp_cb(bool attached)
{
	union power_supply_propval value;
	int i, ret = 0;
	struct power_supply *psy;

	pr_info("fsa9485_usb_cdp_cb attached %d\n", attached);

	set_cable_status =
		attached ? CABLE_TYPE_CDP : CABLE_TYPE_NONE;

	if (system_rev >= 0x9) {
		if (attached) {
			pr_info("%s set vbus state\n", __func__);
			msm_otg_set_vbus_state(attached);
		}
	}

	for (i = 0; i < 10; i++) {
		psy = power_supply_get_by_name("battery");
		if (psy)
			break;
	}
	if (i == 10) {
		pr_err("%s: fail to get battery ps\n", __func__);
		return;
	}

	switch (set_cable_status) {
	case CABLE_TYPE_CDP:
		value.intval = POWER_SUPPLY_TYPE_USB_CDP;
		break;
	case CABLE_TYPE_NONE:
		value.intval = POWER_SUPPLY_TYPE_BATTERY;
		break;
	default:
		pr_err("invalid status:%d\n", attached);
		return;
	}

	ret = psy->set_property(psy, POWER_SUPPLY_PROP_ONLINE,
		&value);
	if (ret) {
		pr_err("%s: fail to set power_suppy ONLINE property(%d)\n",
			__func__, ret);
	}

}
static void fsa9485_smartdock_cb(bool attached)
{
	union power_supply_propval value;
	int i, ret = 0;
	struct power_supply *psy;

	pr_info("fsa9485_smartdock_cb attached %d\n", attached);

	set_cable_status =
		attached ? CABLE_TYPE_SMART_DOCK : CABLE_TYPE_NONE;

	for (i = 0; i < 10; i++) {
		psy = power_supply_get_by_name("battery");
		if (psy)
			break;
	}
	if (i == 10) {
		pr_err("%s: fail to get battery ps\n", __func__);
		return;
	}

	switch (set_cable_status) {
	case CABLE_TYPE_SMART_DOCK:
		value.intval = POWER_SUPPLY_TYPE_USB_CDP;
		break;
	case CABLE_TYPE_NONE:
		value.intval = POWER_SUPPLY_TYPE_BATTERY;
		break;
	default:
		pr_err("invalid status:%d\n", attached);
		return;
	}

	ret = psy->set_property(psy, POWER_SUPPLY_PROP_ONLINE,
		&value);
	if (ret) {
		pr_err("%s: fail to set power_suppy ONLINE property(%d)\n",
			__func__, ret);
	}

//	msm_otg_set_smartdock_state(attached);
}

static void fsa9485_audio_dock_cb(bool attached)
{
	pr_info("fsa9485_audio_dock_cb attached %d\n", attached);

//	msm_otg_set_smartdock_state(attached);
}

static int fsa9485_dock_init(void)
{
	int ret;

	/* for CarDock, DeskDock */
	ret = switch_dev_register(&switch_dock);
	if (ret < 0) {
		pr_err("Failed to register dock switch. %d\n", ret);
		return ret;
	}
	return 0;
}

int msm8960_get_cable_type(void)
{
#ifdef CONFIG_WIRELESS_CHARGING
	union power_supply_propval value;
	int i, ret = 0;
	struct power_supply *psy;

	for (i = 0; i < 10; i++) {
		psy = power_supply_get_by_name("battery");
		if (psy)
			break;
	}
	if (i == 10) {
		pr_err("%s: fail to get battery ps\n", __func__);
		return -1;
	}
#endif

	pr_info("cable type (%d) -----\n", set_cable_status);

	if (set_cable_status != CABLE_TYPE_NONE) {
		switch (set_cable_status) {
		case CABLE_TYPE_MISC:
#ifdef CONFIG_MHL_NEW_CBUS_MSC_CMD
			fsa9485_mhl_cb(1 , 0);
#else
			fsa9485_mhl_cb(1);
#endif
			break;
		case CABLE_TYPE_USB:
			fsa9485_usb_cb(1);
			break;
		case CABLE_TYPE_AC:
			fsa9485_charger_cb(1);
			break;
#ifdef CONFIG_WIRELESS_CHARGING
		case CABLE_TYPE_WPC:
			value.intval = POWER_SUPPLY_TYPE_WPC;
			ret = psy->set_property(psy, POWER_SUPPLY_PROP_ONLINE,
				&value);
			break;
#endif
		default:
			pr_err("invalid status:%d\n", set_cable_status);
			break;
		}
	}
	return set_cable_status;
}

static struct i2c_gpio_platform_data fsa_i2c_gpio_data = {
	.sda_pin		= GPIO_USB_I2C_SDA,
	.scl_pin		= GPIO_USB_I2C_SCL,
	.udelay			= 2,
	.sda_is_open_drain	= 0,
	.scl_is_open_drain	= 0,
	.scl_is_output_only	= 0,
};

static struct platform_device fsa_i2c_gpio_device = {
	.name			= "i2c-gpio",
	.id			= MSM_FSA9485_I2C_BUS_ID,
	.dev.platform_data	= &fsa_i2c_gpio_data,
};

static struct fsa9485_platform_data fsa9485_pdata = {
	.otg_cb = fsa9485_otg_cb,
	.usb_cb = fsa9485_usb_cb,
	.charger_cb = fsa9485_charger_cb,
	.uart_cb = fsa9485_uart_cb,
	.jig_cb = fsa9485_jig_cb,
	.dock_cb = fsa9485_dock_cb,
	.dock_init = fsa9485_dock_init,
	.usb_cdp_cb = fsa9485_usb_cdp_cb,
	.smartdock_cb = fsa9485_smartdock_cb,
	.audio_dock_cb = fsa9485_audio_dock_cb,
};

static struct i2c_board_info micro_usb_i2c_devices_info[] __initdata = {
	{
		I2C_BOARD_INFO("fsa9485", 0x4A >> 1),
		.platform_data = &fsa9485_pdata,
		.irq = MSM_GPIO_TO_INT(14),
	},
};

#endif

#if defined(CONFIG_VIDEO_MHL_V1) || defined(CONFIG_VIDEO_MHL_V2)

static inline void __init msm8960_mhl_gpio_init(void)
{
	int ret;

	ret = gpio_request(GPIO_MHL_EN, "mhl_en");
	if (ret < 0) {
		pr_err("mhl_en gpio_request is failed\n");
		return;
	}

	ret = gpio_request(GPIO_MHL_RST, "mhl_rst");
	if (ret < 0) {
		pr_err("mhl_rst gpio_request is failed\n");
		return;
	}

}

static void mhl_gpio_config(void)
{
	gpio_tlmm_config(GPIO_CFG(GPIO_MHL_EN, 0, GPIO_CFG_OUTPUT,
				GPIO_CFG_PULL_DOWN, GPIO_CFG_2MA), 1);
	gpio_tlmm_config(GPIO_CFG(GPIO_MHL_RST, 0, GPIO_CFG_OUTPUT,
				GPIO_CFG_PULL_DOWN, GPIO_CFG_2MA), 1);
}

static struct i2c_gpio_platform_data mhl_i2c_gpio_data = {
	.sda_pin   = GPIO_MHL_SDA,
	.scl_pin    = GPIO_MHL_SCL,
	.udelay    = 3,/*(i2c clk speed: 500khz / udelay)*/
};

static struct platform_device mhl_i2c_gpio_device = {
	.name       = "i2c-gpio",
	.id     = MSM_MHL_I2C_BUS_ID,
	.dev        = {
		.platform_data  = &mhl_i2c_gpio_data,
	},
};
/*
gpio_interrupt pin is very changable each different h/w_rev or  board.
*/
static int get_mhl_int_irq(void)
{
	return  MSM_GPIO_TO_INT(GPIO_MHL_INT);
}

static struct regulator *mhl_l12;

static void sii9234_hw_onoff(bool onoff)
{
	int rc;
	/*VPH_PWR : mhl_power_source
	VMHL_3.3V, VSIL_A_1.2V, VMHL_1.8V
	just power control with HDMI_EN pin or control Regulator12*/
	if (onoff) {
		gpio_tlmm_config(GPIO_CFG(GPIO_MHL_EN, 0, GPIO_CFG_OUTPUT,
			GPIO_CFG_PULL_UP, GPIO_CFG_2MA), 1);
		mhl_l12 = regulator_get(NULL, "8921_l12");
		rc = regulator_set_voltage(mhl_l12, 1200000, 1200000);
			if (rc)
				pr_err("error setting voltage\n");
			rc = regulator_enable(mhl_l12);
				if (rc)
					pr_err("error enabling regulator\n");
			usleep(1*1000);

		gpio_direction_output(GPIO_MHL_EN, 1);
	} else {
		gpio_direction_output(GPIO_MHL_EN, 0);
		if (mhl_l12) {
			rc = regulator_disable(mhl_l12);
				if (rc)
					pr_err("error disabling regulator\n");
		}
		usleep_range(10000, 20000);

		if (gpio_direction_output(GPIO_MHL_RST, 0))
			pr_err("%s error in making GPIO_MHL_RST Low\n"
			, __func__);

		gpio_tlmm_config(GPIO_CFG(GPIO_MHL_EN, 0, GPIO_CFG_OUTPUT,
			GPIO_CFG_PULL_DOWN, GPIO_CFG_2MA), 1);
	}

	return;
}

static void sii9234_hw_reset(void)
{
	usleep_range(10000, 20000);
	if (gpio_direction_output(GPIO_MHL_RST, 1))
		printk(KERN_ERR "%s error in making GPIO_MHL_RST HIGH\n",
			 __func__);

	usleep_range(5000, 20000);
	if (gpio_direction_output(GPIO_MHL_RST, 0))
		printk(KERN_ERR "%s error in making GPIO_MHL_RST Low\n",
			 __func__);

	usleep_range(10000, 20000);
	if (gpio_direction_output(GPIO_MHL_RST, 1))
		printk(KERN_ERR "%s error in making GPIO_MHL_RST HIGH\n",
			 __func__);
	msleep(30);
}

static struct sii9234_platform_data sii9234_pdata = {
	.get_irq = get_mhl_int_irq,
	.hw_onoff = sii9234_hw_onoff,
	.hw_reset = sii9234_hw_reset,
	.gpio_cfg = mhl_gpio_config,
	.swing_level = 0xEB,
#if defined(CONFIG_VIDEO_MHL_V2)
	.vbus_present = fsa9485_mhl_cb,
#endif
};

static struct i2c_board_info mhl_i2c_board_info[] = {
	{
		I2C_BOARD_INFO("sii9234_mhl_tx", 0x72>>1),
		.platform_data = &sii9234_pdata,
	},
	{
		I2C_BOARD_INFO("sii9234_tpi", 0x7A>>1),
		.platform_data = &sii9234_pdata,
	},
	{
		I2C_BOARD_INFO("sii9234_hdmi_rx", 0x92>>1),
		.platform_data = &sii9234_pdata,
	},
	{
		I2C_BOARD_INFO("sii9234_cbus", 0xC8>>1),
		.platform_data = &sii9234_pdata,
	},
};
#endif

#ifdef CONFIG_BATTERY_SEC
static struct sec_bat_platform_data sec_bat_pdata = {
	.fuel_gauge_name	= "fuelgauge",
	.charger_name	= "sec-charger",
	.get_cable_type	= msm8960_get_cable_type,
	.iterm = 150,
	.charge_duration = 6 * 60 * 60,
	.wpc_charge_duration = 8 * 60 * 60,
	.recharge_duration = 1.5 * 60 * 60,
	.max_voltage = 4350 * 1000,
	.recharge_voltage = 4280 * 1000,
	.event_block = 600,
	.high_block = 500,
	.high_recovery = 450,
	.low_block = -50,
	.low_recovery = 0,
	.lpm_high_block = 480,
	.lpm_high_recovery = 450,
	.lpm_low_block = -50,
	.lpm_low_recovery = 0,
	.wpc_charging_current = 500,
};

static struct platform_device sec_device_battery = {
	.name = "sec-battery",
	.id = -1,
	.dev.platform_data = &sec_bat_pdata,
};

#endif /* CONFIG_BATTERY_SEC */

#ifdef CONFIG_CHARGER_SMB347
#ifdef CONFIG_WIRELESS_CHARGING
static void smb347_wireless_cb(void)
{
	set_cable_status = CABLE_TYPE_WPC;
}
#endif

static void __devinit smb347_hw_init(void)
{
	struct pm_gpio batt_int_param = {
		.direction	= PM_GPIO_DIR_IN,
		.pull		= PM_GPIO_PULL_NO,
		.vin_sel	= PM_GPIO_VIN_S4,
		.function	= PM_GPIO_FUNC_NORMAL,
	};
	int rc = 0;

	gpio_tlmm_config(GPIO_CFG(GPIO_INOK_INT,  0, GPIO_CFG_INPUT,
	 GPIO_CFG_PULL_UP, GPIO_CFG_2MA), 1);

	rc = gpio_request(GPIO_INOK_INT, "wpc-detect");
	if (rc < 0) {
		pr_err("%s: GPIO_INOK_INT gpio_request failed\n", __func__);
		return;
	}
	rc = gpio_direction_input(GPIO_INOK_INT);
	if (rc < 0) {
		pr_err("%s: GPIO_INOK_INT gpio_direction_input failed\n",
			__func__);
		return;
	}

	if (system_rev >= 0xc) {
		sec_bat_pdata.batt_int =
		PM8921_GPIO_PM_TO_SYS(PMIC_GPIO_BATT_INT);
		pm8xxx_gpio_config(
			PM8921_GPIO_PM_TO_SYS(PMIC_GPIO_BATT_INT),
			&batt_int_param);
		gpio_request(
			PM8921_GPIO_PM_TO_SYS(PMIC_GPIO_BATT_INT),
			"batt_int");
		gpio_direction_input(PM8921_GPIO_PM_TO_SYS(PMIC_GPIO_BATT_INT));
	}
	pr_debug("%s : share gpioi2c with max17048\n", __func__);
}

static int smb347_intr_trigger(int status)
{
	struct power_supply *psy = power_supply_get_by_name("battery");
	union power_supply_propval value;

	if (!psy) {
		pr_err("%s: fail to get battery ps\n", __func__);
		return -ENODEV;
	}
	pr_info("%s : charging status =%d\n", __func__, status);

	value.intval = status;

	/*if (status)
		value.intval = POWER_SUPPLY_STATUS_CHARGING;
	else
		value.intval = POWER_SUPPLY_STATUS_DISCHARGING;*/

	return psy->set_property(psy, POWER_SUPPLY_PROP_STATUS, &value);
}

static struct smb347_platform_data smb347_pdata __refdata = {
	.hw_init = smb347_hw_init,
	.chg_intr_trigger = smb347_intr_trigger,
	.enable = PM8921_GPIO_PM_TO_SYS(PMIC_GPIO_OTG_EN),
	.stat = PM8921_GPIO_PM_TO_SYS(PMIC_GPIO_CHG_STAT),
	.inok = GPIO_INOK_INT,
#ifdef CONFIG_WIRELESS_CHARGING
	.smb347_wpc_cb = smb347_wireless_cb,
#endif
	.smb347_get_cable = msm8960_get_cable_type,
};
#endif /* CONFIG_CHARGER_SMB347 */

#ifdef CONFIG_BATTERY_MAX17040
static void __devinit max17040_hw_init(void)
{
	gpio_tlmm_config(GPIO_CFG(GPIO_FUEKGAUGE_I2C_SCL, 0, GPIO_CFG_OUTPUT,
		 GPIO_CFG_NO_PULL, GPIO_CFG_2MA), 1);
	gpio_tlmm_config(GPIO_CFG(GPIO_FUELGAUGE_I2C_SDA,  0, GPIO_CFG_OUTPUT,
		 GPIO_CFG_NO_PULL, GPIO_CFG_2MA), 1);
	gpio_set_value(GPIO_FUEKGAUGE_I2C_SCL, 1);
	gpio_set_value(GPIO_FUELGAUGE_I2C_SDA, 1);

	gpio_tlmm_config(GPIO_CFG(GPIO_FUEL_INT,  0, GPIO_CFG_INPUT,
	 GPIO_CFG_NO_PULL, GPIO_CFG_2MA), 1);
}

static int max17040_low_batt_cb(void)
{
#ifdef CONFIG_BATTERY_SEC
	struct power_supply *psy = power_supply_get_by_name("battery");
	union power_supply_propval value;
	pr_err("%s: Low battery alert\n", __func__);


	if (!psy) {
		pr_err("%s: fail to get battery ps\n", __func__);
		return -ENODEV;
	}

	value.intval = POWER_SUPPLY_CAPACITY_LEVEL_CRITICAL;
	return psy->set_property(psy, POWER_SUPPLY_PROP_CAPACITY_LEVEL, &value);
#else
	pr_err("%s: Low battery alert\n", __func__);

	return 0;
#endif
}

static struct max17040_platform_data max17043_pdata __refdata = {
	.hw_init = max17040_hw_init,
	.low_batt_cb = max17040_low_batt_cb,
	.rcomp_value = 0x6d1c,
};

static struct i2c_gpio_platform_data fuelgauge_i2c_gpio_data = {
	.sda_pin		= GPIO_FUELGAUGE_I2C_SDA,
	.scl_pin		= GPIO_FUEKGAUGE_I2C_SCL,
	.udelay			= 2,
	.sda_is_open_drain	= 0,
	.scl_is_open_drain	= 0,
	.scl_is_output_only	= 0,
};

static struct platform_device fuelgauge_i2c_gpio_device = {
	.name			= "i2c-gpio",
	.id			= MSM_FUELGAUGE_I2C_BUS_ID,
	.dev.platform_data	= &fuelgauge_i2c_gpio_data,
};

static struct i2c_board_info fg_smb_i2c_board_info[] = {
#ifdef CONFIG_CHARGER_SMB347
	{
		I2C_BOARD_INFO("smb347", (0x0C >> 1)),
		.platform_data = &smb347_pdata,
		.irq	= PM8921_GPIO_IRQ(PM8921_IRQ_BASE, PMIC_GPIO_CHG_STAT),
	},
#endif
	{
		I2C_BOARD_INFO("max17040", (0x6D >> 1)),
		.platform_data = &max17043_pdata,
		.irq		= MSM_GPIO_TO_INT(GPIO_FUEL_INT),
	}
};
#endif /* CONFIG_BATTERY_MAX17040 */

#ifdef CONFIG_VIBETONZ
static struct vibrator_platform_data msm_8960_vibrator_pdata = {
	.vib_model = HAPTIC_PWM,
	.vib_pwm_gpio = GPIO_VIB_PWM,
	.haptic_pwr_en_gpio = GPIO_HAPTIC_PWR_EN,
	.vib_en_gpio = GPIO_VIB_ON,
	.is_pmic_vib_en = 0,
	.is_pmic_haptic_pwr_en = 0,
};
static struct platform_device vibetonz_device = {
	.name = "tspdrv",
	.id = -1,
	.dev = {
		.platform_data = &msm_8960_vibrator_pdata ,
	},
};
#endif /* CONFIG_VIBETONZ */

#if defined(CONFIG_OPTICAL_GP2A) || defined(CONFIG_OPTICAL_GP2AP020A00F) \
	|| defined(CONFIG_SENSORS_CM36651)
static struct i2c_gpio_platform_data opt_i2c_gpio_data = {
	.sda_pin = GPIO_SENSOR_ALS_SDA,
	.scl_pin = GPIO_SENSOR_ALS_SCL,
	.udelay = 5,
};

static struct platform_device opt_i2c_gpio_device = {
	.name = "i2c-gpio",
	.id = MSM_OPT_I2C_BUS_ID,
	.dev = {
		.platform_data = &opt_i2c_gpio_data,
	},
};
#if defined(CONFIG_SENSORS_CM36651)
static void cm36651_led_onoff(int);

static struct cm36651_platform_data cm36651_pdata = {
	.cm36651_led_on = cm36651_led_onoff,
	.cm36651_power_on = generic_sensor_power_on,
	.irq = PM8921_GPIO_PM_TO_SYS(PMIC_GPIO_RGB_INT),
	.threshold = 15,
};
#endif
static struct i2c_board_info opt_i2c_borad_info[] = {
	{
#if defined(CONFIG_OPTICAL_GP2A)
		I2C_BOARD_INFO("gp2a", 0x88>>1),
#elif defined(CONFIG_OPTICAL_GP2AP020A00F)
		I2C_BOARD_INFO("gp2a", 0x72>>1),
#endif
	},
#if defined(CONFIG_SENSORS_CM36651)
	{
		I2C_BOARD_INFO("cm36651", (0x30 >> 1)),
		.platform_data = &cm36651_pdata,
	},
#endif
};
#endif
#ifdef CONFIG_MPU_SENSORS_MPU6050B1_411
struct mpu_platform_data mpu6050_data;
struct ext_slave_platform_data inv_mpu_ak8963_data;

/* orientation */
struct mpu_platform_data mpu6050_data_spr = {
	.int_config = 0x10,
	.orientation = { 0,  1,  0,
			 1,  0,  0,
			 0,  0, -1},
	.poweron = generic_sensor_power_on,
};

struct mpu_platform_data mpu6050_data_vzw = {
	.int_config = 0x10,
	.orientation = { 0, -1,  0,
			 1,  0,  0,
			 0,  0,  1},
	.poweron = generic_sensor_power_on,
};

struct mpu_platform_data mpu6050_data_att = {
	.int_config = 0x10,
	.orientation = { 0, -1,  0,
			 1,  0,  0,
			 0,  0,  1},
	.poweron = generic_sensor_power_on,
};

/* compass */
static struct ext_slave_platform_data inv_mpu_ak8963_data_spr = {
.bus		= EXT_SLAVE_BUS_PRIMARY,
.orientation = { 1,  0,  0,
		 0,  1,  0,
		 0,  0,  1},
};

static struct ext_slave_platform_data inv_mpu_ak8963_data_vzw = {
.bus		= EXT_SLAVE_BUS_PRIMARY,
.orientation = {-1,  0,  0,
		 0,  1,  0,
		 0,  0, -1},
};

static struct ext_slave_platform_data inv_mpu_ak8963_data_att = {
.bus		= EXT_SLAVE_BUS_PRIMARY,
.orientation = { 0,  1,  0,
		-1,  0,  0,
		 0,  0,  1},
};
#endif

#ifdef CONFIG_MPU_SENSORS_MPU6050B1
#define SENSOR_MPU_NAME			"mpu6050B1"
static struct mpu_platform_data mpu_data = {
	.int_config = 0x12,
	.orientation = {1, 0, 0,
			0, -1, 0,
			0, 0, -1},
	/* accel */
	.accel = {
		  .get_slave_descr = mantis_get_slave_descr,
		  .adapt_num = MSM_SNS_I2C_BUS_ID,
		  .bus = EXT_SLAVE_BUS_SECONDARY,
		  .address = 0x68,
		  .orientation = {1, 0, 0,
				  0, -1, 0,
				  0, 0, -1},
		  },
	/* compass */
	.compass = {
		    .get_slave_descr = ak8975_get_slave_descr,
		    .adapt_num = MSM_SNS_I2C_BUS_ID,
		    .bus = EXT_SLAVE_BUS_PRIMARY,
		    .address = 0x0C,
		    .orientation = {1, 0, 0,
				    0, 1, 0,
				    0, 0, 1},
		    },
	.poweron = generic_sensor_power_on,
};
#endif /*CONFIG_MPU_SENSORS_MPU6050B1 */

#if defined(CONFIG_SENSORS_AK8975) || defined(CONFIG_INPUT_BMP180) || \
	defined(CONFIG_MPU_SENSORS_MPU6050B1) || \
	defined(CONFIG_MPU_SENSORS_MPU6050B1_411)

#ifdef CONFIG_SENSORS_AK8975
static struct akm8975_platform_data akm8975_pdata = {
	.gpio_data_ready_int = GPIO_MSENSE_RST,
	.power_on = generic_sensor_power_on,
};
#endif
#ifdef CONFIG_INPUT_BMP180
static struct bmp_i2c_platform_data bmp180_pdata = {
	.power_on = generic_sensor_power_on,
};
#endif

static struct i2c_board_info sns_i2c_borad_info[] = {
#ifdef CONFIG_MPU_SENSORS_MPU6050B1
	{
	 I2C_BOARD_INFO(SENSOR_MPU_NAME, 0x68),
	 .irq = MSM_GPIO_TO_INT(GPIO_MPU3050_INT),
	 .platform_data = &mpu_data,
	 },
#endif
#ifdef CONFIG_SENSORS_AK8975
	{
		I2C_BOARD_INFO("ak8975", 0x0C),
		.platform_data = &akm8975_pdata,
		.irq = MSM_GPIO_TO_INT(GPIO_MSENSE_RST),
	},
#endif
#ifdef CONFIG_MPU_SENSORS_MPU6050B1_411
	{
		I2C_BOARD_INFO("mpu6050", 0x68),
		.irq = MSM_GPIO_TO_INT(GPIO_MPU3050_INT),
		.platform_data = &mpu6050_data,
	 },
#endif
#ifdef CONFIG_MPU_SENSORS_AK8975_411
	{
		I2C_BOARD_INFO("ak8975_mod", 0x0C),
		.platform_data = &inv_mpu_ak8963_data,
		.irq = MSM_GPIO_TO_INT(GPIO_MSENSE_RST),
	},
#endif
#ifdef CONFIG_INPUT_BMP180
	{
		I2C_BOARD_INFO("bmp180", 0x77),
		.platform_data = &bmp180_pdata,
	},
#endif

};
#endif

#if defined(CONFIG_MPU_SENSORS_MPU6050B1) || \
	defined(CONFIG_MPU_SENSORS_MPU6050B1_411)

/* Hack: L710T needs I535 sensor data, but identifies as BOARD_REV14 (L710).
 * Use samsung.hardware param to handle this.
 */
static int is_l710t __initdata = 0;
static int __init detect_l710t(char *str)
{
	if (!strcmp(str, "SPH-L710T"))
		is_l710t = 1;

	return 0;
}
early_param("samsung.hardware", detect_l710t);

static void __init mpl_init(void)
{
	int ret = 0;
	ret = gpio_request(GPIO_MPU3050_INT, "MPUIRQ");
	if (ret)
		pr_err("%s gpio request %d err\n", __func__, GPIO_MPU3050_INT);
	else
		gpio_direction_input(GPIO_MPU3050_INT);

#if defined(CONFIG_MPU_SENSORS_MPU6050B1)
	mpu_data.reset = gpio_rev(GPIO_MAG_RST);
#elif defined(CONFIG_MPU_SENSORS_MPU6050B1_411)
	if (system_rev == BOARD_REV14 && is_l710t) {
		mpu6050_data = mpu6050_data_vzw;
		inv_mpu_ak8963_data = inv_mpu_ak8963_data_vzw;
	} else if (system_rev == BOARD_REV14) {
		mpu6050_data = mpu6050_data_spr;
		inv_mpu_ak8963_data = inv_mpu_ak8963_data_spr;
	} else if (system_rev == BOARD_REV15) {
		mpu6050_data = mpu6050_data_vzw;
		inv_mpu_ak8963_data = inv_mpu_ak8963_data_vzw;
	} else if (system_rev == BOARD_REV16) {
		mpu6050_data = mpu6050_data_att;
		inv_mpu_ak8963_data = inv_mpu_ak8963_data_att;
	}

	if (system_rev < BOARD_REV13)
		mpu6050_data.reset = gpio_rev(GPIO_MAG_RST);
	else
		mpu6050_data.reset =
			PM8921_GPIO_PM_TO_SYS(gpio_rev(GPIO_MAG_RST));
#endif
}
#endif

#if defined(CONFIG_OPTICAL_GP2A) || defined(CONFIG_OPTICAL_GP2AP020A00F) \
	|| defined(CONFIG_SENSORS_CM36651)
static void __init opt_init(void)
{
	int ret = 0;
	int prox_int = gpio_rev(ALS_INT);
	struct pm_gpio prox_cfg = {
		.direction = PM_GPIO_DIR_IN,
		.pull = PM_GPIO_PULL_NO,
		.vin_sel = 2,
		.function = PM_GPIO_FUNC_NORMAL,
		.inv_int_pol = 0,
	};

	if (system_rev < BOARD_REV13) {
		gpio_tlmm_config(GPIO_CFG(prox_int, 0,
			GPIO_CFG_INPUT, GPIO_CFG_NO_PULL, GPIO_CFG_2MA), 1);
	} else {
		prox_int = PM8921_GPIO_PM_TO_SYS(prox_int);
		pm8xxx_gpio_config(prox_int, &prox_cfg);
	}

	gpio_tlmm_config(GPIO_CFG(gpio_rev(ALS_SDA), 0, GPIO_CFG_INPUT,
		GPIO_CFG_NO_PULL, GPIO_CFG_2MA), 1);
	gpio_tlmm_config(GPIO_CFG(gpio_rev(ALS_SCL), 0, GPIO_CFG_INPUT,
		GPIO_CFG_NO_PULL, GPIO_CFG_2MA), 1);
	ret = gpio_request(prox_int, "PSVOUT");
	if (ret) {
		pr_err("%s gpio request %d err\n", __func__, prox_int);
	} else {
		gpio_direction_input(prox_int);
		gpio_free(prox_int);
	}
}
#endif

struct class *sec_class;
EXPORT_SYMBOL(sec_class);

static void __init samsung_sys_class_init(void)
{
	pr_info("samsung sys class init.\n");

	sec_class = class_create(THIS_MODULE, "sec");

	if (IS_ERR(sec_class)) {
		pr_err("Failed to create class(sec)!\n");
		return;
	}

	pr_info("samsung sys class end.\n");
};

#if defined(CONFIG_NFC_PN544)
static void pn544_conf_gpio(void)
{
	pr_debug("pn544_conf_gpio\n");

	gpio_tlmm_config(GPIO_CFG(GPIO_NFC_SDA, 0, GPIO_CFG_INPUT,
		GPIO_CFG_NO_PULL, GPIO_CFG_2MA), 1);
	gpio_tlmm_config(GPIO_CFG(GPIO_NFC_SCL, 0, GPIO_CFG_INPUT,
		GPIO_CFG_NO_PULL, GPIO_CFG_2MA), 1);
	return;
}

static int __init pn544_init(void)
{
	gpio_tlmm_config(GPIO_CFG(GPIO_NFC_IRQ, 0, GPIO_CFG_INPUT,
		GPIO_CFG_PULL_DOWN, GPIO_CFG_2MA), 1);
	pn544_conf_gpio();
	return 0;
}
#endif

#if defined(CONFIG_SENSORS_AK8975) || defined(CONFIG_INPUT_BMP180) ||\
	defined(CONFIG_MPU_SENSORS_MPU6050B1) || \
	defined(CONFIG_MPU_SENSORS_MPU6050B1_411)

static int __init sensor_device_init(void)
{
	int ret = 0;
	int mag_rst = gpio_rev(GPIO_MAG_RST);
	struct pm_gpio mag_rst_cfg = {
		.direction = PM_GPIO_DIR_OUT,
		.output_buffer = PM_GPIO_OUT_BUF_CMOS,
		.output_value = 0,
		.pull = PM_GPIO_PULL_NO,
		.vin_sel = 2,
		.out_strength = PM_GPIO_STRENGTH_MED,
		.function = PM_GPIO_FUNC_NORMAL,
		.inv_int_pol = 0,
		.disable_pin = 0,
	};

	if (system_rev < BOARD_REV13) {
		gpio_tlmm_config(GPIO_CFG(mag_rst, 0,
		GPIO_CFG_OUTPUT, GPIO_CFG_PULL_UP, GPIO_CFG_2MA), 1);
	} else {
		mag_rst = PM8921_GPIO_PM_TO_SYS(mag_rst);
		pm8xxx_gpio_config(mag_rst, &mag_rst_cfg);
	}
	generic_sensor_power_on(SNS_PWR_ON);
	ret = gpio_request(mag_rst, "MAG_RST");
	if (ret) {
		pr_err("%s gpio request %d err\n", __func__, mag_rst);
	} else {
		gpio_direction_output(mag_rst, 0);
		usleep_range(20, 20);
		gpio_set_value_cansleep(mag_rst, 1);
	}

	return 0;
}
#endif

#if defined(CONFIG_SENSORS_AK8975) || \
	defined(CONFIG_MPU_SENSORS_MPU6050B1) || \
	defined(CONFIG_INPUT_BMP180) || defined(CONFIG_OPTICAL_GP2A) || \
	defined(CONFIG_MPU_SENSORS_MPU6050B1_411)
static struct regulator *vsensor_2p85, *vsensor_1p8;

static void generic_sensor_power_on(int onoff)
{
	if (vsensor_2p85 == NULL) {
		int ret;
		vsensor_2p85 = regulator_get(NULL, "8921_l9");
		if (IS_ERR(vsensor_2p85))
			return ;

		ret = regulator_set_voltage(vsensor_2p85, 2850000, 2850000);
		if (ret)
			pr_err("%s: error vsensor_2p85 setting voltage ret=%d\n",
				__func__, ret);
	}
	if (vsensor_1p8 == NULL) {
		vsensor_1p8 = regulator_get(NULL, "8921_lvs4");
		if (IS_ERR(vsensor_1p8))
			return ;
	}

	if (onoff == SNS_PWR_ON) {
		if (regulator_enable(vsensor_2p85))
			pr_err("%s: error enabling regulator\n", __func__);
		if (regulator_enable(vsensor_1p8))
			pr_err("%s: error enabling regulator\n", __func__);
	} else if ((onoff == SNS_PWR_OFF)) {
		if (regulator_is_enabled(vsensor_2p85) &&
			regulator_disable(vsensor_2p85))
			pr_err("%s: error vsensor_2p85 enabling regulator\n",
			__func__);
		if (regulator_is_enabled(vsensor_1p8) &&
			regulator_disable(vsensor_1p8))
			pr_err("%s: error vsensor_1p8 enabling regulator\n",
			__func__);
	}
}
#endif

#if defined(CONFIG_OPTICAL_GP2A) || defined(CONFIG_OPTICAL_GP2AP020A00F)
static void gp2a_led_onoff(int onoff)
{
	static struct regulator *reg_8921_leda;
	static int prev_on;
	int rc;

	if (onoff == prev_on)
		return;

	if (!reg_8921_leda) {
		reg_8921_leda = regulator_get(NULL, "8921_l16");
		rc = regulator_set_voltage(reg_8921_leda,
			3000000, 3000000);
		if (rc)
			pr_err("%s: error reg_8921_leda setting  ret=%d\n",
				__func__, rc);
	}

	if (onoff) {
		rc = regulator_enable(reg_8921_leda);
		if (rc) {
			pr_err("'%s' regulator enable failed, rc=%d\n",
				"reg_8921_leda", rc);
			return;
		}
		pr_debug("%s(on): success\n", __func__);
	} else {
		rc = regulator_disable(reg_8921_leda);
		if (rc) {
			pr_err("'%s' regulator disable failed, rc=%d\n",
				"reg_8921_leda", rc);
			return;
		}
		pr_debug("%s(off): success\n", __func__);
	}
	prev_on = onoff;
}
#endif

#if defined(CONFIG_SENSORS_CM36651)
static void cm36651_led_onoff(int onoff)
{
	static struct regulator *reg_8921_leda;
	static int prev_on;
	int rc;

	if (onoff == prev_on)
		return;

	if (!reg_8921_leda) {
		reg_8921_leda = regulator_get(NULL, "8921_l16");
		rc = regulator_set_voltage(reg_8921_leda,
			2800000, 2800000);
		if (rc)
			pr_err("%s: error reg_8921_leda setting  ret=%d\n",
				__func__, rc);
			return;
	}

	if (onoff) {
		rc = regulator_enable(reg_8921_leda);
		if (rc) {
			pr_err("'%s' regulator enable failed, rc=%d\n",
				"reg_8921_leda", rc);
			return;
		}
		pr_debug("%s(on): success\n", __func__);
	} else {
		rc = regulator_disable(reg_8921_leda);
		if (rc) {
			pr_err("'%s' regulator disable failed, rc=%d\n",
				"reg_8921_leda", rc);
			return;
		}
		pr_debug("%s(off): success\n", __func__);
	}
	prev_on = onoff;
}
#endif

#ifdef CONFIG_VP_A2220
static int __devinit a2220_hw_init(void)
{
	int rc = 0;

	rc = gpio_request(gpio_rev(A2220_WAKEUP), "a2220_wakeup");
	if (rc < 0) {
		pr_err("%s: gpio request wakeup pin failed\n", __func__);
		goto err_alloc_data_failed;
	}

	rc = gpio_direction_output(gpio_rev(A2220_WAKEUP), 1);
	if (rc < 0) {
		pr_err("%s: request wakeup gpio direction failed\n", __func__);
		goto err_free_gpio;
	}

	rc = gpio_request(MSM_AUD_A2220_RESET, "a2220_reset");
	if (rc < 0) {
		pr_err("%s: gpio request reset pin failed\n", __func__);
		goto err_free_gpio;
	}

	rc = gpio_direction_output(MSM_AUD_A2220_RESET, 1);
	if (rc < 0) {
		pr_err("%s: request reset gpio direction failed\n", __func__);
		goto err_free_gpio_all;
	}
	gpio_set_value(gpio_rev(A2220_WAKEUP), 1);
	gpio_set_value(MSM_AUD_A2220_RESET, 1);
	return rc;

err_free_gpio_all:
	gpio_free(MSM_AUD_A2220_RESET);
err_free_gpio:
	gpio_free(gpio_rev(A2220_WAKEUP));
err_alloc_data_failed:
	pr_err("a2220_probe - failed\n");
	return rc;
}

static struct a2220_platform_data a2220_data __refdata = {
	.a2220_hw_init = a2220_hw_init,
	.gpio_reset = MSM_AUD_A2220_RESET,
};

static struct i2c_board_info a2220_device[] __initdata = {
	{
		I2C_BOARD_INFO("audience_a2220", 0x3E),
		.platform_data = &a2220_data,
	},
};

static struct i2c_gpio_platform_data  a2220_i2c_gpio_data = {
	.udelay			= 1,
};
#if 0
static struct platform_device a2220_i2c_gpio_device = {
	.name			= "i2c-gpio",
	.id			= MSM_A2220_I2C_BUS_ID,
	.dev.platform_data	= &a2220_i2c_gpio_data,
};
#endif
static struct gpiomux_setting a2220_gsbi_config = {
	.func = GPIOMUX_FUNC_GPIO,
	.drv = GPIOMUX_DRV_8MA,
	.pull = GPIOMUX_PULL_NONE,
};

static struct msm_gpiomux_config msm8960_a2220_configs[] = {
	{
		.settings = {
			[GPIOMUX_SUSPENDED] = &a2220_gsbi_config,
		},
	},
	{
		.settings = {
			[GPIOMUX_SUSPENDED] = &a2220_gsbi_config,
		},
	},
};
#endif
#ifdef CONFIG_WCD9310_CODEC

#define TABLA_INTERRUPT_BASE (NR_MSM_IRQS + NR_GPIO_IRQS + NR_PM8921_IRQS)

/* Micbias setting is based on 8660 CDP/MTP/FLUID requirement
 * 4 micbiases are used to power various analog and digital
 * microphones operating at 1800 mV. Technically, all micbiases
 * can source from single cfilter since all microphones operate
 * at the same voltage level. The arrangement below is to make
 * sure all cfilters are exercised. LDO_H regulator ouput level
 * does not need to be as high as 2.85V. It is choosen for
 * microphone sensitivity purpose.
 */
#ifndef CONFIG_SLIMBUS_MSM_CTRL
static struct wcd9xxx_pdata tabla_i2c_platform_data = {
	.irq = MSM_GPIO_TO_INT(58),
	.irq_base = TABLA_INTERRUPT_BASE,
	.num_irqs = NR_TABLA_IRQS,
	.reset_gpio = PM8921_GPIO_PM_TO_SYS(38),
	.micbias = {
		.ldoh_v = TABLA_LDOH_2P85_V,
		.cfilt1_mv = 1800,
		.cfilt2_mv = 1800,
		.cfilt3_mv = 1800,
		.bias1_cfilt_sel = TABLA_CFILT1_SEL,
		.bias2_cfilt_sel = TABLA_CFILT2_SEL,
		.bias3_cfilt_sel = TABLA_CFILT3_SEL,
		.bias4_cfilt_sel = TABLA_CFILT3_SEL,
	},
	.regulator = {
	{
		.name = "CDC_VDD_CP",
		.min_uV = 1800000,
		.max_uV = 1800000,
		.optimum_uA = WCD9XXX_CDC_VDDA_CP_CUR_MAX,
	},
	{
		.name = "CDC_VDDA_RX",
		.min_uV = 1800000,
		.max_uV = 1800000,
		.optimum_uA = WCD9XXX_CDC_VDDA_RX_CUR_MAX,
	},
	{
		.name = "CDC_VDDA_TX",
		.min_uV = 1800000,
		.max_uV = 1800000,
		.optimum_uA = WCD9XXX_CDC_VDDA_TX_CUR_MAX,
	},
	{
		.name = "VDDIO_CDC",
		.min_uV = 1800000,
		.max_uV = 1800000,
		.optimum_uA = WCD9XXX_VDDIO_CDC_CUR_MAX,
	},
	{
		.name = "VDDD_CDC_D",
		.min_uV = 1225000,
		.max_uV = 1225000,
		.optimum_uA = WCD9XXX_VDDD_CDC_D_CUR_MAX,
	},
	{
		.name = "CDC_VDDA_A_1P2V",
		.min_uV = 1225000,
		.max_uV = 1225000,
		.optimum_uA = WCD9XXX_VDDD_CDC_A_CUR_MAX,
	},
	},
};
#endif
#endif
#define MSM_WCNSS_PHYS	0x03000000
#define MSM_WCNSS_SIZE	0x280000

static struct resource resources_wcnss_wlan[] = {
	{
		.start	= RIVA_APPS_WLAN_RX_DATA_AVAIL_IRQ,
		.end	= RIVA_APPS_WLAN_RX_DATA_AVAIL_IRQ,
		.name	= "wcnss_wlanrx_irq",
		.flags	= IORESOURCE_IRQ,
	},
	{
		.start	= RIVA_APPS_WLAN_DATA_XFER_DONE_IRQ,
		.end	= RIVA_APPS_WLAN_DATA_XFER_DONE_IRQ,
		.name	= "wcnss_wlantx_irq",
		.flags	= IORESOURCE_IRQ,
	},
	{
		.start	= MSM_WCNSS_PHYS,
		.end	= MSM_WCNSS_PHYS + MSM_WCNSS_SIZE - 1,
		.name	= "wcnss_mmio",
		.flags	= IORESOURCE_MEM,
	},
	{
		.start	= 84,
		.end	= 88,
		.name	= "wcnss_gpios_5wire",
		.flags	= IORESOURCE_IO,
	},
};

static struct qcom_wcnss_opts qcom_wcnss_pdata = {
	.has_48mhz_xo	= 1,
};

static struct platform_device msm_device_wcnss_wlan = {
	.name		= "wcnss_wlan",
	.id		= 0,
	.num_resources	= ARRAY_SIZE(resources_wcnss_wlan),
	.resource	= resources_wcnss_wlan,
	.dev		= {.platform_data = &qcom_wcnss_pdata},
};

#ifdef CONFIG_QSEECOM
/* qseecom bus scaling */
static struct msm_bus_vectors qseecom_clks_init_vectors[] = {
	{
		.src = MSM_BUS_MASTER_SPS,
		.dst = MSM_BUS_SLAVE_EBI_CH0,
		.ib = 0,
		.ab = 0,
	},
	{
		.src = MSM_BUS_MASTER_SPS,
		.dst = MSM_BUS_SLAVE_SPS,
		.ib = 0,
		.ab = 0,
	},
	{
		.src = MSM_BUS_MASTER_SPDM,
		.dst = MSM_BUS_SLAVE_SPDM,
		.ib = 0,
		.ab = 0,
	},
};

static struct msm_bus_vectors qseecom_enable_dfab_vectors[] = {
	{
		.src = MSM_BUS_MASTER_SPS,
		.dst = MSM_BUS_SLAVE_EBI_CH0,
		.ib = (492 * 8) * 1000000UL,
		.ab = (492 * 8) *  100000UL,
	},
	{
		.src = MSM_BUS_MASTER_SPS,
		.dst = MSM_BUS_SLAVE_SPS,
		.ib = (492 * 8) * 1000000UL,
		.ab = (492 * 8) * 100000UL,
	},
	{
		.src = MSM_BUS_MASTER_SPDM,
		.dst = MSM_BUS_SLAVE_SPDM,
		.ib = 0,
		.ab = 0,
	},
};

static struct msm_bus_vectors qseecom_enable_sfpb_vectors[] = {
	{
		.src = MSM_BUS_MASTER_SPS,
		.dst = MSM_BUS_SLAVE_EBI_CH0,
		.ib = 0,
		.ab = 0,
	},
	{
		.src = MSM_BUS_MASTER_SPS,
		.dst = MSM_BUS_SLAVE_SPS,
		.ib = 0,
		.ab = 0,
	},
	{
		.src = MSM_BUS_MASTER_SPDM,
		.dst = MSM_BUS_SLAVE_SPDM,
		.ib = (64 * 8) * 1000000UL,
		.ab = (64 * 8) *  100000UL,
	},
};

static struct msm_bus_vectors qseecom_enable_dfab_sfpb_vectors[] = {
	{
		.src = MSM_BUS_MASTER_SPS,
		.dst = MSM_BUS_SLAVE_EBI_CH0,
		.ib = (492 * 8) * 1000000UL,
		.ab = (492 * 8) *  100000UL,
	},
	{
		.src = MSM_BUS_MASTER_SPS,
		.dst = MSM_BUS_SLAVE_SPS,
		.ib = (492 * 8) * 1000000UL,
		.ab = (492 * 8) * 100000UL,
	},
	{
		.src = MSM_BUS_MASTER_SPDM,
		.dst = MSM_BUS_SLAVE_SPDM,
		.ib = (64 * 8) * 1000000UL,
		.ab = (64 * 8) *  100000UL,
	},
};

static struct msm_bus_paths qseecom_hw_bus_scale_usecases[] = {
	{
		ARRAY_SIZE(qseecom_clks_init_vectors),
		qseecom_clks_init_vectors,
	},
	{
		ARRAY_SIZE(qseecom_enable_dfab_vectors),
		qseecom_enable_dfab_vectors,
	},
	{
		ARRAY_SIZE(qseecom_enable_sfpb_vectors),
		qseecom_enable_sfpb_vectors,
	},
	{
		ARRAY_SIZE(qseecom_enable_dfab_sfpb_vectors),
		qseecom_enable_dfab_sfpb_vectors,
	},
};

static struct msm_bus_scale_pdata qseecom_bus_pdata = {
	qseecom_hw_bus_scale_usecases,
	ARRAY_SIZE(qseecom_hw_bus_scale_usecases),
	.name = "qsee",
};

static struct platform_device qseecom_device = {
	.name		= "qseecom",
	.id		= 0,
	.dev		= {
		.platform_data = &qseecom_bus_pdata,
	},
};
#endif
#if defined(CONFIG_CRYPTO_DEV_QCRYPTO) || \
		defined(CONFIG_CRYPTO_DEV_QCRYPTO_MODULE) || \
		defined(CONFIG_CRYPTO_DEV_QCEDEV) || \
		defined(CONFIG_CRYPTO_DEV_QCEDEV_MODULE)

#define QCE_SIZE		0x10000
#define QCE_0_BASE		0x18500000

#define QCE_HW_KEY_SUPPORT	0
#define QCE_SHA_HMAC_SUPPORT	1
#define QCE_SHARE_CE_RESOURCE	1
#define QCE_CE_SHARED		0

/* Begin Bus scaling definitions */
static struct msm_bus_vectors crypto_hw_init_vectors[] = {
	{
		.src = MSM_BUS_MASTER_ADM_PORT0,
		.dst = MSM_BUS_SLAVE_EBI_CH0,
		.ab = 0,
		.ib = 0,
	},
	{
		.src = MSM_BUS_MASTER_ADM_PORT1,
		.dst = MSM_BUS_SLAVE_GSBI1_UART,
		.ab = 0,
		.ib = 0,
	},
};

static struct msm_bus_vectors crypto_hw_active_vectors[] = {
	{
		.src = MSM_BUS_MASTER_ADM_PORT0,
		.dst = MSM_BUS_SLAVE_EBI_CH0,
		.ab = 70000000UL,
		.ib = 70000000UL,
	},
	{
		.src = MSM_BUS_MASTER_ADM_PORT1,
		.dst = MSM_BUS_SLAVE_GSBI1_UART,
		.ab = 2480000000UL,
		.ib = 2480000000UL,
	},
};

static struct msm_bus_paths crypto_hw_bus_scale_usecases[] = {
	{
		ARRAY_SIZE(crypto_hw_init_vectors),
		crypto_hw_init_vectors,
	},
	{
		ARRAY_SIZE(crypto_hw_active_vectors),
		crypto_hw_active_vectors,
	},
};

static struct msm_bus_scale_pdata crypto_hw_bus_scale_pdata = {
		crypto_hw_bus_scale_usecases,
		ARRAY_SIZE(crypto_hw_bus_scale_usecases),
		.name = "cryptohw",
};
/* End Bus Scaling Definitions*/

static struct resource qcrypto_resources[] = {
	[0] = {
		.start = QCE_0_BASE,
		.end = QCE_0_BASE + QCE_SIZE - 1,
		.flags = IORESOURCE_MEM,
	},
	[1] = {
		.name = "crypto_channels",
		.start = DMOV_CE_IN_CHAN,
		.end = DMOV_CE_OUT_CHAN,
		.flags = IORESOURCE_DMA,
	},
	[2] = {
		.name = "crypto_crci_in",
		.start = DMOV_CE_IN_CRCI,
		.end = DMOV_CE_IN_CRCI,
		.flags = IORESOURCE_DMA,
	},
	[3] = {
		.name = "crypto_crci_out",
		.start = DMOV_CE_OUT_CRCI,
		.end = DMOV_CE_OUT_CRCI,
		.flags = IORESOURCE_DMA,
	},
};

static struct resource qcedev_resources[] = {
	[0] = {
		.start = QCE_0_BASE,
		.end = QCE_0_BASE + QCE_SIZE - 1,
		.flags = IORESOURCE_MEM,
	},
	[1] = {
		.name = "crypto_channels",
		.start = DMOV_CE_IN_CHAN,
		.end = DMOV_CE_OUT_CHAN,
		.flags = IORESOURCE_DMA,
	},
	[2] = {
		.name = "crypto_crci_in",
		.start = DMOV_CE_IN_CRCI,
		.end = DMOV_CE_IN_CRCI,
		.flags = IORESOURCE_DMA,
	},
	[3] = {
		.name = "crypto_crci_out",
		.start = DMOV_CE_OUT_CRCI,
		.end = DMOV_CE_OUT_CRCI,
		.flags = IORESOURCE_DMA,
	},
};

#endif

#if defined(CONFIG_CRYPTO_DEV_QCRYPTO) || \
		defined(CONFIG_CRYPTO_DEV_QCRYPTO_MODULE)

static struct msm_ce_hw_support qcrypto_ce_hw_suppport = {
	.ce_shared = QCE_CE_SHARED,
	.shared_ce_resource = QCE_SHARE_CE_RESOURCE,
	.hw_key_support = QCE_HW_KEY_SUPPORT,
	.sha_hmac = QCE_SHA_HMAC_SUPPORT,
	.bus_scale_table = &crypto_hw_bus_scale_pdata,
};

static struct platform_device qcrypto_device = {
	.name		= "qcrypto",
	.id		= 0,
	.num_resources	= ARRAY_SIZE(qcrypto_resources),
	.resource	= qcrypto_resources,
	.dev		= {
		.coherent_dma_mask = DMA_BIT_MASK(32),
		.platform_data = &qcrypto_ce_hw_suppport,
	},
};
#endif

#if defined(CONFIG_CRYPTO_DEV_QCEDEV) || \
		defined(CONFIG_CRYPTO_DEV_QCEDEV_MODULE)

static struct msm_ce_hw_support qcedev_ce_hw_suppport = {
	.ce_shared = QCE_CE_SHARED,
	.shared_ce_resource = QCE_SHARE_CE_RESOURCE,
	.hw_key_support = QCE_HW_KEY_SUPPORT,
	.sha_hmac = QCE_SHA_HMAC_SUPPORT,
	.bus_scale_table = &crypto_hw_bus_scale_pdata,
};

static struct platform_device qcedev_device = {
	.name		= "qce",
	.id		= 0,
	.num_resources	= ARRAY_SIZE(qcedev_resources),
	.resource	= qcedev_resources,
	.dev		= {
		.coherent_dma_mask = DMA_BIT_MASK(32),
		.platform_data = &qcedev_ce_hw_suppport,
	},
};
#endif

#ifdef CONFIG_MACH_MSM8960_CDP
#define MDM2AP_ERRFATAL			70
#define AP2MDM_ERRFATAL			95
#define MDM2AP_STATUS			69
#define AP2MDM_STATUS			94
#define AP2MDM_PMIC_RESET_N		80
#define AP2MDM_KPDPWR_N			81

static struct resource mdm_resources[] = {
	{
		.start	= MDM2AP_ERRFATAL,
		.end	= MDM2AP_ERRFATAL,
		.name	= "MDM2AP_ERRFATAL",
		.flags	= IORESOURCE_IO,
	},
	{
		.start	= AP2MDM_ERRFATAL,
		.end	= AP2MDM_ERRFATAL,
		.name	= "AP2MDM_ERRFATAL",
		.flags	= IORESOURCE_IO,
	},
	{
		.start	= MDM2AP_STATUS,
		.end	= MDM2AP_STATUS,
		.name	= "MDM2AP_STATUS",
		.flags	= IORESOURCE_IO,
	},
	{
		.start	= AP2MDM_STATUS,
		.end	= AP2MDM_STATUS,
		.name	= "AP2MDM_STATUS",
		.flags	= IORESOURCE_IO,
	},
	{
		.start	= AP2MDM_PMIC_RESET_N,
		.end	= AP2MDM_PMIC_RESET_N,
		.name	= "AP2MDM_PMIC_RESET_N",
		.flags	= IORESOURCE_IO,
	},
	{
		.start	= AP2MDM_KPDPWR_N,
		.end	= AP2MDM_KPDPWR_N,
		.name	= "AP2MDM_KPDPWR_N",
		.flags	= IORESOURCE_IO,
	},
};

static struct mdm_platform_data mdm_platform_data = {
	.mdm_version = "2.5",
};

static struct platform_device mdm_device = {
	.name		= "mdm2_modem",
	.id		= -1,
	.num_resources	= ARRAY_SIZE(mdm_resources),
	.resource	= mdm_resources,
	.dev		= {
		.platform_data = &mdm_platform_data,
	},
};

static struct platform_device *mdm_devices[] __initdata = {
	&mdm_device,
};
#endif

#define MSM_SHARED_RAM_PHYS 0x80000000

static void __init msm8960_map_io(void)
{
	msm_shared_ram_phys = MSM_SHARED_RAM_PHYS;
	msm_map_msm8960_io();

	if (socinfo_init() < 0)
		pr_err("socinfo_init() failed!\n");
#ifdef CONFIG_SEC_DEBUG
	sec_getlog_supply_meminfo(0x40000000, 0x80000000, 0x00, 0x00);
#endif

}

static void __init msm8960_init_irq(void)
{
	struct msm_mpm_device_data *data = NULL;

#ifdef CONFIG_MSM_MPM
	data = &msm8960_mpm_dev_data;
#endif

	msm_mpm_irq_extn_init(data);
	gic_init(0, GIC_PPI_START, MSM_QGIC_DIST_BASE,
						(void *)MSM_QGIC_CPU_BASE);
}

static void __init msm8960_init_buses(void)
{
#ifdef CONFIG_MSM_BUS_SCALING
	msm_bus_rpm_set_mt_mask();
	msm_bus_8960_apps_fabric_pdata.rpm_enabled = 1;
	msm_bus_8960_sys_fabric_pdata.rpm_enabled = 1;
	msm_bus_8960_mm_fabric_pdata.rpm_enabled = 1;
	msm_bus_apps_fabric.dev.platform_data =
		&msm_bus_8960_apps_fabric_pdata;
	msm_bus_sys_fabric.dev.platform_data = &msm_bus_8960_sys_fabric_pdata;
	msm_bus_mm_fabric.dev.platform_data = &msm_bus_8960_mm_fabric_pdata;
	msm_bus_sys_fpb.dev.platform_data = &msm_bus_8960_sys_fpb_pdata;
	msm_bus_cpss_fpb.dev.platform_data = &msm_bus_8960_cpss_fpb_pdata;
#endif
}

#ifdef CONFIG_S5C73M3
static struct msm_spi_platform_data msm8960_qup_spi_gsbi11_pdata = {
	.max_clock_speed = 48000000, /*15060000,*/
};
#endif

#ifdef CONFIG_USB_MSM_OTG_72K
static struct msm_otg_platform_data msm_otg_pdata;
#else
static bool vbus_is_on;
#ifdef CONFIG_CHARGER_SMB347
static void msm_hsusb_vbus_power_smb347s(bool on)
{
	struct power_supply *psy = power_supply_get_by_name("battery");
	union power_supply_propval value;
	int ret = 0;

	pr_info("%s, attached %d, vbus_is_on %d\n", __func__, on, vbus_is_on);

	/* If VBUS is already on (or off), do nothing. */
	if (vbus_is_on == on)
		return;

	if (on)
		value.intval = POWER_SUPPLY_CAPACITY_OTG_ENABLE;
	else
		value.intval = POWER_SUPPLY_CAPACITY_OTG_DISABLE;

	if (psy) {
		ret = psy->set_property(psy, POWER_SUPPLY_PROP_OTG, &value);
		if (ret) {
			pr_err("%s: fail to set power_suppy otg property(%d)\n",
				__func__, ret);
		}
#ifdef CONFIG_USB_SWITCH_FSA9485
		if (!on)
			fsa9485_otg_detach();
#endif
		vbus_is_on = on;
	} else {
		pr_err("%s : psy is null!\n", __func__);
	}
}
#endif

static int phy_settings[] = {
	0x44, 0x80,
	0x6F, 0x81,
	0x3C, 0x82,
	0x13, 0x83,
	-1,
};

#ifdef CONFIG_MSM_BUS_SCALING
/* Bandwidth requests (zero) if no vote placed */
static struct msm_bus_vectors usb_init_vectors[] = {
	{
		.src = MSM_BUS_MASTER_SPS,
		.dst = MSM_BUS_SLAVE_EBI_CH0,
		.ab = 0,
		.ib = 0,
	},
};

/* Bus bandwidth requests in Bytes/sec */
static struct msm_bus_vectors usb_max_vectors[] = {
	{
		.src = MSM_BUS_MASTER_SPS,
		.dst = MSM_BUS_SLAVE_EBI_CH0,
		.ab = 60000000,		/* At least 480Mbps on bus. */
		.ib = 960000000,	/* MAX bursts rate */
	},
};

static struct msm_bus_paths usb_bus_scale_usecases[] = {
	{
		ARRAY_SIZE(usb_init_vectors),
		usb_init_vectors,
	},
	{
		ARRAY_SIZE(usb_max_vectors),
		usb_max_vectors,
	},
};

static struct msm_bus_scale_pdata usb_bus_scale_pdata = {
	usb_bus_scale_usecases,
	ARRAY_SIZE(usb_bus_scale_usecases),
	.name = "usb",
};
#endif

static struct msm_otg_platform_data msm_otg_pdata = {
	.mode			= USB_OTG,
	.otg_control		= OTG_PMIC_CONTROL,
	.phy_type		= SNPS_28NM_INTEGRATED_PHY,
	.pmic_id_irq		= PM8921_USB_ID_IN_IRQ(PM8921_IRQ_BASE),
	.vbus_power		= msm_hsusb_vbus_power_smb347s,
	.power_budget		= 750,
	.phy_init_seq = phy_settings,
	.smb347s		= true,
#ifdef CONFIG_MSM_BUS_SCALING
	.bus_scale_table	= &usb_bus_scale_pdata,
#endif
};

#ifdef CONFIG_USB_HOST_NOTIFY
static void __init msm_otg_power_init(void)
{
	if (system_rev >= BOARD_REV04) {
		msm_otg_pdata.otg_power_gpio =
			PM8921_GPIO_PM_TO_SYS(PMIC_GPIO_OTG_POWER);
		msm_otg_pdata.otg_power_irq =
			PM8921_GPIO_IRQ(PM8921_IRQ_BASE, PMIC_GPIO_OTG_POWER);
	}
	if (system_rev >= BOARD_REV09)
		msm_otg_pdata.smb347s = true;
	else
		msm_otg_pdata.smb347s = false;
}
#endif

#ifdef CONFIG_USB_EHCI_MSM_HSIC
#define HSIC_HUB_RESET_GPIO	91
static struct msm_hsic_host_platform_data msm_hsic_pdata = {
	.strobe		= 150,
	.data		= 151,
};
#endif

#define PID_MAGIC_ID		0x71432909
#define SERIAL_NUM_MAGIC_ID	0x61945374
#define SERIAL_NUMBER_LENGTH	127
#define DLOAD_USB_BASE_ADD	0x2A03F0C8

struct magic_num_struct {
	uint32_t pid;
	uint32_t serial_num;
};

struct dload_struct {
	uint32_t	reserved1;
	uint32_t	reserved2;
	uint32_t	reserved3;
	uint16_t	reserved4;
	uint16_t	pid;
	char		serial_number[SERIAL_NUMBER_LENGTH];
	uint16_t	reserved5;
	struct magic_num_struct magic_struct;
};

static int usb_diag_update_pid_and_serial_num(uint32_t pid, const char *snum)
{
	struct dload_struct __iomem *dload = 0;

	dload = ioremap(DLOAD_USB_BASE_ADD, sizeof(*dload));
	if (!dload) {
		pr_err("%s: cannot remap I/O memory region: %08x\n",
					__func__, DLOAD_USB_BASE_ADD);
		return -ENXIO;
	}

	pr_debug("%s: dload:%p pid:%x serial_num:%s\n",
				__func__, dload, pid, snum);
	/* update pid */
	dload->magic_struct.pid = PID_MAGIC_ID;
	dload->pid = pid;

	/* update serial number */
	dload->magic_struct.serial_num = 0;
	if (!snum) {
		memset(dload->serial_number, 0, SERIAL_NUMBER_LENGTH);
		goto out;
	}

	dload->magic_struct.serial_num = SERIAL_NUM_MAGIC_ID;
	strlcpy(dload->serial_number, snum, SERIAL_NUMBER_LENGTH);
out:
	iounmap(dload);
	return 0;
}

static struct android_usb_platform_data android_usb_pdata = {
	.update_pid_and_serial_num = usb_diag_update_pid_and_serial_num,
};

static struct platform_device android_usb_device = {
	.name	= "android_usb",
	.id	= -1,
	.dev	= {
		.platform_data = &android_usb_pdata,
	},
};

static const uint8_t spm_wfi_cmd_sequence[] __initconst = {
	0x03, 0x0f,
};

static const uint8_t spm_retention_cmd_sequence[] __initconst = {
	0x00, 0x05, 0x03, 0x0D,
	0x0B, 0x00, 0x0f,
};

static const uint8_t spm_power_collapse_without_rpm[] __initconst = {
	0x00, 0x24, 0x54, 0x10,
	0x09, 0x03, 0x01,
	0x10, 0x54, 0x30, 0x0C,
	0x24, 0x30, 0x0f,
};

static const uint8_t spm_power_collapse_with_rpm[] __initconst = {
	0x00, 0x24, 0x54, 0x10,
	0x09, 0x07, 0x01, 0x0B,
	0x10, 0x54, 0x30, 0x0C,
	0x24, 0x30, 0x0f,
};

static struct msm_spm_seq_entry msm_spm_boot_cpu_seq_list[] __initdata = {
	[0] = {
		.mode = MSM_SPM_MODE_CLOCK_GATING,
		.notify_rpm = false,
		.cmd = spm_wfi_cmd_sequence,
	},

	[1] = {
		.mode = MSM_SPM_MODE_POWER_RETENTION,
		.notify_rpm = false,
		.cmd = spm_retention_cmd_sequence,
	},

	[2] = {
		.mode = MSM_SPM_MODE_POWER_COLLAPSE,
		.notify_rpm = false,
		.cmd = spm_power_collapse_without_rpm,
	},
	[3] = {
		.mode = MSM_SPM_MODE_POWER_COLLAPSE,
		.notify_rpm = true,
		.cmd = spm_power_collapse_with_rpm,
	},
};

static struct msm_spm_seq_entry msm_spm_nonboot_cpu_seq_list[] __initdata = {
	[0] = {
		.mode = MSM_SPM_MODE_CLOCK_GATING,
		.notify_rpm = false,
		.cmd = spm_wfi_cmd_sequence,
	},

	[1] = {
		.mode = MSM_SPM_MODE_POWER_RETENTION,
		.notify_rpm = false,
		.cmd = spm_retention_cmd_sequence,
	},

	[2] = {
		.mode = MSM_SPM_MODE_POWER_COLLAPSE,
		.notify_rpm = false,
		.cmd = spm_power_collapse_without_rpm,
	},

	[3] = {
		.mode = MSM_SPM_MODE_POWER_COLLAPSE,
		.notify_rpm = true,
		.cmd = spm_power_collapse_with_rpm,
	},
};

static struct msm_spm_platform_data msm_spm_data[] __initdata = {
	[0] = {
		.reg_base_addr = MSM_SAW0_BASE,
		.reg_init_values[MSM_SPM_REG_SAW2_CFG] = 0x1F,
#if defined(CONFIG_MSM_AVS_HW)
		.reg_init_values[MSM_SPM_REG_SAW2_AVS_CTL] = 0x58589464,
		.reg_init_values[MSM_SPM_REG_SAW2_AVS_HYSTERESIS] = 0x00020000,
#endif
		.reg_init_values[MSM_SPM_REG_SAW2_SPM_CTL] = 0x01,
		.reg_init_values[MSM_SPM_REG_SAW2_PMIC_DLY] = 0x03020004,
		.reg_init_values[MSM_SPM_REG_SAW2_PMIC_DATA_0] = 0x0084009C,
		.reg_init_values[MSM_SPM_REG_SAW2_PMIC_DATA_1] = 0x00A4001C,
		.vctl_timeout_us = 50,
		.num_modes = ARRAY_SIZE(msm_spm_boot_cpu_seq_list),
		.modes = msm_spm_boot_cpu_seq_list,
	},
	[1] = {
		.reg_base_addr = MSM_SAW1_BASE,
		.reg_init_values[MSM_SPM_REG_SAW2_CFG] = 0x1F,
#if defined(CONFIG_MSM_AVS_HW)
		.reg_init_values[MSM_SPM_REG_SAW2_AVS_CTL] = 0x58589464,
		.reg_init_values[MSM_SPM_REG_SAW2_AVS_HYSTERESIS] = 0x00020000,
#endif
		.reg_init_values[MSM_SPM_REG_SAW2_SPM_CTL] = 0x01,
		.reg_init_values[MSM_SPM_REG_SAW2_PMIC_DLY] = 0x03020004,
		.reg_init_values[MSM_SPM_REG_SAW2_PMIC_DATA_0] = 0x0084009C,
		.reg_init_values[MSM_SPM_REG_SAW2_PMIC_DATA_1] = 0x00A4001C,
		.vctl_timeout_us = 50,
		.num_modes = ARRAY_SIZE(msm_spm_nonboot_cpu_seq_list),
		.modes = msm_spm_nonboot_cpu_seq_list,
	},
};

static const uint8_t l2_spm_wfi_cmd_sequence[] __initconst = {
			0x00, 0x20, 0x03, 0x20,
			0x00, 0x0f,
};

static const uint8_t l2_spm_gdhs_cmd_sequence[] __initconst = {
			0x00, 0x20, 0x34, 0x64,
			0x48, 0x07, 0x48, 0x20,
			0x50, 0x64, 0x04, 0x34,
			0x50, 0x0f,
};
static const uint8_t l2_spm_power_off_cmd_sequence[] __initconst = {
			0x00, 0x10, 0x34, 0x64,
			0x48, 0x07, 0x48, 0x10,
			0x50, 0x64, 0x04, 0x34,
			0x50, 0x0F,
};

static struct msm_spm_seq_entry msm_spm_l2_seq_list[] __initdata = {
	[0] = {
		.mode = MSM_SPM_L2_MODE_RETENTION,
		.notify_rpm = false,
		.cmd = l2_spm_wfi_cmd_sequence,
	},
	[1] = {
		.mode = MSM_SPM_L2_MODE_GDHS,
		.notify_rpm = true,
		.cmd = l2_spm_gdhs_cmd_sequence,
	},
	[2] = {
		.mode = MSM_SPM_L2_MODE_POWER_COLLAPSE,
		.notify_rpm = true,
		.cmd = l2_spm_power_off_cmd_sequence,
	},
};

static struct msm_spm_platform_data msm_spm_l2_data[] __initdata = {
	[0] = {
		.reg_base_addr = MSM_SAW_L2_BASE,
		.reg_init_values[MSM_SPM_REG_SAW2_SPM_CTL] = 0x00,
		.reg_init_values[MSM_SPM_REG_SAW2_PMIC_DLY] = 0x02020204,
		.reg_init_values[MSM_SPM_REG_SAW2_PMIC_DATA_0] = 0x00A000AE,
		.reg_init_values[MSM_SPM_REG_SAW2_PMIC_DATA_1] = 0x00A00020,
		.modes = msm_spm_l2_seq_list,
		.num_modes = ARRAY_SIZE(msm_spm_l2_seq_list),
	},
};

#ifdef CONFIG_HAPTIC_ISA1200
#define PM_HAP_EN_GPIO		PM8921_GPIO_PM_TO_SYS(33)
#define PM_HAP_LEN_GPIO		PM8921_GPIO_PM_TO_SYS(20)

static struct msm_xo_voter *xo_handle_d1;

static int isa1200_power(int on)
{
	int rc = 0;

	gpio_set_value(HAP_SHIFT_LVL_OE_GPIO, !!on);

	rc = on ? msm_xo_mode_vote(xo_handle_d1, MSM_XO_MODE_ON) :
			msm_xo_mode_vote(xo_handle_d1, MSM_XO_MODE_OFF);
	if (rc < 0) {
		pr_err("%s: failed to %svote for TCXO D1 buffer%d\n",
				__func__, on ? "" : "de-", rc);
		goto err_xo_vote;
	}

	return 0;

err_xo_vote:
	gpio_set_value(HAP_SHIFT_LVL_OE_GPIO, !on);
	return rc;
}

static int isa1200_dev_setup(bool enable)
{
	int rc = 0;

	struct pm_gpio hap_gpio_config = {
		.direction      = PM_GPIO_DIR_OUT,
		.pull           = PM_GPIO_PULL_NO,
		.out_strength   = PM_GPIO_STRENGTH_HIGH,
		.function       = PM_GPIO_FUNC_NORMAL,
		.inv_int_pol    = 0,
		.vin_sel        = 2,
		.output_buffer  = PM_GPIO_OUT_BUF_CMOS,
		.output_value   = 0,
	};

	if (enable == true) {
		rc = pm8xxx_gpio_config(PM_HAP_EN_GPIO, &hap_gpio_config);
		if (rc) {
			pr_err("%s: pm8921 gpio %d config failed(%d)\n",
					__func__, PM_HAP_EN_GPIO, rc);
			return rc;
		}

		rc = pm8xxx_gpio_config(PM_HAP_LEN_GPIO, &hap_gpio_config);
		if (rc) {
			pr_err("%s: pm8921 gpio %d config failed(%d)\n",
					__func__, PM_HAP_LEN_GPIO, rc);
			return rc;
		}

		rc = gpio_request(HAP_SHIFT_LVL_OE_GPIO, "hap_shft_lvl_oe");
		if (rc) {
			pr_err("%s: unable to request gpio %d (%d)\n",
					__func__, HAP_SHIFT_LVL_OE_GPIO, rc);
			return rc;
		}

		rc = gpio_direction_output(HAP_SHIFT_LVL_OE_GPIO, 0);
		if (rc) {
			pr_err("%s: Unable to set direction\n", __func__);
			goto free_gpio;
		}

		xo_handle_d1 = msm_xo_get(MSM_XO_TCXO_D1, "isa1200");
		if (IS_ERR(xo_handle_d1)) {
			rc = PTR_ERR(xo_handle_d1);
			pr_err("%s: failed to get the handle for D1(%d)\n",
							__func__, rc);
			goto gpio_set_dir;
		}
	} else {
		gpio_free(HAP_SHIFT_LVL_OE_GPIO);

		msm_xo_put(xo_handle_d1);
	}

	return 0;

gpio_set_dir:
	gpio_set_value(HAP_SHIFT_LVL_OE_GPIO, 0);
free_gpio:
	gpio_free(HAP_SHIFT_LVL_OE_GPIO);
	return rc;
}

static struct isa1200_regulator isa1200_reg_data[] = {
	{
		.name = "vcc_i2c",
		.min_uV = ISA_I2C_VTG_MIN_UV,
		.max_uV = ISA_I2C_VTG_MAX_UV,
		.load_uA = ISA_I2C_CURR_UA,
	},
};

static struct isa1200_platform_data isa1200_1_pdata = {
	.name = "vibrator",
	.dev_setup = isa1200_dev_setup,
	.power_on = isa1200_power,
	.hap_en_gpio = PM_HAP_EN_GPIO,
	.hap_len_gpio = PM_HAP_LEN_GPIO,
	.max_timeout = 15000,
	.mode_ctrl = PWM_GEN_MODE,
	.pwm_fd = {
		.pwm_div = 256,
	},
	.is_erm = false,
	.smart_en = true,
	.ext_clk_en = true,
	.chip_en = 1,
	.regulator_info = isa1200_reg_data,
	.num_regulators = ARRAY_SIZE(isa1200_reg_data),
};

static struct i2c_board_info msm_isa1200_board_info[] __initdata = {
	{
		I2C_BOARD_INFO("isa1200_1", 0x90>>1),
		.platform_data = &isa1200_1_pdata,
	},
};
#endif

#ifdef CONFIG_NFC_PN544
static struct i2c_gpio_platform_data pn544_i2c_gpio_data = {
	.sda_pin = GPIO_NFC_SDA,
	.scl_pin = GPIO_NFC_SCL,
	.udelay = 5,
};

static struct platform_device pn544_i2c_gpio_device = {
	.name = "i2c-gpio",
	.id = MSM_NFC_I2C_BUS_ID,
	.dev = {
		.platform_data  = &pn544_i2c_gpio_data,
	},
};

static struct pn544_i2c_platform_data pn544_pdata = {
	.conf_gpio = pn544_conf_gpio,
	.irq_gpio = GPIO_NFC_IRQ,
	.ven_gpio = PM8921_GPIO_PM_TO_SYS(PMIC_GPIO_NFC_EN),
	.firm_gpio = GPIO_NFC_FIRMWARE,
};

static struct i2c_board_info pn544_info[] __initdata = {
	{
		I2C_BOARD_INFO("pn544", 0x2b),
		.irq = MSM_GPIO_TO_INT(GPIO_NFC_IRQ),
		.platform_data = &pn544_pdata,
	},
};
#endif /* CONFIG_NFC_PN544	*/

#ifndef CONFIG_SLIMBUS_MSM_CTRL
#define TABLA_I2C_SLAVE_ADDR	0x0d
#define TABLA_ANALOG_I2C_SLAVE_ADDR	0x77
#define TABLA_DIGITAL1_I2C_SLAVE_ADDR	0x66
#define TABLA_DIGITAL2_I2C_SLAVE_ADDR	0x55

static struct i2c_board_info tabla_device_info[] __initdata = {
	{
		I2C_BOARD_INFO("tabla top level", TABLA_I2C_SLAVE_ADDR),
		.platform_data = &tabla_i2c_platform_data,
	},
	{
		I2C_BOARD_INFO("tabla analog", TABLA_ANALOG_I2C_SLAVE_ADDR),
		.platform_data = &tabla_i2c_platform_data,
	},
	{
		I2C_BOARD_INFO("tabla digital1", TABLA_DIGITAL1_I2C_SLAVE_ADDR),
		.platform_data = &tabla_i2c_platform_data,
	},
	{
		I2C_BOARD_INFO("tabla digital2", TABLA_DIGITAL2_I2C_SLAVE_ADDR),
		.platform_data = &tabla_i2c_platform_data,
	},
};
#endif
#ifdef CONFIG_MACH_MSM8960_LIQUID
static struct i2c_board_info sii_device_info[] __initdata = {
	{
		I2C_BOARD_INFO("Sil-9244", 0x39),
		.flags = I2C_CLIENT_WAKE,
		.irq = MSM_GPIO_TO_INT(15),
	},
};
#endif

static struct msm_i2c_platform_data msm8960_i2c_qup_gsbi4_pdata = {
	.clk_freq = 400000,
	.src_clk_rate = 24000000,
};

#ifndef CONFIG_SLIMBUS_MSM_CTRL
static struct msm_i2c_platform_data msm8960_i2c_qup_gsbi1_pdata = {
	.clk_freq = 100000,
	.src_clk_rate = 24000000,
};
#endif

static struct msm_i2c_platform_data msm8960_i2c_qup_gsbi3_pdata = {
	.clk_freq = 100000,
	.src_clk_rate = 24000000,
};

static struct msm_i2c_platform_data msm8960_i2c_qup_gsbi7_pdata = {
	.clk_freq = 100000,
	.src_clk_rate = 24000000,
};

static struct msm_i2c_platform_data msm8960_i2c_qup_gsbi10_pdata = {
	.clk_freq = 100000,
	.src_clk_rate = 24000000,
};
#ifdef CONFIG_VP_A2220
static struct msm_i2c_platform_data msm8960_i2c_qup_gsbi8_pdata = {
	.clk_freq = 400000,
	.src_clk_rate = 24000000,
};
#endif
static struct msm_i2c_platform_data msm8960_i2c_qup_gsbi12_pdata = {
	.clk_freq = 400000,
	.src_clk_rate = 24000000,
};

#ifndef CONFIG_S5C73M3
static struct ks8851_pdata spi_eth_pdata = {
	.irq_gpio = KS8851_IRQ_GPIO,
	.rst_gpio = KS8851_RST_GPIO,
};

static struct spi_board_info spi_board_info[] __initdata = {
	{
		.modalias               = "ks8851",
		.irq                    = MSM_GPIO_TO_INT(KS8851_IRQ_GPIO),
		.max_speed_hz           = 19200000,
		.bus_num                = 0,
		.chip_select            = 0,
		.mode                   = SPI_MODE_0,
		.platform_data		= &spi_eth_pdata
	},
	{
		.modalias               = "dsi_novatek_3d_panel_spi",
		.max_speed_hz           = 10800000,
		.bus_num                = 0,
		.chip_select            = 1,
		.mode                   = SPI_MODE_0,
	},
};
#endif
static struct platform_device msm_device_saw_core0 = {
	.name          = "saw-regulator",
	.id            = 0,
	.dev	= {
		.platform_data = &msm_saw_regulator_pdata_s5,
	},
};

static struct platform_device msm_device_saw_core1 = {
	.name          = "saw-regulator",
	.id            = 1,
	.dev	= {
		.platform_data = &msm_saw_regulator_pdata_s6,
	},
};

static struct tsens_platform_data msm_tsens_pdata  = {
		.slope			= {910, 910, 910, 910, 910},
		.tsens_factor		= 1000,
		.hw_type		= MSM_8960,
		.tsens_num_sensor	= 5,
};

static struct platform_device msm_tsens_device = {
	.name   = "tsens8960-tm",
	.id = -1,
};

static struct msm_thermal_data msm_thermal_pdata = {
	.sensor_id = 0,
	.poll_ms = 250,
	.limit_temp_degC = 60,
	.temp_hysteresis_degC = 10,
	.freq_step = 2,
};

/* Bluetooth */
#ifdef CONFIG_BT_BCM4334
static struct platform_device bcm4334_bluetooth_device = {
	.name = "bcm4334_bluetooth",
	.id = -1,
};
#endif

#ifdef CONFIG_MSM_FAKE_BATTERY
static struct platform_device fish_battery_device = {
	.name = "fish_battery",
};
#endif

static struct platform_device msm8960_device_ext_5v_vreg __devinitdata = {
	.name	= GPIO_REGULATOR_DEV_NAME,
	.id	= PM8921_MPP_PM_TO_SYS(7),
	.dev	= {
		.platform_data = &msm_gpio_regulator_pdata[GPIO_VREG_ID_EXT_5V],
	},
};

static struct platform_device msm8960_device_ext_3p3v_vreg __devinitdata = {
	.name	= GPIO_REGULATOR_DEV_NAME,
	.id	= PM8921_GPIO_PM_TO_SYS(17),
	.dev	= {
		.platform_data =
			&msm_gpio_regulator_pdata[GPIO_VREG_ID_EXT_3P3V],
	},
};
#ifdef CONFIG_KEYBOARD_GPIO
static struct gpio_keys_button gpio_keys_button[] = {
	{
		.code			= KEY_VOLUMEUP,
		.type			= EV_KEY,
		.gpio			= -1,
		.active_low		= 1,
		.wakeup			= 0,
		.debounce_interval	= 8, /* ms */
		.desc			= "Vol Up",
	},
	{
		.code			= KEY_VOLUMEDOWN,
		.type			= EV_KEY,
		.gpio			= -1,
		.active_low		= 1,
		.wakeup			= 0,
		.debounce_interval	= 8, /* ms */
		.desc			= "Vol Down",
	},
	{
		.code			= KEY_HOMEPAGE,
		.type			= EV_KEY,
		.gpio			= -1,
		.active_low		= 1,
		.wakeup			= 1,
		.debounce_interval	= 5, /* ms */
		.desc			= "Home",
	},
};
static struct gpio_keys_platform_data gpio_keys_platform_data = {
	.buttons	= gpio_keys_button,
	.nbuttons	= ARRAY_SIZE(gpio_keys_button),
	.rep		= 0,
};

static struct platform_device msm8960_gpio_keys_device = {
	.name	= "sec_keys",
	.id	= -1,
	.dev	= {
		.platform_data	= &gpio_keys_platform_data,
	}
};
#endif

static struct platform_device msm8960_device_ext_otg_sw_vreg __devinitdata = {
	.name	= GPIO_REGULATOR_DEV_NAME,
	.id	= PM8921_GPIO_PM_TO_SYS(42),
	.dev	= {
		.platform_data =
			&msm_gpio_regulator_pdata[GPIO_VREG_ID_EXT_OTG_SW],
	},
};

static struct platform_device msm8960_device_rpm_regulator __devinitdata = {
	.name	= "rpm-regulator",
	.id	= -1,
	.dev	= {
		.platform_data = &msm_rpm_regulator_pdata,
	},
};

#ifdef CONFIG_MSM_RPM_LOG
static struct msm_rpm_log_platform_data msm_rpm_log_pdata = {
	.phys_addr_base = 0x0010C000,
	.reg_offsets = {
		[MSM_RPM_LOG_PAGE_INDICES] = 0x00000080,
		[MSM_RPM_LOG_PAGE_BUFFER]  = 0x000000A0,
	},
	.phys_size = SZ_8K,
	.log_len = 4096,		  /* log's buffer length in bytes */
	.log_len_mask = (4096 >> 2) - 1,  /* length mask in units of u32 */
};

static struct platform_device msm_rpm_log_device = {
	.name	= "msm_rpm_log",
	.id	= -1,
	.dev	= {
		.platform_data = &msm_rpm_log_pdata,
	},
};
#endif

#ifdef CONFIG_SAMSUNG_JACK
#define PMIC_GPIO_EAR_DET		36
#define PMIC_GPIO_SHORT_SENDEND		32
#define PMIC_GPIO_EAR_MICBIAS_EN	3

static struct sec_jack_zone jack_zones[] = {
	[0] = {
		.adc_high	= 3,
		.delay_us	= 5000,
		.check_count	= 5,
		.jack_type	= SEC_HEADSET_3POLE,
	},
	[1] = {
		.adc_high	= 630,
		.delay_us	= 5000,
		.check_count	= 5,
		.jack_type	= SEC_HEADSET_3POLE,
	},
	[2] = {
		.adc_high	= 1720,
		.delay_us	= 5000,
		.check_count	= 5,
		.jack_type	= SEC_HEADSET_4POLE,
	},
	[3] = {
		.adc_high	= 9999,
		.delay_us	= 5000,
		.check_count	= 5,
		.jack_type	= SEC_HEADSET_4POLE,
	},
};

/* To support 3-buttons earjack */
static struct sec_jack_buttons_zone jack_buttons_zones[] = {
	{
		.code		= KEY_MEDIA,
		.adc_low	= 0,
		.adc_high	= 93,
	},
	{
		.code		= KEY_VOLUMEUP,
		.adc_low	= 94,
		.adc_high	= 217,
	},
	{
		.code		= KEY_VOLUMEDOWN,
		.adc_low	= 218,
		.adc_high	= 450,
	},
};
/*
static int get_sec_det_jack_state(void)
{
	return (gpio_get_value_cansleep(
		PM8921_GPIO_PM_TO_SYS(
		PMIC_GPIO_EAR_DET))) ^ 1;
}

static int get_sec_send_key_state(void)
{
	struct pm_gpio ear_micbiase = {
		.direction		= PM_GPIO_DIR_OUT,
		.pull			= PM_GPIO_PULL_NO,
		.out_strength		= PM_GPIO_STRENGTH_HIGH,
		.function		= PM_GPIO_FUNC_NORMAL,
		.inv_int_pol		= 0,
		.vin_sel		= PM_GPIO_VIN_S4,
		.output_buffer		= PM_GPIO_OUT_BUF_CMOS,
		.output_value		= 0,
	};

	if (get_sec_det_jack_state()) {
		pm8xxx_gpio_config(
			PM8921_GPIO_PM_TO_SYS(PMIC_GPIO_EAR_MICBIAS_EN),
			&ear_micbiase);
		gpio_set_value_cansleep(
			PM8921_GPIO_PM_TO_SYS(PMIC_GPIO_EAR_MICBIAS_EN),
			1);
	}
	return (gpio_get_value_cansleep(
		PM8921_GPIO_PM_TO_SYS(PMIC_GPIO_SHORT_SENDEND))) ^ 1;

	return 0;
}
*/
static void set_sec_micbias_state(bool state)
{
	pr_info("sec_jack: ear micbias %s\n", state ? "on" : "off");
	gpio_set_value_cansleep(
		PM8921_GPIO_PM_TO_SYS(PMIC_GPIO_EAR_MICBIAS_EN),
		state);
}

static int sec_jack_get_adc_value(void)
{
	int rc = 0;
	int retVal = 0;
	struct pm8xxx_adc_chan_result result;

	rc = pm8xxx_adc_mpp_config_read(
			PM8XXX_AMUX_MPP_3,
			ADC_MPP_1_AMUX6_SCALE_DEFAULT,
			&result);
	if (rc) {
		pr_err("%s : error reading mpp %d, rc = %d\n",
			__func__, PM8XXX_AMUX_MPP_3, rc);
		return rc;
	}
	retVal = ((int)result.physical)/1000;
	return retVal;
}

static struct sec_jack_platform_data sec_jack_data = {
	.set_micbias_state	= set_sec_micbias_state,
	.get_adc_value		= sec_jack_get_adc_value,
	.zones			= jack_zones,
	.num_zones		= ARRAY_SIZE(jack_zones),
	.buttons_zones		= jack_buttons_zones,
	.num_buttons_zones	= ARRAY_SIZE(jack_buttons_zones),
	.det_gpio		= PM8921_GPIO_PM_TO_SYS(PMIC_GPIO_EAR_DET),
	.send_end_gpio		= PM8921_GPIO_PM_TO_SYS(PMIC_GPIO_SHORT_SENDEND),
	.send_end_active_high	= false,
};

static struct platform_device sec_device_jack = {
	.name           = "sec_jack",
	.id             = -1,
	.dev            = {
		.platform_data  = &sec_jack_data,
	},
};
#endif

static struct platform_device *common_devices[] __initdata = {
	&msm8960_device_dmov,
	&msm_device_smd,
	&msm8960_device_uart_gsbi5,
	&msm_device_uart_dm6,
	&msm_device_saw_core0,
	&msm_device_saw_core1,
	&msm8960_device_ext_5v_vreg,
	&msm8960_device_ssbi_pmic,
	&msm8960_device_ext_otg_sw_vreg,
#ifndef CONFIG_SLIMBUS_MSM_CTRL
	&msm8960_device_qup_i2c_gsbi1,
#endif
#ifdef CONFIG_S5C73M3
	&msm8960_device_qup_spi_gsbi11,
#endif
	&msm8960_device_qup_i2c_gsbi3,
	&msm8960_device_qup_i2c_gsbi4,
	&msm8960_device_qup_i2c_gsbi7,
	&msm8960_device_qup_i2c_gsbi10,
#ifdef CONFIG_VP_A2220
	&msm8960_device_qup_i2c_gsbi8,
#endif
#ifndef CONFIG_MSM_DSPS
	&msm8960_device_qup_i2c_gsbi12,
#endif
	&msm_slim_ctrl,
	&msm_device_wcnss_wlan,
#if defined(CONFIG_QSEECOM)
	&qseecom_device,
#endif
#if defined(CONFIG_CRYPTO_DEV_QCRYPTO) || \
	defined(CONFIG_CRYPTO_DEV_QCRYPTO_MODULE)
	&qcrypto_device,
#endif

#if defined(CONFIG_CRYPTO_DEV_QCEDEV) || \
	defined(CONFIG_CRYPTO_DEV_QCEDEV_MODULE)
	&qcedev_device,
#endif
#ifdef CONFIG_MSM_ROTATOR
	&msm_rotator_device,
#endif
	&msm_device_sps,
#ifdef CONFIG_MSM_FAKE_BATTERY
	&fish_battery_device,
#endif
	&msm8960_fmem_device,
#ifdef CONFIG_KEYBOARD_GPIO
	&msm8960_gpio_keys_device,
#endif
	&msm_device_vidc,
	&msm_device_bam_dmux,
#ifdef CONFIG_RADIO_IRIS
	&msm_fm_platform_init,
#endif

#if defined(CONFIG_TSIF) || defined(CONFIG_TSIF_MODULE)
#ifdef CONFIG_MSM_USE_TSIF1
	&msm_device_tsif[1],
#else
	&msm_device_tsif[0],
#endif
#endif

#ifdef CONFIG_HW_RANDOM_MSM
	&msm_device_rng,
#endif
#ifdef CONFIG_ION_MSM
	&msm8960_ion_dev,
#endif
	&msm8960_rpm_device,
#ifdef CONFIG_MSM_RPM_LOG
	&msm_rpm_log_device,
#endif
#ifdef CONFIG_MSM_RPM_STATS_LOG
	&msm8960_rpm_stat_device,
#endif
#ifdef CONFIG_MSM_TZ_LOG
	&msm_device_tz_log,
#endif
#if 0
#ifdef CONFIG_MSM_QDSS
	&msm_etb_device,
	&msm_tpiu_device,
	&msm_funnel_device,
	&msm_etm_device,
#endif
#endif
#ifdef CONFIG_QDSP6_DEBUG
	&msm_device_dspcrashd_8960,
#endif
	&msm8960_device_watchdog,
#ifdef CONFIG_MSM_RTB
	&msm_rtb_device,
#endif
	&msm8960_device_cache_erp,
#ifdef CONFIG_MSM_CACHE_DUMP
	&msm_cache_dump_device,
#endif
	&msm8960_iommu_domain_device,
	&msm_tsens_device,
	&msm8960_cpu_slp_status,
};

static struct platform_device *m2_devices[] __initdata = {
	&msm_8960_q6_lpass,
	&msm_8960_q6_mss_sw,
	&msm_8960_q6_mss_fw,
	&msm_8960_riva,
	&msm_pil_tzapps,
	&msm_pil_vidc,
	&msm8960_device_otg,
	&msm8960_device_gadget_peripheral,
	&msm_device_hsusb_host,
	&android_usb_device,
	&msm_pcm,
	&msm_multi_ch_pcm,
	&msm_lowlatency_pcm,
	&msm_pcm_routing,
#ifdef CONFIG_SLIMBUS_MSM_CTRL
	&msm_cpudai0,
	&msm_cpudai1,
#else
	&msm_i2s_cpudai0,
	&msm_i2s_cpudai1,
#endif
	&msm_cpudai_hdmi_rx,
	&msm_cpudai_bt_rx,
	&msm_cpudai_bt_tx,
	&msm_cpudai_fm_rx,
	&msm_cpudai_fm_tx,
	&msm_cpudai_auxpcm_rx,
	&msm_cpudai_auxpcm_tx,
	&msm_cpu_fe,
	&msm_stub_codec,
#ifdef CONFIG_MSM_GEMINI
	&msm8960_gemini_device,
#endif
	&msm_voice,
	&msm_voip,
	&msm_lpa_pcm,
	&msm_cpudai_afe_01_rx,
	&msm_cpudai_afe_01_tx,
	&msm_cpudai_afe_02_rx,
	&msm_cpudai_afe_02_tx,
	&msm_pcm_afe,
	&msm_compr_dsp,

#if defined(CONFIG_VIDEO_MHL_V1) || defined(CONFIG_VIDEO_MHL_V2)
	&mhl_i2c_gpio_device,
#endif
#ifdef CONFIG_USB_SWITCH_FSA9485
	&fsa_i2c_gpio_device,
#endif
#ifdef CONFIG_KEYBOARD_CYPRESS_TOUCH_236
	&touchkey_i2c_gpio_device,
#endif
#ifdef CONFIG_BATTERY_MAX17040
	&fuelgauge_i2c_gpio_device,
#endif
#ifdef CONFIG_BATTERY_SEC
	&sec_device_battery,
#endif
#ifdef CONFIG_SAMSUNG_JACK
	&sec_device_jack,
#endif
	&msm_cpudai_incall_music_rx,
	&msm_cpudai_incall_record_rx,
	&msm_cpudai_incall_record_tx,
	&msm_pcm_hostless,
	&msm_bus_apps_fabric,
	&msm_bus_sys_fabric,
	&msm_bus_mm_fabric,
	&msm_bus_sys_fpb,
	&msm_bus_cpss_fpb,
	&pn544_i2c_gpio_device,
#if defined(CONFIG_OPTICAL_GP2A) || defined(CONFIG_OPTICAL_GP2AP020A00F) \
	|| defined(CONFIG_SENSORS_CM36651)
	&opt_i2c_gpio_device,
#if 0
#if defined(CONFIG_OPTICAL_GP2A) || defined(CONFIG_OPTICAL_GP2AP020A00F)
	&opt_gp2a,
#endif
#endif
#endif
#ifdef CONFIG_BT_BCM4334
	&bcm4334_bluetooth_device,
#endif
#ifdef CONFIG_VIBETONZ
	&vibetonz_device,
#endif /* CONFIG_VIBETONZ */
};

static void __init msm8960_i2c_init(void)
{
	msm8960_device_qup_i2c_gsbi4.dev.platform_data =
					&msm8960_i2c_qup_gsbi4_pdata;

#ifndef CONFIG_SLIMBUS_MSM_CTRL
	msm8960_device_qup_i2c_gsbi1.dev.platform_data =
					&msm8960_i2c_qup_gsbi1_pdata;
#endif

	msm8960_device_qup_i2c_gsbi7.dev.platform_data =
					&msm8960_i2c_qup_gsbi7_pdata;

	msm8960_device_qup_i2c_gsbi3.dev.platform_data =
					&msm8960_i2c_qup_gsbi3_pdata;

	msm8960_device_qup_i2c_gsbi10.dev.platform_data =
					&msm8960_i2c_qup_gsbi10_pdata;
#ifdef CONFIG_VP_A2220
	msm8960_device_qup_i2c_gsbi8.dev.platform_data =
					&msm8960_i2c_qup_gsbi8_pdata;
#endif
	msm8960_device_qup_i2c_gsbi12.dev.platform_data =
					&msm8960_i2c_qup_gsbi12_pdata;
}

static void __init msm8960_gfx_init(void)
{
	struct kgsl_device_platform_data *kgsl_3d0_pdata =
		msm_kgsl_3d0.dev.platform_data;
	uint32_t soc_platform_version = socinfo_get_version();

	kgsl_3d0_pdata->iommu_count = 1;

	if (SOCINFO_VERSION_MAJOR(soc_platform_version) == 1) {
		kgsl_3d0_pdata->pwrlevel[0].gpu_freq = 320000000;
		kgsl_3d0_pdata->pwrlevel[1].gpu_freq = 266667000;
	}
	if (SOCINFO_VERSION_MAJOR(soc_platform_version) >= 3) {
		/* 8960v3 GPU registers returns 5 for patch release
		 * but it should be 6, so dummy up the chipid here
		 * based the platform type
		 */
		kgsl_3d0_pdata->chipid = ADRENO_CHIPID(2, 2, 0, 6);
	}

	/* Register the 3D core */
	platform_device_register(&msm_kgsl_3d0);

	/* Register the 2D cores if we are not 8960PRO */
	if (!cpu_is_msm8960ab()) {
		platform_device_register(&msm_kgsl_2d0);
		platform_device_register(&msm_kgsl_2d1);
	}
}

static struct msm_rpmrs_level msm_rpmrs_levels[] = {
	{
		MSM_PM_SLEEP_MODE_WAIT_FOR_INTERRUPT,
		MSM_RPMRS_LIMITS(ON, ACTIVE, MAX, ACTIVE),
		true,
		1, 784, 180000, 100,
	},

	{
		MSM_PM_SLEEP_MODE_RETENTION,
		MSM_RPMRS_LIMITS(ON, ACTIVE, MAX, ACTIVE),
		true,
		415, 715, 340827, 475,
	},
#if defined(CONFIG_MSM_STANDALONE_POWER_COLLAPSE)
	{
		MSM_PM_SLEEP_MODE_POWER_COLLAPSE_STANDALONE,
		MSM_RPMRS_LIMITS(ON, ACTIVE, MAX, ACTIVE),
		true,
		1300, 228, 1200000, 2000,
	},
#endif
	{
		MSM_PM_SLEEP_MODE_POWER_COLLAPSE,
		MSM_RPMRS_LIMITS(ON, GDHS, MAX, ACTIVE),
		false,
		2000, 138, 1208400, 3200,
	},

	{
		MSM_PM_SLEEP_MODE_POWER_COLLAPSE,
		MSM_RPMRS_LIMITS(ON, HSFS_OPEN, ACTIVE, RET_HIGH),
		false,
		6000, 119, 1850300, 9000,
	},

	{
		MSM_PM_SLEEP_MODE_POWER_COLLAPSE,
		MSM_RPMRS_LIMITS(OFF, GDHS, MAX, ACTIVE),
		false,
		9200, 68, 2839200, 16400,
	},

	{
		MSM_PM_SLEEP_MODE_POWER_COLLAPSE,
		MSM_RPMRS_LIMITS(OFF, HSFS_OPEN, MAX, ACTIVE),
		false,
		10300, 63, 3128000, 18200,
	},

	{
		MSM_PM_SLEEP_MODE_POWER_COLLAPSE,
		MSM_RPMRS_LIMITS(OFF, HSFS_OPEN, ACTIVE, RET_HIGH),
		false,
		18000, 10, 4602600, 27000,
	},

	{
		MSM_PM_SLEEP_MODE_POWER_COLLAPSE,
		MSM_RPMRS_LIMITS(OFF, HSFS_OPEN, RET_HIGH, RET_LOW),
		false,
		20000, 2, 5752000, 32000,
	},
};

static struct msm_rpmrs_platform_data msm_rpmrs_data __initdata = {
	.levels = &msm_rpmrs_levels[0],
	.num_levels = ARRAY_SIZE(msm_rpmrs_levels),
	.vdd_mem_levels  = {
		[MSM_RPMRS_VDD_MEM_RET_LOW]	= 750000,
		[MSM_RPMRS_VDD_MEM_RET_HIGH]	= 750000,
		[MSM_RPMRS_VDD_MEM_ACTIVE]	= 1050000,
		[MSM_RPMRS_VDD_MEM_MAX]		= 1150000,
	},
	.vdd_dig_levels = {
		[MSM_RPMRS_VDD_DIG_RET_LOW]	= 500000,
		[MSM_RPMRS_VDD_DIG_RET_HIGH]	= 750000,
		[MSM_RPMRS_VDD_DIG_ACTIVE]	= 950000,
		[MSM_RPMRS_VDD_DIG_MAX]		= 1150000,
	},
	.vdd_mask = 0x7FFFFF,
	.rpmrs_target_id = {
		[MSM_RPMRS_ID_PXO_CLK]		= MSM_RPM_ID_PXO_CLK,
		[MSM_RPMRS_ID_L2_CACHE_CTL]	= MSM_RPM_ID_LAST,
		[MSM_RPMRS_ID_VDD_DIG_0]	= MSM_RPM_ID_PM8921_S3_0,
		[MSM_RPMRS_ID_VDD_DIG_1]	= MSM_RPM_ID_PM8921_S3_1,
		[MSM_RPMRS_ID_VDD_MEM_0]	= MSM_RPM_ID_PM8921_L24_0,
		[MSM_RPMRS_ID_VDD_MEM_1]	= MSM_RPM_ID_PM8921_L24_1,
		[MSM_RPMRS_ID_RPM_CTL]		= MSM_RPM_ID_RPM_CTL,
	},
};

static struct msm_pm_boot_platform_data msm_pm_boot_pdata __initdata = {
	.mode = MSM_PM_BOOT_CONFIG_TZ,
};

#ifdef CONFIG_I2C
#define I2C_SURF 1
#define I2C_FFA  (1 << 1)
#define I2C_RUMI (1 << 2)
#define I2C_SIM  (1 << 3)
#define I2C_FLUID (1 << 4)
#define I2C_LIQUID (1 << 5)

struct i2c_registry {
	int                    bus;
	struct i2c_board_info *info;
	int                    len;
} __packed;

#ifdef CONFIG_MSM_CAMERA
static struct i2c_board_info msm_camera_boardinfo[] __initdata = {
#ifdef CONFIG_S5C73M3
	{
	I2C_BOARD_INFO("s5c73m3", 0x78>>1),
	},
#endif
#ifdef CONFIG_S5K6A3YX
	{
	I2C_BOARD_INFO("s5k6a3yx", 0x20),
	},
#endif
#ifdef CONFIG_MSM_CAMERA_FLASH_SC628A
	{
	I2C_BOARD_INFO("sc628a", 0x6E),
	},
#endif
};
#endif

/*add for D2_ATT CAM_ISP_CORE power setting by MAX8952*/
#ifdef CONFIG_REGULATOR_MAX8952
static struct regulator_consumer_supply max8952_consumer =
	REGULATOR_SUPPLY("cam_isp_core", NULL);

static struct max8952_platform_data m2_att_max8952_pdata = {
	.gpio_vid0	= -1, /* NOT controlled by GPIO, HW default high*/
	.gpio_vid1	= -1, /* NOT controlled by GPIO, HW default high*/
	.gpio_en	= CAM_CORE_EN, /* Controlled by GPIO, High enable */
	.default_mode	= 3, /* vid0 = 1, vid1 = 1 */
	.dvs_mode	= { 33, 33, 33, 43 }, /* 1.1V, 1.1V, 1.1V, 1.2V*/
	.sync_freq	= 0, /* default: fastest */
	.ramp_speed	= 0, /* default: fastest */
	.reg_data	= {
		.constraints	= {
			.name		= "CAM_ISP_CORE",
			.min_uV		= 770000,
			.max_uV		= 1400000,
			.valid_ops_mask	= REGULATOR_CHANGE_VOLTAGE |
					  REGULATOR_CHANGE_STATUS,
			.always_on	= 0,
			.boot_on	= 0,
		},
		.num_consumer_supplies	= 1,
		.consumer_supplies	= &max8952_consumer,
	},
};
#endif /*CONFIG_REGULATOR_MAX8952*/

#ifdef CONFIG_SAMSUNG_CMC624
static struct i2c_board_info cmc624_i2c_borad_info[] = {
	{
		I2C_BOARD_INFO("cmc624", 0x38),
	},
};
#endif

#ifdef CONFIG_REGULATOR_MAX8952
static struct i2c_board_info cmc624_max8952_i2c_borad_info[] = {
	{
		I2C_BOARD_INFO("cmc624", 0x38),
	},

	{
		I2C_BOARD_INFO("max8952", 0xC0>>1),
		.platform_data = &m2_att_max8952_pdata,
	},
};
#endif /*CONFIG_REGULATOR_MAX8952*/

/* Sensors DSPS platform data */
#ifdef CONFIG_MSM_DSPS
#define DSPS_PIL_GENERIC_NAME		"dsps"
#endif /* CONFIG_MSM_DSPS */

static void __init msm8960_init_dsps(void)
{
#ifdef CONFIG_MSM_DSPS
	struct msm_dsps_platform_data *pdata =
		msm_dsps_device.dev.platform_data;
	pdata->pil_name = DSPS_PIL_GENERIC_NAME;
	pdata->gpios = NULL;
	pdata->gpios_num = 0;

	platform_device_register(&msm_dsps_device);
#endif /* CONFIG_MSM_DSPS */
}

#ifdef CONFIG_USB_EHCI_MSM_HSIC
static int hsic_peripheral_status = 1;
static DEFINE_MUTEX(hsic_status_lock);

void peripheral_connect()
{
	mutex_lock(&hsic_status_lock);
	if (hsic_peripheral_status)
		goto out;
	platform_device_add(&msm_device_hsic_host);
	hsic_peripheral_status = 1;
out:
	mutex_unlock(&hsic_status_lock);
}
EXPORT_SYMBOL(peripheral_connect);

void peripheral_disconnect()
{
	mutex_lock(&hsic_status_lock);
	if (!hsic_peripheral_status)
		goto out;
	platform_device_del(&msm_device_hsic_host);
	hsic_peripheral_status = 0;
out:
	mutex_unlock(&hsic_status_lock);
}
EXPORT_SYMBOL(peripheral_disconnect);

static void __init msm8960_init_hsic(void)
{
	uint32_t version = socinfo_get_version();

	if (SOCINFO_VERSION_MAJOR(version) == 1)
		return;

	if (PLATFORM_IS_CHARM25() || machine_is_msm8960_liquid())
		platform_device_register(&msm_device_hsic_host);
}
#endif

#ifdef CONFIG_ISL9519_CHARGER
static struct isl_platform_data isl_data __initdata = {
	.valid_n_gpio		= 0,	/* Not required when notify-by-pmic */
	.chg_detection_config	= NULL,	/* Not required when notify-by-pmic */
	.max_system_voltage	= 4200,
	.min_system_voltage	= 3200,
	.chgcurrent		= 1000, /* 1900, */
	.term_current		= 400,	/* Need fine tuning */
	.input_current		= 2048,
};

static struct i2c_board_info isl_charger_i2c_info[] __initdata = {
	{
		I2C_BOARD_INFO("isl9519q", 0x9),
		.irq		= 0,	/* Not required when notify-by-pmic */
		.platform_data	= &isl_data,
	},
};
#endif /* CONFIG_ISL9519_CHARGER */

static struct i2c_registry msm8960_i2c_devices[] __initdata = {
#ifdef CONFIG_MSM_CAMERA
	{
		MSM_8960_GSBI4_QUP_I2C_BUS_ID,
		msm_camera_boardinfo,
		ARRAY_SIZE(msm_camera_boardinfo),
	},
#endif
#if defined(CONFIG_VIDEO_MHL_V1) || defined(CONFIG_VIDEO_MHL_V2)
	{
		MSM_MHL_I2C_BUS_ID,
		mhl_i2c_board_info,
		ARRAY_SIZE(mhl_i2c_board_info),
	},
#endif
#ifdef CONFIG_USB_SWITCH_FSA9485
	{
		MSM_FSA9485_I2C_BUS_ID,
		micro_usb_i2c_devices_info,
		ARRAY_SIZE(micro_usb_i2c_devices_info),
	},
#endif
#ifdef CONFIG_KEYBOARD_CYPRESS_TOUCH_236
	{
		MSM_TOUCHKEY_I2C_BUS_ID,
		touchkey_i2c_devices_info,
		ARRAY_SIZE(touchkey_i2c_devices_info),
	},
#endif
#ifdef CONFIG_VP_A2220
	{
		MSM_8960_GSBI8_QUP_I2C_BUS_ID,
		a2220_device,
		ARRAY_SIZE(a2220_device),
	},
#endif
#ifdef CONFIG_NFC_PN544
	{
		MSM_NFC_I2C_BUS_ID,
		pn544_info,
		ARRAY_SIZE(pn544_info),
	},
#endif /* CONFIG_NFC_PN544	*/
#if defined(CONFIG_SENSORS_AK8975) || defined(CONFIG_INPUT_BMP180) || \
	defined(CONFIG_MPU_SENSORS_MPU6050B1) || \
	defined(CONFIG_MPU_SENSORS_MPU6050B1_411)
	{
		MSM_SNS_I2C_BUS_ID,
		sns_i2c_borad_info,
		ARRAY_SIZE(sns_i2c_borad_info),
	},
#endif
#if defined(CONFIG_OPTICAL_GP2A) || defined(CONFIG_OPTICAL_GP2AP020A00F) \
	|| defined(CONFIG_SENSORS_CM36651)
	{
		MSM_OPT_I2C_BUS_ID,
		opt_i2c_borad_info,
		ARRAY_SIZE(opt_i2c_borad_info),
	},
#endif
#ifdef CONFIG_SAMSUNG_CMC624
	{
		MSM_CMC624_I2C_BUS_ID,
		cmc624_i2c_borad_info,
		ARRAY_SIZE(cmc624_i2c_borad_info),
	},
#endif
#ifdef CONFIG_MSM8960_LIQUID
	{
		I2C_LIQUID,
		MSM_8960_GSBI10_QUP_I2C_BUS_ID,
		sii_device_info,
		ARRAY_SIZE(sii_device_info),
	},
	{
		I2C_LIQUID,
		MSM_8960_GSBI10_QUP_I2C_BUS_ID,
		msm_isa1200_board_info,
		ARRAY_SIZE(msm_isa1200_board_info),
	},
#endif
#ifndef CONFIG_SLIMBUS_MSM_CTRL
	{
		MSM_8960_GSBI1_QUP_I2C_BUS_ID,
		tabla_device_info,
		ARRAY_SIZE(tabla_device_info),
	},
#endif
#ifdef CONFIG_REGULATOR_MAX8952
	{
		MSM_CMC624_I2C_BUS_ID,
		cmc624_max8952_i2c_borad_info,
		ARRAY_SIZE(cmc624_max8952_i2c_borad_info),
	},
#endif /*CONFIG_REGULATOR_MAX8952*/
#ifdef CONFIG_BATTERY_MAX17040
	{
		MSM_FUELGAUGE_I2C_BUS_ID,
		fg_smb_i2c_board_info,
		ARRAY_SIZE(fg_smb_i2c_board_info),
	},
#endif /* CONFIG_BATTERY_MAX17040 */
};
#endif /* CONFIG_I2C */

static void __init register_i2c_devices(void)
{
#ifdef CONFIG_I2C
	int i;

	for (i = 0; i < ARRAY_SIZE(msm8960_i2c_devices); ++i) {
		i2c_register_board_info(msm8960_i2c_devices[i].bus,
					msm8960_i2c_devices[i].info,
					msm8960_i2c_devices[i].len);
	}
#endif
}

static void __init gpio_rev_init(void)
{
	/*KEY REV*/
	gpio_keys_button[0].gpio = gpio_rev(VOLUME_UP);
	gpio_keys_button[1].gpio = gpio_rev(VOLUME_DOWN);
	gpio_keys_platform_data.nbuttons = 2;
	if (system_rev >= BOARD_REV13) {
		gpio_tlmm_config(GPIO_CFG(GPIO_HOME_KEY, 0, GPIO_CFG_INPUT,
			GPIO_CFG_PULL_UP, GPIO_CFG_2MA), 1);
		gpio_keys_button[2].gpio = GPIO_HOME_KEY;
		gpio_keys_platform_data.nbuttons = ARRAY_SIZE(gpio_keys_button);
	}
#if defined(CONFIG_SENSORS_CM36651)
	if (system_rev < BOARD_REV13)
		cm36651_pdata.irq = gpio_rev(ALS_INT);
#endif
#if defined(CONFIG_OPTICAL_GP2A) || defined(CONFIG_OPTICAL_GP2AP020A00F) \
	|| defined(CONFIG_SENSORS_CM36651)
	opt_i2c_gpio_data.sda_pin = gpio_rev(ALS_SDA);
	opt_i2c_gpio_data.scl_pin = gpio_rev(ALS_SCL);
#if defined(CONFIG_OPTICAL_GP2A)
	if (system_rev < BOARD_REV13) {
		opt_gp2a_data.irq = MSM_GPIO_TO_INT(gpio_rev(ALS_INT));
		opt_gp2a_data.ps_status = gpio_rev(ALS_INT);
	}
#elif defined(CONFIG_OPTICAL_GP2AP020A00F)
	if (system_rev < BOARD_REV13)
		opt_gp2a_data.p_out = gpio_rev(ALS_INT);
#endif
#endif
#ifdef CONFIG_VP_A2220
	a2220_i2c_gpio_data.sda_pin = gpio_rev(A2220_SDA);
	a2220_i2c_gpio_data.scl_pin = gpio_rev(A2220_SCL);
	a2220_data.gpio_wakeup = gpio_rev(A2220_WAKEUP);
	msm8960_a2220_configs[0].gpio = gpio_rev(A2220_SDA);
	msm8960_a2220_configs[1].gpio = gpio_rev(A2220_SCL);
#endif
#ifdef CONFIG_VIBETONZ
	if (system_rev >= BOARD_REV09) {
		msm_8960_vibrator_pdata.vib_en_gpio = PMIC_GPIO_VIB_ON;
		msm_8960_vibrator_pdata.is_pmic_vib_en = 1;
	}
	if (system_rev >= BOARD_REV13) {
		msm_8960_vibrator_pdata.haptic_pwr_en_gpio = \
						PMIC_GPIO_HAPTIC_PWR_EN;
		msm_8960_vibrator_pdata.is_pmic_haptic_pwr_en = 1;
	}
#endif /* CONFIG_VIBETONZ */
}

#ifdef CONFIG_SAMSUNG_JACK
static struct pm_gpio ear_det = {
	.direction		= PM_GPIO_DIR_IN,
	.pull			= PM_GPIO_PULL_NO,
	.vin_sel		= PM_GPIO_VIN_S4,
	.function		= PM_GPIO_FUNC_NORMAL,
	.inv_int_pol	= 0,
};

static struct pm_gpio short_sendend = {
	.direction		= PM_GPIO_DIR_IN,
	.pull			= PM_GPIO_PULL_NO,
	.vin_sel		= PM_GPIO_VIN_S4,
	.function		= PM_GPIO_FUNC_NORMAL,
	.inv_int_pol	= 0,
};

static struct pm_gpio ear_micbiase = {
	.direction		= PM_GPIO_DIR_OUT,
	.pull			= PM_GPIO_PULL_NO,
	.out_strength	= PM_GPIO_STRENGTH_HIGH,
	.function		= PM_GPIO_FUNC_NORMAL,
	.inv_int_pol	= 0,
	.vin_sel		= PM_GPIO_VIN_S4,
	.output_buffer	= PM_GPIO_OUT_BUF_CMOS,
	.output_value	= 0,
};

static int secjack_gpio_init(void)
{
	int rc;

	rc = pm8xxx_gpio_config(
		PM8921_GPIO_PM_TO_SYS(PMIC_GPIO_EAR_DET),
					&ear_det);
	if (rc) {
		pr_err("%s PMIC_GPIO_EAR_DET config failed\n", __func__);
		return rc;
	}
	rc = pm8xxx_gpio_config(
		PM8921_GPIO_PM_TO_SYS(PMIC_GPIO_SHORT_SENDEND),
					&short_sendend);
	if (rc) {
		pr_err("%s PMIC_GPIO_SHORT_SENDEND config failed\n", __func__);
		return rc;
	}
	rc = gpio_request(
		PM8921_GPIO_PM_TO_SYS(PMIC_GPIO_EAR_MICBIAS_EN),
			"EAR_MICBIAS");
	if (rc) {
		pr_err("failed to request ear micbias gpio\n");
		gpio_free(PM8921_GPIO_PM_TO_SYS(PMIC_GPIO_EAR_MICBIAS_EN));
		return rc;
	}
	rc = pm8xxx_gpio_config(
			PM8921_GPIO_PM_TO_SYS(PMIC_GPIO_EAR_MICBIAS_EN),
			&ear_micbiase);
	if (rc) {
		pr_err("%s PMIC_GPIO_EAR_MICBIAS_EN config failed\n", __func__);
		return rc;
	} else {
		gpio_direction_output(PM8921_GPIO_PM_TO_SYS(
			PMIC_GPIO_EAR_MICBIAS_EN), 0);
	}

	return rc;
}
#endif

static void __init main_mic_bias_init(void)
{
	int ret;
	ret = gpio_request(GPIO_MAIN_MIC_BIAS, "LDO_BIAS");
	if (ret) {
		pr_err("%s: ldo bias gpio %d request"
				"failed\n", __func__, GPIO_MAIN_MIC_BIAS);
		return;
	}
	gpio_direction_output(GPIO_MAIN_MIC_BIAS, 0);
}

static int __init configure_codec_lineout_gpio(void)
{
	int ret;
	struct pm_gpio param = {
		.direction      = PM_GPIO_DIR_OUT,
		.output_buffer  = PM_GPIO_OUT_BUF_CMOS,
		.output_value   = 1,
		.pull	   = PM_GPIO_PULL_NO,
		.vin_sel	= PM_GPIO_VIN_S4,
		.out_strength   = PM_GPIO_STRENGTH_MED,
		.function       = PM_GPIO_FUNC_NORMAL,
	};

	ret = pm8xxx_gpio_config(PM8921_GPIO_PM_TO_SYS(
				gpio_rev(LINEOUT_EN)), &param);
	if (ret) {
		pr_err("%s: Failed to configure Lineout EN"
			" gpio %d\n", __func__,
			PM8921_GPIO_PM_TO_SYS(gpio_rev(LINEOUT_EN)));
		return ret;
	} else
		gpio_direction_output(PM8921_GPIO_PM_TO_SYS(
					gpio_rev(LINEOUT_EN)), 1);
	return 0;
}

static int __init tabla_codec_ldo_en_init(void)
{
	int ret;

	ret = gpio_request(PM8921_GPIO_PM_TO_SYS(gpio_rev(LINEOUT_EN)),
				 "LINEOUT_EN");
	if (ret) {
		pr_err("%s:External LDO  gpio %d request"
			"failed\n", __func__,
			 PM8921_GPIO_PM_TO_SYS(gpio_rev(LINEOUT_EN)));
		return ret;
	}
	gpio_direction_output(PM8921_GPIO_PM_TO_SYS(gpio_rev(LINEOUT_EN)), 0);
	return 0;
}

static void __init msm8960_tsens_init(void)
{
	if (cpu_is_msm8960())
		if (SOCINFO_VERSION_MAJOR(socinfo_get_version()) == 1)
			return;

	msm_tsens_early_init(&msm_tsens_pdata);
}

static void __init samsung_m2_init(void)
{
#ifdef CONFIG_SEC_DEBUG
	sec_debug_init();
#endif

	if (meminfo_init(SYS_MEMORY, SZ_256M) < 0)
		pr_err("meminfo_init() failed!\n");

	platform_device_register(&msm_gpio_device);
	msm8960_tsens_init();
	msm_thermal_init(&msm_thermal_pdata);
	BUG_ON(msm_rpm_init(&msm8960_rpm_data));
	BUG_ON(msm_rpmrs_levels_init(&msm_rpmrs_data));

	gpio_rev_init();
	regulator_suppress_info_printing();
	if (msm_xo_init())
		pr_err("Failed to initialize XO votes\n");
		platform_device_register(&msm8960_device_rpm_regulator);
		msm_clock_init(&msm8960_clock_init_data);
	if (machine_is_msm8960_liquid())
		msm_otg_pdata.mhl_enable = true;
	msm8960_device_otg.dev.platform_data = &msm_otg_pdata;
	android_usb_pdata.swfi_latency =
		msm_rpmrs_levels[0].latency_us;

#ifdef CONFIG_USB_HOST_NOTIFY
	msm_otg_power_init();
#endif
#ifdef CONFIG_VP_A2220
	if (system_rev > BOARD_REV02)
		msm_gpiomux_install(msm8960_a2220_configs,
			ARRAY_SIZE(msm8960_a2220_configs));
#endif

#ifdef CONFIG_USB_EHCI_MSM_HSIC
	if (machine_is_msm8960_liquid()) {
		if (SOCINFO_VERSION_MAJOR(socinfo_get_version()) >= 2)
			msm_hsic_pdata.hub_reset = HSIC_HUB_RESET_GPIO;
	}
	msm_device_hsic_host.dev.platform_data = &msm_hsic_pdata;
#endif
	msm8960_init_gpiomux();

#ifndef CONFIG_S5C73M3
	spi_register_board_info(spi_board_info, ARRAY_SIZE(spi_board_info));
#endif
#ifdef CONFIG_S5C73M3
	msm8960_device_qup_spi_gsbi11.dev.platform_data =
				&msm8960_qup_spi_gsbi11_pdata;
#endif
#ifdef CONFIG_ANDROID_RAM_CONSOLE
	add_ramconsole_devices();
#endif
#ifdef CONFIG_PERSIST_ENTROPY
	add_persistent_entropy_devices();
#endif

#ifndef CONFIG_S5C73M3
	spi_register_board_info(spi_board_info, ARRAY_SIZE(spi_board_info));
#endif
	msm8960_init_pmic();
	msm8960_i2c_init();
	msm8960_gfx_init();
	msm_spm_init(msm_spm_data, ARRAY_SIZE(msm_spm_data));
	msm_spm_l2_init(msm_spm_l2_data);
	msm8960_init_buses();
	if (cpu_is_msm8960ab()) {
		platform_add_devices(msm8960ab_footswitch,
				msm8960ab_num_footswitch);
	} else {
		platform_add_devices(msm8960_footswitch,
			msm8960_num_footswitch);
	}
	if (machine_is_msm8960_liquid())
		platform_device_register(&msm8960_device_ext_3p3v_vreg);
	if (cpu_is_msm8960ab())
		platform_device_register(&msm8960ab_device_acpuclk);
	else
		platform_device_register(&msm8960_device_acpuclk);
	platform_add_devices(common_devices, ARRAY_SIZE(common_devices));
	tswake_notify_i2c(&msm8960_device_qup_i2c_gsbi3.dev);
	msm8960_pm8921_gpio_mpp_init();
	platform_add_devices(m2_devices, ARRAY_SIZE(m2_devices));
#ifdef CONFIG_USB_EHCI_MSM_HSIC
	msm8960_init_hsic();
#endif
	msm8960_init_cam();
	msm8960_init_mmc();
	samsung_sys_class_init();
	mms_tsp_input_init();
#if defined(CONFIG_SENSORS_AK8975) || defined(CONFIG_INPUT_BMP180) || \
	defined(CONFIG_MPU_SENSORS_MPU6050B1) || \
	defined(CONFIG_MPU_SENSORS_MPU6050B1_411)
	sensor_device_init();
#endif
#if defined(CONFIG_MPU_SENSORS_MPU6050B1) || \
	defined(CONFIG_MPU_SENSORS_MPU6050B1_411)
	mpl_init();
#endif
#if defined(CONFIG_OPTICAL_GP2A) || defined(CONFIG_OPTICAL_GP2AP020A00F) \
	|| defined(CONFIG_SENSORS_CM36651)
	opt_init();
#endif
#if defined(CONFIG_NFC_PN544)
	pn544_init();
#endif
	msm8960_mhl_gpio_init();
	register_i2c_devices();
	msm8960_init_fb();
	main_mic_bias_init();
	/* From REV13 onwards LINEOUT_EN is not used */
	if (system_rev < BOARD_REV13) {
		tabla_codec_ldo_en_init();
		configure_codec_lineout_gpio();
	}

#ifdef CONFIG_SAMSUNG_JACK
	if (system_rev < BOARD_REV13) {
		pr_info("%s : system rev = %d, MBHC Using\n",
			__func__, system_rev);
		memset(&sec_jack_data, 0, sizeof(sec_jack_data));
	} else {
		pr_info("%s : system rev = %d, Secjack Using\n",
			__func__, system_rev);
		secjack_gpio_init();
	}
#endif

	msm8960_init_dsps();
#if 0
	msm_pm_set_rpm_wakeup_irq(RPM_APCC_CPU0_WAKE_UP_IRQ);
#endif
	BUG_ON(msm_pm_boot_init(&msm_pm_boot_pdata));
#if 0
	msm_pm_init_sleep_status_data(&msm_pm_slp_sts_data);
#endif
#if defined(CONFIG_BCM4334) || defined(CONFIG_BCM4334_MODULE)
	printk(KERN_INFO "[WIFI] system_rev = %d\n", system_rev);
	if (system_rev >= BOARD_REV09)
		brcm_wlan_init();
#endif
	msm_pm_set_tz_retention_flag(1);

#ifdef CONFIG_MACH_MSM8960_CDP
	if (PLATFORM_IS_CHARM25())
		platform_add_devices(mdm_devices, ARRAY_SIZE(mdm_devices));
#endif
	ion_adjust_secure_allocation();
}

MACHINE_START(M2, "SAMSUNG M2")
	.map_io = msm8960_map_io,
	.reserve = msm8960_reserve,
	.init_irq = msm8960_init_irq,
	.handle_irq = gic_handle_irq,
	.timer = &msm_timer,
	.init_machine = samsung_m2_init,
	.init_early = msm8960_allocate_memory_regions,
	.init_very_early = msm8960_early_memory,
	.restart = msm_restart,
MACHINE_END
#endif<|MERGE_RESOLUTION|>--- conflicted
+++ resolved
@@ -256,13 +256,8 @@
 #else
 #define MSM_ION_HEAP_NUM	8
 #endif
-<<<<<<< HEAD
-#endif // MSM_IOMMU
-#define MSM_ION_MM_FW_SIZE	(0x200000 - HOLE_SIZE) /* 128kb */
-=======
 #endif
 #define MSM_ION_MM_FW_SIZE	0x200000 /* 2 MB */
->>>>>>> 57fc76f1
 #define MSM_ION_MFC_SIZE	SZ_8K
 #define MSM_ION_AUDIO_SIZE	MSM_PMEM_AUDIO_SIZE
 
@@ -868,12 +863,8 @@
 
 	msm8960_reserve_table[MEMTYPE_EBI1].size += total;
 	msm_cache_dump_pdata.l1_size = l1_size;
-<<<<<<< HEAD
-=======
 	pr_info("mem_map: cache_dump reserved with size 0x%x in pool\n",
 			total);
-#endif
->>>>>>> 57fc76f1
 }
 #else
 static inline void reserve_cache_dump_memory(void) { }
