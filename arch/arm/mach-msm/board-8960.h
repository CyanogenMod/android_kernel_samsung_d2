/* Copyright (c) 2012, The Linux Foundation. All rights reserved.
 *
 * This program is free software; you can redistribute it and/or modify
 * it under the terms of the GNU General Public License version 2 and
 * only version 2 as published by the Free Software Foundation.
 *
 * This program is distributed in the hope that it will be useful,
 * but WITHOUT ANY WARRANTY; without even the implied warranty of
 * MERCHANTABILITY or FITNESS FOR A PARTICULAR PURPOSE.  See the
 * GNU General Public License for more details.
 */

#ifndef __ARCH_ARM_MACH_MSM_BOARD_MSM8960_H
#define __ARCH_ARM_MACH_MSM_BOARD_MSM8960_H

#include <linux/regulator/msm-gpio-regulator.h>
#include <linux/mfd/pm8xxx/pm8921.h>
#include <linux/i2c.h>
#include <linux/i2c/sx150x.h>
#include <mach/irqs.h>
#include <mach/rpm-regulator.h>
#include <mach/msm_memtypes.h>
#include <mach/msm_rtb.h>
#include <mach/msm_cache_dump.h>

/* Macros assume PMIC GPIOs and MPPs start at 1 */
#define PM8921_GPIO_BASE		NR_GPIO_IRQS
#define PM8921_GPIO_PM_TO_SYS(pm_gpio)	(pm_gpio - 1 + PM8921_GPIO_BASE)
#define PM8921_MPP_BASE			(PM8921_GPIO_BASE + PM8921_NR_GPIOS)
#define PM8921_MPP_PM_TO_SYS(pm_gpio)	(pm_gpio - 1 + PM8921_MPP_BASE)
#define PM8921_IRQ_BASE			(NR_MSM_IRQS + NR_GPIO_IRQS)

extern struct pm8xxx_regulator_platform_data
	msm_pm8921_regulator_pdata[] __devinitdata;

extern int msm_pm8921_regulator_pdata_len __devinitdata;

#define GPIO_VREG_ID_EXT_5V		0
#define GPIO_VREG_ID_EXT_L2		1
#define GPIO_VREG_ID_EXT_3P3V		2
#define GPIO_VREG_ID_EXT_OTG_SW		3

extern struct gpio_regulator_platform_data
	msm_gpio_regulator_pdata[] __devinitdata;

extern struct regulator_init_data msm_saw_regulator_pdata_s5;
extern struct regulator_init_data msm_saw_regulator_pdata_s6;

extern struct rpm_regulator_platform_data msm_rpm_regulator_pdata __devinitdata;

/* GPIO SX150X */
#if defined(CONFIG_TOUCHSCREEN_MMS144) || \
	defined(CONFIG_TOUCHSCREEN_MMS136) || \
	defined(CONFIG_TOUCHSCREEN_MMS136_TABLET)
extern void __init mms_tsp_input_init(void);
#endif

<<<<<<< HEAD
#define _GPAIR(i, t, v) (i == t) ? v :
#define gpio_rev(i) ( \
	_GPAIR(i,0,0)	_GPAIR(i,1,50)	_GPAIR(i,2,81)	_GPAIR(i,3,19)  \
	_GPAIR(i,4,95)	_GPAIR(i,5,9)	_GPAIR(i,6,6)	_GPAIR(i,7,12)  \
	_GPAIR(i,8,13)	_GPAIR(i,9,4)	_GPAIR(i,10,5)	_GPAIR(i,11,77) \
	_GPAIR(i,12,80)	_GPAIR(i,13,35)	_GPAIR(i,14,36)	_GPAIR(i,15,37) \
	_GPAIR(i,16,10)	_GPAIR(i,17,79)	_GPAIR(i,18,82)	(~0) )

#ifdef CONFIG_SAMSUNG_CMC624
=======
#if defined(CONFIG_MACH_ESPRESSO_VZW)
extern void __init usb_switch_init(void);
#endif

#define PLATFORM_IS_CHARM25() \
	(machine_is_msm8960_cdp() && \
		(socinfo_get_platform_subtype() == 1) \
	)
extern int gpio_rev(unsigned int);
>>>>>>> 2d3238bc
extern int samsung_cmc624_on(int enable);
extern int samsung_has_cmc624(void);
#endif
<<<<<<< HEAD

=======
enum {
	SX150X_CAM,
	SX150X_LIQUID,
};

#ifdef CONFIG_CAMERON_HEALTH
extern bool is_cameron_health_connected;
extern void msm_otg_set_cameronhealth_state(bool enable);
#endif
>>>>>>> 2d3238bc
extern struct sx150x_platform_data msm8960_sx150x_data[];
extern struct msm_camera_board_info msm8960_camera_board_info;

int msm8960_get_cable_type(void);
void __init msm8960_init_cam(void);
void __init msm8960_init_fb(void);
void __init msm8960_init_pmic(void);
void __init msm8960_init_mmc(void);
int __init msm8960_init_gpiomux(void);
void __init msm8960_allocate_fb_region(void);
void __init msm8960_set_display_params(char *prim_panel, char *ext_panel);
void __init msm8960_pm8921_gpio_mpp_init(void);
void __init msm8960_mdp_writeback(struct memtype_reserve *reserve_table);
extern int poweroff_charging;
#define MSM_8960_GSBI4_QUP_I2C_BUS_ID 4
#define MSM_8960_GSBI3_QUP_I2C_BUS_ID 3
#define MSM_8960_GSBI8_QUP_I2C_BUS_ID 8
#define MSM_8960_GSBI10_QUP_I2C_BUS_ID 10

extern struct msm_rtb_platform_data msm8960_rtb_pdata;
extern struct msm_cache_dump_platform_data msm8960_cache_dump_pdata;
extern void msm8960_add_vidc_device(void);
extern void msm_otg_set_cable_state(int);
extern void msm_otg_set_vbus_state(int);
extern void msm_otg_set_charging_state(bool enable);
extern void msm_otg_set_id_state(bool enable);
extern void msm_otg_set_smartdock_state(bool enable);


#if defined(CONFIG_BCM4334) || defined(CONFIG_BCM4334_MODULE)
int __init brcm_wlan_init(void);
int brcm_wifi_status_register(
        void (*callback)(int card_present, void *dev_id), void *dev_id);
#endif
#endif<|MERGE_RESOLUTION|>--- conflicted
+++ resolved
@@ -55,7 +55,6 @@
 extern void __init mms_tsp_input_init(void);
 #endif
 
-<<<<<<< HEAD
 #define _GPAIR(i, t, v) (i == t) ? v :
 #define gpio_rev(i) ( \
 	_GPAIR(i,0,0)	_GPAIR(i,1,50)	_GPAIR(i,2,81)	_GPAIR(i,3,19)  \
@@ -64,8 +63,6 @@
 	_GPAIR(i,12,80)	_GPAIR(i,13,35)	_GPAIR(i,14,36)	_GPAIR(i,15,37) \
 	_GPAIR(i,16,10)	_GPAIR(i,17,79)	_GPAIR(i,18,82)	(~0) )
 
-#ifdef CONFIG_SAMSUNG_CMC624
-=======
 #if defined(CONFIG_MACH_ESPRESSO_VZW)
 extern void __init usb_switch_init(void);
 #endif
@@ -74,14 +71,12 @@
 	(machine_is_msm8960_cdp() && \
 		(socinfo_get_platform_subtype() == 1) \
 	)
-extern int gpio_rev(unsigned int);
->>>>>>> 2d3238bc
+
+#ifdef CONFIG_SAMSUNG_CMC624
 extern int samsung_cmc624_on(int enable);
 extern int samsung_has_cmc624(void);
 #endif
-<<<<<<< HEAD
 
-=======
 enum {
 	SX150X_CAM,
 	SX150X_LIQUID,
@@ -91,7 +86,6 @@
 extern bool is_cameron_health_connected;
 extern void msm_otg_set_cameronhealth_state(bool enable);
 #endif
->>>>>>> 2d3238bc
 extern struct sx150x_platform_data msm8960_sx150x_data[];
 extern struct msm_camera_board_info msm8960_camera_board_info;
 
