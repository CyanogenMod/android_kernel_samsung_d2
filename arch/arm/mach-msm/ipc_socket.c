/* Copyright (c) 2011-2013, The Linux Foundation. All rights reserved.
 *
 * This program is free software; you can redistribute it and/or modify
 * it under the terms of the GNU General Public License version 2 and
 * only version 2 as published by the Free Software Foundation.
 *
 * This program is distributed in the hope that it will be useful,
 * but WITHOUT ANY WARRANTY; without even the implied warranty of
 * MERCHANTABILITY or FITNESS FOR A PARTICULAR PURPOSE.  See the
 * GNU General Public License for more details.
 */

#include <linux/module.h>
#include <linux/types.h>
#include <linux/net.h>
#include <linux/socket.h>
#include <linux/errno.h>
#include <linux/mm.h>
#include <linux/poll.h>
#include <linux/fcntl.h>
#include <linux/gfp.h>
#include <linux/msm_ipc.h>

#include <asm/string.h>
#include <asm/atomic.h>

#include <net/sock.h>

#include "ipc_router.h"
#include "msm_ipc_router_security.h"

#define msm_ipc_sk(sk) ((struct msm_ipc_sock *)(sk))
#define msm_ipc_sk_port(sk) ((struct msm_ipc_port *)(msm_ipc_sk(sk)->port))

static int sockets_enabled;
static struct proto msm_ipc_proto;
static const struct proto_ops msm_ipc_proto_ops;

static struct sk_buff_head *msm_ipc_router_build_msg(unsigned int num_sect,
					  struct iovec const *msg_sect,
					  size_t total_len)
{
	struct sk_buff_head *msg_head;
	struct sk_buff *msg;
	int i, copied, first = 1;
	int data_size = 0, request_size, offset;
	void *data;

	for (i = 0; i < num_sect; i++)
		data_size += msg_sect[i].iov_len;

	if (!data_size)
		return NULL;

	msg_head = kmalloc(sizeof(struct sk_buff_head), GFP_KERNEL);
	if (!msg_head) {
		pr_err("%s: cannot allocate skb_head\n", __func__);
		return NULL;
	}
	skb_queue_head_init(msg_head);

	for (copied = 1, i = 0; copied && (i < num_sect); i++) {
		data_size = msg_sect[i].iov_len;
		offset = 0;
		while (offset != msg_sect[i].iov_len) {
			request_size = data_size;
			if (first)
				request_size += IPC_ROUTER_HDR_SIZE;

			msg = alloc_skb(request_size, GFP_KERNEL);
			if (!msg) {
				if (request_size <= (PAGE_SIZE/2)) {
					pr_err("%s: cannot allocated skb\n",
						__func__);
					goto msg_build_failure;
				}
				data_size = data_size / 2;
				continue;
			}

			if (first) {
				skb_reserve(msg, IPC_ROUTER_HDR_SIZE);
				first = 0;
			}

			data = skb_put(msg, data_size);
			copied = !copy_from_user(msg->data,
					msg_sect[i].iov_base + offset,
					data_size);
			if (!copied) {
				pr_err("%s: copy_from_user failed\n",
					__func__);
				kfree_skb(msg);
				goto msg_build_failure;
			}
			skb_queue_tail(msg_head, msg);
			offset += data_size;
			data_size = msg_sect[i].iov_len - offset;
		}
	}
	return msg_head;

msg_build_failure:
	while (!skb_queue_empty(msg_head)) {
		msg = skb_dequeue(msg_head);
		kfree_skb(msg);
	}
	kfree(msg_head);
	return NULL;
}

static int msm_ipc_router_extract_msg(struct msghdr *m,
				      struct sk_buff_head *msg_head)
{
	struct sockaddr_msm_ipc *addr = (struct sockaddr_msm_ipc *)m->msg_name;
	struct rr_header *hdr;
	struct sk_buff *temp;
	int offset = 0, data_len = 0, copy_len;

	if (!m || !msg_head) {
		pr_err("%s: Invalid pointers passed\n", __func__);
		return -EINVAL;
	}

	temp = skb_peek(msg_head);
	hdr = (struct rr_header *)(temp->data);
	if (addr || (hdr->src_port_id != IPC_ROUTER_ADDRESS)) {
		addr->family = AF_MSM_IPC;
		addr->address.addrtype = MSM_IPC_ADDR_ID;
		addr->address.addr.port_addr.node_id = hdr->src_node_id;
		addr->address.addr.port_addr.port_id = hdr->src_port_id;
		m->msg_namelen = sizeof(struct sockaddr_msm_ipc);
	}

	data_len = hdr->size;
	skb_pull(temp, IPC_ROUTER_HDR_SIZE);
	skb_queue_walk(msg_head, temp) {
		copy_len = data_len < temp->len ? data_len : temp->len;
		if (copy_to_user(m->msg_iov->iov_base + offset, temp->data,
				 copy_len)) {
			pr_err("%s: Copy to user failed\n", __func__);
			return -EFAULT;
		}
		offset += copy_len;
		data_len -= copy_len;
	}
	return offset;
}

static void msm_ipc_router_release_msg(struct sk_buff_head *msg_head)
{
	struct sk_buff *temp;

	if (!msg_head) {
		pr_err("%s: Invalid msg pointer\n", __func__);
		return;
	}

	while (!skb_queue_empty(msg_head)) {
		temp = skb_dequeue(msg_head);
		kfree_skb(temp);
	}
	kfree(msg_head);
}

static int msm_ipc_router_create(struct net *net,
				 struct socket *sock,
				 int protocol,
				 int kern)
{
	struct sock *sk;
	struct msm_ipc_port *port_ptr;
	void *pil;

<<<<<<< HEAD
#if 0
	if (!check_permissions()) {
		pr_err("%s: Do not have permissions\n", __func__);
		return -EPERM;
	}
#endif

=======
>>>>>>> d0302d55
	if (unlikely(protocol != 0)) {
		pr_err("%s: Protocol not supported\n", __func__);
		return -EPROTONOSUPPORT;
	}

	switch (sock->type) {
	case SOCK_DGRAM:
		break;
	default:
		pr_err("%s: Protocol type not supported\n", __func__);
		return -EPROTOTYPE;
	}

	sk = sk_alloc(net, AF_MSM_IPC, GFP_KERNEL, &msm_ipc_proto);
	if (!sk) {
		pr_err("%s: sk_alloc failed\n", __func__);
		return -ENOMEM;
	}

	port_ptr = msm_ipc_router_create_raw_port(sk, NULL, NULL);
	if (!port_ptr) {
		pr_err("%s: port_ptr alloc failed\n", __func__);
		sk_free(sk);
		return -ENOMEM;
	}

	port_ptr->check_send_permissions = msm_ipc_check_send_permissions;
	sock->ops = &msm_ipc_proto_ops;
	sock_init_data(sock, sk);
	sk->sk_rcvtimeo = DEFAULT_RCV_TIMEO;

	pil = msm_ipc_load_default_node();
	msm_ipc_sk(sk)->port = port_ptr;
	msm_ipc_sk(sk)->default_pil = pil;

	return 0;
}

int msm_ipc_router_bind(struct socket *sock, struct sockaddr *uaddr,
			       int uaddr_len)
{
	struct sockaddr_msm_ipc *addr = (struct sockaddr_msm_ipc *)uaddr;
	struct sock *sk = sock->sk;
	struct msm_ipc_port *port_ptr;
	int ret;

	if (!sk)
		return -EINVAL;

	if (!check_permissions()) {
		pr_err("%s: %s Do not have permissions\n",
			__func__, current->comm);
		return -EPERM;
	}

	if (!uaddr_len) {
		pr_err("%s: Invalid address length\n", __func__);
		return -EINVAL;
	}

	if (addr->family != AF_MSM_IPC) {
		pr_err("%s: Address family is incorrect\n", __func__);
		return -EAFNOSUPPORT;
	}

	if (addr->address.addrtype != MSM_IPC_ADDR_NAME) {
		pr_err("%s: Address type is incorrect\n", __func__);
		return -EINVAL;
	}

	port_ptr = msm_ipc_sk_port(sk);
	if (!port_ptr)
		return -ENODEV;

	lock_sock(sk);

	ret = msm_ipc_router_register_server(port_ptr, &addr->address);

	release_sock(sk);
	return ret;
}

static int msm_ipc_router_sendmsg(struct kiocb *iocb, struct socket *sock,
				  struct msghdr *m, size_t total_len)
{
	struct sock *sk = sock->sk;
	struct msm_ipc_port *port_ptr = msm_ipc_sk_port(sk);
	struct sockaddr_msm_ipc *dest = (struct sockaddr_msm_ipc *)m->msg_name;
	struct sk_buff_head *msg;
	int ret;

	if (!dest)
		return -EDESTADDRREQ;

	if (m->msg_namelen < sizeof(*dest) || dest->family != AF_MSM_IPC)
		return -EINVAL;

	if (total_len > MAX_IPC_PKT_SIZE)
		return -EINVAL;

	lock_sock(sk);
	msg = msm_ipc_router_build_msg(m->msg_iovlen, m->msg_iov, total_len);
	if (!msg) {
		pr_err("%s: Msg build failure\n", __func__);
		ret = -ENOMEM;
		goto out_sendmsg;
	}

	if (port_ptr->type == CLIENT_PORT)
		wait_for_irsc_completion();

	ret = msm_ipc_router_send_to(port_ptr, msg, &dest->address);
	if (ret == (IPC_ROUTER_HDR_SIZE + total_len))
		ret = total_len;

out_sendmsg:
	release_sock(sk);
	return ret;
}

static int msm_ipc_router_recvmsg(struct kiocb *iocb, struct socket *sock,
				  struct msghdr *m, size_t buf_len, int flags)
{
	struct sock *sk = sock->sk;
	struct msm_ipc_port *port_ptr = msm_ipc_sk_port(sk);
	struct sk_buff_head *msg;
	long timeout;
	int ret;

	if (m->msg_iovlen != 1)
		return -EOPNOTSUPP;

	if (!buf_len)
		return -EINVAL;

	lock_sock(sk);
	timeout = sk->sk_rcvtimeo;
	mutex_lock(&port_ptr->port_rx_q_lock);
	while (list_empty(&port_ptr->port_rx_q)) {
		mutex_unlock(&port_ptr->port_rx_q_lock);
		release_sock(sk);
		if (timeout < 0) {
			ret = wait_event_interruptible(
					port_ptr->port_rx_wait_q,
					!list_empty(&port_ptr->port_rx_q));
			if (ret)
				return ret;
		} else if (timeout > 0) {
			timeout = wait_event_interruptible_timeout(
					port_ptr->port_rx_wait_q,
					!list_empty(&port_ptr->port_rx_q),
					timeout);
			if (timeout < 0)
				return -EFAULT;
		}

		if (timeout == 0)
			return -ETIMEDOUT;
		lock_sock(sk);
		mutex_lock(&port_ptr->port_rx_q_lock);
	}
	mutex_unlock(&port_ptr->port_rx_q_lock);

	ret = msm_ipc_router_read(port_ptr, &msg, buf_len);
	if (ret <= 0 || !msg) {
		release_sock(sk);
		return ret;
	}

	ret = msm_ipc_router_extract_msg(m, msg);
	msm_ipc_router_release_msg(msg);
	msg = NULL;
	release_sock(sk);
	return ret;
}

static int msm_ipc_router_ioctl(struct socket *sock,
				unsigned int cmd, unsigned long arg)
{
	struct sock *sk = sock->sk;
	struct msm_ipc_port *port_ptr;
	struct server_lookup_args server_arg;
	struct msm_ipc_server_info *srv_info = NULL;
	unsigned int n, srv_info_sz = 0;
	int ret;

	if (!sk)
		return -EINVAL;

	lock_sock(sk);
	port_ptr = msm_ipc_sk_port(sock->sk);
	if (!port_ptr) {
		release_sock(sk);
		return -EINVAL;
	}

	switch (cmd) {
	case IPC_ROUTER_IOCTL_GET_VERSION:
		n = IPC_ROUTER_VERSION;
		ret = put_user(n, (unsigned int *)arg);
		break;

	case IPC_ROUTER_IOCTL_GET_MTU:
		n = (MAX_IPC_PKT_SIZE - IPC_ROUTER_HDR_SIZE);
		ret = put_user(n, (unsigned int *)arg);
		break;

	case IPC_ROUTER_IOCTL_GET_CURR_PKT_SIZE:
		ret = msm_ipc_router_get_curr_pkt_size(port_ptr);
		break;

	case IPC_ROUTER_IOCTL_LOOKUP_SERVER:
		ret = copy_from_user(&server_arg, (void *)arg,
				     sizeof(server_arg));
		if (ret) {
			ret = -EFAULT;
			break;
		}

		if (server_arg.num_entries_in_array < 0) {
			ret = -EINVAL;
			break;
		}
		if (server_arg.num_entries_in_array) {
			srv_info_sz = server_arg.num_entries_in_array *
					sizeof(*srv_info);
			srv_info = kmalloc(srv_info_sz, GFP_KERNEL);
			if (!srv_info) {
				ret = -ENOMEM;
				break;
			}
		}
		ret = msm_ipc_router_lookup_server_name(&server_arg.port_name,
				srv_info, server_arg.num_entries_in_array,
				server_arg.lookup_mask);
		if (ret < 0) {
			pr_err("%s: Server not found\n", __func__);
			ret = -ENODEV;
			kfree(srv_info);
			break;
		}
		server_arg.num_entries_found = ret;

		ret = copy_to_user((void *)arg, &server_arg,
				   sizeof(server_arg));
		if (srv_info_sz) {
			ret = copy_to_user((void *)(arg + sizeof(server_arg)),
					   srv_info, srv_info_sz);
			if (ret)
				ret = -EFAULT;
			kfree(srv_info);
		}
		break;

	case IPC_ROUTER_IOCTL_BIND_CONTROL_PORT:
		ret = msm_ipc_router_bind_control_port(port_ptr);
		break;

	case IPC_ROUTER_IOCTL_CONFIG_SEC_RULES:
		ret = msm_ipc_config_sec_rules((void *)arg);
		if (ret != -EPERM)
			port_ptr->type = IRSC_PORT;
		break;

	default:
		ret = -EINVAL;
	}
	release_sock(sk);
	return ret;
}

static unsigned int msm_ipc_router_poll(struct file *file,
			struct socket *sock, poll_table *wait)
{
	struct sock *sk = sock->sk;
	struct msm_ipc_port *port_ptr;
	uint32_t mask = 0;

	if (!sk)
		return -EINVAL;

	port_ptr = msm_ipc_sk_port(sk);
	if (!port_ptr)
		return -EINVAL;

	poll_wait(file, &port_ptr->port_rx_wait_q, wait);

	if (!list_empty(&port_ptr->port_rx_q))
		mask |= (POLLRDNORM | POLLIN);

	return mask;
}

static int msm_ipc_router_close(struct socket *sock)
{
	struct sock *sk = sock->sk;
	struct msm_ipc_port *port_ptr = msm_ipc_sk_port(sk);
	void *pil = msm_ipc_sk(sk)->default_pil;
	int ret;

	lock_sock(sk);
	ret = msm_ipc_router_close_port(port_ptr);
	msm_ipc_unload_default_node(pil);
	release_sock(sk);
	sock_put(sk);
	sock->sk = NULL;

	return ret;
}

static const struct net_proto_family msm_ipc_family_ops = {
	.owner		= THIS_MODULE,
	.family		= AF_MSM_IPC,
	.create		= msm_ipc_router_create
};

static const struct proto_ops msm_ipc_proto_ops = {
	.owner		= THIS_MODULE,
	.family         = AF_MSM_IPC,
	.bind		= msm_ipc_router_bind,
	.connect	= sock_no_connect,
	.sendmsg	= msm_ipc_router_sendmsg,
	.recvmsg	= msm_ipc_router_recvmsg,
	.ioctl		= msm_ipc_router_ioctl,
	.poll		= msm_ipc_router_poll,
	.setsockopt	= sock_no_setsockopt,
	.getsockopt	= sock_no_getsockopt,
	.release	= msm_ipc_router_close,
};

static struct proto msm_ipc_proto = {
	.name           = "MSM_IPC",
	.owner          = THIS_MODULE,
	.obj_size       = sizeof(struct msm_ipc_sock),
};

int msm_ipc_router_init_sockets(void)
{
	int ret;

	ret = proto_register(&msm_ipc_proto, 1);
	if (ret) {
		pr_err("Failed to register MSM_IPC protocol type\n");
		goto out_init_sockets;
	}

	ret = sock_register(&msm_ipc_family_ops);
	if (ret) {
		pr_err("Failed to register MSM_IPC socket type\n");
		proto_unregister(&msm_ipc_proto);
		goto out_init_sockets;
	}

	sockets_enabled = 1;
out_init_sockets:
	return ret;
}

void msm_ipc_router_exit_sockets(void)
{
	if (!sockets_enabled)
		return;

	sockets_enabled = 0;
	sock_unregister(msm_ipc_family_ops.family);
	proto_unregister(&msm_ipc_proto);
}<|MERGE_RESOLUTION|>--- conflicted
+++ resolved
@@ -172,16 +172,6 @@
 	struct msm_ipc_port *port_ptr;
 	void *pil;
 
-<<<<<<< HEAD
-#if 0
-	if (!check_permissions()) {
-		pr_err("%s: Do not have permissions\n", __func__);
-		return -EPERM;
-	}
-#endif
-
-=======
->>>>>>> d0302d55
 	if (unlikely(protocol != 0)) {
 		pr_err("%s: Protocol not supported\n", __func__);
 		return -EPROTONOSUPPORT;
