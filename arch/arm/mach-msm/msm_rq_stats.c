--- conflicted
+++ resolved
@@ -406,15 +406,8 @@
 {
 	unsigned int val = 0;
 
-<<<<<<< HEAD
-	if (unlikely(!rq_info.init && hotplug_enable != HP_DISABLE)) {
-		printk(KERN_DEBUG "rq-stats: here comes mpdecision! stopping auto-hotplug\n");
-		rq_hotplug_enable(HP_MPDEC);
-	}
-=======
 	if (unlikely(!mpdec_alg.avail))
 		hotplug_alg_available(&mpdec_alg, 1);
->>>>>>> 595ec230
 
 	sscanf(buf, "%u", &val);
 	rq_info.def_timer_jiffies = msecs_to_jiffies(val);
