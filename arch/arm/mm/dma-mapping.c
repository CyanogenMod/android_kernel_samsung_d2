/*
 *  linux/arch/arm/mm/dma-mapping.c
 *
 *  Copyright (C) 2000-2004 Russell King
 *
 * This program is free software; you can redistribute it and/or modify
 * it under the terms of the GNU General Public License version 2 as
 * published by the Free Software Foundation.
 *
 *  DMA uncached mapping support.
 */
#include <linux/module.h>
#include <linux/mm.h>
#include <linux/gfp.h>
#include <linux/errno.h>
#include <linux/list.h>
#include <linux/init.h>
#include <linux/device.h>
#include <linux/dma-mapping.h>
#include <linux/dma-contiguous.h>
#include <linux/highmem.h>
#include <linux/memblock.h>
#include <linux/slab.h>
#include <linux/iommu.h>
#include <linux/vmalloc.h>

#include <asm/memory.h>
#include <asm/highmem.h>
#include <asm/cacheflush.h>
#include <asm/tlbflush.h>
#include <asm/sizes.h>
#include <asm/mach/arch.h>
#include <asm/mach/map.h>
#include <asm/system_info.h>
#include <asm/dma-contiguous.h>
#include <asm/dma-iommu.h>

#include "mm.h"

/*
 * The DMA API is built upon the notion of "buffer ownership".  A buffer
 * is either exclusively owned by the CPU (and therefore may be accessed
 * by it) or exclusively owned by the DMA device.  These helper functions
 * represent the transitions between these two ownership states.
 *
 * Note, however, that on later ARMs, this notion does not work due to
 * speculative prefetches.  We model our approach on the assumption that
 * the CPU does do speculative prefetches, which means we clean caches
 * before transfers and delay cache invalidation until transfer completion.
 *
 */
static void __dma_page_cpu_to_dev(struct page *, unsigned long,
		size_t, enum dma_data_direction);
static void __dma_page_dev_to_cpu(struct page *, unsigned long,
		size_t, enum dma_data_direction);

/**
 * arm_dma_map_page - map a portion of a page for streaming DMA
 * @dev: valid struct device pointer, or NULL for ISA and EISA-like devices
 * @page: page that buffer resides in
 * @offset: offset into page for start of buffer
 * @size: size of buffer to map
 * @dir: DMA transfer direction
 *
 * Ensure that any data held in the cache is appropriately discarded
 * or written back.
 *
 * The device owns this memory once this call has completed.  The CPU
 * can regain ownership by calling dma_unmap_page().
 */
static dma_addr_t arm_dma_map_page(struct device *dev, struct page *page,
	     unsigned long offset, size_t size, enum dma_data_direction dir,
	     struct dma_attrs *attrs)
{
	if (!arch_is_coherent())
		__dma_page_cpu_to_dev(page, offset, size, dir);
	return pfn_to_dma(dev, page_to_pfn(page)) + offset;
}

/**
 * arm_dma_unmap_page - unmap a buffer previously mapped through dma_map_page()
 * @dev: valid struct device pointer, or NULL for ISA and EISA-like devices
 * @handle: DMA address of buffer
 * @size: size of buffer (same as passed to dma_map_page)
 * @dir: DMA transfer direction (same as passed to dma_map_page)
 *
 * Unmap a page streaming mode DMA translation.  The handle and size
 * must match what was provided in the previous dma_map_page() call.
 * All other usages are undefined.
 *
 * After this call, reads by the CPU to the buffer are guaranteed to see
 * whatever the device wrote there.
 */
static void arm_dma_unmap_page(struct device *dev, dma_addr_t handle,
		size_t size, enum dma_data_direction dir,
		struct dma_attrs *attrs)
{
	if (!arch_is_coherent())
		__dma_page_dev_to_cpu(pfn_to_page(dma_to_pfn(dev, handle)),
				      handle & ~PAGE_MASK, size, dir);
}

static void arm_dma_sync_single_for_cpu(struct device *dev,
		dma_addr_t handle, size_t size, enum dma_data_direction dir)
{
	unsigned int offset = handle & (PAGE_SIZE - 1);
	struct page *page = pfn_to_page(dma_to_pfn(dev, handle-offset));
	if (!arch_is_coherent())
		__dma_page_dev_to_cpu(page, offset, size, dir);
}

static void arm_dma_sync_single_for_device(struct device *dev,
		dma_addr_t handle, size_t size, enum dma_data_direction dir)
{
	unsigned int offset = handle & (PAGE_SIZE - 1);
	struct page *page = pfn_to_page(dma_to_pfn(dev, handle-offset));
	if (!arch_is_coherent())
		__dma_page_cpu_to_dev(page, offset, size, dir);
}

static int arm_dma_set_mask(struct device *dev, u64 dma_mask);

struct dma_map_ops arm_dma_ops = {
	.alloc			= arm_dma_alloc,
	.free			= arm_dma_free,
	.mmap			= arm_dma_mmap,
	.map_page		= arm_dma_map_page,
	.unmap_page		= arm_dma_unmap_page,
	.map_sg			= arm_dma_map_sg,
	.unmap_sg		= arm_dma_unmap_sg,
	.sync_single_for_cpu	= arm_dma_sync_single_for_cpu,
	.sync_single_for_device	= arm_dma_sync_single_for_device,
	.sync_sg_for_cpu	= arm_dma_sync_sg_for_cpu,
	.sync_sg_for_device	= arm_dma_sync_sg_for_device,
	.set_dma_mask		= arm_dma_set_mask,
};
EXPORT_SYMBOL(arm_dma_ops);

static u64 get_coherent_dma_mask(struct device *dev)
{
	u64 mask = (u64)arm_dma_limit;

	if (dev) {
		mask = dev->coherent_dma_mask;

		/*
		 * Sanity check the DMA mask - it must be non-zero, and
		 * must be able to be satisfied by a DMA allocation.
		 */
		if (mask == 0) {
			dev_warn(dev, "coherent DMA mask is unset\n");
			return 0;
		}

		if ((~mask) & (u64)arm_dma_limit) {
			dev_warn(dev, "coherent DMA mask %#llx is smaller "
				 "than system GFP_DMA mask %#llx\n",
				 mask, (u64)arm_dma_limit);
			return 0;
		}
	}

	return mask;
}

static void __dma_clear_buffer(struct page *page, size_t size)
{
	/*
	 * Ensure that the allocated pages are zeroed, and that any data
	 * lurking in the kernel direct-mapped region is invalidated.
	 */
	if (!PageHighMem(page)) {
		void *ptr = page_address(page);
		if (ptr) {
			memset(ptr, 0, size);
			dmac_flush_range(ptr, ptr + size);
			outer_flush_range(__pa(ptr), __pa(ptr) + size);
		}
	} else {
		phys_addr_t base = __pfn_to_phys(page_to_pfn(page));
		phys_addr_t end = base + size;
		while (size > 0) {
			void *ptr = kmap_atomic(page);
			memset(ptr, 0, PAGE_SIZE);
			dmac_flush_range(ptr, ptr + PAGE_SIZE);
			kunmap_atomic(ptr);
			page++;
			size -= PAGE_SIZE;
		}
		outer_flush_range(base, end);
	}
}

/*
 * Allocate a DMA buffer for 'dev' of size 'size' using the
 * specified gfp mask.  Note that 'size' must be page aligned.
 */
static struct page *__dma_alloc_buffer(struct device *dev, size_t size, gfp_t gfp)
{
	unsigned long order = get_order(size);
	struct page *page, *p, *e;

	page = alloc_pages(gfp, order);
	if (!page)
		return NULL;

	/*
	 * Now split the huge page and free the excess pages
	 */
	split_page(page, order);
	for (p = page + (size >> PAGE_SHIFT), e = page + (1 << order); p < e; p++)
		__free_page(p);

	__dma_clear_buffer(page, size);

	return page;
}

/*
 * Free a DMA buffer.  'size' must be page aligned.
 */
static void __dma_free_buffer(struct page *page, size_t size)
{
	struct page *e = page + (size >> PAGE_SHIFT);

	while (page < e) {
		__free_page(page);
		page++;
	}
}

#ifdef CONFIG_MMU

#define CONSISTENT_OFFSET(x)	(((unsigned long)(x) - consistent_base) >> PAGE_SHIFT)
#define CONSISTENT_PTE_INDEX(x) (((unsigned long)(x) - consistent_base) >> PMD_SHIFT)

/*
 * These are the page tables (2MB each) covering uncached, DMA consistent allocations
 */
static pte_t **consistent_pte;

#define DEFAULT_CONSISTENT_DMA_SIZE (7*SZ_2M)

static unsigned long consistent_base = CONSISTENT_END - DEFAULT_CONSISTENT_DMA_SIZE;

void __init init_consistent_dma_size(unsigned long size)
{
	unsigned long base = CONSISTENT_END - ALIGN(size, SZ_2M);

	BUG_ON(consistent_pte); /* Check we're called before DMA region init */
	BUG_ON(base < VMALLOC_END);

	/* Grow region to accommodate specified size  */
	if (base < consistent_base)
		consistent_base = base;
}

#include "vmregion.h"

static struct arm_vmregion_head consistent_head = {
	.vm_lock	= __SPIN_LOCK_UNLOCKED(&consistent_head.vm_lock),
	.vm_list	= LIST_HEAD_INIT(consistent_head.vm_list),
	.vm_end		= CONSISTENT_END,
};

#ifdef CONFIG_HUGETLB_PAGE
#error ARM Coherent DMA allocator does not (yet) support huge TLB
#endif

/*
 * Initialise the consistent memory allocation.
 */
static int __init consistent_init(void)
{
	int ret = 0;
	pgd_t *pgd;
	pud_t *pud;
	pmd_t *pmd;
	pte_t *pte;
	int i = 0;
	unsigned long base = consistent_base;
	unsigned long num_ptes = (CONSISTENT_END - base) >> PMD_SHIFT;

	if (IS_ENABLED(CONFIG_CMA) && !IS_ENABLED(CONFIG_ARM_DMA_USE_IOMMU))
		return 0;

	consistent_pte = kmalloc(num_ptes * sizeof(pte_t), GFP_KERNEL);
	if (!consistent_pte) {
		pr_err("%s: no memory\n", __func__);
		return -ENOMEM;
	}

	pr_debug("DMA memory: 0x%08lx - 0x%08lx:\n", base, CONSISTENT_END);
	consistent_head.vm_start = base;

	do {
		pgd = pgd_offset(&init_mm, base);

		pud = pud_alloc(&init_mm, pgd, base);
		if (!pud) {
			pr_err("%s: no pud tables\n", __func__);
			ret = -ENOMEM;
			break;
		}

		pmd = pmd_alloc(&init_mm, pud, base);
		if (!pmd) {
			pr_err("%s: no pmd tables\n", __func__);
			ret = -ENOMEM;
			break;
		}
		WARN_ON(!pmd_none(*pmd));

		pte = pte_alloc_kernel(pmd, base);
		if (!pte) {
			pr_err("%s: no pte tables\n", __func__);
			ret = -ENOMEM;
			break;
		}

		consistent_pte[i++] = pte;
		base += PMD_SIZE;
	} while (base < CONSISTENT_END);

	return ret;
}
core_initcall(consistent_init);

static void *__alloc_from_contiguous(struct device *dev, size_t size,
				     pgprot_t prot, struct page **ret_page,
				     bool no_kernel_mapping, const void *caller);

static struct arm_vmregion_head coherent_head = {
	.vm_lock	= __SPIN_LOCK_UNLOCKED(&coherent_head.vm_lock),
	.vm_list	= LIST_HEAD_INIT(coherent_head.vm_list),
};

static size_t coherent_pool_size = DEFAULT_CONSISTENT_DMA_SIZE / 8;

static int __init early_coherent_pool(char *p)
{
	coherent_pool_size = memparse(p, &p);
	return 0;
}
early_param("coherent_pool", early_coherent_pool);

/*
 * Initialise the coherent pool for atomic allocations.
 */
static int __init coherent_init(void)
{
	pgprot_t prot = pgprot_dmacoherent(pgprot_kernel);
	size_t size = coherent_pool_size;
	struct page *page;
	void *ptr;

	if (!IS_ENABLED(CONFIG_CMA))
		return 0;

	ptr = __alloc_from_contiguous(NULL, size, prot, &page, false,
						coherent_init);
	if (ptr) {
		coherent_head.vm_start = (unsigned long) ptr;
		coherent_head.vm_end = (unsigned long) ptr + size;
		printk(KERN_INFO "DMA: preallocated %u KiB pool for atomic coherent allocations\n",
		       (unsigned)size / 1024);
		return 0;
	}
	printk(KERN_ERR "DMA: failed to allocate %u KiB pool for atomic coherent allocation\n",
	       (unsigned)size / 1024);
	return -ENOMEM;
}
/*
 * CMA is activated by core_initcall, so we must be called after it.
 */
postcore_initcall(coherent_init);

struct dma_contig_early_reserve {
	phys_addr_t base;
	unsigned long size;
};

static struct dma_contig_early_reserve dma_mmu_remap[MAX_CMA_AREAS] __initdata;

static int dma_mmu_remap_num __initdata;

void __init dma_contiguous_early_fixup(phys_addr_t base, unsigned long size)
{
	dma_mmu_remap[dma_mmu_remap_num].base = base;
	dma_mmu_remap[dma_mmu_remap_num].size = size;
	dma_mmu_remap_num++;
}

void __init dma_contiguous_remap(void)
{
	int i;
	for (i = 0; i < dma_mmu_remap_num; i++) {
		phys_addr_t start = dma_mmu_remap[i].base;
		phys_addr_t end = start + dma_mmu_remap[i].size;
		struct map_desc map;
		unsigned long addr;

		if (end > arm_lowmem_limit)
			end = arm_lowmem_limit;
		if (start >= end)
			continue;

		map.pfn = __phys_to_pfn(start);
		map.virtual = __phys_to_virt(start);
		map.length = end - start;
		map.type = MT_MEMORY_DMA_READY;

		/*
		 * Clear previous low-memory mapping
		 */
		for (addr = __phys_to_virt(start); addr < __phys_to_virt(end);
		     addr += PMD_SIZE)
			pmd_clear(pmd_off_k(addr));

		iotable_init(&map, 1);
	}
}

static void *
__dma_alloc_remap(struct page *page, size_t size, gfp_t gfp, pgprot_t prot,
	const void *caller)
{
	struct arm_vmregion *c;
	size_t align;
	int bit;

	if (!consistent_pte) {
		pr_err("%s: not initialised\n", __func__);
		dump_stack();
		return NULL;
	}

	/*
	 * Align the virtual region allocation - maximum alignment is
	 * a section size, minimum is a page size.  This helps reduce
	 * fragmentation of the DMA space, and also prevents allocations
	 * smaller than a section from crossing a section boundary.
	 */
	bit = fls(size - 1);
	if (bit > SECTION_SHIFT)
		bit = SECTION_SHIFT;
	align = 1 << bit;

	/*
	 * Allocate a virtual address in the consistent mapping region.
	 */
	c = arm_vmregion_alloc(&consistent_head, align, size,
			    gfp & ~(__GFP_DMA | __GFP_HIGHMEM), caller);
	if (c) {
		pte_t *pte;
		int idx = CONSISTENT_PTE_INDEX(c->vm_start);
		u32 off = CONSISTENT_OFFSET(c->vm_start) & (PTRS_PER_PTE-1);

		pte = consistent_pte[idx] + off;
		c->priv = page;

		do {
			BUG_ON(!pte_none(*pte));

			set_pte_ext(pte, mk_pte(page, prot), 0);
			page++;
			pte++;
			off++;
			if (off >= PTRS_PER_PTE) {
				off = 0;
				pte = consistent_pte[++idx];
			}
		} while (size -= PAGE_SIZE);

		dsb();

		return (void *)c->vm_start;
	}
	return NULL;
}

static void __dma_free_remap(void *cpu_addr, size_t size, bool no_warn)
{
	struct arm_vmregion *c;
	unsigned long addr;
	pte_t *ptep;
	int idx;
	u32 off;

	c = arm_vmregion_find_remove(&consistent_head, (unsigned long)cpu_addr);
	if (!c) {
		if (!no_warn) {
			pr_err("%s: trying to free invalid coherent area: %p\n",
			       __func__, cpu_addr);
			dump_stack();
		}
		return;
	}

	if ((c->vm_end - c->vm_start) != size) {
		pr_err("%s: freeing wrong coherent size (%ld != %d)\n",
		       __func__, c->vm_end - c->vm_start, size);
		dump_stack();
		size = c->vm_end - c->vm_start;
	}

	idx = CONSISTENT_PTE_INDEX(c->vm_start);
	off = CONSISTENT_OFFSET(c->vm_start) & (PTRS_PER_PTE-1);
	ptep = consistent_pte[idx] + off;
	addr = c->vm_start;
	do {
		pte_t pte = ptep_get_and_clear(&init_mm, addr, ptep);

		ptep++;
		addr += PAGE_SIZE;
		off++;
		if (off >= PTRS_PER_PTE) {
			off = 0;
			ptep = consistent_pte[++idx];
		}

		if (pte_none(pte) || !pte_present(pte))
			pr_crit("%s: bad page in kernel page table\n",
				__func__);
	} while (size -= PAGE_SIZE);

	flush_tlb_kernel_range(c->vm_start, c->vm_end);

	arm_vmregion_free(&consistent_head, c);
}

static int __dma_update_pte(pte_t *pte, pgtable_t token, unsigned long addr,
			    void *data)
{
	struct page *page = virt_to_page(addr);
	pgprot_t prot = *(pgprot_t *)data;

	set_pte_ext(pte, mk_pte(page, prot), 0);
	return 0;
}

static int __dma_clear_pte(pte_t *pte, pgtable_t token, unsigned long addr,
			    void *data)
{
	pte_clear(&init_mm, addr, pte);
	return 0;
}

static void __dma_remap(struct page *page, size_t size, pgprot_t prot,
			bool no_kernel_map)
{
	unsigned long start = (unsigned long) page_address(page);
	unsigned end = start + size;
	int (*func)(pte_t *pte, pgtable_t token, unsigned long addr,
			    void *data);

	if (no_kernel_map)
		func = __dma_clear_pte;
	else
		func = __dma_update_pte;

	apply_to_page_range(&init_mm, start, size, func, &prot);
	dsb();
	flush_tlb_kernel_range(start, end);
}

static void *__alloc_remap_buffer(struct device *dev, size_t size, gfp_t gfp,
				 pgprot_t prot, struct page **ret_page,
				 const void *caller)
{
	struct page *page;
	void *ptr;
	page = __dma_alloc_buffer(dev, size, gfp);
	if (!page)
		return NULL;

	ptr = __dma_alloc_remap(page, size, gfp, prot, caller);
	if (!ptr) {
		__dma_free_buffer(page, size);
		return NULL;
	}

	*ret_page = page;
	return ptr;
}

static void *__alloc_from_pool(struct device *dev, size_t size,
			       struct page **ret_page, const void *caller)
{
	struct arm_vmregion *c;
	size_t align;

	if (!coherent_head.vm_start) {
		printk(KERN_ERR "%s: coherent pool not initialised!\n",
		       __func__);
		dump_stack();
		return NULL;
	}

	/*
	 * Align the region allocation - allocations from pool are rather
	 * small, so align them to their order in pages, minimum is a page
	 * size. This helps reduce fragmentation of the DMA space.
	 */
	align = PAGE_SIZE << get_order(size);
	c = arm_vmregion_alloc(&coherent_head, align, size, 0, caller);
	if (c) {
		void *ptr = (void *)c->vm_start;
		struct page *page = virt_to_page(ptr);
		*ret_page = page;
		return ptr;
	}
	return NULL;
}

static int __free_from_pool(void *cpu_addr, size_t size)
{
	unsigned long start = (unsigned long)cpu_addr;
	unsigned long end = start + size;
	struct arm_vmregion *c;

	if (start < coherent_head.vm_start || end > coherent_head.vm_end)
		return 0;

	c = arm_vmregion_find_remove(&coherent_head, (unsigned long)start);

	if ((c->vm_end - c->vm_start) != size) {
		printk(KERN_ERR "%s: freeing wrong coherent size (%ld != %d)\n",
		       __func__, c->vm_end - c->vm_start, size);
		dump_stack();
		size = c->vm_end - c->vm_start;
	}

	arm_vmregion_free(&coherent_head, c);
	return 1;
}

#define NO_KERNEL_MAPPING_DUMMY	0x2222
static void *__alloc_from_contiguous(struct device *dev, size_t size,
				     pgprot_t prot, struct page **ret_page,
				     bool no_kernel_mapping,
				     const void *caller)
{
	unsigned long order = get_order(size);
	size_t count = size >> PAGE_SHIFT;
	struct page *page;
	void *ptr;

	page = dma_alloc_from_contiguous(dev, count, order);
	if (!page)
		return NULL;

	__dma_clear_buffer(page, size);

	if (!PageHighMem(page)) {
		__dma_remap(page, size, prot, no_kernel_mapping);
		ptr = page_address(page);
	} else {
		if (no_kernel_mapping) {
			/*
			 * Something non-NULL needs to be returned here. Give
			 * back a dummy address that is unmapped to catch
			 * clients trying to use the address incorrectly
			 */
			ptr = (void *)NO_KERNEL_MAPPING_DUMMY;
		} else {
			ptr = __dma_alloc_remap(page, size, GFP_KERNEL, prot,
						caller);
			if (!ptr) {
				dma_release_from_contiguous(dev, page, count);
				return NULL;
			}
		}
	}
	*ret_page = page;
	return ptr;
}

static void __free_from_contiguous(struct device *dev, struct page *page,
				   void *cpu_addr, size_t size)
{
	if (!PageHighMem(page))
		__dma_remap(page, size, pgprot_kernel, false);
	else
		__dma_free_remap(cpu_addr, size, true);
	dma_release_from_contiguous(dev, page, size >> PAGE_SHIFT);
}

static inline pgprot_t __get_dma_pgprot(struct dma_attrs *attrs, pgprot_t prot)
{
	if (dma_get_attr(DMA_ATTR_WRITE_COMBINE, attrs))
		prot = pgprot_writecombine(prot);
	else if (dma_get_attr(DMA_ATTR_STRONGLY_ORDERED, attrs))
		prot = pgprot_stronglyordered(prot);
	/* if non-consistent just pass back what was given */
	else if (!dma_get_attr(DMA_ATTR_NON_CONSISTENT, attrs))
		prot = pgprot_dmacoherent(prot);

	return prot;
}

#define nommu() 0

#else	/* !CONFIG_MMU */

#define nommu() 1

#define __alloc_remap_buffer(dev, size, gfp, prot, ret, c)	NULL
#define __alloc_from_pool(dev, size, ret_page, c)		NULL
#define __alloc_from_contiguous(dev, size, prot, ret, w)	NULL
#define __free_from_pool(cpu_addr, size)			0
#define __free_from_contiguous(dev, page, size)			do { } while (0)
#define __dma_free_remap(cpu_addr, size)			do { } while (0)
#define __get_dma_pgprot(attrs, prot)				__pgprot(0)

#endif	/* CONFIG_MMU */

static void *__alloc_simple_buffer(struct device *dev, size_t size, gfp_t gfp,
				   struct page **ret_page)
{
	struct page *page;
	page = __dma_alloc_buffer(dev, size, gfp);
	if (!page)
		return NULL;

	*ret_page = page;
	return page_address(page);
}



static void *__dma_alloc(struct device *dev, size_t size, dma_addr_t *handle,
			 gfp_t gfp, pgprot_t prot, const void *caller,
			 bool no_kernel_mapping)
{
	u64 mask = get_coherent_dma_mask(dev);
	struct page *page;
	void *addr;

#ifdef CONFIG_DMA_API_DEBUG
	u64 limit = (mask + 1) & ~mask;
	if (limit && size >= limit) {
		dev_warn(dev, "coherent allocation too big (requested %#x mask %#llx)\n",
			size, mask);
		return NULL;
	}
#endif

	if (!mask)
		return NULL;

	if (mask < 0xffffffffULL)
		gfp |= GFP_DMA;

	/*
	 * Following is a work-around (a.k.a. hack) to prevent pages
	 * with __GFP_COMP being passed to split_page() which cannot
	 * handle them.  The real problem is that this flag probably
	 * should be 0 on ARM as it is not supported on this
	 * platform; see CONFIG_HUGETLBFS.
	 */
	gfp &= ~(__GFP_COMP);

	*handle = DMA_ERROR_CODE;
	size = PAGE_ALIGN(size);

	if (arch_is_coherent() || nommu())
		addr = __alloc_simple_buffer(dev, size, gfp, &page);
	else if (!IS_ENABLED(CONFIG_CMA))
		addr = __alloc_remap_buffer(dev, size, gfp, prot, &page, caller);
	else if (gfp & GFP_ATOMIC)
		addr = __alloc_from_pool(dev, size, &page, caller);
	else
		addr = __alloc_from_contiguous(dev, size, prot, &page,
						no_kernel_mapping, caller);

	if (addr)
		*handle = pfn_to_dma(dev, page_to_pfn(page));

	return addr;
}

/*
 * Allocate DMA-coherent memory space and return both the kernel remapped
 * virtual and bus address for that space.
 */
void *arm_dma_alloc(struct device *dev, size_t size, dma_addr_t *handle,
		    gfp_t gfp, struct dma_attrs *attrs)
{
	pgprot_t prot = __get_dma_pgprot(attrs, pgprot_kernel);
	void *memory;
	bool no_kernel_mapping = dma_get_attr(DMA_ATTR_NO_KERNEL_MAPPING,
					attrs);

	if (dma_alloc_from_coherent(dev, size, handle, &memory))
		return memory;

	return __dma_alloc(dev, size, handle, gfp, prot,
			   __builtin_return_address(0), no_kernel_mapping);
}

/*
 * Create userspace mapping for the DMA-coherent memory.
 */
int arm_dma_mmap(struct device *dev, struct vm_area_struct *vma,
		 void *cpu_addr, dma_addr_t dma_addr, size_t size,
		 struct dma_attrs *attrs)
{
	int ret = -ENXIO;
#ifdef CONFIG_MMU
	unsigned long pfn = dma_to_pfn(dev, dma_addr);
	vma->vm_page_prot = __get_dma_pgprot(attrs, vma->vm_page_prot);

	if (dma_mmap_from_coherent(dev, vma, cpu_addr, size, &ret))
		return ret;

	ret = remap_pfn_range(vma, vma->vm_start,
			      pfn + vma->vm_pgoff,
			      vma->vm_end - vma->vm_start,
			      vma->vm_page_prot);
#endif	/* CONFIG_MMU */

	return ret;
}

/*
 * Free a buffer as defined by the above mapping.
 */
void arm_dma_free(struct device *dev, size_t size, void *cpu_addr,
		  dma_addr_t handle, struct dma_attrs *attrs)
{
	struct page *page = pfn_to_page(dma_to_pfn(dev, handle));

	if (dma_release_from_coherent(dev, get_order(size), cpu_addr))
		return;

	size = PAGE_ALIGN(size);

	if (arch_is_coherent() || nommu()) {
		__dma_free_buffer(page, size);
	} else if (!IS_ENABLED(CONFIG_CMA)) {
		__dma_free_remap(cpu_addr, size, false);
		__dma_free_buffer(page, size);
	} else {
		if (__free_from_pool(cpu_addr, size))
			return;
		/*
		 * Non-atomic allocations cannot be freed with IRQs disabled
		 */
		WARN_ON(irqs_disabled());
		__free_from_contiguous(dev, page, cpu_addr, size);
	}
}

static void dma_cache_maint_page(struct page *page, unsigned long offset,
	size_t size, enum dma_data_direction dir,
	void (*op)(const void *, size_t, int))
{
	unsigned long pfn;
	size_t left = size;

	pfn = page_to_pfn(page) + offset / PAGE_SIZE;
	offset %= PAGE_SIZE;

	/*
	 * A single sg entry may refer to multiple physically contiguous
	 * pages.  But we still need to process highmem pages individually.
	 * If highmem is not configured then the bulk of this loop gets
	 * optimized out.
	 */
	do {
		size_t len = left;
		void *vaddr;

		page = pfn_to_page(pfn);

		if (PageHighMem(page)) {
			if (len + offset > PAGE_SIZE)
				len = PAGE_SIZE - offset;
<<<<<<< HEAD
=======
			}
>>>>>>> a0b5b9b6

			if (cache_is_vipt_nonaliasing()) {
				vaddr = kmap_atomic(page);
				op(vaddr + offset, len, dir);
				kunmap_atomic(vaddr);
			} else {
				vaddr = kmap_high_get(page);
				if (vaddr) {
					op(vaddr + offset, len, dir);
					kunmap_high(page);
				}
			}
		} else {
			vaddr = page_address(page) + offset;
			op(vaddr, len, dir);
		}
		offset = 0;
		pfn++;
		left -= len;
	} while (left);
}

/*
 * Make an area consistent for devices.
 * Note: Drivers should NOT use this function directly, as it will break
 * platforms with CONFIG_DMABOUNCE.
 * Use the driver DMA support - see dma-mapping.h (dma_sync_*)
 */
static void __dma_page_cpu_to_dev(struct page *page, unsigned long off,
	size_t size, enum dma_data_direction dir)
{
	unsigned long paddr;

	dma_cache_maint_page(page, off, size, dir, dmac_map_area);

	paddr = page_to_phys(page) + off;
	if (dir == DMA_FROM_DEVICE) {
		outer_inv_range(paddr, paddr + size);
	} else {
		outer_clean_range(paddr, paddr + size);
	}
	/* FIXME: non-speculating: flush on bidirectional mappings? */
}

static void __dma_page_dev_to_cpu(struct page *page, unsigned long off,
	size_t size, enum dma_data_direction dir)
{
	unsigned long paddr = page_to_phys(page) + off;

	/* FIXME: non-speculating: not required */
	/* don't bother invalidating if DMA to device */
	if (dir != DMA_TO_DEVICE)
		outer_inv_range(paddr, paddr + size);

	dma_cache_maint_page(page, off, size, dir, dmac_unmap_area);

	/*
	 * Mark the D-cache clean for this page to avoid extra flushing.
	 */
	if (dir != DMA_TO_DEVICE && off == 0 && size >= PAGE_SIZE)
		set_bit(PG_dcache_clean, &page->flags);
}

/**
 * arm_dma_map_sg - map a set of SG buffers for streaming mode DMA
 * @dev: valid struct device pointer, or NULL for ISA and EISA-like devices
 * @sg: list of buffers
 * @nents: number of buffers to map
 * @dir: DMA transfer direction
 *
 * Map a set of buffers described by scatterlist in streaming mode for DMA.
 * This is the scatter-gather version of the dma_map_single interface.
 * Here the scatter gather list elements are each tagged with the
 * appropriate dma address and length.  They are obtained via
 * sg_dma_{address,length}.
 *
 * Device ownership issues as mentioned for dma_map_single are the same
 * here.
 */
int arm_dma_map_sg(struct device *dev, struct scatterlist *sg, int nents,
		enum dma_data_direction dir, struct dma_attrs *attrs)
{
	struct dma_map_ops *ops = get_dma_ops(dev);
	struct scatterlist *s;
	int i, j;

	for_each_sg(sg, s, nents, i) {
#ifdef CONFIG_NEED_SG_DMA_LENGTH
		s->dma_length = s->length;
#endif
		s->dma_address = ops->map_page(dev, sg_page(s), s->offset,
						s->length, dir, attrs);
		if (dma_mapping_error(dev, s->dma_address))
			goto bad_mapping;
	}
	return nents;

 bad_mapping:
	for_each_sg(sg, s, i, j)
		ops->unmap_page(dev, sg_dma_address(s), sg_dma_len(s), dir, attrs);
	return 0;
}

/**
 * arm_dma_unmap_sg - unmap a set of SG buffers mapped by dma_map_sg
 * @dev: valid struct device pointer, or NULL for ISA and EISA-like devices
 * @sg: list of buffers
 * @nents: number of buffers to unmap (same as was passed to dma_map_sg)
 * @dir: DMA transfer direction (same as was passed to dma_map_sg)
 *
 * Unmap a set of streaming mode DMA translations.  Again, CPU access
 * rules concerning calls here are the same as for dma_unmap_single().
 */
void arm_dma_unmap_sg(struct device *dev, struct scatterlist *sg, int nents,
		enum dma_data_direction dir, struct dma_attrs *attrs)
{
	struct dma_map_ops *ops = get_dma_ops(dev);
	struct scatterlist *s;

	int i;

	for_each_sg(sg, s, nents, i)
		ops->unmap_page(dev, sg_dma_address(s), sg_dma_len(s), dir, attrs);
}

/**
 * arm_dma_sync_sg_for_cpu
 * @dev: valid struct device pointer, or NULL for ISA and EISA-like devices
 * @sg: list of buffers
 * @nents: number of buffers to map (returned from dma_map_sg)
 * @dir: DMA transfer direction (same as was passed to dma_map_sg)
 */
void arm_dma_sync_sg_for_cpu(struct device *dev, struct scatterlist *sg,
			int nents, enum dma_data_direction dir)
{
	struct dma_map_ops *ops = get_dma_ops(dev);
	struct scatterlist *s;
	int i;

	for_each_sg(sg, s, nents, i)
		ops->sync_single_for_cpu(dev, sg_dma_address(s), s->length,
					 dir);
}

/**
 * arm_dma_sync_sg_for_device
 * @dev: valid struct device pointer, or NULL for ISA and EISA-like devices
 * @sg: list of buffers
 * @nents: number of buffers to map (returned from dma_map_sg)
 * @dir: DMA transfer direction (same as was passed to dma_map_sg)
 */
void arm_dma_sync_sg_for_device(struct device *dev, struct scatterlist *sg,
			int nents, enum dma_data_direction dir)
{
	struct dma_map_ops *ops = get_dma_ops(dev);
	struct scatterlist *s;
	int i;

	for_each_sg(sg, s, nents, i)
		ops->sync_single_for_device(dev, sg_dma_address(s), s->length,
					    dir);
}

/*
 * Return whether the given device DMA address mask can be supported
 * properly.  For example, if your device can only drive the low 24-bits
 * during bus mastering, then you would pass 0x00ffffff as the mask
 * to this function.
 */
int dma_supported(struct device *dev, u64 mask)
{
	if (mask < (u64)arm_dma_limit)
		return 0;
	return 1;
}
EXPORT_SYMBOL(dma_supported);

static int arm_dma_set_mask(struct device *dev, u64 dma_mask)
{
	if (!dev->dma_mask || !dma_supported(dev, dma_mask))
		return -EIO;

	*dev->dma_mask = dma_mask;

	return 0;
}

#define PREALLOC_DMA_DEBUG_ENTRIES	4096

static int __init dma_debug_do_init(void)
{
#ifdef CONFIG_MMU
	arm_vmregion_create_proc("dma-mappings", &consistent_head);
#endif
	dma_debug_init(PREALLOC_DMA_DEBUG_ENTRIES);
	return 0;
}
fs_initcall(dma_debug_do_init);

#ifdef CONFIG_ARM_DMA_USE_IOMMU

/* IOMMU */

static inline dma_addr_t __alloc_iova(struct dma_iommu_mapping *mapping,
				      size_t size)
{
	unsigned int order = get_order(size);
	unsigned int align = 0;
	unsigned int count, start;
	unsigned long flags;

	count = ((PAGE_ALIGN(size) >> PAGE_SHIFT) +
		 (1 << mapping->order) - 1) >> mapping->order;

	if (order > mapping->order)
		align = (1 << (order - mapping->order)) - 1;

	spin_lock_irqsave(&mapping->lock, flags);
	start = bitmap_find_next_zero_area(mapping->bitmap, mapping->bits, 0,
					   count, align);
	if (start > mapping->bits) {
		spin_unlock_irqrestore(&mapping->lock, flags);
		return DMA_ERROR_CODE;
	}

	bitmap_set(mapping->bitmap, start, count);
	spin_unlock_irqrestore(&mapping->lock, flags);

	return mapping->base + (start << (mapping->order + PAGE_SHIFT));
}

static inline void __free_iova(struct dma_iommu_mapping *mapping,
			       dma_addr_t addr, size_t size)
{
	unsigned int start = (addr - mapping->base) >>
			     (mapping->order + PAGE_SHIFT);
	unsigned int count = ((size >> PAGE_SHIFT) +
			      (1 << mapping->order) - 1) >> mapping->order;
	unsigned long flags;

	spin_lock_irqsave(&mapping->lock, flags);
	bitmap_clear(mapping->bitmap, start, count);
	spin_unlock_irqrestore(&mapping->lock, flags);
}

static struct page **__iommu_alloc_buffer(struct device *dev, size_t size, gfp_t gfp)
{
	struct page **pages;
	int count = size >> PAGE_SHIFT;
	int array_size = count * sizeof(struct page *);
	int i = 0;

	if (array_size <= PAGE_SIZE)
		pages = kzalloc(array_size, gfp);
	else
		pages = vzalloc(array_size);
	if (!pages)
		return NULL;

	while (count) {
		int j, order = __fls(count);

		pages[i] = alloc_pages(gfp | __GFP_NOWARN, order);
		while (!pages[i] && order)
			pages[i] = alloc_pages(gfp | __GFP_NOWARN, --order);
		if (!pages[i])
			goto error;

		if (order)
			split_page(pages[i], order);
		j = 1 << order;
		while (--j)
			pages[i + j] = pages[i] + j;

		__dma_clear_buffer(pages[i], PAGE_SIZE << order);
		i += 1 << order;
		count -= 1 << order;
	}

	return pages;
error:
	while (--i)
		if (pages[i])
			__free_pages(pages[i], 0);
	if (array_size < PAGE_SIZE)
		kfree(pages);
	else
		vfree(pages);
	return NULL;
}

static int __iommu_free_buffer(struct device *dev, struct page **pages, size_t size)
{
	int count = size >> PAGE_SHIFT;
	int array_size = count * sizeof(struct page *);
	int i;
	for (i = 0; i < count; i++)
		if (pages[i])
			__free_pages(pages[i], 0);
	if (array_size < PAGE_SIZE)
		kfree(pages);
	else
		vfree(pages);
	return 0;
}

/*
 * Create a CPU mapping for a specified pages
 */
static void *
__iommu_alloc_remap(struct page **pages, size_t size, gfp_t gfp, pgprot_t prot)
{
	struct arm_vmregion *c;
	size_t align;
	size_t count = size >> PAGE_SHIFT;
	int bit;

	if (!consistent_pte[0]) {
		pr_err("%s: not initialised\n", __func__);
		dump_stack();
		return NULL;
	}

	/*
	 * Align the virtual region allocation - maximum alignment is
	 * a section size, minimum is a page size.  This helps reduce
	 * fragmentation of the DMA space, and also prevents allocations
	 * smaller than a section from crossing a section boundary.
	 */
	bit = fls(size - 1);
	if (bit > SECTION_SHIFT)
		bit = SECTION_SHIFT;
	align = 1 << bit;

	/*
	 * Allocate a virtual address in the consistent mapping region.
	 */
	c = arm_vmregion_alloc(&consistent_head, align, size,
			    gfp & ~(__GFP_DMA | __GFP_HIGHMEM), NULL);
	if (c) {
		pte_t *pte;
		int idx = CONSISTENT_PTE_INDEX(c->vm_start);
		int i = 0;
		u32 off = CONSISTENT_OFFSET(c->vm_start) & (PTRS_PER_PTE-1);

		pte = consistent_pte[idx] + off;
		c->priv = pages;

		do {
			BUG_ON(!pte_none(*pte));

			set_pte_ext(pte, mk_pte(pages[i], prot), 0);
			pte++;
			off++;
			i++;
			if (off >= PTRS_PER_PTE) {
				off = 0;
				pte = consistent_pte[++idx];
			}
		} while (i < count);

		dsb();

		return (void *)c->vm_start;
	}
	return NULL;
}

/*
 * Create a mapping in device IO address space for specified pages
 */
static dma_addr_t
__iommu_create_mapping(struct device *dev, struct page **pages, size_t size)
{
	struct dma_iommu_mapping *mapping = dev->archdata.mapping;
	unsigned int count = PAGE_ALIGN(size) >> PAGE_SHIFT;
	dma_addr_t dma_addr, iova;
	int i, ret = DMA_ERROR_CODE;

	dma_addr = __alloc_iova(mapping, size);
	if (dma_addr == DMA_ERROR_CODE)
		return dma_addr;

	iova = dma_addr;
	for (i = 0; i < count; ) {
		unsigned int next_pfn = page_to_pfn(pages[i]) + 1;
		phys_addr_t phys = page_to_phys(pages[i]);
		unsigned int len, j;

		for (j = i + 1; j < count; j++, next_pfn++)
			if (page_to_pfn(pages[j]) != next_pfn)
				break;

		len = (j - i) << PAGE_SHIFT;
		ret = iommu_map(mapping->domain, iova, phys, len, 0);
		if (ret < 0)
			goto fail;
		iova += len;
		i = j;
	}
	return dma_addr;
fail:
	iommu_unmap(mapping->domain, dma_addr, iova-dma_addr);
	__free_iova(mapping, dma_addr, size);
	return DMA_ERROR_CODE;
}

static int __iommu_remove_mapping(struct device *dev, dma_addr_t iova, size_t size)
{
	struct dma_iommu_mapping *mapping = dev->archdata.mapping;

	/*
	 * add optional in-page offset from iova to size and align
	 * result to page size
	 */
	size = PAGE_ALIGN((iova & ~PAGE_MASK) + size);
	iova &= PAGE_MASK;

	iommu_unmap(mapping->domain, iova, size);
	__free_iova(mapping, iova, size);
	return 0;
}

static void *arm_iommu_alloc_attrs(struct device *dev, size_t size,
	    dma_addr_t *handle, gfp_t gfp, struct dma_attrs *attrs)
{
	pgprot_t prot = __get_dma_pgprot(attrs, pgprot_kernel);
	struct page **pages;
	void *addr = NULL;

	*handle = DMA_ERROR_CODE;
	size = PAGE_ALIGN(size);

	pages = __iommu_alloc_buffer(dev, size, gfp);
	if (!pages)
		return NULL;

	*handle = __iommu_create_mapping(dev, pages, size);
	if (*handle == DMA_ERROR_CODE)
		goto err_buffer;

	addr = __iommu_alloc_remap(pages, size, gfp, prot);
	if (!addr)
		goto err_mapping;

	return addr;

err_mapping:
	__iommu_remove_mapping(dev, *handle, size);
err_buffer:
	__iommu_free_buffer(dev, pages, size);
	return NULL;
}

static int arm_iommu_mmap_attrs(struct device *dev, struct vm_area_struct *vma,
		    void *cpu_addr, dma_addr_t dma_addr, size_t size,
		    struct dma_attrs *attrs)
{
	struct arm_vmregion *c;

	vma->vm_page_prot = __get_dma_pgprot(attrs, vma->vm_page_prot);
	c = arm_vmregion_find(&consistent_head, (unsigned long)cpu_addr);

	if (c) {
		struct page **pages = c->priv;

		unsigned long uaddr = vma->vm_start;
		unsigned long usize = vma->vm_end - vma->vm_start;
		int i = 0;

		do {
			int ret;

			ret = vm_insert_page(vma, uaddr, pages[i++]);
			if (ret) {
				pr_err("Remapping memory, error: %d\n", ret);
				return ret;
			}

			uaddr += PAGE_SIZE;
			usize -= PAGE_SIZE;
		} while (usize > 0);
	}
	return 0;
}

/*
 * free a page as defined by the above mapping.
 * Must not be called with IRQs disabled.
 */
void arm_iommu_free_attrs(struct device *dev, size_t size, void *cpu_addr,
			  dma_addr_t handle, struct dma_attrs *attrs)
{
	struct arm_vmregion *c;
	size = PAGE_ALIGN(size);

	c = arm_vmregion_find(&consistent_head, (unsigned long)cpu_addr);
	if (c) {
		struct page **pages = c->priv;
		__dma_free_remap(cpu_addr, size, false);
		__iommu_remove_mapping(dev, handle, size);
		__iommu_free_buffer(dev, pages, size);
	}
}

/*
 * Map a part of the scatter-gather list into contiguous io address space
 */
static int __map_sg_chunk(struct device *dev, struct scatterlist *sg,
			  size_t size, dma_addr_t *handle,
			  enum dma_data_direction dir)
{
	struct dma_iommu_mapping *mapping = dev->archdata.mapping;
	dma_addr_t iova, iova_base;
	int ret = 0;
	unsigned int count;
	struct scatterlist *s;

	size = PAGE_ALIGN(size);
	*handle = DMA_ERROR_CODE;

	iova_base = iova = __alloc_iova(mapping, size);
	if (iova == DMA_ERROR_CODE)
		return -ENOMEM;

	for (count = 0, s = sg; count < (size >> PAGE_SHIFT); s = sg_next(s)) {
		phys_addr_t phys = page_to_phys(sg_page(s));
		unsigned int len = PAGE_ALIGN(s->offset + s->length);

		if (!arch_is_coherent())
			__dma_page_cpu_to_dev(sg_page(s), s->offset, s->length, dir);

		ret = iommu_map(mapping->domain, iova, phys, len, 0);
		if (ret < 0)
			goto fail;
		count += len >> PAGE_SHIFT;
		iova += len;
	}
	*handle = iova_base;

	return 0;
fail:
	iommu_unmap(mapping->domain, iova_base, count * PAGE_SIZE);
	__free_iova(mapping, iova_base, size);
	return ret;
}

/**
 * arm_iommu_map_sg - map a set of SG buffers for streaming mode DMA
 * @dev: valid struct device pointer
 * @sg: list of buffers
 * @nents: number of buffers to map
 * @dir: DMA transfer direction
 *
 * Map a set of buffers described by scatterlist in streaming mode for DMA.
 * The scatter gather list elements are merged together (if possible) and
 * tagged with the appropriate dma address and length. They are obtained via
 * sg_dma_{address,length}.
 */
int arm_iommu_map_sg(struct device *dev, struct scatterlist *sg, int nents,
		     enum dma_data_direction dir, struct dma_attrs *attrs)
{
	struct scatterlist *s = sg, *dma = sg, *start = sg;
	int i, count = 0;
	unsigned int offset = s->offset;
	unsigned int size = s->offset + s->length;
	unsigned int max = dma_get_max_seg_size(dev);

	for (i = 1; i < nents; i++) {
		s = sg_next(s);

		s->dma_address = DMA_ERROR_CODE;
		s->dma_length = 0;

		if (s->offset || (size & ~PAGE_MASK) || size + s->length > max) {
			if (__map_sg_chunk(dev, start, size, &dma->dma_address,
			    dir) < 0)
				goto bad_mapping;

			dma->dma_address += offset;
			dma->dma_length = size - offset;

			size = offset = s->offset;
			start = s;
			dma = sg_next(dma);
			count += 1;
		}
		size += s->length;
	}
	if (__map_sg_chunk(dev, start, size, &dma->dma_address, dir) < 0)
		goto bad_mapping;

	dma->dma_address += offset;
	dma->dma_length = size - offset;

	return count+1;

bad_mapping:
	for_each_sg(sg, s, count, i)
		__iommu_remove_mapping(dev, sg_dma_address(s), sg_dma_len(s));
	return 0;
}

/**
 * arm_iommu_unmap_sg - unmap a set of SG buffers mapped by dma_map_sg
 * @dev: valid struct device pointer
 * @sg: list of buffers
 * @nents: number of buffers to unmap (same as was passed to dma_map_sg)
 * @dir: DMA transfer direction (same as was passed to dma_map_sg)
 *
 * Unmap a set of streaming mode DMA translations.  Again, CPU access
 * rules concerning calls here are the same as for dma_unmap_single().
 */
void arm_iommu_unmap_sg(struct device *dev, struct scatterlist *sg, int nents,
			enum dma_data_direction dir, struct dma_attrs *attrs)
{
	struct scatterlist *s;
	int i;

	for_each_sg(sg, s, nents, i) {
		if (sg_dma_len(s))
			__iommu_remove_mapping(dev, sg_dma_address(s),
					       sg_dma_len(s));
		if (!arch_is_coherent())
			__dma_page_dev_to_cpu(sg_page(s), s->offset,
					      s->length, dir);
	}
}

/**
 * arm_iommu_sync_sg_for_cpu
 * @dev: valid struct device pointer
 * @sg: list of buffers
 * @nents: number of buffers to map (returned from dma_map_sg)
 * @dir: DMA transfer direction (same as was passed to dma_map_sg)
 */
void arm_iommu_sync_sg_for_cpu(struct device *dev, struct scatterlist *sg,
			int nents, enum dma_data_direction dir)
{
	struct scatterlist *s;
	int i;

	for_each_sg(sg, s, nents, i)
		if (!arch_is_coherent())
			__dma_page_dev_to_cpu(sg_page(s), s->offset, s->length, dir);

}

/**
 * arm_iommu_sync_sg_for_device
 * @dev: valid struct device pointer
 * @sg: list of buffers
 * @nents: number of buffers to map (returned from dma_map_sg)
 * @dir: DMA transfer direction (same as was passed to dma_map_sg)
 */
void arm_iommu_sync_sg_for_device(struct device *dev, struct scatterlist *sg,
			int nents, enum dma_data_direction dir)
{
	struct scatterlist *s;
	int i;

	for_each_sg(sg, s, nents, i)
		if (!arch_is_coherent())
			__dma_page_cpu_to_dev(sg_page(s), s->offset, s->length, dir);
}


/**
 * arm_iommu_map_page
 * @dev: valid struct device pointer
 * @page: page that buffer resides in
 * @offset: offset into page for start of buffer
 * @size: size of buffer to map
 * @dir: DMA transfer direction
 *
 * IOMMU aware version of arm_dma_map_page()
 */
static dma_addr_t arm_iommu_map_page(struct device *dev, struct page *page,
	     unsigned long offset, size_t size, enum dma_data_direction dir,
	     struct dma_attrs *attrs)
{
	struct dma_iommu_mapping *mapping = dev->archdata.mapping;
	dma_addr_t dma_addr;
	int ret, len = PAGE_ALIGN(size + offset);

	if (!arch_is_coherent())
		__dma_page_cpu_to_dev(page, offset, size, dir);

	dma_addr = __alloc_iova(mapping, len);
	if (dma_addr == DMA_ERROR_CODE)
		return dma_addr;

	ret = iommu_map(mapping->domain, dma_addr, page_to_phys(page), len, 0);
	if (ret < 0)
		goto fail;

	return dma_addr + offset;
fail:
	__free_iova(mapping, dma_addr, len);
	return DMA_ERROR_CODE;
}

/**
 * arm_iommu_unmap_page
 * @dev: valid struct device pointer
 * @handle: DMA address of buffer
 * @size: size of buffer (same as passed to dma_map_page)
 * @dir: DMA transfer direction (same as passed to dma_map_page)
 *
 * IOMMU aware version of arm_dma_unmap_page()
 */
static void arm_iommu_unmap_page(struct device *dev, dma_addr_t handle,
		size_t size, enum dma_data_direction dir,
		struct dma_attrs *attrs)
{
	struct dma_iommu_mapping *mapping = dev->archdata.mapping;
	dma_addr_t iova = handle & PAGE_MASK;
	struct page *page = phys_to_page(iommu_iova_to_phys(mapping->domain, iova));
	int offset = handle & ~PAGE_MASK;
	int len = PAGE_ALIGN(size + offset);

	if (!iova)
		return;

	if (!arch_is_coherent())
		__dma_page_dev_to_cpu(page, offset, size, dir);

	iommu_unmap(mapping->domain, iova, len);
	__free_iova(mapping, iova, len);
}

static void arm_iommu_sync_single_for_cpu(struct device *dev,
		dma_addr_t handle, size_t size, enum dma_data_direction dir)
{
	struct dma_iommu_mapping *mapping = dev->archdata.mapping;
	dma_addr_t iova = handle & PAGE_MASK;
	struct page *page = phys_to_page(iommu_iova_to_phys(mapping->domain, iova));
	unsigned int offset = handle & ~PAGE_MASK;

	if (!iova)
		return;

	if (!arch_is_coherent())
		__dma_page_dev_to_cpu(page, offset, size, dir);
}

static void arm_iommu_sync_single_for_device(struct device *dev,
		dma_addr_t handle, size_t size, enum dma_data_direction dir)
{
	struct dma_iommu_mapping *mapping = dev->archdata.mapping;
	dma_addr_t iova = handle & PAGE_MASK;
	struct page *page = phys_to_page(iommu_iova_to_phys(mapping->domain, iova));
	unsigned int offset = handle & ~PAGE_MASK;

	if (!iova)
		return;

	__dma_page_cpu_to_dev(page, offset, size, dir);
}

struct dma_map_ops iommu_ops = {
	.alloc		= arm_iommu_alloc_attrs,
	.free		= arm_iommu_free_attrs,
	.mmap		= arm_iommu_mmap_attrs,

	.map_page		= arm_iommu_map_page,
	.unmap_page		= arm_iommu_unmap_page,
	.sync_single_for_cpu	= arm_iommu_sync_single_for_cpu,
	.sync_single_for_device	= arm_iommu_sync_single_for_device,

	.map_sg			= arm_iommu_map_sg,
	.unmap_sg		= arm_iommu_unmap_sg,
	.sync_sg_for_cpu	= arm_iommu_sync_sg_for_cpu,
	.sync_sg_for_device	= arm_iommu_sync_sg_for_device,
};

/**
 * arm_iommu_create_mapping
 * @bus: pointer to the bus holding the client device (for IOMMU calls)
 * @base: start address of the valid IO address space
 * @size: size of the valid IO address space
 * @order: accuracy of the IO addresses allocations
 *
 * Creates a mapping structure which holds information about used/unused
 * IO address ranges, which is required to perform memory allocation and
 * mapping with IOMMU aware functions.
 *
 * The client device need to be attached to the mapping with
 * arm_iommu_attach_device function.
 */
struct dma_iommu_mapping *
arm_iommu_create_mapping(struct bus_type *bus, dma_addr_t base, size_t size,
			 int order)
{
	unsigned int count = size >> (PAGE_SHIFT + order);
	unsigned int bitmap_size = BITS_TO_LONGS(count) * sizeof(long);
	struct dma_iommu_mapping *mapping;
	int err = -ENOMEM;

	if (!count)
		return ERR_PTR(-EINVAL);

	mapping = kzalloc(sizeof(struct dma_iommu_mapping), GFP_KERNEL);
	if (!mapping)
		goto err;

	mapping->bitmap = kzalloc(bitmap_size, GFP_KERNEL);
	if (!mapping->bitmap)
		goto err2;

	mapping->base = base;
	mapping->bits = BITS_PER_BYTE * bitmap_size;
	mapping->order = order;
	spin_lock_init(&mapping->lock);

	mapping->domain = iommu_domain_alloc(bus);
	if (!mapping->domain)
		goto err3;

	kref_init(&mapping->kref);
	return mapping;
err3:
	kfree(mapping->bitmap);
err2:
	kfree(mapping);
err:
	return ERR_PTR(err);
}

static void release_iommu_mapping(struct kref *kref)
{
	struct dma_iommu_mapping *mapping =
		container_of(kref, struct dma_iommu_mapping, kref);

	iommu_domain_free(mapping->domain);
	kfree(mapping->bitmap);
	kfree(mapping);
}

void arm_iommu_release_mapping(struct dma_iommu_mapping *mapping)
{
	if (mapping)
		kref_put(&mapping->kref, release_iommu_mapping);
}

/**
 * arm_iommu_attach_device
 * @dev: valid struct device pointer
 * @mapping: io address space mapping structure (returned from
 *	arm_iommu_create_mapping)
 *
 * Attaches specified io address space mapping to the provided device,
 * this replaces the dma operations (dma_map_ops pointer) with the
 * IOMMU aware version. More than one client might be attached to
 * the same io address space mapping.
 */
int arm_iommu_attach_device(struct device *dev,
			    struct dma_iommu_mapping *mapping)
{
	int err;

	err = iommu_attach_device(mapping->domain, dev);
	if (err)
		return err;

	kref_get(&mapping->kref);
	dev->archdata.mapping = mapping;
	set_dma_ops(dev, &iommu_ops);

	pr_info("Attached IOMMU controller to %s device.\n", dev_name(dev));
	return 0;
}

#endif<|MERGE_RESOLUTION|>--- conflicted
+++ resolved
@@ -856,31 +856,25 @@
 	size_t size, enum dma_data_direction dir,
 	void (*op)(const void *, size_t, int))
 {
-	unsigned long pfn;
-	size_t left = size;
-
-	pfn = page_to_pfn(page) + offset / PAGE_SIZE;
-	offset %= PAGE_SIZE;
-
 	/*
 	 * A single sg entry may refer to multiple physically contiguous
 	 * pages.  But we still need to process highmem pages individually.
 	 * If highmem is not configured then the bulk of this loop gets
 	 * optimized out.
 	 */
+	size_t left = size;
 	do {
 		size_t len = left;
 		void *vaddr;
 
-		page = pfn_to_page(pfn);
-
 		if (PageHighMem(page)) {
-			if (len + offset > PAGE_SIZE)
+			if (len + offset > PAGE_SIZE) {
+				if (offset >= PAGE_SIZE) {
+					page += offset / PAGE_SIZE;
+					offset %= PAGE_SIZE;
+				}
 				len = PAGE_SIZE - offset;
-<<<<<<< HEAD
-=======
 			}
->>>>>>> a0b5b9b6
 
 			if (cache_is_vipt_nonaliasing()) {
 				vaddr = kmap_atomic(page);
@@ -898,7 +892,7 @@
 			op(vaddr, len, dir);
 		}
 		offset = 0;
-		pfn++;
+		page++;
 		left -= len;
 	} while (left);
 }
