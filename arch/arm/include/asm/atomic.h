/*
 *  arch/arm/include/asm/atomic.h
 *
 *  Copyright (C) 1996 Russell King.
 *  Copyright (C) 2002 Deep Blue Solutions Ltd.
 *
 * This program is free software; you can redistribute it and/or modify
 * it under the terms of the GNU General Public License version 2 as
 * published by the Free Software Foundation.
 */
#ifndef __ASM_ARM_ATOMIC_H
#define __ASM_ARM_ATOMIC_H

#include <linux/compiler.h>
#include <linux/types.h>
#include <linux/irqflags.h>
#include <asm/barrier.h>
#include <asm/cmpxchg.h>

#define ATOMIC_INIT(i)	{ (i) }

#ifdef __KERNEL__

/*
 * On ARM, ordinary assignment (str instruction) doesn't clear the local
 * strex/ldrex monitor on some implementations. The reason we can use it for
 * atomic_set() is the clrex or dummy strex done on every exception return.
 */
#define atomic_read(v)	(*(volatile int *)&(v)->counter)
#define atomic_set(v,i)	(((v)->counter) = (i))

#if __LINUX_ARM_ARCH__ >= 6

/*
 * ARMv6 UP and SMP safe atomic ops.  We use load exclusive and
 * store exclusive to ensure that these are atomic.  We may loop
 * to ensure that the update happens.
 */
static inline void atomic_add(int i, atomic_t *v)
{
	unsigned long tmp;
	int result;

	__asm__ __volatile__("@ atomic_add\n"
"1:	ldrex	%0, [%3]\n"
"	add	%0, %0, %4\n"
"	strex	%1, %0, [%3]\n"
"	teq	%1, #0\n"
"	bne	1b"
	: "=&r" (result), "=&r" (tmp), "+Qo" (v->counter)
	: "r" (&v->counter), "Ir" (i)
	: "cc");
}

static inline int atomic_add_return(int i, atomic_t *v)
{
	unsigned long tmp;
	int result;

	smp_mb();
	prefetchw(&v->counter);

	__asm__ __volatile__("@ atomic_add_return\n"
"1:	ldrex	%0, [%3]\n"
"	add	%0, %0, %4\n"
"	strex	%1, %0, [%3]\n"
"	teq	%1, #0\n"
"	bne	1b"
	: "=&r" (result), "=&r" (tmp), "+Qo" (v->counter)
	: "r" (&v->counter), "Ir" (i)
	: "cc");

	smp_mb();

	return result;
}

static inline void atomic_sub(int i, atomic_t *v)
{
	unsigned long tmp;
	int result;

	__asm__ __volatile__("@ atomic_sub\n"
"1:	ldrex	%0, [%3]\n"
"	sub	%0, %0, %4\n"
"	strex	%1, %0, [%3]\n"
"	teq	%1, #0\n"
"	bne	1b"
	: "=&r" (result), "=&r" (tmp), "+Qo" (v->counter)
	: "r" (&v->counter), "Ir" (i)
	: "cc");
}

static inline int atomic_sub_return(int i, atomic_t *v)
{
	unsigned long tmp;
	int result;

	smp_mb();
	prefetchw(&v->counter);

	__asm__ __volatile__("@ atomic_sub_return\n"
"1:	ldrex	%0, [%3]\n"
"	sub	%0, %0, %4\n"
"	strex	%1, %0, [%3]\n"
"	teq	%1, #0\n"
"	bne	1b"
	: "=&r" (result), "=&r" (tmp), "+Qo" (v->counter)
	: "r" (&v->counter), "Ir" (i)
	: "cc");

	smp_mb();

	return result;
}

static inline int atomic_cmpxchg(atomic_t *ptr, int old, int new)
{
	unsigned long oldval, res;

	smp_mb();
	prefetchw(&ptr->counter);

	do {
		__asm__ __volatile__("@ atomic_cmpxchg\n"
		"ldrex	%1, [%3]\n"
		"mov	%0, #0\n"
		"teq	%1, %4\n"
		"strexeq %0, %5, [%3]\n"
		    : "=&r" (res), "=&r" (oldval), "+Qo" (ptr->counter)
		    : "r" (&ptr->counter), "Ir" (old), "r" (new)
		    : "cc");
	} while (res);

	smp_mb();

	return oldval;
}

<<<<<<< HEAD
static inline void atomic_clear_mask(unsigned long mask, atomic_t *v)
=======
static inline int __atomic_add_unless(atomic_t *v, int a, int u)
>>>>>>> b9867684
{
	int oldval, newval;
	unsigned long tmp;

<<<<<<< HEAD
	__asm__ __volatile__("@ atomic_clear_mask\n"
"1:	ldrex	%0, [%3]\n"
"	bic	%0, %0, %4\n"
"	strex	%1, %0, [%3]\n"
"	teq	%1, #0\n"
"	bne	1b"
	: "=&r" (tmp), "=&r" (tmp2), "+Qo" (v->counter)
	: "r" (&v->counter), "Ir" (mask)
	: "cc");
}

static inline void atomic_set_mask(unsigned int mask, atomic_t *v)
{
	unsigned long tmp, tmp2;

	__asm__ __volatile__("@ atomic_set_mask\n"
"1:	ldrex	%0, [%3]\n"
"	orr	%0, %0, %4\n"
"	strex	%1, %0, [%3]\n"
"	teq	%1, %0\n"
"	bne	1b"
	: "=&r" (tmp), "=&r" (tmp2), "+Qo" (v->counter)
	: "r" (&v->counter), "Ir" (mask)
=======
	smp_mb();
	prefetchw(&v->counter);

	__asm__ __volatile__ ("@ atomic_add_unless\n"
"1:	ldrex	%0, [%4]\n"
"	teq	%0, %5\n"
"	beq	2f\n"
"	add	%1, %0, %6\n"
"	strex	%2, %1, [%4]\n"
"	teq	%2, #0\n"
"	bne	1b\n"
"2:"
	: "=&r" (oldval), "=&r" (newval), "=&r" (tmp), "+Qo" (v->counter)
	: "r" (&v->counter), "r" (u), "r" (a)
>>>>>>> b9867684
	: "cc");

	if (oldval != u)
		smp_mb();

	return oldval;
}

#else /* ARM_ARCH_6 */

#ifdef CONFIG_SMP
#error SMP not supported on pre-ARMv6 CPUs
#endif

static inline int atomic_add_return(int i, atomic_t *v)
{
	unsigned long flags;
	int val;

	raw_local_irq_save(flags);
	val = v->counter;
	v->counter = val += i;
	raw_local_irq_restore(flags);

	return val;
}
#define atomic_add(i, v)	(void) atomic_add_return(i, v)

static inline int atomic_sub_return(int i, atomic_t *v)
{
	unsigned long flags;
	int val;

	raw_local_irq_save(flags);
	val = v->counter;
	v->counter = val -= i;
	raw_local_irq_restore(flags);

	return val;
}
#define atomic_sub(i, v)	(void) atomic_sub_return(i, v)

static inline int atomic_cmpxchg(atomic_t *v, int old, int new)
{
	int ret;
	unsigned long flags;

	raw_local_irq_save(flags);
	ret = v->counter;
	if (likely(ret == old))
		v->counter = new;
	raw_local_irq_restore(flags);

	return ret;
}

static inline int __atomic_add_unless(atomic_t *v, int a, int u)
{
	int c, old;

	c = atomic_read(v);
	while (c != u && (old = atomic_cmpxchg((v), c, c + a)) != c)
		c = old;
	return c;
}

#endif /* __LINUX_ARM_ARCH__ */

#define atomic_xchg(v, new) (xchg(&((v)->counter), new))

#define atomic_inc(v)		atomic_add(1, v)
#define atomic_dec(v)		atomic_sub(1, v)

#define atomic_inc_and_test(v)	(atomic_add_return(1, v) == 0)
#define atomic_dec_and_test(v)	(atomic_sub_return(1, v) == 0)
#define atomic_inc_return(v)    (atomic_add_return(1, v))
#define atomic_dec_return(v)    (atomic_sub_return(1, v))
#define atomic_sub_and_test(i, v) (atomic_sub_return(i, v) == 0)

#define atomic_add_negative(i,v) (atomic_add_return(i, v) < 0)

#define smp_mb__before_atomic_dec()	smp_mb()
#define smp_mb__after_atomic_dec()	smp_mb()
#define smp_mb__before_atomic_inc()	smp_mb()
#define smp_mb__after_atomic_inc()	smp_mb()

#ifndef CONFIG_GENERIC_ATOMIC64
typedef struct {
	u64 __aligned(8) counter;
} atomic64_t;

#define ATOMIC64_INIT(i) { (i) }

#ifdef CONFIG_ARM_LPAE
static inline u64 atomic64_read(const atomic64_t *v)
{
	u64 result;

	__asm__ __volatile__("@ atomic64_read\n"
"	ldrd	%0, %H0, [%1]"
	: "=&r" (result)
	: "r" (&v->counter), "Qo" (v->counter)
	);

	return result;
}

static inline void atomic64_set(atomic64_t *v, u64 i)
{
	__asm__ __volatile__("@ atomic64_set\n"
"	strd	%2, %H2, [%1]"
	: "=Qo" (v->counter)
	: "r" (&v->counter), "r" (i)
	);
}
#else
static inline u64 atomic64_read(const atomic64_t *v)
{
	u64 result;

	__asm__ __volatile__("@ atomic64_read\n"
"	ldrexd	%0, %H0, [%1]"
	: "=&r" (result)
	: "r" (&v->counter), "Qo" (v->counter)
	);

	return result;
}

static inline void atomic64_set(atomic64_t *v, u64 i)
{
	u64 tmp;

	__asm__ __volatile__("@ atomic64_set\n"
"1:	ldrexd	%0, %H0, [%2]\n"
"	strexd	%0, %3, %H3, [%2]\n"
"	teq	%0, #0\n"
"	bne	1b"
	: "=&r" (tmp), "=Qo" (v->counter)
	: "r" (&v->counter), "r" (i)
	: "cc");
}
#endif

static inline void atomic64_add(u64 i, atomic64_t *v)
{
	u64 result;
	unsigned long tmp;

	__asm__ __volatile__("@ atomic64_add\n"
"1:	ldrexd	%0, %H0, [%3]\n"
"	adds	%0, %0, %4\n"
"	adc	%H0, %H0, %H4\n"
"	strexd	%1, %0, %H0, [%3]\n"
"	teq	%1, #0\n"
"	bne	1b"
	: "=&r" (result), "=&r" (tmp), "+Qo" (v->counter)
	: "r" (&v->counter), "r" (i)
	: "cc");
}

static inline u64 atomic64_add_return(u64 i, atomic64_t *v)
{
	u64 result;
	unsigned long tmp;

	smp_mb();
	prefetchw(&v->counter);

	__asm__ __volatile__("@ atomic64_add_return\n"
"1:	ldrexd	%0, %H0, [%3]\n"
"	adds	%0, %0, %4\n"
"	adc	%H0, %H0, %H4\n"
"	strexd	%1, %0, %H0, [%3]\n"
"	teq	%1, #0\n"
"	bne	1b"
	: "=&r" (result), "=&r" (tmp), "+Qo" (v->counter)
	: "r" (&v->counter), "r" (i)
	: "cc");

	smp_mb();

	return result;
}

static inline void atomic64_sub(u64 i, atomic64_t *v)
{
	u64 result;
	unsigned long tmp;

	__asm__ __volatile__("@ atomic64_sub\n"
"1:	ldrexd	%0, %H0, [%3]\n"
"	subs	%0, %0, %4\n"
"	sbc	%H0, %H0, %H4\n"
"	strexd	%1, %0, %H0, [%3]\n"
"	teq	%1, #0\n"
"	bne	1b"
	: "=&r" (result), "=&r" (tmp), "+Qo" (v->counter)
	: "r" (&v->counter), "r" (i)
	: "cc");
}

static inline u64 atomic64_sub_return(u64 i, atomic64_t *v)
{
	u64 result;
	unsigned long tmp;

	smp_mb();
	prefetchw(&v->counter);

	__asm__ __volatile__("@ atomic64_sub_return\n"
"1:	ldrexd	%0, %H0, [%3]\n"
"	subs	%0, %0, %4\n"
"	sbc	%H0, %H0, %H4\n"
"	strexd	%1, %0, %H0, [%3]\n"
"	teq	%1, #0\n"
"	bne	1b"
	: "=&r" (result), "=&r" (tmp), "+Qo" (v->counter)
	: "r" (&v->counter), "r" (i)
	: "cc");

	smp_mb();

	return result;
}

static inline u64 atomic64_cmpxchg(atomic64_t *ptr, u64 old, u64 new)
{
	u64 oldval;
	unsigned long res;

	smp_mb();
	prefetchw(&ptr->counter);

	do {
		__asm__ __volatile__("@ atomic64_cmpxchg\n"
		"ldrexd		%1, %H1, [%3]\n"
		"mov		%0, #0\n"
		"teq		%1, %4\n"
		"teqeq		%H1, %H4\n"
		"strexdeq	%0, %5, %H5, [%3]"
		: "=&r" (res), "=&r" (oldval), "+Qo" (ptr->counter)
		: "r" (&ptr->counter), "r" (old), "r" (new)
		: "cc");
	} while (res);

	smp_mb();

	return oldval;
}

static inline u64 atomic64_xchg(atomic64_t *ptr, u64 new)
{
	u64 result;
	unsigned long tmp;

	smp_mb();
	prefetchw(&ptr->counter);

	__asm__ __volatile__("@ atomic64_xchg\n"
"1:	ldrexd	%0, %H0, [%3]\n"
"	strexd	%1, %4, %H4, [%3]\n"
"	teq	%1, #0\n"
"	bne	1b"
	: "=&r" (result), "=&r" (tmp), "+Qo" (ptr->counter)
	: "r" (&ptr->counter), "r" (new)
	: "cc");

	smp_mb();

	return result;
}

static inline u64 atomic64_dec_if_positive(atomic64_t *v)
{
	u64 result;
	unsigned long tmp;

	smp_mb();
	prefetchw(&v->counter);

	__asm__ __volatile__("@ atomic64_dec_if_positive\n"
"1:	ldrexd	%0, %H0, [%3]\n"
"	subs	%0, %0, #1\n"
"	sbc	%H0, %H0, #0\n"
"	teq	%H0, #0\n"
"	bmi	2f\n"
"	strexd	%1, %0, %H0, [%3]\n"
"	teq	%1, #0\n"
"	bne	1b\n"
"2:"
	: "=&r" (result), "=&r" (tmp), "+Qo" (v->counter)
	: "r" (&v->counter)
	: "cc");

	smp_mb();

	return result;
}

static inline int atomic64_add_unless(atomic64_t *v, u64 a, u64 u)
{
	u64 val;
	unsigned long tmp;
	int ret = 1;

	smp_mb();
	prefetchw(&v->counter);

	__asm__ __volatile__("@ atomic64_add_unless\n"
"1:	ldrexd	%0, %H0, [%4]\n"
"	teq	%0, %5\n"
"	teqeq	%H0, %H5\n"
"	moveq	%1, #0\n"
"	beq	2f\n"
"	adds	%0, %0, %6\n"
"	adc	%H0, %H0, %H6\n"
"	strexd	%2, %0, %H0, [%4]\n"
"	teq	%2, #0\n"
"	bne	1b\n"
"2:"
	: "=&r" (val), "+r" (ret), "=&r" (tmp), "+Qo" (v->counter)
	: "r" (&v->counter), "r" (u), "r" (a)
	: "cc");

	if (ret)
		smp_mb();

	return ret;
}

#define atomic64_add_negative(a, v)	(atomic64_add_return((a), (v)) < 0)
#define atomic64_inc(v)			atomic64_add(1LL, (v))
#define atomic64_inc_return(v)		atomic64_add_return(1LL, (v))
#define atomic64_inc_and_test(v)	(atomic64_inc_return(v) == 0)
#define atomic64_sub_and_test(a, v)	(atomic64_sub_return((a), (v)) == 0)
#define atomic64_dec(v)			atomic64_sub(1LL, (v))
#define atomic64_dec_return(v)		atomic64_sub_return(1LL, (v))
#define atomic64_dec_and_test(v)	(atomic64_dec_return((v)) == 0)
#define atomic64_inc_not_zero(v)	atomic64_add_unless((v), 1LL, 0LL)

#endif /* !CONFIG_GENERIC_ATOMIC64 */
#endif
#endif<|MERGE_RESOLUTION|>--- conflicted
+++ resolved
@@ -137,16 +137,13 @@
 	return oldval;
 }
 
-<<<<<<< HEAD
 static inline void atomic_clear_mask(unsigned long mask, atomic_t *v)
-=======
-static inline int __atomic_add_unless(atomic_t *v, int a, int u)
->>>>>>> b9867684
-{
-	int oldval, newval;
-	unsigned long tmp;
-
-<<<<<<< HEAD
+{
+	unsigned long tmp, tmp2;
+
+	smp_mb();
+	prefetchw(&v->counter);
+
 	__asm__ __volatile__("@ atomic_clear_mask\n"
 "1:	ldrex	%0, [%3]\n"
 "	bic	%0, %0, %4\n"
@@ -162,15 +159,25 @@
 {
 	unsigned long tmp, tmp2;
 
+	smp_mb();
+	prefetchw(&v->counter);
+
 	__asm__ __volatile__("@ atomic_set_mask\n"
 "1:	ldrex	%0, [%3]\n"
 "	orr	%0, %0, %4\n"
 "	strex	%1, %0, [%3]\n"
-"	teq	%1, %0\n"
+"	teq	%1, #0\n"
 "	bne	1b"
 	: "=&r" (tmp), "=&r" (tmp2), "+Qo" (v->counter)
 	: "r" (&v->counter), "Ir" (mask)
-=======
+	: "cc");
+}
+
+static inline int __atomic_add_unless(atomic_t *v, int a, int u)
+{
+	int oldval, newval;
+	unsigned long tmp;
+
 	smp_mb();
 	prefetchw(&v->counter);
 
@@ -185,7 +192,6 @@
 "2:"
 	: "=&r" (oldval), "=&r" (newval), "=&r" (tmp), "+Qo" (v->counter)
 	: "r" (&v->counter), "r" (u), "r" (a)
->>>>>>> b9867684
 	: "cc");
 
 	if (oldval != u)
