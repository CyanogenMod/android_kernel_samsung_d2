--- conflicted
+++ resolved
@@ -50,14 +50,10 @@
 
 #define EFI_DEBUG	1
 
-<<<<<<< HEAD
-struct efi __read_mostly efi = {
-=======
 int efi_enabled;
 EXPORT_SYMBOL(efi_enabled);
 
 struct efi __visible __read_mostly efi = {
->>>>>>> 05b186ca
 	.mps        = EFI_INVALID_TABLE_ADDR,
 	.acpi       = EFI_INVALID_TABLE_ADDR,
 	.acpi20     = EFI_INVALID_TABLE_ADDR,
