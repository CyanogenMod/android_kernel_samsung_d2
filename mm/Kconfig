--- conflicted
+++ resolved
@@ -380,8 +380,6 @@
 
 	  If unsure, say Y to enable cleancache
 
-<<<<<<< HEAD
-=======
 config MEMORY_HOLE_CARVEOUT
         bool
         help
@@ -392,7 +390,6 @@
           the memory corresponding to the hole to be removed using memblock-
           remove.
 
->>>>>>> 09b3d797
 config USE_USER_ACCESSIBLE_TIMERS
 	bool "Enables timers accessible from userspace"
 	depends on MMU
