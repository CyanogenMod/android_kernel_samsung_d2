/*
   BlueZ - Bluetooth protocol stack for Linux
   Copyright (C) 2011 Nokia Corporation and/or its subsidiary(-ies).

   This program is free software; you can redistribute it and/or modify
   it under the terms of the GNU General Public License version 2 as
   published by the Free Software Foundation;

   THE SOFTWARE IS PROVIDED "AS IS", WITHOUT WARRANTY OF ANY KIND, EXPRESS
   OR IMPLIED, INCLUDING BUT NOT LIMITED TO THE WARRANTIES OF MERCHANTABILITY,
   FITNESS FOR A PARTICULAR PURPOSE AND NONINFRINGEMENT OF THIRD PARTY RIGHTS.
   IN NO EVENT SHALL THE COPYRIGHT HOLDER(S) AND AUTHOR(S) BE LIABLE FOR ANY
   CLAIM, OR ANY SPECIAL INDIRECT OR CONSEQUENTIAL DAMAGES, OR ANY DAMAGES
   WHATSOEVER RESULTING FROM LOSS OF USE, DATA OR PROFITS, WHETHER IN AN
   ACTION OF CONTRACT, NEGLIGENCE OR OTHER TORTIOUS ACTION, ARISING OUT OF
   OR IN CONNECTION WITH THE USE OR PERFORMANCE OF THIS SOFTWARE.

   ALL LIABILITY, INCLUDING LIABILITY FOR INFRINGEMENT OF ANY PATENTS,
   COPYRIGHTS, TRADEMARKS OR OTHER RIGHTS, RELATING TO USE OF THIS
   SOFTWARE IS DISCLAIMED.
*/

#ifndef __SMP_H
#define __SMP_H

struct smp_command_hdr {
	__u8	code;
} __packed;

#define SMP_CMD_PAIRING_REQ	0x01
#define SMP_CMD_PAIRING_RSP	0x02
struct smp_cmd_pairing {
	__u8	io_capability;
	__u8	oob_flag;
	__u8	auth_req;
	__u8	max_key_size;
	__u8	init_key_dist;
	__u8	resp_key_dist;
} __packed;

#define SMP_IO_DISPLAY_ONLY	0x00
#define SMP_IO_DISPLAY_YESNO	0x01
#define SMP_IO_KEYBOARD_ONLY	0x02
#define SMP_IO_NO_INPUT_OUTPUT	0x03
#define SMP_IO_KEYBOARD_DISPLAY	0x04

#define SMP_OOB_NOT_PRESENT	0x00
#define SMP_OOB_PRESENT		0x01

#define SMP_DIST_ENC_KEY	0x01
#define SMP_DIST_ID_KEY		0x02
#define SMP_DIST_SIGN		0x04

#define SMP_AUTH_NONE		0x00
#define SMP_AUTH_BONDING	0x01
#define SMP_AUTH_MITM		0x04

#define SMP_JUST_WORKS		0x00
#define SMP_JUST_CFM		0x01
#define SMP_REQ_PASSKEY		0x02
#define SMP_CFM_PASSKEY		0x03
#define SMP_REQ_OOB		0x04
#define SMP_OVERLAP		0xFF

#define SMP_CMD_PAIRING_CONFIRM	0x03
struct smp_cmd_pairing_confirm {
	__u8	confirm_val[16];
} __packed;

#define SMP_CMD_PAIRING_RANDOM	0x04
struct smp_cmd_pairing_random {
	__u8	rand_val[16];
} __packed;

#define SMP_CMD_PAIRING_FAIL	0x05
struct smp_cmd_pairing_fail {
	__u8	reason;
} __packed;

#define SMP_CMD_ENCRYPT_INFO	0x06
struct smp_cmd_encrypt_info {
	__u8	ltk[16];
} __packed;

#define SMP_CMD_MASTER_IDENT	0x07
struct smp_cmd_master_ident {
	__u16	ediv;
	__u8	rand[8];
} __packed;

#define SMP_CMD_IDENT_INFO	0x08
struct smp_cmd_ident_info {
	__u8	irk[16];
} __packed;

#define SMP_CMD_IDENT_ADDR_INFO	0x09
struct smp_cmd_ident_addr_info {
	__u8	addr_type;
	bdaddr_t bdaddr;
} __packed;

#define SMP_CMD_SIGN_INFO	0x0a
struct smp_cmd_sign_info {
	__u8	csrk[16];
} __packed;

#define SMP_CMD_SECURITY_REQ	0x0b
struct smp_cmd_security_req {
	__u8	auth_req;
} __packed;

#define SMP_PASSKEY_ENTRY_FAILED	0x01
#define SMP_OOB_NOT_AVAIL		0x02
#define SMP_AUTH_REQUIREMENTS		0x03
#define SMP_CONFIRM_FAILED		0x04
#define SMP_PAIRING_NOTSUPP		0x05
#define SMP_ENC_KEY_SIZE		0x06
#define SMP_CMD_NOTSUPP		0x07
#define SMP_UNSPECIFIED		0x08
#define SMP_REPEATED_ATTEMPTS		0x09

#define SMP_MIN_ENC_KEY_SIZE		7
#define SMP_MAX_ENC_KEY_SIZE		16

/* SMP Commands */
<<<<<<< HEAD
int smp_conn_security(struct l2cap_conn *hcon, __u8 sec_level);
=======
int smp_conn_security(struct l2cap_conn *conn, __u8 sec_level);
>>>>>>> 59e29991
int smp_sig_channel(struct l2cap_conn *conn, struct sk_buff *skb);
int smp_link_encrypt_cmplt(struct l2cap_conn *conn, __u8 status, __u8 encrypt);
void smp_conn_security_fail(struct l2cap_conn *conn, __u8 code, __u8 reason);
void smp_timeout(unsigned long l2cap_conn);

#endif /* __SMP_H */<|MERGE_RESOLUTION|>--- conflicted
+++ resolved
@@ -123,11 +123,7 @@
 #define SMP_MAX_ENC_KEY_SIZE		16
 
 /* SMP Commands */
-<<<<<<< HEAD
-int smp_conn_security(struct l2cap_conn *hcon, __u8 sec_level);
-=======
 int smp_conn_security(struct l2cap_conn *conn, __u8 sec_level);
->>>>>>> 59e29991
 int smp_sig_channel(struct l2cap_conn *conn, struct sk_buff *skb);
 int smp_link_encrypt_cmplt(struct l2cap_conn *conn, __u8 status, __u8 encrypt);
 void smp_conn_security_fail(struct l2cap_conn *conn, __u8 code, __u8 reason);
