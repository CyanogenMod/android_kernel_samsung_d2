/*
   BlueZ - Bluetooth protocol stack for Linux

   Copyright (C) 2010  Nokia Corporation

   This program is free software; you can redistribute it and/or modify
   it under the terms of the GNU General Public License version 2 as
   published by the Free Software Foundation;

   THE SOFTWARE IS PROVIDED "AS IS", WITHOUT WARRANTY OF ANY KIND, EXPRESS
   OR IMPLIED, INCLUDING BUT NOT LIMITED TO THE WARRANTIES OF MERCHANTABILITY,
   FITNESS FOR A PARTICULAR PURPOSE AND NONINFRINGEMENT OF THIRD PARTY RIGHTS.
   IN NO EVENT SHALL THE COPYRIGHT HOLDER(S) AND AUTHOR(S) BE LIABLE FOR ANY
   CLAIM, OR ANY SPECIAL INDIRECT OR CONSEQUENTIAL DAMAGES, OR ANY DAMAGES
   WHATSOEVER RESULTING FROM LOSS OF USE, DATA OR PROFITS, WHETHER IN AN
   ACTION OF CONTRACT, NEGLIGENCE OR OTHER TORTIOUS ACTION, ARISING OUT OF
   OR IN CONNECTION WITH THE USE OR PERFORMANCE OF THIS SOFTWARE.

   ALL LIABILITY, INCLUDING LIABILITY FOR INFRINGEMENT OF ANY PATENTS,
   COPYRIGHTS, TRADEMARKS OR OTHER RIGHTS, RELATING TO USE OF THIS
   SOFTWARE IS DISCLAIMED.
*/

#define MGMT_INDEX_NONE			0xFFFF

struct mgmt_hdr {
	__le16 opcode;
	__le16 index;
	__le16 len;
} __packed;

#define MGMT_OP_READ_VERSION		0x0001
struct mgmt_rp_read_version {
	__u8 version;
	__le16 revision;
} __packed;

#define MGMT_OP_READ_INDEX_LIST		0x0003
struct mgmt_rp_read_index_list {
	__le16 num_controllers;
	__le16 index[0];
} __packed;

/* Reserve one extra byte for names in management messages so that they
 * are always guaranteed to be nul-terminated */
#define MGMT_MAX_NAME_LENGTH		(HCI_MAX_NAME_LENGTH + 1)

#define MGMT_OP_READ_INFO		0x0004
struct mgmt_rp_read_info {
	__u8 type;
	__u8 powered;
	__u8 connectable;
	__u8 discoverable;
	__u8 pairable;
	__u8 sec_mode;
	bdaddr_t bdaddr;
	__u8 dev_class[3];
	__u8 features[8];
	__u16 manufacturer;
	__u8 hci_ver;
	__u16 hci_rev;
	__u8 name[MGMT_MAX_NAME_LENGTH];
	__u8 le_white_list_size;
} __packed;

struct mgmt_mode {
	__u8 val;
} __packed;

#define MGMT_OP_SET_POWERED		0x0005

#define MGMT_OP_SET_DISCOVERABLE	0x0006

#define MGMT_OP_SET_CONNECTABLE		0x0007

#define MGMT_OP_SET_PAIRABLE		0x0008

#define MGMT_OP_ADD_UUID		0x0009
struct mgmt_cp_add_uuid {
	__u8 uuid[16];
	__u8 svc_hint;
} __packed;

#define MGMT_OP_REMOVE_UUID		0x000A
struct mgmt_cp_remove_uuid {
	__u8 uuid[16];
} __packed;

#define MGMT_OP_SET_DEV_CLASS		0x000B
struct mgmt_cp_set_dev_class {
	__u8 major;
	__u8 minor;
} __packed;
#define MGMT_MAJOR_CLASS_MASK		0x1F
#define MGMT_MAJOR_CLASS_LIMITED	0x20

#define MGMT_OP_SET_SERVICE_CACHE	0x000C
struct mgmt_cp_set_service_cache {
	__u8 enable;
} __packed;

struct mgmt_key_info {
	bdaddr_t bdaddr;
	u8 addr_type;
	u8 key_type;
	u8 val[16];
	u8 pin_len;
	u8 auth;
	u8 dlen;
	u8 data[10];
} __packed;

#define MGMT_OP_LOAD_KEYS		0x000D
struct mgmt_cp_load_keys {
	__u8 debug_keys;
	__le16 key_count;
	struct mgmt_key_info keys[0];
<<<<<<< HEAD
} __packed;

#define MGMT_OP_REMOVE_KEY		0x000E
struct mgmt_cp_remove_key {
	bdaddr_t bdaddr;
	__u8 disconnect;
} __packed;

=======
} __packed;

#define MGMT_OP_REMOVE_KEY		0x000E
struct mgmt_cp_remove_key {
	bdaddr_t bdaddr;
	__u8 disconnect;
} __packed;

>>>>>>> 59e29991
#define MGMT_OP_DISCONNECT		0x000F
struct mgmt_cp_disconnect {
	bdaddr_t bdaddr;
} __packed;
struct mgmt_rp_disconnect {
	bdaddr_t bdaddr;
} __packed;

#define MGMT_OP_GET_CONNECTIONS		0x0010
struct mgmt_rp_get_connections {
	__le16 conn_count;
	bdaddr_t conn[0];
} __packed;

#define MGMT_OP_PIN_CODE_REPLY		0x0011
struct mgmt_cp_pin_code_reply {
	bdaddr_t bdaddr;
	__u8 pin_len;
	__u8 pin_code[16];
} __packed;
struct mgmt_rp_pin_code_reply {
	bdaddr_t bdaddr;
	uint8_t status;
} __packed;

#define MGMT_OP_PIN_CODE_NEG_REPLY	0x0012
struct mgmt_cp_pin_code_neg_reply {
	bdaddr_t bdaddr;
} __packed;

#define MGMT_OP_SET_IO_CAPABILITY	0x0013
struct mgmt_cp_set_io_capability {
	__u8 io_capability;
} __packed;

#define MGMT_OP_PAIR_DEVICE		0x0014
struct mgmt_cp_pair_device {
	bdaddr_t bdaddr;
	__u8 io_cap;
} __packed;
struct mgmt_rp_pair_device {
	bdaddr_t bdaddr;
	__u8 status;
} __packed;

#define MGMT_OP_USER_CONFIRM_REPLY	0x0015
struct mgmt_cp_user_confirm_reply {
	bdaddr_t bdaddr;
} __packed;
struct mgmt_rp_user_confirm_reply {
	bdaddr_t bdaddr;
	__u8 status;
} __packed;

#define MGMT_OP_USER_CONFIRM_NEG_REPLY	0x0016

#define MGMT_OP_SET_LOCAL_NAME		0x0017
struct mgmt_cp_set_local_name {
	__u8 name[MGMT_MAX_NAME_LENGTH];
} __packed;

#define MGMT_OP_READ_LOCAL_OOB_DATA	0x0018
struct mgmt_rp_read_local_oob_data {
	__u8 hash[16];
	__u8 randomizer[16];
} __packed;

#define MGMT_OP_ADD_REMOTE_OOB_DATA	0x0019
struct mgmt_cp_add_remote_oob_data {
	bdaddr_t bdaddr;
	__u8 hash[16];
	__u8 randomizer[16];
} __packed;

#define MGMT_OP_REMOVE_REMOTE_OOB_DATA	0x001A
struct mgmt_cp_remove_remote_oob_data {
	bdaddr_t bdaddr;
} __packed;

#define MGMT_OP_START_DISCOVERY		0x001B

#define MGMT_OP_STOP_DISCOVERY		0x001C

#define MGMT_OP_USER_PASSKEY_REPLY	0x001D
struct mgmt_cp_user_passkey_reply {
	bdaddr_t bdaddr;
	__le32 passkey;
} __packed;

#define MGMT_OP_RESOLVE_NAME		0x001E
struct mgmt_cp_resolve_name {
	bdaddr_t bdaddr;
} __packed;

#define MGMT_OP_SET_LIMIT_DISCOVERABLE	0x001F

#define MGMT_OP_SET_CONNECTION_PARAMS	0x0020
struct mgmt_cp_set_connection_params {
	bdaddr_t bdaddr;
	__le16 interval_min;
	__le16 interval_max;
	__le16 slave_latency;
	__le16 timeout_multiplier;
} __packed;

#define MGMT_OP_ENCRYPT_LINK		0x0021
struct mgmt_cp_encrypt_link {
	bdaddr_t bdaddr;
	__u8 enable;
} __packed;

#define MGMT_OP_SET_RSSI_REPORTER		0x0022
struct mgmt_cp_set_rssi_reporter {
	bdaddr_t	bdaddr;
	__s8		rssi_threshold;
	__le16	interval;
	__u8		updateOnThreshExceed;
} __packed;

#define MGMT_OP_UNSET_RSSI_REPORTER		0x0023
struct mgmt_cp_unset_rssi_reporter {
	bdaddr_t	bdaddr;
} __packed;

#define MGMT_OP_CANCEL_RESOLVE_NAME	0x0024
struct mgmt_cp_cancel_resolve_name {
	bdaddr_t bdaddr;
} __packed;

#define MGMT_OP_LE_READ_WHITE_LIST_SIZE	0xE000

#define MGMT_OP_LE_CLEAR_WHITE_LIST	0xE001

#define MGMT_OP_LE_ADD_DEV_WHITE_LIST	0xE002
struct mgmt_cp_le_add_dev_white_list {
	__u8 addr_type;
	bdaddr_t bdaddr;
} __packed;

#define MGMT_OP_LE_REMOVE_DEV_WHITE_LIST	0xE003
struct mgmt_cp_le_remove_dev_white_list {
	__u8 addr_type;
	bdaddr_t bdaddr;
} __packed;

#define MGMT_OP_LE_CREATE_CONN_WHITE_LIST	0xE004

#define MGMT_OP_LE_CANCEL_CREATE_CONN_WHITE_LIST	0xE005

#define MGMT_OP_LE_CANCEL_CREATE_CONN	0xE006
struct mgmt_cp_le_cancel_create_conn {
	bdaddr_t	bdaddr;
} __packed;

#define MGMT_EV_CMD_COMPLETE		0x0001
struct mgmt_ev_cmd_complete {
	__le16 opcode;
	__u8 data[0];
} __packed;

#define MGMT_EV_CMD_STATUS		0x0002
struct mgmt_ev_cmd_status {
	__u8 status;
	__le16 opcode;
} __packed;

#define MGMT_EV_CONTROLLER_ERROR	0x0003
struct mgmt_ev_controller_error {
	__u8 error_code;
} __packed;

#define MGMT_EV_INDEX_ADDED		0x0004

#define MGMT_EV_INDEX_REMOVED		0x0005

#define MGMT_EV_POWERED			0x0006

#define MGMT_EV_DISCOVERABLE		0x0007

#define MGMT_EV_CONNECTABLE		0x0008

#define MGMT_EV_PAIRABLE		0x0009

#define MGMT_EV_NEW_KEY			0x000A
struct mgmt_ev_new_key {
	__u8 store_hint;
	struct mgmt_key_info key;
} __packed;

#define MGMT_EV_CONNECTED		0x000B
struct mgmt_ev_connected {
	bdaddr_t bdaddr;
	__u8 le;
} __packed;

#define MGMT_EV_DISCONNECTED		0x000C
struct mgmt_ev_disconnected {
	bdaddr_t bdaddr;
	__u8     reason;
} __packed;

#define MGMT_EV_CONNECT_FAILED		0x000D
struct mgmt_ev_connect_failed {
	bdaddr_t bdaddr;
	__u8 status;
} __packed;

#define MGMT_EV_PIN_CODE_REQUEST	0x000E
struct mgmt_ev_pin_code_request {
	bdaddr_t bdaddr;
	__u8 secure;
} __packed;

#define MGMT_EV_USER_CONFIRM_REQUEST	0x000F
struct mgmt_ev_user_confirm_request {
	bdaddr_t bdaddr;
	__u8 auto_confirm;
	__u8 event;
	__le32 value;
} __packed;

#define MGMT_EV_AUTH_FAILED		0x0010
struct mgmt_ev_auth_failed {
	bdaddr_t bdaddr;
	__u8 status;
} __packed;

#define MGMT_EV_LOCAL_NAME_CHANGED	0x0011
struct mgmt_ev_local_name_changed {
	__u8 name[MGMT_MAX_NAME_LENGTH];
} __packed;

#define MGMT_EV_DEVICE_FOUND		0x0012
struct mgmt_ev_device_found {
	bdaddr_t bdaddr;
	__u8 dev_class[3];
	__s8 rssi;
	__u8 le;
	__u8 type;
	__u8 eir[HCI_MAX_EIR_LENGTH];
<<<<<<< HEAD
} __packed;

#define MGMT_EV_REMOTE_NAME		0x0013
struct mgmt_ev_remote_name {
	bdaddr_t bdaddr;
	__u8 status;
	__u8 name[MGMT_MAX_NAME_LENGTH];
} __packed;

#define MGMT_EV_DISCOVERING		0x0014

#define MGMT_EV_USER_PASSKEY_REQUEST	0x0015
struct mgmt_ev_user_passkey_request {
	bdaddr_t bdaddr;
} __packed;

#define MGMT_EV_ENCRYPT_CHANGE		0x0016
struct mgmt_ev_encrypt_change {
	bdaddr_t bdaddr;
	__u8 status;
} __packed;


#define MGMT_EV_REMOTE_CLASS		0x0017
struct mgmt_ev_remote_class {
	bdaddr_t bdaddr;
	__u8 dev_class[3];
} __packed;

=======
} __packed;

#define MGMT_EV_REMOTE_NAME		0x0013
struct mgmt_ev_remote_name {
	bdaddr_t bdaddr;
	__u8 status;
	__u8 name[MGMT_MAX_NAME_LENGTH];
} __packed;

#define MGMT_EV_DISCOVERING		0x0014

#define MGMT_EV_USER_PASSKEY_REQUEST	0x0015
struct mgmt_ev_user_passkey_request {
	bdaddr_t bdaddr;
} __packed;

#define MGMT_EV_ENCRYPT_CHANGE		0x0016
struct mgmt_ev_encrypt_change {
	bdaddr_t bdaddr;
	__u8 status;
} __packed;


#define MGMT_EV_REMOTE_CLASS		0x0017
struct mgmt_ev_remote_class {
	bdaddr_t bdaddr;
	__u8 dev_class[3];
} __packed;

>>>>>>> 59e29991
#define MGMT_EV_REMOTE_VERSION		0x0018
struct mgmt_ev_remote_version {
	bdaddr_t bdaddr;
	__u8	lmp_ver;
	__u16	manufacturer;
	__u16	lmp_subver;
} __packed;

#define MGMT_EV_REMOTE_FEATURES		0x0019
struct mgmt_ev_remote_features {
	bdaddr_t bdaddr;
	uint8_t features[8];
} __packed;

#define MGMT_EV_RSSI_UPDATE		0x0020
struct mgmt_ev_rssi_update {
	bdaddr_t	bdaddr;
	__s8			rssi;
} __packed;

#define MGMT_EV_LE_CONN_PARAMS		0xF000
struct mgmt_ev_le_conn_params {
	bdaddr_t bdaddr;
	__u16 interval;
	__u16 latency;
	__u16 timeout;
} __packed;<|MERGE_RESOLUTION|>--- conflicted
+++ resolved
@@ -115,7 +115,6 @@
 	__u8 debug_keys;
 	__le16 key_count;
 	struct mgmt_key_info keys[0];
-<<<<<<< HEAD
 } __packed;
 
 #define MGMT_OP_REMOVE_KEY		0x000E
@@ -124,16 +123,6 @@
 	__u8 disconnect;
 } __packed;
 
-=======
-} __packed;
-
-#define MGMT_OP_REMOVE_KEY		0x000E
-struct mgmt_cp_remove_key {
-	bdaddr_t bdaddr;
-	__u8 disconnect;
-} __packed;
-
->>>>>>> 59e29991
 #define MGMT_OP_DISCONNECT		0x000F
 struct mgmt_cp_disconnect {
 	bdaddr_t bdaddr;
@@ -374,7 +363,6 @@
 	__u8 le;
 	__u8 type;
 	__u8 eir[HCI_MAX_EIR_LENGTH];
-<<<<<<< HEAD
 } __packed;
 
 #define MGMT_EV_REMOTE_NAME		0x0013
@@ -404,37 +392,6 @@
 	__u8 dev_class[3];
 } __packed;
 
-=======
-} __packed;
-
-#define MGMT_EV_REMOTE_NAME		0x0013
-struct mgmt_ev_remote_name {
-	bdaddr_t bdaddr;
-	__u8 status;
-	__u8 name[MGMT_MAX_NAME_LENGTH];
-} __packed;
-
-#define MGMT_EV_DISCOVERING		0x0014
-
-#define MGMT_EV_USER_PASSKEY_REQUEST	0x0015
-struct mgmt_ev_user_passkey_request {
-	bdaddr_t bdaddr;
-} __packed;
-
-#define MGMT_EV_ENCRYPT_CHANGE		0x0016
-struct mgmt_ev_encrypt_change {
-	bdaddr_t bdaddr;
-	__u8 status;
-} __packed;
-
-
-#define MGMT_EV_REMOTE_CLASS		0x0017
-struct mgmt_ev_remote_class {
-	bdaddr_t bdaddr;
-	__u8 dev_class[3];
-} __packed;
-
->>>>>>> 59e29991
 #define MGMT_EV_REMOTE_VERSION		0x0018
 struct mgmt_ev_remote_version {
 	bdaddr_t bdaddr;
