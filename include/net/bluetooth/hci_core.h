--- conflicted
+++ resolved
@@ -618,10 +618,6 @@
 
 void hci_conn_enter_active_mode(struct hci_conn *conn, __u8 force_active);
 void hci_conn_enter_sniff_mode(struct hci_conn *conn);
-<<<<<<< HEAD
-void hci_conn_update_sniff_lp(struct hci_conn *conn, bool enable);
-=======
->>>>>>> 59e29991
 
 void hci_conn_hold_device(struct hci_conn *conn);
 void hci_conn_put_device(struct hci_conn *conn);
@@ -784,20 +780,6 @@
 	int (*destroy_cfm)	(struct hci_chan *chan, __u8 status);
 };
 
-<<<<<<< HEAD
-struct sco_cb {
-	struct list_head list;
-	char *name;
-	void (*connect_state_changed)	(u8 state);
-};
-
-struct sco_proto {
-	void (*register_cb)	(struct sco_cb *cb);
-	void (*unregister_cb)	(struct sco_cb *cb);
-};
-
-=======
->>>>>>> 59e29991
 static inline int hci_proto_connect_ind(struct hci_dev *hdev, bdaddr_t *bdaddr, __u8 type)
 {
 	register struct hci_proto *hp;
@@ -838,19 +820,11 @@
 	hp = hci_proto[HCI_PROTO_L2CAP];
 	if (hp && hp->disconn_ind)
 		reason = hp->disconn_ind(conn);
-<<<<<<< HEAD
 
 	hp = hci_proto[HCI_PROTO_SCO];
 	if (hp && hp->disconn_ind)
 		reason = hp->disconn_ind(conn);
 
-=======
-
-	hp = hci_proto[HCI_PROTO_SCO];
-	if (hp && hp->disconn_ind)
-		reason = hp->disconn_ind(conn);
-
->>>>>>> 59e29991
 	return reason;
 }
 
@@ -896,19 +870,11 @@
 static inline void hci_proto_encrypt_cfm(struct hci_conn *conn, __u8 status, __u8 encrypt)
 {
 	register struct hci_proto *hp;
-<<<<<<< HEAD
 
 	hp = hci_proto[HCI_PROTO_L2CAP];
 	if (hp && hp->security_cfm)
 		hp->security_cfm(conn, status, encrypt);
 
-=======
-
-	hp = hci_proto[HCI_PROTO_L2CAP];
-	if (hp && hp->security_cfm)
-		hp->security_cfm(conn, status, encrypt);
-
->>>>>>> 59e29991
 	hp = hci_proto[HCI_PROTO_SCO];
 	if (hp && hp->security_cfm)
 		hp->security_cfm(conn, status, encrypt);
@@ -947,12 +913,6 @@
 int hci_register_proto(struct hci_proto *hproto);
 int hci_unregister_proto(struct hci_proto *hproto);
 
-<<<<<<< HEAD
-int hci_sco_register_proto(struct sco_proto *sp);
-int hci_sco_unregister_proto(void);
-
-=======
->>>>>>> 59e29991
 /* ----- HCI callbacks ----- */
 struct hci_cb {
 	struct list_head list;
@@ -1034,17 +994,10 @@
 
 int hci_register_cb(struct hci_cb *hcb);
 int hci_unregister_cb(struct hci_cb *hcb);
-<<<<<<< HEAD
 
 int hci_register_notifier(struct notifier_block *nb);
 int hci_unregister_notifier(struct notifier_block *nb);
 
-=======
-
-int hci_register_notifier(struct notifier_block *nb);
-int hci_unregister_notifier(struct notifier_block *nb);
-
->>>>>>> 59e29991
 /* AMP Manager event callbacks */
 struct amp_mgr_cb {
 	struct list_head list;
@@ -1055,7 +1008,6 @@
 	void (*amp_event) (struct hci_dev *hdev, __u8 ev_code,
 					struct sk_buff *skb);
 };
-<<<<<<< HEAD
 
 void hci_amp_cmd_complete(struct hci_dev *hdev, __u16 opcode,
 			struct sk_buff *skb);
@@ -1066,20 +1018,6 @@
 int hci_register_amp(struct amp_mgr_cb *acb);
 int hci_unregister_amp(struct amp_mgr_cb *acb);
 
-bool hci_get_sco_status(struct hci_conn *conn);
-void hci_register_sco_cb(struct sco_cb *cb, bool reg);
-=======
-
-void hci_amp_cmd_complete(struct hci_dev *hdev, __u16 opcode,
-			struct sk_buff *skb);
-void hci_amp_cmd_status(struct hci_dev *hdev, __u16 opcode, __u8 status);
-void hci_amp_event_packet(struct hci_dev *hdev, __u8 ev_code,
-			struct sk_buff *skb);
-
-int hci_register_amp(struct amp_mgr_cb *acb);
-int hci_unregister_amp(struct amp_mgr_cb *acb);
->>>>>>> 59e29991
-
 int hci_send_cmd(struct hci_dev *hdev, __u16 opcode, __u32 plen, void *param);
 void hci_send_acl(struct hci_conn *conn, struct hci_chan *chan,
 		struct sk_buff *skb, __u16 flags);
@@ -1097,10 +1035,6 @@
 int mgmt_control(struct sock *sk, struct msghdr *msg, size_t len);
 int mgmt_index_added(u16 index);
 int mgmt_index_removed(u16 index);
-<<<<<<< HEAD
-int mgmt_set_powered_failed(u16 index, int err);
-=======
->>>>>>> 59e29991
 int mgmt_powered(u16 index, u8 powered);
 int mgmt_discoverable(u16 index, u8 discoverable);
 int mgmt_connectable(u16 index, u8 connectable);
