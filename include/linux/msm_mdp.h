--- conflicted
+++ resolved
@@ -94,10 +94,7 @@
 	MDP_ARGB_8888,    /* ARGB 888 */
 	MDP_RGB_888,      /* RGB 888 planer */
 	MDP_Y_CRCB_H2V2,  /* Y and CrCb, pseudo planer w/ Cr is in MSB */
-<<<<<<< HEAD
-=======
 	MDP_YCBYCR_H2V1,  /* YCbYCr interleave */
->>>>>>> 59e29991
 	MDP_YCRYCB_H2V1,  /* YCrYCb interleave */
 	MDP_Y_CRCB_H2V1,  /* Y and CrCb, pseduo planer w/ Cr is in MSB */
 	MDP_Y_CBCR_H2V1,   /* Y and CrCb, pseduo planer w/ Cr is in MSB */
