/* include/linux/msm_mdp.h
 *
 * Copyright (C) 2007 Google Incorporated
 * Copyright (c) 2012-2013 The Linux Foundation. All rights reserved.
 *
 * This software is licensed under the terms of the GNU General Public
 * License version 2, as published by the Free Software Foundation, and
 * may be copied, distributed, and modified under those terms.
 *
 * This program is distributed in the hope that it will be useful,
 * but WITHOUT ANY WARRANTY; without even the implied warranty of
 * MERCHANTABILITY or FITNESS FOR A PARTICULAR PURPOSE.  See the
 * GNU General Public License for more details.
 */
#ifndef _MSM_MDP_H_
#define _MSM_MDP_H_

#include <linux/types.h>
#include <linux/fb.h>

#define MSMFB_IOCTL_MAGIC 'm'
#define MSMFB_GRP_DISP          _IOW(MSMFB_IOCTL_MAGIC, 1, unsigned int)
#define MSMFB_BLIT              _IOW(MSMFB_IOCTL_MAGIC, 2, unsigned int)
#define MSMFB_SUSPEND_SW_REFRESHER _IOW(MSMFB_IOCTL_MAGIC, 128, unsigned int)
#define MSMFB_RESUME_SW_REFRESHER _IOW(MSMFB_IOCTL_MAGIC, 129, unsigned int)
#define MSMFB_CURSOR _IOW(MSMFB_IOCTL_MAGIC, 130, struct fb_cursor)
#define MSMFB_SET_LUT _IOW(MSMFB_IOCTL_MAGIC, 131, struct fb_cmap)
#define MSMFB_HISTOGRAM _IOWR(MSMFB_IOCTL_MAGIC, 132, struct mdp_histogram_data)
/* new ioctls's for set/get ccs matrix */
#define MSMFB_GET_CCS_MATRIX  _IOWR(MSMFB_IOCTL_MAGIC, 133, struct mdp_ccs)
#define MSMFB_SET_CCS_MATRIX  _IOW(MSMFB_IOCTL_MAGIC, 134, struct mdp_ccs)
#define MSMFB_OVERLAY_SET       _IOWR(MSMFB_IOCTL_MAGIC, 135, \
						struct mdp_overlay)
#define MSMFB_OVERLAY_UNSET     _IOW(MSMFB_IOCTL_MAGIC, 136, unsigned int)

#define MSMFB_OVERLAY_PLAY      _IOW(MSMFB_IOCTL_MAGIC, 137, \
						struct msmfb_overlay_data)
#define MSMFB_OVERLAY_QUEUE	MSMFB_OVERLAY_PLAY

#define MSMFB_GET_PAGE_PROTECTION _IOR(MSMFB_IOCTL_MAGIC, 138, \
					struct mdp_page_protection)
#define MSMFB_SET_PAGE_PROTECTION _IOW(MSMFB_IOCTL_MAGIC, 139, \
					struct mdp_page_protection)
#define MSMFB_OVERLAY_GET      _IOR(MSMFB_IOCTL_MAGIC, 140, \
						struct mdp_overlay)
#define MSMFB_OVERLAY_PLAY_ENABLE     _IOW(MSMFB_IOCTL_MAGIC, 141, unsigned int)
#define MSMFB_OVERLAY_BLT       _IOWR(MSMFB_IOCTL_MAGIC, 142, \
						struct msmfb_overlay_blt)
#define MSMFB_OVERLAY_BLT_OFFSET     _IOW(MSMFB_IOCTL_MAGIC, 143, unsigned int)
#define MSMFB_HISTOGRAM_START	_IOR(MSMFB_IOCTL_MAGIC, 144, \
						struct mdp_histogram_start_req)
#define MSMFB_HISTOGRAM_STOP	_IOR(MSMFB_IOCTL_MAGIC, 145, unsigned int)
#define MSMFB_NOTIFY_UPDATE	_IOW(MSMFB_IOCTL_MAGIC, 146, unsigned int)

#define MSMFB_OVERLAY_3D       _IOWR(MSMFB_IOCTL_MAGIC, 147, \
						struct msmfb_overlay_3d)

#define MSMFB_MIXER_INFO       _IOWR(MSMFB_IOCTL_MAGIC, 148, \
						struct msmfb_mixer_info_req)
#define MSMFB_OVERLAY_PLAY_WAIT _IOWR(MSMFB_IOCTL_MAGIC, 149, \
						struct msmfb_overlay_data)
#define MSMFB_WRITEBACK_INIT _IO(MSMFB_IOCTL_MAGIC, 150)
#define MSMFB_WRITEBACK_START _IO(MSMFB_IOCTL_MAGIC, 151)
#define MSMFB_WRITEBACK_STOP _IO(MSMFB_IOCTL_MAGIC, 152)
#define MSMFB_WRITEBACK_QUEUE_BUFFER _IOW(MSMFB_IOCTL_MAGIC, 153, \
						struct msmfb_data)
#define MSMFB_WRITEBACK_DEQUEUE_BUFFER _IOW(MSMFB_IOCTL_MAGIC, 154, \
						struct msmfb_data)
#define MSMFB_WRITEBACK_TERMINATE _IO(MSMFB_IOCTL_MAGIC, 155)
#define MSMFB_MDP_PP _IOWR(MSMFB_IOCTL_MAGIC, 156, struct msmfb_mdp_pp)
#define MSMFB_OVERLAY_VSYNC_CTRL _IOW(MSMFB_IOCTL_MAGIC, 160, unsigned int)
#define MSMFB_VSYNC_CTRL  _IOW(MSMFB_IOCTL_MAGIC, 161, unsigned int)
#define MSMFB_BUFFER_SYNC  _IOW(MSMFB_IOCTL_MAGIC, 162, struct mdp_buf_sync)
#define MSMFB_DISPLAY_COMMIT      _IOW(MSMFB_IOCTL_MAGIC, 164, \
						struct mdp_display_commit)
#define MSMFB_WRITEBACK_SET_MIRRORING_HINT _IOW(MSMFB_IOCTL_MAGIC, 165, \
						unsigned int)
#define MSMFB_METADATA_GET  _IOW(MSMFB_IOCTL_MAGIC, 166, struct msmfb_metadata)

#define FB_TYPE_3D_PANEL 0x10101010
#define MDP_IMGTYPE2_START 0x10000
#define MSMFB_DRIVER_VERSION	0xF9E8D701

enum {
	NOTIFY_UPDATE_START,
	NOTIFY_UPDATE_STOP,
};

enum {
	MDP_RGB_565,      /* RGB 565 planer */
	MDP_XRGB_8888,    /* RGB 888 padded */
	MDP_Y_CBCR_H2V2,  /* Y and CbCr, pseudo planer w/ Cb is in MSB */
	MDP_Y_CBCR_H2V2_ADRENO,
	MDP_ARGB_8888,    /* ARGB 888 */
	MDP_RGB_888,      /* RGB 888 planer */
	MDP_Y_CRCB_H2V2,  /* Y and CrCb, pseudo planer w/ Cr is in MSB */
	MDP_YCBYCR_H2V1,  /* YCbYCr interleave */
	MDP_YCRYCB_H2V1,  /* YCrYCb interleave */
	MDP_Y_CRCB_H2V1,  /* Y and CrCb, pseduo planer w/ Cr is in MSB */
	MDP_Y_CBCR_H2V1,   /* Y and CrCb, pseduo planer w/ Cr is in MSB */
	MDP_Y_CRCB_H1V2,
	MDP_Y_CBCR_H1V2,
	MDP_RGBA_8888,    /* ARGB 888 */
	MDP_BGRA_8888,	  /* ABGR 888 */
	MDP_RGBX_8888,	  /* RGBX 888 */
	MDP_Y_CRCB_H2V2_TILE,  /* Y and CrCb, pseudo planer tile */
	MDP_Y_CBCR_H2V2_TILE,  /* Y and CbCr, pseudo planer tile */
	MDP_Y_CR_CB_H2V2,  /* Y, Cr and Cb, planar */
	MDP_Y_CR_CB_GH2V2,  /* Y, Cr and Cb, planar aligned to Android YV12 */
	MDP_Y_CB_CR_H2V2,  /* Y, Cb and Cr, planar */
	MDP_Y_CRCB_H1V1,  /* Y and CrCb, pseduo planer w/ Cr is in MSB */
	MDP_Y_CBCR_H1V1,  /* Y and CbCr, pseduo planer w/ Cb is in MSB */
	MDP_YCRCB_H1V1,   /* YCrCb interleave */
	MDP_YCBCR_H1V1,   /* YCbCr interleave */
	MDP_BGR_565,      /* BGR 565 planer */
	MDP_IMGTYPE_LIMIT,
	MDP_RGB_BORDERFILL,	/* border fill pipe */
	MDP_FB_FORMAT = MDP_IMGTYPE2_START,    /* framebuffer format */
	MDP_IMGTYPE_LIMIT2 /* Non valid image type after this enum */
};

enum {
	PMEM_IMG,
	FB_IMG,
};

enum {
	HSIC_HUE = 0,
	HSIC_SAT,
	HSIC_INT,
	HSIC_CON,
	NUM_HSIC_PARAM,
};

#define MDSS_MDP_ROT_ONLY		0x80
#define MDSS_MDP_RIGHT_MIXER		0x100

/* mdp_blit_req flag values */
#define MDP_ROT_NOP 0
#define MDP_FLIP_LR 0x1
#define MDP_FLIP_UD 0x2
#define MDP_ROT_90 0x4
#define MDP_ROT_180 (MDP_FLIP_UD|MDP_FLIP_LR)
#define MDP_ROT_270 (MDP_ROT_90|MDP_FLIP_UD|MDP_FLIP_LR)
#define MDP_DITHER 0x8
#define MDP_BLUR 0x10
#define MDP_BLEND_FG_PREMULT 0x20000
#define MDP_DEINTERLACE 0x80000000
#define MDP_SHARPENING  0x40000000
#define MDP_NO_DMA_BARRIER_START	0x20000000
#define MDP_NO_DMA_BARRIER_END		0x10000000
#define MDP_NO_BLIT			0x08000000
#define MDP_BLIT_WITH_DMA_BARRIERS	0x000
#define MDP_BLIT_WITH_NO_DMA_BARRIERS    \
	(MDP_NO_DMA_BARRIER_START | MDP_NO_DMA_BARRIER_END)
#define MDP_BLIT_SRC_GEM                0x04000000
#define MDP_BLIT_DST_GEM                0x02000000
#define MDP_BLIT_NON_CACHED		0x01000000
#define MDP_OV_PIPE_SHARE		0x00800000
#define MDP_DEINTERLACE_ODD		0x00400000
#define MDP_OV_PLAY_NOWAIT		0x00200000
#define MDP_SOURCE_ROTATED_90		0x00100000
#define MDP_OVERLAY_PP_CFG_EN		0x00080000
#define MDP_BACKEND_COMPOSITION		0x00040000
#define MDP_BORDERFILL_SUPPORTED	0x00010000
#define MDP_SECURE_OVERLAY_SESSION      0x00008000
#define MDP_MEMORY_ID_TYPE_FB		0x00001000
<<<<<<< HEAD

#define MDP_TRANSP_NOP 0xffffffff
#define MDP_ALPHA_NOP 0xff

=======

#define MDP_TRANSP_NOP 0xffffffff
#define MDP_ALPHA_NOP 0xff

>>>>>>> 01460a0a
#define MDP_FB_PAGE_PROTECTION_NONCACHED         (0)
#define MDP_FB_PAGE_PROTECTION_WRITECOMBINE      (1)
#define MDP_FB_PAGE_PROTECTION_WRITETHROUGHCACHE (2)
#define MDP_FB_PAGE_PROTECTION_WRITEBACKCACHE    (3)
#define MDP_FB_PAGE_PROTECTION_WRITEBACKWACACHE  (4)
/* Sentinel: Don't use! */
#define MDP_FB_PAGE_PROTECTION_INVALID           (5)
/* Count of the number of MDP_FB_PAGE_PROTECTION_... values. */
#define MDP_NUM_FB_PAGE_PROTECTION_VALUES        (5)

struct mdp_rect {
	uint32_t x;
	uint32_t y;
	uint32_t w;
	uint32_t h;
};

struct mdp_img {
	uint32_t width;
	uint32_t height;
	uint32_t format;
	uint32_t offset;
	int memory_id;		/* the file descriptor */
	uint32_t priv;
<<<<<<< HEAD
};

/*
 * {3x3} + {3} ccs matrix
 */

#define MDP_CCS_RGB2YUV 	0
#define MDP_CCS_YUV2RGB 	1

#define MDP_CCS_SIZE	9
#define MDP_BV_SIZE	3

struct mdp_ccs {
	int direction;			/* MDP_CCS_RGB2YUV or YUV2RGB */
	uint16_t ccs[MDP_CCS_SIZE];	/* 3x3 color coefficients */
	uint16_t bv[MDP_BV_SIZE];	/* 1x3 bias vector */
};

=======
};

/*
 * {3x3} + {3} ccs matrix
 */

#define MDP_CCS_RGB2YUV 	0
#define MDP_CCS_YUV2RGB 	1

#define MDP_CCS_SIZE	9
#define MDP_BV_SIZE	3

struct mdp_ccs {
	int direction;			/* MDP_CCS_RGB2YUV or YUV2RGB */
	uint16_t ccs[MDP_CCS_SIZE];	/* 3x3 color coefficients */
	uint16_t bv[MDP_BV_SIZE];	/* 1x3 bias vector */
};

>>>>>>> 01460a0a
struct mdp_csc {
	int id;
	uint32_t csc_mv[9];
	uint32_t csc_pre_bv[3];
	uint32_t csc_post_bv[3];
	uint32_t csc_pre_lv[6];
	uint32_t csc_post_lv[6];
};

/* The version of the mdp_blit_req structure so that
 * user applications can selectively decide which functionality
 * to include
 */

#define MDP_BLIT_REQ_VERSION 2

struct mdp_blit_req {
	struct mdp_img src;
	struct mdp_img dst;
	struct mdp_rect src_rect;
	struct mdp_rect dst_rect;
	uint32_t alpha;
	uint32_t transp_mask;
	uint32_t flags;
	int sharpening_strength;  /* -127 <--> 127, default 64 */
};

struct mdp_blit_req_list {
	uint32_t count;
	struct mdp_blit_req req[];
};

#define MSMFB_DATA_VERSION 2

struct msmfb_data {
	uint32_t offset;
	int memory_id;
	int id;
	uint32_t flags;
	uint32_t priv;
	uint32_t iova;
};

#define MSMFB_NEW_REQUEST -1

struct msmfb_overlay_data {
	uint32_t id;
	struct msmfb_data data;
	uint32_t version_key;
	struct msmfb_data plane1_data;
	struct msmfb_data plane2_data;
	struct msmfb_data dst_data;
};

struct msmfb_img {
	uint32_t width;
	uint32_t height;
	uint32_t format;
};

#define MSMFB_WRITEBACK_DEQUEUE_BLOCKING 0x1
struct msmfb_writeback_data {
	struct msmfb_data buf_info;
	struct msmfb_img img;
};

<<<<<<< HEAD
#define MDP_PP_OPS_ENABLE 0x1
#define MDP_PP_OPS_READ 0x2
#define MDP_PP_OPS_WRITE 0x4
#define MDP_PP_OPS_DISABLE 0x8
=======
#define MDP_PP_OPS_READ 0x2
#define MDP_PP_OPS_WRITE 0x4
>>>>>>> 01460a0a

struct mdp_qseed_cfg {
	uint32_t table_num;
	uint32_t ops;
	uint32_t len;
	uint32_t *data;
};

struct mdp_qseed_cfg_data {
	uint32_t block;
	struct mdp_qseed_cfg qseed_data;
};

<<<<<<< HEAD
struct mdp_sharp_cfg {
	uint32_t flags;
	uint32_t strength;
	uint32_t edge_thr;
	uint32_t smooth_thr;
	uint32_t noise_thr;
};

#define MDP_OVERLAY_PP_CSC_CFG      0x1
#define MDP_OVERLAY_PP_QSEED_CFG    0x2
#define MDP_OVERLAY_PP_PA_CFG    0x4
#define MDP_OVERLAY_PP_IGC_CFG    0x8
#define MDP_OVERLAY_PP_SHARP_CFG    0x10
=======
#define MDP_OVERLAY_PP_CSC_CFG      0x1
#define MDP_OVERLAY_PP_QSEED_CFG    0x2
>>>>>>> 01460a0a

#define MDP_CSC_FLAG_ENABLE	0x1
#define MDP_CSC_FLAG_YUV_IN	0x2
#define MDP_CSC_FLAG_YUV_OUT	0x4

struct mdp_csc_cfg {
	/* flags for enable CSC, toggling RGB,YUV input/output */
	uint32_t flags;
	uint32_t csc_mv[9];
	uint32_t csc_pre_bv[3];
	uint32_t csc_post_bv[3];
	uint32_t csc_pre_lv[6];
	uint32_t csc_post_lv[6];
};

struct mdp_csc_cfg_data {
	uint32_t block;
	struct mdp_csc_cfg csc_data;
};

<<<<<<< HEAD
struct mdp_pa_cfg {
	uint32_t flags;
	uint32_t hue_adj;
	uint32_t sat_adj;
	uint32_t val_adj;
	uint32_t cont_adj;
};

struct mdp_igc_lut_data {
	uint32_t block;
	uint32_t len, ops;
	uint32_t *c0_c1_data;
	uint32_t *c2_data;
};

=======
>>>>>>> 01460a0a
struct mdp_overlay_pp_params {
	uint32_t config_ops;
	struct mdp_csc_cfg csc_cfg;
	struct mdp_qseed_cfg qseed_cfg[2];
<<<<<<< HEAD
	struct mdp_pa_cfg pa_cfg;
	struct mdp_igc_lut_data igc_cfg;
	struct mdp_sharp_cfg sharp_cfg;
=======
>>>>>>> 01460a0a
};

enum {
	BLEND_OP_NOT_DEFINED = 0,
	BLEND_OP_OPAQUE,
	BLEND_OP_PREMULTIPLIED,
	BLEND_OP_COVERAGE,
	BLEND_OP_MAX,
};

struct mdp_overlay {
	struct msmfb_img src;
	struct mdp_rect src_rect;
	struct mdp_rect dst_rect;
	uint32_t z_order;	/* stage number */
	uint32_t is_fg;		/* control alpha & transp */
	uint32_t alpha;
	uint32_t transp_mask;
	uint32_t blend_op;
	uint32_t flags;
	uint32_t id;
	uint32_t user_data[8];
	struct mdp_overlay_pp_params overlay_pp_cfg;
};

struct msmfb_overlay_3d {
	uint32_t is_3d;
	uint32_t width;
	uint32_t height;
};


struct msmfb_overlay_blt {
	uint32_t enable;
	uint32_t offset;
	uint32_t width;
	uint32_t height;
	uint32_t bpp;
};

struct mdp_histogram {
	uint32_t frame_cnt;
	uint32_t bin_cnt;
	uint32_t *r;
	uint32_t *g;
	uint32_t *b;
};


/*

	mdp_block_type defines the identifiers for pipes in MDP 4.3 and up

	MDP_BLOCK_RESERVED is provided for backward compatibility and is
	deprecated. It corresponds to DMA_P. So MDP_BLOCK_DMA_P should be used
	instead.

	MDP_LOGICAL_BLOCK_DISP_0 identifies the display pipe which fb0 uses,
	same for others.

*/

enum {
	MDP_BLOCK_RESERVED = 0,
	MDP_BLOCK_OVERLAY_0,
	MDP_BLOCK_OVERLAY_1,
	MDP_BLOCK_VG_1,
	MDP_BLOCK_VG_2,
	MDP_BLOCK_RGB_1,
	MDP_BLOCK_RGB_2,
	MDP_BLOCK_DMA_P,
	MDP_BLOCK_DMA_S,
	MDP_BLOCK_DMA_E,
	MDP_BLOCK_OVERLAY_2,
	MDP_LOGICAL_BLOCK_DISP_0 = 0x1000,
	MDP_LOGICAL_BLOCK_DISP_1,
	MDP_LOGICAL_BLOCK_DISP_2,
	MDP_BLOCK_MAX,
};

/*
 * mdp_histogram_start_req is used to provide the parameters for
 * histogram start request
 */

struct mdp_histogram_start_req {
	uint32_t block;
	uint8_t frame_cnt;
	uint8_t bit_mask;
	uint8_t num_bins;
};

/*
 * mdp_histogram_data is used to return the histogram data, once
 * the histogram is done/stopped/cance
 */

struct mdp_histogram_data {
	uint32_t block;
	uint8_t bin_cnt;
	uint32_t *c0;
	uint32_t *c1;
	uint32_t *c2;
	uint32_t *extra_info;
};

struct mdp_pcc_coeff {
	uint32_t c, r, g, b, rr, gg, bb, rg, gb, rb, rgb_0, rgb_1;
};

struct mdp_pcc_cfg_data {
	uint32_t block;
	uint32_t ops;
	struct mdp_pcc_coeff r, g, b;
};

enum {
	mdp_lut_igc,
	mdp_lut_pgc,
	mdp_lut_hist,
	mdp_lut_max,
};

<<<<<<< HEAD
=======
struct mdp_igc_lut_data {
	uint32_t block;
	uint32_t len, ops;
	uint32_t *c0_c1_data;
	uint32_t *c2_data;
};

>>>>>>> 01460a0a
struct mdp_ar_gc_lut_data {
	uint32_t x_start;
	uint32_t slope;
	uint32_t offset;
};

struct mdp_pgc_lut_data {
	uint32_t block;
	uint32_t flags;
	uint8_t num_r_stages;
	uint8_t num_g_stages;
	uint8_t num_b_stages;
	struct mdp_ar_gc_lut_data *r_data;
	struct mdp_ar_gc_lut_data *g_data;
	struct mdp_ar_gc_lut_data *b_data;
};


struct mdp_hist_lut_data {
	uint32_t block;
	uint32_t ops;
	uint32_t len;
	uint32_t *data;
};

struct mdp_lut_cfg_data {
	uint32_t lut_type;
	union {
		struct mdp_igc_lut_data igc_lut_data;
		struct mdp_pgc_lut_data pgc_lut_data;
		struct mdp_hist_lut_data hist_lut_data;
	} data;
};

struct mdp_bl_scale_data {
	uint32_t min_lvl;
	uint32_t scale;
};

struct mdp_calib_config_data {
	uint32_t ops;
	uint32_t addr;
	uint32_t data;
};

<<<<<<< HEAD
struct mdp_pa_cfg_data {
	uint32_t block;
	struct mdp_pa_cfg pa_data;
};

=======
>>>>>>> 01460a0a
enum {
	mdp_op_pcc_cfg,
	mdp_op_csc_cfg,
	mdp_op_lut_cfg,
	mdp_op_qseed_cfg,
	mdp_bl_scale_cfg,
	mdp_op_calib_cfg,
<<<<<<< HEAD
	mdp_op_pa_cfg,
=======
>>>>>>> 01460a0a
	mdp_op_max,
};

struct msmfb_mdp_pp {
	uint32_t op;
	union {
		struct mdp_pcc_cfg_data pcc_cfg_data;
		struct mdp_csc_cfg_data csc_cfg_data;
		struct mdp_lut_cfg_data lut_cfg_data;
		struct mdp_qseed_cfg_data qseed_cfg_data;
		struct mdp_bl_scale_data bl_scale_data;
		struct mdp_calib_config_data calib_cfg;
<<<<<<< HEAD
		struct mdp_pa_cfg_data pa_cfg_data;
=======
>>>>>>> 01460a0a
	} data;
};

enum {
	metadata_op_none,
	metadata_op_base_blend,
	metadata_op_frame_rate,
	metadata_op_max
};

struct mdp_blend_cfg {
	uint32_t is_premultiplied;
};

struct msmfb_metadata {
	uint32_t op;
	uint32_t flags;
	union {
		struct mdp_blend_cfg blend_cfg;
		uint32_t panel_frame_rate;
	} data;
};

#define MDP_MAX_FENCE_FD	10
#define MDP_BUF_SYNC_FLAG_WAIT	1

struct mdp_buf_sync {
	uint32_t flags;
	uint32_t acq_fen_fd_cnt;
	int *acq_fen_fd;
	int *rel_fen_fd;
	int *retire_fen_fd;
};

#define MDP_DISPLAY_COMMIT_OVERLAY 0x00000001

struct mdp_display_commit {
	uint32_t flags;
	uint32_t wait_for_finish;
	struct fb_var_screeninfo var;
};

struct mdp_page_protection {
	uint32_t page_protection;
};


struct mdp_mixer_info {
	int pndx;
	int pnum;
	int ptype;
	int mixer_num;
	int z_order;
};

#define MAX_PIPE_PER_MIXER  5

struct msmfb_mixer_info_req {
	int mixer_num;
	int cnt;
	struct mdp_mixer_info info[MAX_PIPE_PER_MIXER];
};

enum {
	DISPLAY_SUBSYSTEM_ID,
	ROTATOR_SUBSYSTEM_ID,
};

enum {
	MDP_WRITEBACK_MIRROR_OFF,
	MDP_WRITEBACK_MIRROR_ON,
	MDP_WRITEBACK_MIRROR_PAUSE,
	MDP_WRITEBACK_MIRROR_RESUME,
};

#ifdef __KERNEL__

/* get the framebuffer physical address information */
int get_fb_phys_info(unsigned long *start, unsigned long *len, int fb_num,
	int subsys_id);
struct fb_info *msm_fb_get_writeback_fb(void);
int msm_fb_writeback_init(struct fb_info *info);
int msm_fb_writeback_start(struct fb_info *info);
int msm_fb_writeback_queue_buffer(struct fb_info *info,
		struct msmfb_data *data);
int msm_fb_writeback_dequeue_buffer(struct fb_info *info,
		struct msmfb_data *data);
int msm_fb_writeback_stop(struct fb_info *info);
int msm_fb_writeback_terminate(struct fb_info *info);
#endif

#endif /*_MSM_MDP_H_*/<|MERGE_RESOLUTION|>--- conflicted
+++ resolved
@@ -165,17 +165,10 @@
 #define MDP_BORDERFILL_SUPPORTED	0x00010000
 #define MDP_SECURE_OVERLAY_SESSION      0x00008000
 #define MDP_MEMORY_ID_TYPE_FB		0x00001000
-<<<<<<< HEAD
 
 #define MDP_TRANSP_NOP 0xffffffff
 #define MDP_ALPHA_NOP 0xff
 
-=======
-
-#define MDP_TRANSP_NOP 0xffffffff
-#define MDP_ALPHA_NOP 0xff
-
->>>>>>> 01460a0a
 #define MDP_FB_PAGE_PROTECTION_NONCACHED         (0)
 #define MDP_FB_PAGE_PROTECTION_WRITECOMBINE      (1)
 #define MDP_FB_PAGE_PROTECTION_WRITETHROUGHCACHE (2)
@@ -200,7 +193,6 @@
 	uint32_t offset;
 	int memory_id;		/* the file descriptor */
 	uint32_t priv;
-<<<<<<< HEAD
 };
 
 /*
@@ -219,26 +211,6 @@
 	uint16_t bv[MDP_BV_SIZE];	/* 1x3 bias vector */
 };
 
-=======
-};
-
-/*
- * {3x3} + {3} ccs matrix
- */
-
-#define MDP_CCS_RGB2YUV 	0
-#define MDP_CCS_YUV2RGB 	1
-
-#define MDP_CCS_SIZE	9
-#define MDP_BV_SIZE	3
-
-struct mdp_ccs {
-	int direction;			/* MDP_CCS_RGB2YUV or YUV2RGB */
-	uint16_t ccs[MDP_CCS_SIZE];	/* 3x3 color coefficients */
-	uint16_t bv[MDP_BV_SIZE];	/* 1x3 bias vector */
-};
-
->>>>>>> 01460a0a
 struct mdp_csc {
 	int id;
 	uint32_t csc_mv[9];
@@ -305,15 +277,8 @@
 	struct msmfb_img img;
 };
 
-<<<<<<< HEAD
-#define MDP_PP_OPS_ENABLE 0x1
 #define MDP_PP_OPS_READ 0x2
 #define MDP_PP_OPS_WRITE 0x4
-#define MDP_PP_OPS_DISABLE 0x8
-=======
-#define MDP_PP_OPS_READ 0x2
-#define MDP_PP_OPS_WRITE 0x4
->>>>>>> 01460a0a
 
 struct mdp_qseed_cfg {
 	uint32_t table_num;
@@ -327,24 +292,8 @@
 	struct mdp_qseed_cfg qseed_data;
 };
 
-<<<<<<< HEAD
-struct mdp_sharp_cfg {
-	uint32_t flags;
-	uint32_t strength;
-	uint32_t edge_thr;
-	uint32_t smooth_thr;
-	uint32_t noise_thr;
-};
-
 #define MDP_OVERLAY_PP_CSC_CFG      0x1
 #define MDP_OVERLAY_PP_QSEED_CFG    0x2
-#define MDP_OVERLAY_PP_PA_CFG    0x4
-#define MDP_OVERLAY_PP_IGC_CFG    0x8
-#define MDP_OVERLAY_PP_SHARP_CFG    0x10
-=======
-#define MDP_OVERLAY_PP_CSC_CFG      0x1
-#define MDP_OVERLAY_PP_QSEED_CFG    0x2
->>>>>>> 01460a0a
 
 #define MDP_CSC_FLAG_ENABLE	0x1
 #define MDP_CSC_FLAG_YUV_IN	0x2
@@ -365,34 +314,10 @@
 	struct mdp_csc_cfg csc_data;
 };
 
-<<<<<<< HEAD
-struct mdp_pa_cfg {
-	uint32_t flags;
-	uint32_t hue_adj;
-	uint32_t sat_adj;
-	uint32_t val_adj;
-	uint32_t cont_adj;
-};
-
-struct mdp_igc_lut_data {
-	uint32_t block;
-	uint32_t len, ops;
-	uint32_t *c0_c1_data;
-	uint32_t *c2_data;
-};
-
-=======
->>>>>>> 01460a0a
 struct mdp_overlay_pp_params {
 	uint32_t config_ops;
 	struct mdp_csc_cfg csc_cfg;
 	struct mdp_qseed_cfg qseed_cfg[2];
-<<<<<<< HEAD
-	struct mdp_pa_cfg pa_cfg;
-	struct mdp_igc_lut_data igc_cfg;
-	struct mdp_sharp_cfg sharp_cfg;
-=======
->>>>>>> 01460a0a
 };
 
 enum {
@@ -516,8 +441,6 @@
 	mdp_lut_max,
 };
 
-<<<<<<< HEAD
-=======
 struct mdp_igc_lut_data {
 	uint32_t block;
 	uint32_t len, ops;
@@ -525,7 +448,6 @@
 	uint32_t *c2_data;
 };
 
->>>>>>> 01460a0a
 struct mdp_ar_gc_lut_data {
 	uint32_t x_start;
 	uint32_t slope;
@@ -571,14 +493,6 @@
 	uint32_t data;
 };
 
-<<<<<<< HEAD
-struct mdp_pa_cfg_data {
-	uint32_t block;
-	struct mdp_pa_cfg pa_data;
-};
-
-=======
->>>>>>> 01460a0a
 enum {
 	mdp_op_pcc_cfg,
 	mdp_op_csc_cfg,
@@ -586,10 +500,6 @@
 	mdp_op_qseed_cfg,
 	mdp_bl_scale_cfg,
 	mdp_op_calib_cfg,
-<<<<<<< HEAD
-	mdp_op_pa_cfg,
-=======
->>>>>>> 01460a0a
 	mdp_op_max,
 };
 
@@ -602,10 +512,6 @@
 		struct mdp_qseed_cfg_data qseed_cfg_data;
 		struct mdp_bl_scale_data bl_scale_data;
 		struct mdp_calib_config_data calib_cfg;
-<<<<<<< HEAD
-		struct mdp_pa_cfg_data pa_cfg_data;
-=======
->>>>>>> 01460a0a
 	} data;
 };
 
