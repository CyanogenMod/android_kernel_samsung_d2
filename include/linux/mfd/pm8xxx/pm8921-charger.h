--- conflicted
+++ resolved
@@ -284,14 +284,12 @@
  *
  */
 int pm8921_usb_ovp_disable(int disable);
-<<<<<<< HEAD
 #ifdef CONFIG_WIRELESS_CHARGER
 int set_wireless_power_supply_control(int value);
 #endif
 
 int pm8921_set_ext_battery_health(int health);
 
-=======
 /**
  * pm8921_is_batfet_closed - battery fet status
  *
@@ -299,7 +297,6 @@
  * batfet this will return 0.
  */
 int pm8921_is_batfet_closed(void);
->>>>>>> 406a0a84
 #else
 static inline void pm8921_charger_vbus_draw(unsigned int mA)
 {
