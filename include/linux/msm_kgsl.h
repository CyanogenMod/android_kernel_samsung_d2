--- conflicted
+++ resolved
@@ -31,27 +31,15 @@
 #define KGSL_CONTEXT_TYPE_CL		  2
 #define KGSL_CONTEXT_TYPE_C2D		  3
 #define KGSL_CONTEXT_TYPE_RS		  4
-<<<<<<< HEAD
-
-=======
->>>>>>> 02745821
 
 #define KGSL_CONTEXT_INVALID 0xffffffff
 
 /* --- Memory allocation flags --- */
-<<<<<<< HEAD
 
 /* General allocation hints */
 #define KGSL_MEMFLAGS_GPUREADONLY 0x01000000
 #define KGSL_MEMFLAGS_USE_CPU_MAP 0x10000000
 
-=======
-
-/* General allocation hints */
-#define KGSL_MEMFLAGS_GPUREADONLY 0x01000000
-#define KGSL_MEMFLAGS_USE_CPU_MAP 0x10000000
-
->>>>>>> 02745821
 /* Memory caching hints */
 #define KGSL_CACHEMODE_MASK 0x0C000000
 #define KGSL_CACHEMODE_SHIFT 26
