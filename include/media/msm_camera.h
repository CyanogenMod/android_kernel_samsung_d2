--- conflicted
+++ resolved
@@ -762,15 +762,10 @@
 #define MSM_V4L2_PID_STROBE_FLASH           (V4L2_CID_PRIVATE_BASE+15)
 #define MSM_V4L2_PID_MMAP_ENTRY             (V4L2_CID_PRIVATE_BASE+16)
 #define MSM_V4L2_PID_MMAP_INST              (V4L2_CID_PRIVATE_BASE+17)
-<<<<<<< HEAD
 #define MSM_V4L2_PID_PREVIEW_SIZE           (V4L2_CID_PRIVATE_BASE+18)
 #define MSM_V4L2_PID_PP_PLANE_INFO          (V4L2_CID_PRIVATE_BASE+19)
-#define MSM_V4L2_PID_MAX                    MSM_V4L2_PID_PP_PLANE_INFO
-=======
-#define MSM_V4L2_PID_PP_PLANE_INFO          (V4L2_CID_PRIVATE_BASE+18)
-#define MSM_V4L2_PID_AVTIMER                (V4L2_CID_PRIVATE_BASE+19)
+#define MSM_V4L2_PID_AVTIMER                (V4L2_CID_PRIVATE_BASE+20)
 #define MSM_V4L2_PID_MAX                     MSM_V4L2_PID_AVTIMER
->>>>>>> a0b5b9b6
 
 /* camera operation mode for video recording - two frame output queues */
 #define MSM_V4L2_CAM_OP_DEFAULT         0
