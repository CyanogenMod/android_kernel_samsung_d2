/* Copyright (c) 2009-2013, The Linux Foundation. All rights reserved.
*
 * This program is free software; you can redistribute it and/or modify
 * it under the terms of the GNU General Public License version 2 and
 * only version 2 as published by the Free Software Foundation.
 *
 * This program is distributed in the hope that it will be useful,
 * but WITHOUT ANY WARRANTY; without even the implied warranty of
 * MERCHANTABILITY or FITNESS FOR A PARTICULAR PURPOSE.  See the
 * GNU General Public License for more details.
 *
 */
#ifndef __LINUX_MSM_CAMERA_H
#define __LINUX_MSM_CAMERA_H

#ifdef MSM_CAMERA_BIONIC
#include <sys/types.h>
#endif
#include <linux/types.h>
#include <linux/ioctl.h>
#include <linux/cdev.h>
#ifdef MSM_CAMERA_GCC
#include <time.h>
#else
#include <linux/time.h>
#endif

#ifdef __KERNEL__
#include <linux/ion.h>
#endif

#define VFE_FRAME_NUM_MAX	0x00FFFFFF
#define ZERO_OUT_FRAME		0xFF000000
#define CLEAR_FOCUS_BIT		0x7FFFFFFF
#define get_focus_bit(x) ({ \
	(x & 0x80000000) >> 31; \
})
#define get_frame_num(x) ({ \
	x & VFE_FRAME_NUM_MAX; \
})
#define get_focus_in_position(x) ({ \
	(x & 00000001) << 31; \
})
#define increment_frame_num(x) ({ \
	uint32_t num = get_frame_num(x); \
	num = num + 1; \
	(x & ZERO_OUT_FRAME) | num; \
})
#define decrement_frame_num(x) ({ \
	uint32_t num = get_frame_num(x); \
	num = num - 1; \
	(x & ZERO_OUT_FRAME) | num; \
})

#define MSM_CAM_IOCTL_MAGIC 'm'

#define MSM_CAM_IOCTL_GET_SENSOR_INFO \
	_IOR(MSM_CAM_IOCTL_MAGIC, 1, struct msm_camsensor_info *)

#define MSM_CAM_IOCTL_REGISTER_PMEM \
	_IOW(MSM_CAM_IOCTL_MAGIC, 2, struct msm_pmem_info *)

#define MSM_CAM_IOCTL_UNREGISTER_PMEM \
	_IOW(MSM_CAM_IOCTL_MAGIC, 3, unsigned)

#define MSM_CAM_IOCTL_CTRL_COMMAND \
	_IOW(MSM_CAM_IOCTL_MAGIC, 4, struct msm_ctrl_cmd *)

#define MSM_CAM_IOCTL_CONFIG_VFE  \
	_IOW(MSM_CAM_IOCTL_MAGIC, 5, struct msm_camera_vfe_cfg_cmd *)

#define MSM_CAM_IOCTL_GET_STATS \
	_IOR(MSM_CAM_IOCTL_MAGIC, 6, struct msm_camera_stats_event_ctrl *)

#define MSM_CAM_IOCTL_GETFRAME \
	_IOR(MSM_CAM_IOCTL_MAGIC, 7, struct msm_camera_get_frame *)

#define MSM_CAM_IOCTL_ENABLE_VFE \
	_IOW(MSM_CAM_IOCTL_MAGIC, 8, struct camera_enable_cmd *)

#define MSM_CAM_IOCTL_CTRL_CMD_DONE \
	_IOW(MSM_CAM_IOCTL_MAGIC, 9, struct camera_cmd *)

#define MSM_CAM_IOCTL_CONFIG_CMD \
	_IOW(MSM_CAM_IOCTL_MAGIC, 10, struct camera_cmd *)

#define MSM_CAM_IOCTL_DISABLE_VFE \
	_IOW(MSM_CAM_IOCTL_MAGIC, 11, struct camera_enable_cmd *)

#define MSM_CAM_IOCTL_PAD_REG_RESET2 \
	_IOW(MSM_CAM_IOCTL_MAGIC, 12, struct camera_enable_cmd *)

#define MSM_CAM_IOCTL_VFE_APPS_RESET \
	_IOW(MSM_CAM_IOCTL_MAGIC, 13, struct camera_enable_cmd *)

#define MSM_CAM_IOCTL_RELEASE_FRAME_BUFFER \
	_IOW(MSM_CAM_IOCTL_MAGIC, 14, struct camera_enable_cmd *)

#define MSM_CAM_IOCTL_RELEASE_STATS_BUFFER \
	_IOW(MSM_CAM_IOCTL_MAGIC, 15, struct msm_stats_buf *)

#define MSM_CAM_IOCTL_AXI_CONFIG \
	_IOW(MSM_CAM_IOCTL_MAGIC, 16, struct msm_camera_vfe_cfg_cmd *)

#define MSM_CAM_IOCTL_GET_PICTURE \
	_IOW(MSM_CAM_IOCTL_MAGIC, 17, struct msm_frame *)

#define MSM_CAM_IOCTL_SET_CROP \
	_IOW(MSM_CAM_IOCTL_MAGIC, 18, struct crop_info *)

#define MSM_CAM_IOCTL_PICT_PP \
	_IOW(MSM_CAM_IOCTL_MAGIC, 19, uint8_t *)

#define MSM_CAM_IOCTL_PICT_PP_DONE \
	_IOW(MSM_CAM_IOCTL_MAGIC, 20, struct msm_snapshot_pp_status *)

#define MSM_CAM_IOCTL_SENSOR_IO_CFG \
	_IOW(MSM_CAM_IOCTL_MAGIC, 21, struct sensor_cfg_data *)

#define MSM_CAM_IOCTL_FLASH_LED_CFG \
	_IOW(MSM_CAM_IOCTL_MAGIC, 22, unsigned *)

#define MSM_CAM_IOCTL_UNBLOCK_POLL_FRAME \
	_IO(MSM_CAM_IOCTL_MAGIC, 23)

#define MSM_CAM_IOCTL_CTRL_COMMAND_2 \
	_IOW(MSM_CAM_IOCTL_MAGIC, 24, struct msm_ctrl_cmd *)

#define MSM_CAM_IOCTL_AF_CTRL \
	_IOR(MSM_CAM_IOCTL_MAGIC, 25, struct msm_ctrl_cmt_t *)

#define MSM_CAM_IOCTL_AF_CTRL_DONE \
	_IOW(MSM_CAM_IOCTL_MAGIC, 26, struct msm_ctrl_cmt_t *)

#define MSM_CAM_IOCTL_CONFIG_VPE \
	_IOW(MSM_CAM_IOCTL_MAGIC, 27, struct msm_camera_vpe_cfg_cmd *)

#define MSM_CAM_IOCTL_AXI_VPE_CONFIG \
	_IOW(MSM_CAM_IOCTL_MAGIC, 28, struct msm_camera_vpe_cfg_cmd *)

#define MSM_CAM_IOCTL_STROBE_FLASH_CFG \
	_IOW(MSM_CAM_IOCTL_MAGIC, 29, uint32_t *)

#define MSM_CAM_IOCTL_STROBE_FLASH_CHARGE \
	_IOW(MSM_CAM_IOCTL_MAGIC, 30, uint32_t *)

#define MSM_CAM_IOCTL_STROBE_FLASH_RELEASE \
	_IO(MSM_CAM_IOCTL_MAGIC, 31)

#define MSM_CAM_IOCTL_FLASH_CTRL \
	_IOW(MSM_CAM_IOCTL_MAGIC, 32, struct flash_ctrl_data *)

#define MSM_CAM_IOCTL_ERROR_CONFIG \
	_IOW(MSM_CAM_IOCTL_MAGIC, 33, uint32_t *)

#define MSM_CAM_IOCTL_ABORT_CAPTURE \
	_IO(MSM_CAM_IOCTL_MAGIC, 34)

#define MSM_CAM_IOCTL_SET_FD_ROI \
	_IOW(MSM_CAM_IOCTL_MAGIC, 35, struct fd_roi_info *)

#define MSM_CAM_IOCTL_GET_CAMERA_INFO \
	_IOR(MSM_CAM_IOCTL_MAGIC, 36, struct msm_camera_info *)

#define MSM_CAM_IOCTL_UNBLOCK_POLL_PIC_FRAME \
	_IO(MSM_CAM_IOCTL_MAGIC, 37)

#define MSM_CAM_IOCTL_RELEASE_PIC_BUFFER \
	_IOW(MSM_CAM_IOCTL_MAGIC, 38, struct camera_enable_cmd *)

#define MSM_CAM_IOCTL_PUT_ST_FRAME \
	_IOW(MSM_CAM_IOCTL_MAGIC, 39, struct msm_camera_st_frame *)

#define MSM_CAM_IOCTL_GET_CONFIG_INFO \
	_IOR(MSM_CAM_IOCTL_MAGIC, 40, struct msm_cam_config_dev_info *)

#define MSM_CAM_IOCTL_V4L2_EVT_NOTIFY \
	_IOR(MSM_CAM_IOCTL_MAGIC, 41, struct v4l2_event *)

#define MSM_CAM_IOCTL_SET_MEM_MAP_INFO \
	_IOR(MSM_CAM_IOCTL_MAGIC, 42, struct msm_mem_map_info *)

#define MSM_CAM_IOCTL_ACTUATOR_IO_CFG \
	_IOW(MSM_CAM_IOCTL_MAGIC, 43, struct msm_actuator_cfg_data *)

#define MSM_CAM_IOCTL_MCTL_POST_PROC \
	_IOW(MSM_CAM_IOCTL_MAGIC, 44, struct msm_mctl_post_proc_cmd *)

#define MSM_CAM_IOCTL_RESERVE_FREE_FRAME \
	_IOW(MSM_CAM_IOCTL_MAGIC, 45, struct msm_cam_evt_divert_frame *)

#define MSM_CAM_IOCTL_RELEASE_FREE_FRAME \
	_IOR(MSM_CAM_IOCTL_MAGIC, 46, struct msm_cam_evt_divert_frame *)

struct ioctl_native_cmd {
	unsigned short mode;
	unsigned short address;
	unsigned short value_1;
	unsigned short value_2;
	unsigned short value_3;
};

#define MSM_CAM_IOCTL_PICT_PP_DIVERT_DONE \
	_IOR(MSM_CAM_IOCTL_MAGIC, 47, struct msm_pp_frame *)

#define MSM_CAM_IOCTL_SENSOR_V4l2_S_CTRL \
	_IOR(MSM_CAM_IOCTL_MAGIC, 48, struct v4l2_control)

#define MSM_CAM_IOCTL_SENSOR_V4l2_QUERY_CTRL \
	_IOR(MSM_CAM_IOCTL_MAGIC, 49, struct v4l2_queryctrl)

#define MSM_CAM_IOCTL_GET_KERNEL_SYSTEM_TIME \
	_IOW(MSM_CAM_IOCTL_MAGIC, 50, struct timeval *)

#define MSM_CAM_IOCTL_SET_VFE_OUTPUT_TYPE \
	_IOW(MSM_CAM_IOCTL_MAGIC, 51, uint32_t *)

#define MSM_CAM_IOCTL_GET_MCTL_INFO \
	_IOR(MSM_CAM_IOCTL_MAGIC, 52, struct msm_mctl_node_info *)

#define MSM_CAM_IOCTL_MCTL_DIVERT_DONE \
	_IOR(MSM_CAM_IOCTL_MAGIC, 53, struct msm_cam_evt_divert_frame *)

#define MSM_CAM_IOCTL_V4L2_EVT_NATIVE_CMD \
	_IOWR(MSM_CAM_IOCTL_MAGIC, 54, struct ioctl_native_cmd *)

#define MSM_CAM_IOCTL_V4L2_EVT_NATIVE_FRONT_CMD \
	_IOWR(MSM_CAM_IOCTL_MAGIC, 55, struct ioctl_native_cmd *)

#define MCTL_CAM_IOCTL_SET_FOCUS \
	_IOW(MSM_CAM_IOCTL_MAGIC, 53, uint32_t)

struct msm_mctl_pp_cmd {
	int32_t  id;
	uint16_t length;
	void     *value;
};

struct msm_mctl_post_proc_cmd {
	int32_t type;
	struct msm_mctl_pp_cmd cmd;
};

#define MSM_CAMERA_LED_OFF  0
#define MSM_CAMERA_LED_LOW  1
#define MSM_CAMERA_LED_HIGH 2
#define MSM_CAMERA_LED_INIT 3
#define MSM_CAMERA_LED_RELEASE 4

#define MSM_CAMERA_STROBE_FLASH_NONE 0
#define MSM_CAMERA_STROBE_FLASH_XENON 1

#define MSM_MAX_CAMERA_SENSORS  5
#define MAX_SENSOR_NAME 32
<<<<<<< HEAD
=======
#define MAX_CAM_NAME_SIZE 32
#define MAX_ACT_MOD_NAME_SIZE 32
#define MAX_ACT_NAME_SIZE 32
#define NUM_ACTUATOR_DIR 2
#define MAX_ACTUATOR_SCENARIO 8
#define MAX_ACTUATOR_REGION 5
#define MAX_ACTUATOR_INIT_SET 12
#define MAX_ACTUATOR_TYPE_SIZE 32
#define MAX_ACTUATOR_REG_TBL_SIZE 8
#define MAX_ACTUATOR_AF_TOTAL_STEPS 1024
>>>>>>> 2075bf35

#define MSM_MAX_CAMERA_CONFIGS 2

#define MSM_ACTUATOR_MOVE_SIGNED_FAR -1
#define MSM_ACTUATOR_MOVE_SIGNED_NEAR  1

#define PP_SNAP  BIT(0)
#define PP_RAW_SNAP BIT(1)
#define PP_PREV  BIT(2)
#define PP_THUMB BIT(3)
#define PP_RDI   BIT(4)
#define PP_MASK		(PP_SNAP|PP_RAW_SNAP|PP_PREV|PP_THUMB)

#define MSM_CAM_CTRL_CMD_DONE  0
#define MSM_CAM_SENSOR_VFE_CMD 1

/* Should be same as VIDEO_MAX_PLANES in videodev2.h */
#define MAX_PLANES 8

/*****************************************************
 *  structure
 *****************************************************/

/* define five type of structures for userspace <==> kernel
 * space communication:
 * command 1 - 2 are from userspace ==> kernel
 * command 3 - 4 are from kernel ==> userspace
 *
 * 1. control command: control command(from control thread),
 *                     control status (from config thread);
 */
struct msm_ctrl_cmd {
	uint16_t type;
	uint16_t length;
	void *value;
	uint16_t status;
	uint32_t timeout_ms;
	int resp_fd; /* FIXME: to be used by the kernel, pass-through for now */
	int vnode_id;  /* video dev id. Can we overload resp_fd? */
	uint32_t stream_type; /* used to pass value to qcamera server */
	int config_ident; /*used as identifier for config node*/
};

struct msm_cam_evt_msg {
	unsigned short type;	/* 1 == event (RPC), 0 == message (adsp) */
	unsigned short msg_id;
	unsigned int len;	/* size in, number of bytes out */
	uint32_t frame_id;
	void *data;
};

struct msm_pp_frame_sp {
	/* phy addr of the buffer */
	unsigned long  phy_addr;
	uint32_t       y_off;
	uint32_t       cbcr_off;
	/* buffer length */
	uint32_t       length;
	int32_t        fd;
	uint32_t       addr_offset;
	/* mapped addr */
	unsigned long  vaddr;
};

struct msm_pp_frame_mp {
	/* phy addr of the plane */
	unsigned long  phy_addr;
	/* offset of plane data */
	uint32_t       data_offset;
	/* plane length */
	uint32_t       length;
	int32_t        fd;
	uint32_t       addr_offset;
	/* mapped addr */
	unsigned long  vaddr;
};

struct msm_pp_frame {
	uint32_t       handle; /* stores vb cookie */
	uint32_t       frame_id;
	unsigned short buf_idx;
	int            path;
	unsigned short image_type;
	unsigned short num_planes; /* 1 for sp */
	struct timeval timestamp;
	union {
		struct msm_pp_frame_sp sp;
		struct msm_pp_frame_mp mp[MAX_PLANES];
	};
	int node_type;
};

struct msm_cam_evt_divert_frame {
	unsigned short image_mode;
	unsigned short op_mode;
	unsigned short inst_idx;
	unsigned short node_idx;
	unsigned long  phy_addr;
	uint32_t       phy_offset;
	uint32_t       y_off;
	uint32_t       cbcr_off;
	int32_t        fd;
	uint32_t       frame_id;
	int            path;
	uint32_t       length;
	struct timeval timestamp;
	struct msm_pp_frame frame;
	int            do_pp;
	uint32_t       vb;
};

struct msm_mctl_pp_cmd_ack_event {
	uint32_t cmd;        /* VPE_CMD_ZOOM? */
	int      status;     /* 0 done, < 0 err */
	uint32_t cookie;     /* daemon's cookie */
};

struct msm_mctl_pp_event_info {
	int32_t  event;
	union {
		struct msm_mctl_pp_cmd_ack_event ack;
	};
};

struct msm_isp_event_ctrl {
	unsigned short resptype;
	union {
		struct msm_cam_evt_msg isp_msg;
		struct msm_ctrl_cmd ctrl;
		struct msm_cam_evt_divert_frame div_frame;
		struct msm_mctl_pp_event_info pp_event_info;
	} isp_data;
	uint32_t evt_id;
};

#define MSM_CAM_RESP_CTRL              0
#define MSM_CAM_RESP_STAT_EVT_MSG      1
#define MSM_CAM_RESP_STEREO_OP_1       2
#define MSM_CAM_RESP_STEREO_OP_2       3
#define MSM_CAM_RESP_V4L2              4
#define MSM_CAM_RESP_DIV_FRAME_EVT_MSG 5
#define MSM_CAM_RESP_DONE_EVENT        6
#define MSM_CAM_RESP_MCTL_PP_EVENT     7
#define MSM_CAM_RESP_MAX               8

#define MSM_CAM_APP_NOTIFY_EVENT  0
#define MSM_CAM_APP_NOTIFY_ERROR_EVENT  1

/* this one is used to send ctrl/status up to config thread */

struct msm_stats_event_ctrl {
	/* 0 - ctrl_cmd from control thread,
	 * 1 - stats/event kernel,
	 * 2 - V4L control or read request */
	int resptype;
	int timeout_ms;
	struct msm_ctrl_cmd ctrl_cmd;
	/* struct  vfe_event_t  stats_event; */
	struct msm_cam_evt_msg stats_event;
};

/* 2. config command: config command(from config thread); */
struct msm_camera_cfg_cmd {
	/* what to config:
	 * 1 - sensor config, 2 - vfe config */
	uint16_t cfg_type;

	/* sensor config type */
	uint16_t cmd_type;
	uint16_t queue;
	uint16_t length;
	void *value;
};

#define CMD_GENERAL			0
#define CMD_AXI_CFG_OUT1		1
#define CMD_AXI_CFG_SNAP_O1_AND_O2	2
#define CMD_AXI_CFG_OUT2		3
#define CMD_PICT_T_AXI_CFG		4
#define CMD_PICT_M_AXI_CFG		5
#define CMD_RAW_PICT_AXI_CFG		6

#define CMD_FRAME_BUF_RELEASE		7
#define CMD_PREV_BUF_CFG		8
#define CMD_SNAP_BUF_RELEASE		9
#define CMD_SNAP_BUF_CFG		10
#define CMD_STATS_DISABLE		11
#define CMD_STATS_AEC_AWB_ENABLE	12
#define CMD_STATS_AF_ENABLE		13
#define CMD_STATS_AEC_ENABLE		14
#define CMD_STATS_AWB_ENABLE		15
#define CMD_STATS_ENABLE		16

#define CMD_STATS_AXI_CFG		17
#define CMD_STATS_AEC_AXI_CFG		18
#define CMD_STATS_AF_AXI_CFG		19
#define CMD_STATS_AWB_AXI_CFG		20
#define CMD_STATS_RS_AXI_CFG		21
#define CMD_STATS_CS_AXI_CFG		22
#define CMD_STATS_IHIST_AXI_CFG		23
#define CMD_STATS_SKIN_AXI_CFG		24

#define CMD_STATS_BUF_RELEASE		25
#define CMD_STATS_AEC_BUF_RELEASE	26
#define CMD_STATS_AF_BUF_RELEASE	27
#define CMD_STATS_AWB_BUF_RELEASE	28
#define CMD_STATS_RS_BUF_RELEASE	29
#define CMD_STATS_CS_BUF_RELEASE	30
#define CMD_STATS_IHIST_BUF_RELEASE	31
#define CMD_STATS_SKIN_BUF_RELEASE	32

#define UPDATE_STATS_INVALID		33
#define CMD_AXI_CFG_SNAP_GEMINI		34
#define CMD_AXI_CFG_SNAP		35
#define CMD_AXI_CFG_PREVIEW		36
#define CMD_AXI_CFG_VIDEO		37

#define CMD_STATS_IHIST_ENABLE 38
#define CMD_STATS_RS_ENABLE 39
#define CMD_STATS_CS_ENABLE 40
#define CMD_VPE 41
#define CMD_AXI_CFG_VPE 42
#define CMD_AXI_CFG_ZSL 43
#define CMD_AXI_CFG_SNAP_VPE 44
#define CMD_AXI_CFG_SNAP_THUMB_VPE 45
#define CMD_CONFIG_PING_ADDR 46
#define CMD_CONFIG_PONG_ADDR 47
#define CMD_CONFIG_FREE_BUF_ADDR 48
#define CMD_AXI_CFG_ZSL_ALL_CHNLS 49
#define CMD_AXI_CFG_VIDEO_ALL_CHNLS 50
#define CMD_VFE_BUFFER_RELEASE 51

#define CMD_VFE_PROCESS_IRQ 52
#define CMD_STATS_BG_ENABLE 53
#define CMD_STATS_BF_ENABLE 54
#define CMD_STATS_BHIST_ENABLE 55
#define CMD_STATS_BG_BUF_RELEASE 56
#define CMD_STATS_BF_BUF_RELEASE 57
#define CMD_STATS_BHIST_BUF_RELEASE 58
#define CMD_VFE_PIX_SOF_COUNT_UPDATE 59
#define CMD_VFE_COUNT_PIX_SOF_ENABLE 60

#if defined(CONFIG_ISX012)
#define CMD_AXI_CFG_PRIM    0xF1
#define CMD_AXI_CFG_PRIM_ALL_CHNLS  0xF2
#define CMD_AXI_CFG_SEC      0xF4
#define CMD_AXI_CFG_SEC_ALL_CHNLS  0xF8
#else
#define CMD_AXI_CFG_PRIM               BIT(8)
#define CMD_AXI_CFG_PRIM_ALL_CHNLS     BIT(9)
#define CMD_AXI_CFG_SEC                BIT(10)
#define CMD_AXI_CFG_SEC_ALL_CHNLS      BIT(11)
#endif
#define CMD_AXI_CFG_TERT1              BIT(12)
#define CMD_AXI_CFG_TERT2              BIT(13)
#define CMD_AXI_CFG_TERT3              BIT(14)

#define CMD_AXI_START  0xE1
#define CMD_AXI_STOP   0xE2
#define CMD_AXI_RESET  0xE3
#define CMD_AXI_ABORT  0xE4
#define CMD_AXI_STOP_RECOVERY  0xE5



#define AXI_CMD_PREVIEW      BIT(0)
#define AXI_CMD_CAPTURE      BIT(1)
#define AXI_CMD_RECORD       BIT(2)
#define AXI_CMD_ZSL          BIT(3)
#define AXI_CMD_RAW_CAPTURE  BIT(4)
#define AXI_CMD_LIVESHOT     BIT(5)

/* vfe config command: config command(from config thread)*/
struct msm_vfe_cfg_cmd {
	int cmd_type;
	uint16_t length;
	void *value;
};

struct msm_vpe_cfg_cmd {
	int cmd_type;
	uint16_t length;
	void *value;
};

#define MAX_CAMERA_ENABLE_NAME_LEN 32
struct camera_enable_cmd {
	char name[MAX_CAMERA_ENABLE_NAME_LEN];
};

#define MSM_PMEM_OUTPUT1		0
#define MSM_PMEM_OUTPUT2		1
#define MSM_PMEM_OUTPUT1_OUTPUT2	2
#define MSM_PMEM_THUMBNAIL		3
#define MSM_PMEM_MAINIMG		4
#define MSM_PMEM_RAW_MAINIMG		5
#define MSM_PMEM_AEC_AWB		6
#define MSM_PMEM_AF			7
#define MSM_PMEM_AEC			8
#define MSM_PMEM_AWB			9
#define MSM_PMEM_RS			10
#define MSM_PMEM_CS			11
#define MSM_PMEM_IHIST			12
#define MSM_PMEM_SKIN			13
#define MSM_PMEM_VIDEO			14
#define MSM_PMEM_PREVIEW		15
#define MSM_PMEM_VIDEO_VPE		16
#define MSM_PMEM_C2D			17
#define MSM_PMEM_MAINIMG_VPE    18
#define MSM_PMEM_THUMBNAIL_VPE  19
#define MSM_PMEM_MAX            20

#define STAT_AEAW			0
#define STAT_AEC			1
#define STAT_AF				2
#define STAT_AWB			3
#define STAT_RS				4
#define STAT_CS				5
#define STAT_IHIST			6
#define STAT_SKIN			7
#define STAT_MAX			8

#define FRAME_PREVIEW_OUTPUT1		0
#define FRAME_PREVIEW_OUTPUT2		1
#define FRAME_SNAPSHOT			2
#define FRAME_THUMBNAIL			3
#define FRAME_RAW_SNAPSHOT		4
#define FRAME_MAX			5

struct msm_pmem_info {
	int type;
	int fd;
	void *vaddr;
	uint32_t offset;
	uint32_t len;
	uint32_t y_off;
	uint32_t cbcr_off;
	uint32_t planar0_off;
	uint32_t planar1_off;
	uint32_t planar2_off;
	uint8_t active;
};

struct outputCfg {
	uint32_t height;
	uint32_t width;

	uint32_t window_height_firstline;
	uint32_t window_height_lastline;
};

#define VIDEO_NODE 0
#define MCTL_NODE 1

#define OUTPUT_1	0
#define OUTPUT_2	1
#define OUTPUT_1_AND_2            2   /* snapshot only */
#define OUTPUT_1_AND_3            3   /* video */
#define CAMIF_TO_AXI_VIA_OUTPUT_2 4
#define OUTPUT_1_AND_CAMIF_TO_AXI_VIA_OUTPUT_2 5
#define OUTPUT_2_AND_CAMIF_TO_AXI_VIA_OUTPUT_1 6
#define OUTPUT_1_2_AND_3 7
#define OUTPUT_ALL_CHNLS 8
#define OUTPUT_VIDEO_ALL_CHNLS 9
#define OUTPUT_ZSL_ALL_CHNLS 10
#define LAST_AXI_OUTPUT_MODE_ENUM = OUTPUT_ZSL_ALL_CHNLS

#define OUTPUT_PRIM		0xF1
#define OUTPUT_PRIM_ALL_CHNLS	0xF2
#define OUTPUT_SEC		0xF4
#define OUTPUT_SEC_ALL_CHNLS	0xF8


#define MSM_FRAME_PREV_1	0
#define MSM_FRAME_PREV_2	1
#define MSM_FRAME_ENC		2

#define OUTPUT_TYPE_P    (1<<0)
#define OUTPUT_TYPE_T    (1<<1)
#define OUTPUT_TYPE_S    (1<<2)
#define OUTPUT_TYPE_V    (1<<3)
#define OUTPUT_TYPE_L    (1<<4)
#define OUTPUT_TYPE_ST_L (1<<5)
#define OUTPUT_TYPE_ST_R (1<<6)
#define OUTPUT_TYPE_ST_D (1<<7)

struct fd_roi_info {
	void *info;
	int info_len;
};

struct msm_mem_map_info {
	uint32_t cookie;
	uint32_t length;
	uint32_t mem_type;
};

#define MSM_MEM_MMAP		0
#define MSM_MEM_USERPTR		1
#define MSM_PLANE_MAX		8
#define MSM_PLANE_Y			0
#define MSM_PLANE_UV		1

struct msm_frame {
	struct timespec ts;
	int path;
	int type;
	unsigned long buffer;
	uint32_t phy_offset;
	uint32_t y_off;
	uint32_t cbcr_off;
	uint32_t planar0_off;
	uint32_t planar1_off;
	uint32_t planar2_off;
	int fd;

	void *cropinfo;
	int croplen;
	uint32_t error_code;
	struct fd_roi_info roi_info;
	uint32_t frame_id;
	int stcam_quality_ind;
	uint32_t stcam_conv_value;

	struct ion_allocation_data ion_alloc;
	struct ion_fd_data fd_data;
};

enum msm_st_frame_packing {
	SIDE_BY_SIDE_HALF,
	SIDE_BY_SIDE_FULL,
	TOP_DOWN_HALF,
	TOP_DOWN_FULL,
};

struct msm_st_crop {
	uint32_t in_w;
	uint32_t in_h;
	uint32_t out_w;
	uint32_t out_h;
};

struct msm_st_half {
	uint32_t buf_p0_off;
	uint32_t buf_p1_off;
	uint32_t buf_p0_stride;
	uint32_t buf_p1_stride;
	uint32_t pix_x_off;
	uint32_t pix_y_off;
	struct msm_st_crop stCropInfo;
};

struct msm_st_frame {
	struct msm_frame buf_info;
	int type;
	enum msm_st_frame_packing packing;
	struct msm_st_half L;
	struct msm_st_half R;
	int frame_id;
};

#define MSM_CAMERA_ERR_MASK (0xFFFFFFFF & 1)

struct stats_buff {
	unsigned long buff;
	int fd;
};

struct msm_stats_buf {
	uint8_t awb_ymin;
	struct stats_buff aec;
	struct stats_buff awb;
	struct stats_buff af;
	struct stats_buff ihist;
	struct stats_buff rs;
	struct stats_buff cs;
	struct stats_buff skin;
	int type;
	uint32_t status_bits;
	unsigned long buffer;
	int fd;
	int length;
	struct ion_handle *handle;
	uint32_t frame_id;
};
#define MSM_V4L2_EXT_CAPTURE_MODE_DEFAULT 0
/* video capture mode in VIDIOC_S_PARM */
#define MSM_V4L2_EXT_CAPTURE_MODE_PREVIEW \
	(MSM_V4L2_EXT_CAPTURE_MODE_DEFAULT+1)
/* extendedmode for video recording in VIDIOC_S_PARM */
#define MSM_V4L2_EXT_CAPTURE_MODE_VIDEO \
	(MSM_V4L2_EXT_CAPTURE_MODE_DEFAULT+2)
/* extendedmode for the full size main image in VIDIOC_S_PARM */
#define MSM_V4L2_EXT_CAPTURE_MODE_MAIN (MSM_V4L2_EXT_CAPTURE_MODE_DEFAULT+3)
/* extendedmode for the thumb nail image in VIDIOC_S_PARM */
#define MSM_V4L2_EXT_CAPTURE_MODE_THUMBNAIL \
	(MSM_V4L2_EXT_CAPTURE_MODE_DEFAULT+4)
#define MSM_V4L2_EXT_CAPTURE_MODE_RAW \
	(MSM_V4L2_EXT_CAPTURE_MODE_DEFAULT+5)
#define MSM_V4L2_EXT_CAPTURE_MODE_MAX (MSM_V4L2_EXT_CAPTURE_MODE_DEFAULT+6)


#define MSM_V4L2_PID_MOTION_ISO              V4L2_CID_PRIVATE_BASE
#define MSM_V4L2_PID_EFFECT                 (V4L2_CID_PRIVATE_BASE+1)
#define MSM_V4L2_PID_HJR                    (V4L2_CID_PRIVATE_BASE+2)
#define MSM_V4L2_PID_LED_MODE               (V4L2_CID_PRIVATE_BASE+3)
#define MSM_V4L2_PID_PREP_SNAPSHOT          (V4L2_CID_PRIVATE_BASE+4)
#define MSM_V4L2_PID_EXP_METERING           (V4L2_CID_PRIVATE_BASE+5)
#define MSM_V4L2_PID_ISO                    (V4L2_CID_PRIVATE_BASE+6)
#define MSM_V4L2_PID_CAM_MODE               (V4L2_CID_PRIVATE_BASE+7)
#define MSM_V4L2_PID_LUMA_ADAPTATION	    (V4L2_CID_PRIVATE_BASE+8)
#define MSM_V4L2_PID_BEST_SHOT              (V4L2_CID_PRIVATE_BASE+9)
#define MSM_V4L2_PID_FOCUS_MODE	            (V4L2_CID_PRIVATE_BASE+10)
#define MSM_V4L2_PID_BL_DETECTION           (V4L2_CID_PRIVATE_BASE+11)
#define MSM_V4L2_PID_SNOW_DETECTION         (V4L2_CID_PRIVATE_BASE+12)
#define MSM_V4L2_PID_CTRL_CMD               (V4L2_CID_PRIVATE_BASE+13)
#define MSM_V4L2_PID_EVT_SUB_INFO           (V4L2_CID_PRIVATE_BASE+14)
#define MSM_V4L2_PID_STROBE_FLASH           (V4L2_CID_PRIVATE_BASE+15)
#define MSM_V4L2_PID_MMAP_ENTRY             (V4L2_CID_PRIVATE_BASE+16)
#define MSM_V4L2_PID_MMAP_INST              (V4L2_CID_PRIVATE_BASE+17)
#define MSM_V4L2_PID_PREVIEW_SIZE           (V4L2_CID_PRIVATE_BASE+18)
#define MSM_V4L2_PID_PP_PLANE_INFO          (V4L2_CID_PRIVATE_BASE+19)
#define MSM_V4L2_PID_MAX                    MSM_V4L2_PID_PP_PLANE_INFO
//#define MSM_V4L2_PID_PP_PLANE_INFO          (V4L2_CID_PRIVATE_BASE+18)
//#define MSM_V4L2_PID_AVTIMER                (V4L2_CID_PRIVATE_BASE+19)
//#define MSM_V4L2_PID_MAX                     MSM_V4L2_PID_AVTIMER

/* camera operation mode for video recording - two frame output queues */
#define MSM_V4L2_CAM_OP_DEFAULT         0
/* camera operation mode for video recording - two frame output queues */
#define MSM_V4L2_CAM_OP_PREVIEW         (MSM_V4L2_CAM_OP_DEFAULT+1)
/* camera operation mode for video recording - two frame output queues */
#define MSM_V4L2_CAM_OP_VIDEO           (MSM_V4L2_CAM_OP_DEFAULT+2)
/* camera operation mode for standard shapshot - two frame output queues */
#define MSM_V4L2_CAM_OP_CAPTURE         (MSM_V4L2_CAM_OP_DEFAULT+3)
/* camera operation mode for zsl shapshot - three output queues */
#define MSM_V4L2_CAM_OP_ZSL             (MSM_V4L2_CAM_OP_DEFAULT+4)
/* camera operation mode for raw snapshot - one frame output queue */
#define MSM_V4L2_CAM_OP_RAW             (MSM_V4L2_CAM_OP_DEFAULT+5)
/* camera operation mode for jpeg snapshot - one frame output queue */
#define MSM_V4L2_CAM_OP_JPEG_CAPTURE    (MSM_V4L2_CAM_OP_DEFAULT+6)


#define MSM_V4L2_VID_CAP_TYPE	0
#define MSM_V4L2_STREAM_ON		1
#define MSM_V4L2_STREAM_OFF		2
#define MSM_V4L2_SNAPSHOT		3
#define MSM_V4L2_QUERY_CTRL		4
#define MSM_V4L2_GET_CTRL		5
#define MSM_V4L2_SET_CTRL		6
#define MSM_V4L2_QUERY			7
#define MSM_V4L2_GET_CROP		8
#define MSM_V4L2_SET_CROP		9
#define MSM_V4L2_OPEN			10
#define MSM_V4L2_CLOSE			11
#define MSM_V4L2_SET_CTRL_CMD	12
#define MSM_V4L2_EVT_SUB_MASK	13
#define MSM_V4L2_MAX			14
#define V4L2_CAMERA_EXIT		43

struct crop_info {
	void *info;
	int len;
};

struct msm_postproc {
	int ftnum;
	struct msm_frame fthumnail;
	int fmnum;
	struct msm_frame fmain;
};

struct msm_snapshot_pp_status {
	void *status;
};

#define CFG_SET_MODE			0
#define CFG_SET_EFFECT			1
#define CFG_START			2
#define CFG_PWR_UP			3
#define CFG_PWR_DOWN			4
#define CFG_WRITE_EXPOSURE_GAIN		5
#define CFG_SET_DEFAULT_FOCUS		6
#define CFG_MOVE_FOCUS			7
#define CFG_REGISTER_TO_REAL_GAIN	8
#define CFG_REAL_TO_REGISTER_GAIN	9
#define CFG_SET_FPS			10
#define CFG_SET_PICT_FPS		11
#define CFG_SET_BRIGHTNESS		12
#define CFG_SET_CONTRAST		13
#define CFG_SET_ZOOM			14
#define CFG_SET_EXPOSURE_MODE		15
#define CFG_SET_WB			16
#define CFG_SET_ANTIBANDING		17
#define CFG_SET_EXP_GAIN		18
#define CFG_SET_PICT_EXP_GAIN		19
#define CFG_SET_LENS_SHADING		20
#define CFG_GET_PICT_FPS		21
#define CFG_GET_PREV_L_PF		22
#define CFG_GET_PREV_P_PL		23
#define CFG_GET_PICT_L_PF		24
#define CFG_GET_PICT_P_PL		25
#define CFG_GET_AF_MAX_STEPS		26
#define CFG_GET_PICT_MAX_EXP_LC		27
#define CFG_SEND_WB_INFO    28
#define CFG_SENSOR_INIT    29
#define CFG_GET_3D_CALI_DATA 30
#define CFG_GET_CALIB_DATA		31
#define CFG_GET_OUTPUT_INFO		32
#define CFG_GET_EEPROM_INFO		33
#define CFG_GET_EEPROM_DATA		34
#define CFG_SET_ACTUATOR_INFO		35
#define CFG_GET_ACTUATOR_INFO           36
/* TBD: QRD */
/*
#define CFG_SET_SATURATION            37
#define CFG_SET_SHARPNESS             38
#define CFG_SET_TOUCHAEC              39
#define CFG_SET_AUTO_FOCUS            40
#define CFG_SET_AUTOFLASH             41
#define CFG_SET_EXPOSURE_COMPENSATION 42
*/
#define CFG_SET_ISO                   43
#define CFG_START_STREAM              44
#define CFG_STOP_STREAM               45
#define CFG_GET_CSI_PARAMS            46
#define CFG_POWER_UP                  47
#define CFG_POWER_DOWN                48
#define CFG_WRITE_I2C_ARRAY           49
#define CFG_READ_I2C_ARRAY            50
#define CFG_PCLK_CHANGE               51
#define CFG_CONFIG_VREG_ARRAY         52
#define CFG_CONFIG_CLK_ARRAY          53
#define CFG_GPIO_OP                   54
#define CFG_SET_VISION_MODE           55
#define CFG_SET_VISION_AE             56
#define CFG_HDR_UPDATE                57
#define CFG_ACTUAOTOR_REG_INIT        58
#define CFG_MAX                       59


#define MOVE_NEAR	0
#define MOVE_FAR	1

#define CAMERA_MODE_INIT		0
#define CAMERA_MODE_PREVIEW		1
#define CAMERA_MODE_CAPTURE		2
#define CAMERA_MODE_RECORDING		3

#define SENSOR_SNAPSHOT_MODE	0
#define  SENSOR_RAW_SNAPSHOT_MODE	1
#define  SENSOR_PREVIEW_MODE	2
#define  SENSOR_VIDEO_MODE	3
#define  SENSOR_HFR_60FPS_MODE	4
#define  SENSOR_HFR_90FPS_MODE	5
#define  SENSOR_HFR_120FPS_MODE	6
#define  SENSOR_INVALID_MODE		7

#define SENSOR_QTR_SIZE			0
#define SENSOR_FULL_SIZE		1
#define SENSOR_QVGA_SIZE		2
#define SENSOR_INVALID_SIZE		3

#define CAMERA_EFFECT_OFF		0
#define CAMERA_EFFECT_MONO		1
#define CAMERA_EFFECT_NEGATIVE		2
#define CAMERA_EFFECT_SOLARIZE		3
#define CAMERA_EFFECT_SEPIA		4
#define CAMERA_EFFECT_POSTERIZE		5
#define CAMERA_EFFECT_WHITEBOARD	6
#define CAMERA_EFFECT_BLACKBOARD	7
#define CAMERA_EFFECT_AQUA		8
#define CAMERA_EFFECT_EMBOSS		9
#define CAMERA_EFFECT_SKETCH		10
#define CAMERA_EFFECT_NEON		11
#define CAMERA_EFFECT_WASHED		12
#define CAMERA_EFFECT_VINTAGE_WARM	13
#define CAMERA_EFFECT_VINTAGE_COLD	14
#define CAMERA_EFFECT_POINT_COLOR_1	15
#define CAMERA_EFFECT_POINT_COLOR_2	16
#define CAMERA_EFFECT_POINT_COLOR_3	17
#define CAMERA_EFFECT_POINT_COLOR_4	18
#define CAMERA_EFFECT_MAX		19

#define CAMERA_WHITE_BALANCE_AUTO				1
#define CAMERA_WHITE_BALANCE_INCANDESCENT		3
#define CAMERA_WHITE_BALANCE_FLUORESCENT		4
#define CAMERA_WHITE_BALANCE_DAYLIGHT			5
#define CAMERA_WHITE_BALANCE_CLOUDY_DAYLIGHT	6

#define CAMERA_FLASH_OFF		0
#define CAMERA_FLASH_ON		1
#define CAMERA_FLASH_AUTO		2
#define CAMERA_FLASH_TORCH	3

#define CAMERA_EV_M4	0
#define CAMERA_EV_M3	1
#define CAMERA_EV_M2	2
#define CAMERA_EV_M1	3
#define CAMERA_EV_DEFAULT	4
#define CAMERA_EV_P1		5
#define CAMERA_EV_P2		6
#define CAMERA_EV_P3		7
#define CAMERA_EV_P4		8

#define CAMERA_ISO_MODE_AUTO	0
#define CAMERA_ISO_MODE_50	1
#define CAMERA_ISO_MODE_100	2
#define CAMERA_ISO_MODE_200	3
#define CAMERA_ISO_MODE_400	4
#define CAMERA_ISO_MODE_800	5

#define CAMERA_AVERAGE			0
#define CAMERA_CENTER_WEIGHT	1
#define CAMERA_SPOT			2

#define CAMERA_SCENE_AUTO		1
#define CAMERA_SCENE_LANDSCAPE	2
#define CAMERA_SCENE_BEACH		4
#define CAMERA_SCENE_SUNSET		5
#define CAMERA_SCENE_NIGHT		6
#define CAMERA_SCENE_PORTRAIT	7
#define CAMERA_SCENE_AGAINST_LIGHT	8
#define CAMERA_SCENE_SPORT		9
#define CAMERA_SCENE_CANDLE		12
#define CAMERA_SCENE_FIRE		13
#define CAMERA_SCENE_PARTY		14
#define CAMERA_SCENE_TEXT		19
#define CAMERA_SCENE_FALL		20
#define CAMERA_SCENE_DAWN		21

#define CAMERA_AF_MACRO		1
#define CAMERA_AF_AUTO		2

/*native cmd code*/
#define EXT_CAM_AF		1
#define EXT_CAM_FLASH_STATUS	2
#define EXT_CAM_FLASH_MODE	3
#define EXT_CAM_EV	4
#define EXT_CAM_SCENE_MODE	5
#define EXT_CAM_ISO	6
#define EXT_CAM_METERING		7
#define EXT_CAM_WB	8
#define EXT_CAM_EFFECT	9
#define EXT_CAM_FOCUS	10
#define EXT_CAM_PREVIEW_SIZE		11
#define EXT_CAM_MOVIE_MODE		12
#define EXT_CAM_DTP_TEST		13
#define EXT_CAM_SET_AF_STATUS		14
#define EXT_CAM_GET_AF_STATUS		15
#define EXT_CAM_GET_AF_RESULT		16
#define EXT_CAM_SET_TOUCHAF_POS		17
#define EXT_CAM_SET_AE_AWB		18
#define EXT_CAM_START_CAPTURE		19
#define EXT_CAM_QUALITY		20
#define EXT_CAM_ZOOM		21
#define EXT_CAM_FD_MODE		22
#define EXT_CAM_SET_AF_STOP		23
#define EXT_CAM_SET_ANTI_SHAKE		24
#define EXT_CAM_SET_WDR			25
#define EXT_CAM_SET_BEAUTY_SHOT		26
#define EXT_CAM_EXIF			27
#define EXT_CAM_SET_JPEG_SIZE		28
#define EXT_CAM_SET_PREVIEW_SIZE	29
#define EXT_CAM_SET_AF_MODE		30
#define EXT_CAM_SET_FPS		31
#define EXT_CAM_GET_FLASH_STATUS	32
#define EXT_CAM_SET_HDR	33
#define EXT_CAM_START_HDR	34
#define EXT_CAM_START_AE_AWB_LOCK	35
#define EXT_CAM_SET_VDIS	36
#define EXT_CAM_VT_MODE		37
#define EXT_CAM_GET_LUX		38
#define EXT_CAM_SET_FACE_ZOOM		39
#define EXT_CAM_SET_RECORD_SIZE		40
#define EXT_CAM_GET_AE_AWB_LOCK		41
#define EXT_CAM_UPDATE_FW		42
#define EXT_CAM_ANTI_BANDING		43
#define EXT_CAM_SAMSUNG_CAMERA		44
#define EXT_CAM_SET_FLIP		45
#define EXT_CAM_SET_LOW_LIGHT_MODE	46
#define EXT_CAM_SET_LOW_LIGHT_SIZE	47

/* QRD */
#define CAMERA_EFFECT_BW		10
#define CAMERA_EFFECT_BLUISH	12
#define CAMERA_EFFECT_REDDISH	13
#define CAMERA_EFFECT_GREENISH	14

/* QRD */
#define CAMERA_ANTIBANDING_OFF		0
#define CAMERA_ANTIBANDING_50HZ		2
#define CAMERA_ANTIBANDING_60HZ		1
#define CAMERA_ANTIBANDING_AUTO		3

#define CAMERA_CONTRAST_LV0			0
#define CAMERA_CONTRAST_LV1			1
#define CAMERA_CONTRAST_LV2			2
#define CAMERA_CONTRAST_LV3			3
#define CAMERA_CONTRAST_LV4			4
#define CAMERA_CONTRAST_LV5			5
#define CAMERA_CONTRAST_LV6			6
#define CAMERA_CONTRAST_LV7			7
#define CAMERA_CONTRAST_LV8			8
#define CAMERA_CONTRAST_LV9			9

#define CAMERA_BRIGHTNESS_LV0			0
#define CAMERA_BRIGHTNESS_LV1			1
#define CAMERA_BRIGHTNESS_LV2			2
#define CAMERA_BRIGHTNESS_LV3			3
#define CAMERA_BRIGHTNESS_LV4			4
#define CAMERA_BRIGHTNESS_LV5			5
#define CAMERA_BRIGHTNESS_LV6			6
#define CAMERA_BRIGHTNESS_LV7			7
#define CAMERA_BRIGHTNESS_LV8			8


#define CAMERA_SATURATION_LV0			0
#define CAMERA_SATURATION_LV1			1
#define CAMERA_SATURATION_LV2			2
#define CAMERA_SATURATION_LV3			3
#define CAMERA_SATURATION_LV4			4
#define CAMERA_SATURATION_LV5			5
#define CAMERA_SATURATION_LV6			6
#define CAMERA_SATURATION_LV7			7
#define CAMERA_SATURATION_LV8			8

#define CAMERA_SHARPNESS_LV0		0
#define CAMERA_SHARPNESS_LV1		3
#define CAMERA_SHARPNESS_LV2		6
#define CAMERA_SHARPNESS_LV3		9
#define CAMERA_SHARPNESS_LV4		12
#define CAMERA_SHARPNESS_LV5		15
#define CAMERA_SHARPNESS_LV6		18
#define CAMERA_SHARPNESS_LV7		21
#define CAMERA_SHARPNESS_LV8		24
#define CAMERA_SHARPNESS_LV9		27
#define CAMERA_SHARPNESS_LV10		30

#define CAMERA_SETAE_AVERAGE		0
#define CAMERA_SETAE_CENWEIGHT	1

#define CFG_SET_SATURATION		30
#define CFG_SET_SHARPNESS			31
#define CFG_SET_TOUCHAEC            32
#define CFG_SET_AUTO_FOCUS          33
#define CFG_SET_AUTOFLASH 34
/* QRD */
#define CFG_SET_EXPOSURE_COMPENSATION 35

#define  CAMERA_WB_AUTO               1 /* This list must match aeecamera.h */
#define  CAMERA_WB_CUSTOM             2
#define  CAMERA_WB_INCANDESCENT       3
#define  CAMERA_WB_FLUORESCENT        4
#define  CAMERA_WB_DAYLIGHT           5
#define  CAMERA_WB_CLOUDY_DAYLIGHT    6
#define  CAMERA_WB_TWILIGHT           7
#define  CAMERA_WB_SHADE              8

#define EXIF_SHUTTERSPEED	1
#define EXIF_ISO		2

#define CAMERA_EXPOSURE_COMPENSATION_LV0			12
#define CAMERA_EXPOSURE_COMPENSATION_LV1			6
#define CAMERA_EXPOSURE_COMPENSATION_LV2			0
#define CAMERA_EXPOSURE_COMPENSATION_LV3			-6
#define CAMERA_EXPOSURE_COMPENSATION_LV4			-12

/* only for D2 : start*/
enum msm_v4l2_AF_command {
	MSM_V4L2_AF_SET_AUTO_FOCUS = 0,
	MSM_V4L2_AF_SET_AUTO_FOCUS_MODE,
	MSM_V4L2_AF_GET_AUTO_FOCUS,
	MSM_V4L2_AF_GET_AUTO_FOCUS_RESULT,
	MSM_V4L2_AF_SET_AUTO_FOCUS_DEFAULT_POSITION,
	MSM_V4L2_AF_CANCEL_AUTO_FOCUS,
	MSM_V4L2_CAF_FOCUS,
	MSM_V4L2_AF_COMMAND_MAX
};

enum msm_v4l2_AF_status {
	MSM_V4L2_AF_STATUS_IN_PROGRESS = 0,
	MSM_V4L2_AF_STATUS_SUCCESS,
	MSM_V4L2_AF_STATUS_FAIL,
	MSM_V4L2_AF_STATUS_1ST_SUCCESS,
	MSM_V4L2_AF_STATUS_RESTART,
	MSM_V4L2_AF_STATUS_MAX
};

enum msm_v4l2_focusmode {
	FOCUS_MODE_AUTO = 0,
	FOCUS_MODE_MACRO,
	FOCUS_MODE_FACEDETECT,
	FOCUS_MODE_AUTO_DEFAULT,
	FOCUS_MODE_MACRO_DEFAULT,
	FOCUS_MODE_FACEDETECT_DEFAULT,
	FOCUS_MODE_INFINITY,
	FOCUS_MODE_FIXED,
	FOCUS_MODE_CONTINOUS,
	FOCUS_MODE_CONTINOUS_PICTURE,
	FOCUS_MODE_CONTINOUS_PICTURE_MACRO,
	FOCUS_MODE_CONTINOUS_VIDEO,
	FOCUS_MODE_TOUCH,
	FOCUS_MODE_MAX,
	FOCUS_MODE_DEFAULT = (1 << 8),
};

enum msm_v4l2_face_zoom_mode {
	FACE_ZOOM_STOP = 0,
	FACE_ZOOM_START,
};

enum msm_v4l2_fw_control_mode {
	CAM_FW_MODE_NONE = 0,
	CAM_FW_MODE_VERSION,
	CAM_FW_MODE_UPDATE,
	CAM_FW_MODE_DUMP,
	CAM_FW_MODE_MAX,
};

enum msm_v4l2_anti_banding_mode {
	ANTI_BANDING_OFF = 0,
	ANTI_BANDING_50HZ,
	ANTI_BANDING_60HZ,
	ANTI_BANDING_AUTO,
	ANTI_BANDING_MAX,
};
/* only for D2 : end*/

enum msm_v4l2_saturation_level {
	MSM_V4L2_SATURATION_L0,
	MSM_V4L2_SATURATION_L1,
	MSM_V4L2_SATURATION_L2,
	MSM_V4L2_SATURATION_L3,
	MSM_V4L2_SATURATION_L4,
	MSM_V4L2_SATURATION_L5,
	MSM_V4L2_SATURATION_L6,
	MSM_V4L2_SATURATION_L7,
	MSM_V4L2_SATURATION_L8,
	MSM_V4L2_SATURATION_L9,
	MSM_V4L2_SATURATION_L10,
};

enum msm_v4l2_exposure_level {
	MSM_V4L2_EXPOSURE_N2,
	MSM_V4L2_EXPOSURE_N1,
	MSM_V4L2_EXPOSURE_D,
	MSM_V4L2_EXPOSURE_P1,
	MSM_V4L2_EXPOSURE_P2,
};

enum msm_v4l2_sharpness_level {
	MSM_V4L2_SHARPNESS_L0,
	MSM_V4L2_SHARPNESS_L1,
	MSM_V4L2_SHARPNESS_L2,
	MSM_V4L2_SHARPNESS_L3,
	MSM_V4L2_SHARPNESS_L4,
	MSM_V4L2_SHARPNESS_L5,
	MSM_V4L2_SHARPNESS_L6,
};

enum msm_v4l2_expo_metering_mode {
	MSM_V4L2_EXP_FRAME_AVERAGE,
	MSM_V4L2_EXP_CENTER_WEIGHTED,
	MSM_V4L2_EXP_SPOT_METERING,
};

enum msm_v4l2_iso_mode {
	MSM_V4L2_ISO_AUTO = 0,
	MSM_V4L2_ISO_DEBLUR,
	MSM_V4L2_ISO_100,
	MSM_V4L2_ISO_200,
	MSM_V4L2_ISO_400,
	MSM_V4L2_ISO_800,
	MSM_V4L2_ISO_1600,
};

enum msm_v4l2_wb_mode {
	MSM_V4L2_WB_MIN_MINUS_1,
	MSM_V4L2_WB_AUTO = 1,
	MSM_V4L2_WB_CUSTOM,
	MSM_V4L2_WB_INCANDESCENT,
	MSM_V4L2_WB_FLUORESCENT,
	MSM_V4L2_WB_DAYLIGHT,
	MSM_V4L2_WB_CLOUDY_DAYLIGHT,
	MSM_V4L2_WB_TWILIGHT,
	MSM_V4L2_WB_SHADE,
	MSM_V4L2_WB_OFF,
};

enum msm_v4l2_power_line_frequency {
	MSM_V4L2_POWER_LINE_OFF,
	MSM_V4L2_POWER_LINE_60HZ,
	MSM_V4L2_POWER_LINE_50HZ,
	MSM_V4L2_POWER_LINE_AUTO,
};

struct sensor_pict_fps {
	uint16_t prevfps;
	uint16_t pictfps;
};

struct exp_gain_cfg {
	uint16_t gain;
	uint32_t line;
	int32_t luma_avg;
	uint16_t fgain;
};

struct focus_cfg {
	int32_t steps;
	int dir;
};

struct fps_cfg {
	uint16_t f_mult;
	uint16_t fps_div;
	uint32_t pict_fps_div;
};
struct wb_info_cfg {
	uint16_t red_gain;
	uint16_t green_gain;
	uint16_t blue_gain;
};
struct sensor_3d_exp_cfg {
	uint16_t gain;
	uint32_t line;
	uint16_t r_gain;
	uint16_t b_gain;
	uint16_t gr_gain;
	uint16_t gb_gain;
	uint16_t gain_adjust;
};
struct sensor_3d_cali_data_t {
	unsigned char left_p_matrix[3][4][8];
	unsigned char right_p_matrix[3][4][8];
	unsigned char square_len[8];
	unsigned char focal_len[8];
	unsigned char pixel_pitch[8];
	uint16_t left_r;
	uint16_t left_b;
	uint16_t left_gb;
	uint16_t left_af_far;
	uint16_t left_af_mid;
	uint16_t left_af_short;
	uint16_t left_af_5um;
	uint16_t left_af_50up;
	uint16_t left_af_50down;
	uint16_t right_r;
	uint16_t right_b;
	uint16_t right_gb;
	uint16_t right_af_far;
	uint16_t right_af_mid;
	uint16_t right_af_short;
	uint16_t right_af_5um;
	uint16_t right_af_50up;
	uint16_t right_af_50down;
};
struct sensor_init_cfg {
	uint8_t prev_res;
	uint8_t pict_res;
};

struct sensor_calib_data {
	/* Color Related Measurements */
	uint16_t r_over_g;
	uint16_t b_over_g;
	uint16_t gr_over_gb;

	/* Lens Related Measurements */
	uint16_t macro_2_inf;
	uint16_t inf_2_macro;
	uint16_t stroke_amt;
	uint16_t af_pos_1m;
	uint16_t af_pos_inf;
};

enum msm_sensor_resolution_t {
	MSM_SENSOR_RES_FULL,
	MSM_SENSOR_RES_QTR,
	MSM_SENSOR_RES_2,
	MSM_SENSOR_RES_3,
	MSM_SENSOR_RES_4,
	MSM_SENSOR_RES_5,
	MSM_SENSOR_RES_6,
	MSM_SENSOR_RES_7,
	MSM_SENSOR_INVALID_RES,
};

struct msm_sensor_output_info_t {
	uint16_t x_output;
	uint16_t y_output;
	uint16_t line_length_pclk;
	uint16_t frame_length_lines;
	uint32_t vt_pixel_clk;
	uint32_t op_pixel_clk;
	uint16_t binning_factor;
};

struct sensor_output_info_t {
	struct msm_sensor_output_info_t *output_info;
	uint16_t num_info;
};

struct sensor_eeprom_data_t {
	void *eeprom_data;
	uint16_t index;
};

struct msm_sensor_exp_gain_info_t {
	uint16_t coarse_int_time_addr;
	uint16_t global_gain_addr;
	uint16_t vert_offset;
};

struct msm_sensor_output_reg_addr_t {
	uint16_t x_output;
	uint16_t y_output;
	uint16_t line_length_pclk;
	uint16_t frame_length_lines;
};

enum sensor_hdr_update_t {
	SENSOR_HDR_UPDATE_AWB,
	SENSOR_HDR_UPDATE_LSC,
};

struct sensor_hdr_update_parm_t {
	enum sensor_hdr_update_t type;
	uint16_t awb_gain_r, awb_gain_b;
	uint8_t lsc_table[504];
};

struct sensor_driver_params_type {
	struct msm_camera_i2c_reg_setting *init_settings;
	uint16_t init_settings_size;
	struct msm_camera_i2c_reg_setting *mode_settings;
	uint16_t mode_settings_size;
	struct msm_sensor_output_reg_addr_t *sensor_output_reg_addr;
	struct msm_camera_i2c_reg_setting *start_settings;
	struct msm_camera_i2c_reg_setting *stop_settings;
	struct msm_camera_i2c_reg_setting *groupon_settings;
	struct msm_camera_i2c_reg_setting *groupoff_settings;
	struct msm_sensor_exp_gain_info_t *sensor_exp_gain_info;
	struct msm_sensor_output_info_t *output_info;
};

struct mirror_flip {
	int32_t x_mirror;
	int32_t y_flip;
};

struct cord {
	uint32_t x;
	uint32_t y;
};

struct sensor_cfg_data {
	int cfgtype;
	int mode;
	int rs;
	uint8_t max_steps;

	union {
		int8_t effect;
		int8_t wb;
		uint8_t lens_shading;
		uint16_t prevl_pf;
		uint16_t prevp_pl;
		uint16_t pictl_pf;
		uint16_t pictp_pl;
		uint32_t pict_max_exp_lc;
		uint16_t p_fps;
		struct sensor_init_cfg init_info;
		struct sensor_pict_fps gfps;
		struct exp_gain_cfg exp_gain;
		struct focus_cfg focus;
		struct fps_cfg fps;
		struct wb_info_cfg wb_info;
		struct sensor_3d_exp_cfg sensor_3d_exp;
		struct sensor_calib_data calib_info;
		struct sensor_output_info_t output_info;
		struct sensor_eeprom_data_t eeprom_data;
		//struct csi_lane_params_t csi_lane_params;
		struct sensor_hdr_update_parm_t hdr_update_parm;
		/* QRD */
		uint16_t antibanding;
		uint8_t contrast;
		uint8_t saturation;
		uint8_t sharpness;
		int8_t brightness;
		int ae_mode;
		uint8_t wb_val;
		int8_t exp_compensation;
		struct cord aec_cord;
		int is_autoflash;
		struct mirror_flip mirror_flip;
	} cfg;
};

enum actuator_type {
	ACTUATOR_VCM,
	ACTUATOR_PIEZO,
	ACTUATOR_HALL_EFFECT,
};

enum msm_actuator_data_type {
	MSM_ACTUATOR_BYTE_DATA = 1,
	MSM_ACTUATOR_WORD_DATA,
};

enum msm_actuator_addr_type {
	MSM_ACTUATOR_BYTE_ADDR = 1,
	MSM_ACTUATOR_WORD_ADDR,
};

enum msm_actuator_write_type {
	MSM_ACTUATOR_WRITE_HW_DAMP,
	MSM_ACTUATOR_WRITE_DAC,
};

struct msm_actuator_reg_params_t {
	enum msm_actuator_write_type reg_write_type;
	uint32_t hw_mask;
	uint16_t reg_addr;
	uint16_t hw_shift;
	uint16_t data_shift;
};

struct reg_settings_t {
	uint16_t reg_addr;
	uint16_t reg_data;
};

struct msm_actuator_move_params_t {
	int8_t dir;
	int32_t num_steps;
};

struct msm_actuator_set_info_t {
	uint32_t total_steps;
	uint16_t gross_steps;
	uint16_t fine_steps;
};

struct msm_actuator_get_info_t {
	uint32_t focal_length_num;
	uint32_t focal_length_den;
	uint32_t f_number_num;
	uint32_t f_number_den;
	uint32_t f_pix_num;
	uint32_t f_pix_den;
	uint32_t total_f_dist_num;
	uint32_t total_f_dist_den;
	uint32_t hor_view_angle_num;
	uint32_t hor_view_angle_den;
	uint32_t ver_view_angle_num;
	uint32_t ver_view_angle_den;
};

struct msm_actuator_cfg_data {
	int cfgtype;
	uint8_t is_af_supported;
	union {
		struct msm_actuator_move_params_t move;
		struct msm_actuator_set_info_t set_info;
		struct msm_actuator_get_info_t get_info;
	} cfg;
};

struct sensor_large_data {
	int cfgtype;
	union {
		struct sensor_3d_cali_data_t sensor_3d_cali_data;
	} data;
};

enum sensor_type_t {
	BAYER,
	YUV,
	JPEG_SOC,
};

enum flash_type {
	LED_FLASH,
	STROBE_FLASH,
};

enum strobe_flash_ctrl_type {
	STROBE_FLASH_CTRL_INIT,
	STROBE_FLASH_CTRL_CHARGE,
	STROBE_FLASH_CTRL_RELEASE
};

struct strobe_flash_ctrl_data {
	enum strobe_flash_ctrl_type type;
	int charge_en;
};

struct msm_camera_info {
	int num_cameras;
	uint8_t has_3d_support[MSM_MAX_CAMERA_SENSORS];
	uint8_t is_internal_cam[MSM_MAX_CAMERA_SENSORS];
	uint32_t s_mount_angle[MSM_MAX_CAMERA_SENSORS];
	const char *video_dev_name[MSM_MAX_CAMERA_SENSORS];
	enum sensor_type_t sensor_type[MSM_MAX_CAMERA_SENSORS];

};

struct msm_cam_config_dev_info {
	int num_config_nodes;
	const char *config_dev_name[MSM_MAX_CAMERA_CONFIGS];
	int config_dev_id[MSM_MAX_CAMERA_CONFIGS];
};

struct msm_mctl_node_info {
	int num_mctl_nodes;
	const char *mctl_node_name[MSM_MAX_CAMERA_SENSORS];
};

struct flash_ctrl_data {
	int flashtype;
	union {
		int led_state;
		struct strobe_flash_ctrl_data strobe_ctrl;
	} ctrl_data;
};

#define GET_NAME			0
#define GET_PREVIEW_LINE_PER_FRAME	1
#define GET_PREVIEW_PIXELS_PER_LINE	2
#define GET_SNAPSHOT_LINE_PER_FRAME	3
#define GET_SNAPSHOT_PIXELS_PER_LINE	4
#define GET_SNAPSHOT_FPS		5
#define GET_SNAPSHOT_MAX_EP_LINE_CNT	6

struct msm_camsensor_info {
	char name[MAX_SENSOR_NAME];
	uint8_t flash_enabled;
	int8_t total_steps;
	uint8_t support_3d;
};

#define V4L2_SINGLE_PLANE	0
#define V4L2_MULTI_PLANE_Y	0
#define V4L2_MULTI_PLANE_CBCR	1
#define V4L2_MULTI_PLANE_CB	1
#define V4L2_MULTI_PLANE_CR	2

struct plane_data {
	int plane_id;
	uint32_t offset;
	unsigned long size;
};

struct img_plane_info {
	uint32_t width;
	uint32_t height;
	uint32_t pixelformat;
	uint8_t buffer_type; /*Single/Multi planar*/
	uint8_t output_port;
	uint32_t ext_mode;
	uint8_t num_planes;
	struct plane_data plane[MAX_PLANES];
	uint32_t sp_y_offset;
	uint8_t vpe_can_use;
};

#endif /* __LINUX_MSM_CAMERA_H */<|MERGE_RESOLUTION|>--- conflicted
+++ resolved
@@ -252,8 +252,6 @@
 
 #define MSM_MAX_CAMERA_SENSORS  5
 #define MAX_SENSOR_NAME 32
-<<<<<<< HEAD
-=======
 #define MAX_CAM_NAME_SIZE 32
 #define MAX_ACT_MOD_NAME_SIZE 32
 #define MAX_ACT_NAME_SIZE 32
@@ -264,7 +262,6 @@
 #define MAX_ACTUATOR_TYPE_SIZE 32
 #define MAX_ACTUATOR_REG_TBL_SIZE 8
 #define MAX_ACTUATOR_AF_TOTAL_STEPS 1024
->>>>>>> 2075bf35
 
 #define MSM_MAX_CAMERA_CONFIGS 2
 
