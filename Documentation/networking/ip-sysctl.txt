/proc/sys/net/ipv4/* Variables:

ip_forward - BOOLEAN
	0 - disabled (default)
	not 0 - enabled

	Forward Packets between interfaces.

	This variable is special, its change resets all configuration
	parameters to their default state (RFC1122 for hosts, RFC1812
	for routers)

ip_default_ttl - INTEGER
	Default value of TTL field (Time To Live) for outgoing (but not
	forwarded) IP packets. Should be between 1 and 255 inclusive.
	Default: 64 (as recommended by RFC1700)

ip_no_pmtu_disc - BOOLEAN
	Disable Path MTU Discovery.
	default FALSE

min_pmtu - INTEGER
	default 552 - minimum discovered Path MTU

fwmark_reflect - BOOLEAN
	Controls the fwmark of kernel-generated IPv4 reply packets that are not
	associated with a socket for example, TCP RSTs or ICMP echo replies).
	If unset, these packets have a fwmark of zero. If set, they have the
	fwmark of the packet they are replying to.
	Default: 0

route/max_size - INTEGER
	Maximum number of routes allowed in the kernel.  Increase
	this when using large numbers of interfaces and/or routes.

neigh/default/gc_thresh3 - INTEGER
	Maximum number of neighbor entries allowed.  Increase this
	when using large numbers of interfaces and when communicating
	with large numbers of directly-connected peers.

neigh/default/unres_qlen_bytes - INTEGER
	The maximum number of bytes which may be used by packets
	queued for each	unresolved address by other network layers.
	(added in linux 3.3)

neigh/default/unres_qlen - INTEGER
	The maximum number of packets which may be queued for each
	unresolved address by other network layers.
	(deprecated in linux 3.3) : use unres_qlen_bytes instead.

mtu_expires - INTEGER
	Time, in seconds, that cached PMTU information is kept.

min_adv_mss - INTEGER
	The advertised MSS depends on the first hop route MTU, but will
	never be lower than this setting.

rt_cache_rebuild_count - INTEGER
	The per net-namespace route cache emergency rebuild threshold.
	Any net-namespace having its route cache rebuilt due to
	a hash bucket chain being too long more than this many times
	will have its route caching disabled

IP Fragmentation:

ipfrag_high_thresh - INTEGER
	Maximum memory used to reassemble IP fragments. When
	ipfrag_high_thresh bytes of memory is allocated for this purpose,
	the fragment handler will toss packets until ipfrag_low_thresh
	is reached.

ipfrag_low_thresh - INTEGER
	See ipfrag_high_thresh

ipfrag_time - INTEGER
	Time in seconds to keep an IP fragment in memory.

ipfrag_secret_interval - INTEGER
	Regeneration interval (in seconds) of the hash secret (or lifetime
	for the hash secret) for IP fragments.
	Default: 600

ipfrag_max_dist - INTEGER
	ipfrag_max_dist is a non-negative integer value which defines the
	maximum "disorder" which is allowed among fragments which share a
	common IP source address. Note that reordering of packets is
	not unusual, but if a large number of fragments arrive from a source
	IP address while a particular fragment queue remains incomplete, it
	probably indicates that one or more fragments belonging to that queue
	have been lost. When ipfrag_max_dist is positive, an additional check
	is done on fragments before they are added to a reassembly queue - if
	ipfrag_max_dist (or more) fragments have arrived from a particular IP
	address between additions to any IP fragment queue using that source
	address, it's presumed that one or more fragments in the queue are
	lost. The existing fragment queue will be dropped, and a new one
	started. An ipfrag_max_dist value of zero disables this check.

	Using a very small value, e.g. 1 or 2, for ipfrag_max_dist can
	result in unnecessarily dropping fragment queues when normal
	reordering of packets occurs, which could lead to poor application
	performance. Using a very large value, e.g. 50000, increases the
	likelihood of incorrectly reassembling IP fragments that originate
	from different IP datagrams, which could result in data corruption.
	Default: 64

INET peer storage:

inet_peer_threshold - INTEGER
	The approximate size of the storage.  Starting from this threshold
	entries will be thrown aggressively.  This threshold also determines
	entries' time-to-live and time intervals between garbage collection
	passes.  More entries, less time-to-live, less GC interval.

inet_peer_minttl - INTEGER
	Minimum time-to-live of entries.  Should be enough to cover fragment
	time-to-live on the reassembling side.  This minimum time-to-live  is
	guaranteed if the pool size is less than inet_peer_threshold.
	Measured in seconds.

inet_peer_maxttl - INTEGER
	Maximum time-to-live of entries.  Unused entries will expire after
	this period of time if there is no memory pressure on the pool (i.e.
	when the number of entries in the pool is very small).
	Measured in seconds.

TCP variables:

somaxconn - INTEGER
	Limit of socket listen() backlog, known in userspace as SOMAXCONN.
	Defaults to 128.  See also tcp_max_syn_backlog for additional tuning
	for TCP sockets.

tcp_abc - INTEGER
	Controls Appropriate Byte Count (ABC) defined in RFC3465.
	ABC is a way of increasing congestion window (cwnd) more slowly
	in response to partial acknowledgments.
	Possible values are:
		0 increase cwnd once per acknowledgment (no ABC)
		1 increase cwnd once per acknowledgment of full sized segment
		2 allow increase cwnd by two if acknowledgment is
		  of two segments to compensate for delayed acknowledgments.
	Default: 0 (off)

tcp_abort_on_overflow - BOOLEAN
	If listening service is too slow to accept new connections,
	reset them. Default state is FALSE. It means that if overflow
	occurred due to a burst, connection will recover. Enable this
	option _only_ if you are really sure that listening daemon
	cannot be tuned to accept connections faster. Enabling this
	option can harm clients of your server.

tcp_adv_win_scale - INTEGER
	Count buffering overhead as bytes/2^tcp_adv_win_scale
	(if tcp_adv_win_scale > 0) or bytes-bytes/2^(-tcp_adv_win_scale),
	if it is <= 0.
	Possible values are [-31, 31], inclusive.
	Default: 1

tcp_allowed_congestion_control - STRING
	Show/set the congestion control choices available to non-privileged
	processes. The list is a subset of those listed in
	tcp_available_congestion_control.
	Default is "reno" and the default setting (tcp_congestion_control).

tcp_app_win - INTEGER
	Reserve max(window/2^tcp_app_win, mss) of window for application
	buffer. Value 0 is special, it means that nothing is reserved.
	Default: 31

tcp_available_congestion_control - STRING
	Shows the available congestion control choices that are registered.
	More congestion control algorithms may be available as modules,
	but not loaded.

tcp_base_mss - INTEGER
	The initial value of search_low to be used by the packetization layer
	Path MTU discovery (MTU probing).  If MTU probing is enabled,
	this is the initial MSS used by the connection.

tcp_congestion_control - STRING
	Set the congestion control algorithm to be used for new
	connections. The algorithm "reno" is always available, but
	additional choices may be available based on kernel configuration.
	Default is set as part of kernel configuration.
	For passive connections, the listener congestion control choice
	is inherited.
	[see setsockopt(listenfd, SOL_TCP, TCP_CONGESTION, "name" ...) ]

tcp_cookie_size - INTEGER
	Default size of TCP Cookie Transactions (TCPCT) option, that may be
	overridden on a per socket basis by the TCPCT socket option.
	Values greater than the maximum (16) are interpreted as the maximum.
	Values greater than zero and less than the minimum (8) are interpreted
	as the minimum.  Odd values are interpreted as the next even value.
	Default: 0 (off).

tcp_dsack - BOOLEAN
	Allows TCP to send "duplicate" SACKs.

tcp_ecn - INTEGER
	Enable Explicit Congestion Notification (ECN) in TCP. ECN is only
	used when both ends of the TCP flow support it. It is useful to
	avoid losses due to congestion (when the bottleneck router supports
	ECN).
	Possible values are:
		0 disable ECN
		1 ECN enabled
		2 Only server-side ECN enabled. If the other end does
		  not support ECN, behavior is like with ECN disabled.
	Default: 2

tcp_fack - BOOLEAN
	Enable FACK congestion avoidance and fast retransmission.
	The value is not used, if tcp_sack is not enabled.

tcp_fin_timeout - INTEGER
	Time to hold socket in state FIN-WAIT-2, if it was closed
	by our side. Peer can be broken and never close its side,
	or even died unexpectedly. Default value is 60sec.
	Usual value used in 2.2 was 180 seconds, you may restore
	it, but remember that if your machine is even underloaded WEB server,
	you risk to overflow memory with kilotons of dead sockets,
	FIN-WAIT-2 sockets are less dangerous than FIN-WAIT-1,
	because they eat maximum 1.5K of memory, but they tend
	to live longer.	Cf. tcp_max_orphans.

tcp_frto - INTEGER
	Enables Forward RTO-Recovery (F-RTO) defined in RFC4138.
	F-RTO is an enhanced recovery algorithm for TCP retransmission
	timeouts.  It is particularly beneficial in wireless environments
	where packet loss is typically due to random radio interference
	rather than intermediate router congestion.  F-RTO is sender-side
	only modification. Therefore it does not require any support from
	the peer.

	If set to 1, basic version is enabled.  2 enables SACK enhanced
	F-RTO if flow uses SACK.  The basic version can be used also when
	SACK is in use though scenario(s) with it exists where F-RTO
	interacts badly with the packet counting of the SACK enabled TCP
	flow.

tcp_frto_response - INTEGER
	When F-RTO has detected that a TCP retransmission timeout was
	spurious (i.e, the timeout would have been avoided had TCP set a
	longer retransmission timeout), TCP has several options what to do
	next. Possible values are:
		0 Rate halving based; a smooth and conservative response,
		  results in halved cwnd and ssthresh after one RTT
		1 Very conservative response; not recommended because even
		  though being valid, it interacts poorly with the rest of
		  Linux TCP, halves cwnd and ssthresh immediately
		2 Aggressive response; undoes congestion control measures
		  that are now known to be unnecessary (ignoring the
		  possibility of a lost retransmission that would require
		  TCP to be more cautious), cwnd and ssthresh are restored
		  to the values prior timeout
	Default: 0 (rate halving based)

tcp_keepalive_time - INTEGER
	How often TCP sends out keepalive messages when keepalive is enabled.
	Default: 2hours.

tcp_keepalive_probes - INTEGER
	How many keepalive probes TCP sends out, until it decides that the
	connection is broken. Default value: 9.

tcp_keepalive_intvl - INTEGER
	How frequently the probes are send out. Multiplied by
	tcp_keepalive_probes it is time to kill not responding connection,
	after probes started. Default value: 75sec i.e. connection
	will be aborted after ~11 minutes of retries.

tcp_low_latency - BOOLEAN
	If set, the TCP stack makes decisions that prefer lower
	latency as opposed to higher throughput.  By default, this
	option is not set meaning that higher throughput is preferred.
	An example of an application where this default should be
	changed would be a Beowulf compute cluster.
	Default: 0

tcp_max_orphans - INTEGER
	Maximal number of TCP sockets not attached to any user file handle,
	held by system.	If this number is exceeded orphaned connections are
	reset immediately and warning is printed. This limit exists
	only to prevent simple DoS attacks, you _must_ not rely on this
	or lower the limit artificially, but rather increase it
	(probably, after increasing installed memory),
	if network conditions require more than default value,
	and tune network services to linger and kill such states
	more aggressively. Let me to remind again: each orphan eats
	up to ~64K of unswappable memory.

tcp_max_ssthresh - INTEGER
	Limited Slow-Start for TCP with large congestion windows (cwnd) defined in
	RFC3742. Limited slow-start is a mechanism to limit growth of the cwnd
	on the region where cwnd is larger than tcp_max_ssthresh. TCP increases cwnd
	by at most tcp_max_ssthresh segments, and by at least tcp_max_ssthresh/2
	segments per RTT when the cwnd is above tcp_max_ssthresh.
	If TCP connection increased cwnd to thousands (or tens of thousands) segments,
	and thousands of packets were being dropped during slow-start, you can set
	tcp_max_ssthresh to improve performance for new TCP connection.
	Default: 0 (off)

tcp_max_syn_backlog - INTEGER
	Maximal number of remembered connection requests, which have not
	received an acknowledgment from connecting client.
	The minimal value is 128 for low memory machines, and it will
	increase in proportion to the memory of machine.
	If server suffers from overload, try increasing this number.

tcp_max_tw_buckets - INTEGER
	Maximal number of timewait sockets held by system simultaneously.
	If this number is exceeded time-wait socket is immediately destroyed
	and warning is printed. This limit exists only to prevent
	simple DoS attacks, you _must_ not lower the limit artificially,
	but rather increase it (probably, after increasing installed memory),
	if network conditions require more than default value.

tcp_mem - vector of 3 INTEGERs: min, pressure, max
	min: below this number of pages TCP is not bothered about its
	memory appetite.

	pressure: when amount of memory allocated by TCP exceeds this number
	of pages, TCP moderates its memory consumption and enters memory
	pressure mode, which is exited when memory consumption falls
	under "min".

	max: number of pages allowed for queueing by all TCP sockets.

	Defaults are calculated at boot time from amount of available
	memory.

tcp_moderate_rcvbuf - BOOLEAN
	If set, TCP performs receive buffer auto-tuning, attempting to
	automatically size the buffer (no greater than tcp_rmem[2]) to
	match the size required by the path for full throughput.  Enabled by
	default.

tcp_mtu_probing - INTEGER
	Controls TCP Packetization-Layer Path MTU Discovery.  Takes three
	values:
	  0 - Disabled
	  1 - Disabled by default, enabled when an ICMP black hole detected
	  2 - Always enabled, use initial MSS of tcp_base_mss.

tcp_no_metrics_save - BOOLEAN
	By default, TCP saves various connection metrics in the route cache
	when the connection closes, so that connections established in the
	near future can use these to set initial conditions.  Usually, this
	increases overall performance, but may sometimes cause performance
	degradation.  If set, TCP will not cache metrics on closing
	connections.

tcp_orphan_retries - INTEGER
	This value influences the timeout of a locally closed TCP connection,
	when RTO retransmissions remain unacknowledged.
	See tcp_retries2 for more details.

	The default value is 8.
	If your machine is a loaded WEB server,
	you should think about lowering this value, such sockets
	may consume significant resources. Cf. tcp_max_orphans.

tcp_reordering - INTEGER
	Maximal reordering of packets in a TCP stream.
	Default: 3

tcp_retrans_collapse - BOOLEAN
	Bug-to-bug compatibility with some broken printers.
	On retransmit try to send bigger packets to work around bugs in
	certain TCP stacks.

tcp_retries1 - INTEGER
	This value influences the time, after which TCP decides, that
	something is wrong due to unacknowledged RTO retransmissions,
	and reports this suspicion to the network layer.
	See tcp_retries2 for more details.

	RFC 1122 recommends at least 3 retransmissions, which is the
	default.

tcp_retries2 - INTEGER
	This value influences the timeout of an alive TCP connection,
	when RTO retransmissions remain unacknowledged.
	Given a value of N, a hypothetical TCP connection following
	exponential backoff with an initial RTO of TCP_RTO_MIN would
	retransmit N times before killing the connection at the (N+1)th RTO.

	The default value of 15 yields a hypothetical timeout of 924.6
	seconds and is a lower bound for the effective timeout.
	TCP will effectively time out at the first RTO which exceeds the
	hypothetical timeout.

	RFC 1122 recommends at least 100 seconds for the timeout,
	which corresponds to a value of at least 8.

tcp_rfc1337 - BOOLEAN
	If set, the TCP stack behaves conforming to RFC1337. If unset,
	we are not conforming to RFC, but prevent TCP TIME_WAIT
	assassination.
	Default: 0

tcp_rmem - vector of 3 INTEGERs: min, default, max
	min: Minimal size of receive buffer used by TCP sockets.
	It is guaranteed to each TCP socket, even under moderate memory
	pressure.
	Default: 1 page

	default: initial size of receive buffer used by TCP sockets.
	This value overrides net.core.rmem_default used by other protocols.
	Default: 87380 bytes. This value results in window of 65535 with
	default setting of tcp_adv_win_scale and tcp_app_win:0 and a bit
	less for default tcp_app_win. See below about these variables.

	max: maximal size of receive buffer allowed for automatically
	selected receiver buffers for TCP socket. This value does not override
	net.core.rmem_max.  Calling setsockopt() with SO_RCVBUF disables
	automatic tuning of that socket's receive buffer size, in which
	case this value is ignored.
	Default: between 87380B and 6MB, depending on RAM size.

tcp_sack - BOOLEAN
	Enable select acknowledgments (SACKS).

tcp_slow_start_after_idle - BOOLEAN
	If set, provide RFC2861 behavior and time out the congestion
	window after an idle period.  An idle period is defined at
	the current RTO.  If unset, the congestion window will not
	be timed out after an idle period.
	Default: 1

tcp_stdurg - BOOLEAN
	Use the Host requirements interpretation of the TCP urgent pointer field.
	Most hosts use the older BSD interpretation, so if you turn this on
	Linux might not communicate correctly with them.
	Default: FALSE

tcp_synack_retries - INTEGER
	Number of times SYNACKs for a passive TCP connection attempt will
	be retransmitted. Should not be higher than 255. Default value
	is 5, which corresponds to ~180seconds.

tcp_syncookies - BOOLEAN
	Only valid when the kernel was compiled with CONFIG_SYNCOOKIES
	Send out syncookies when the syn backlog queue of a socket
	overflows. This is to prevent against the common 'SYN flood attack'
	Default: FALSE

	Note, that syncookies is fallback facility.
	It MUST NOT be used to help highly loaded servers to stand
	against legal connection rate. If you see SYN flood warnings
	in your logs, but investigation	shows that they occur
	because of overload with legal connections, you should tune
	another parameters until this warning disappear.
	See: tcp_max_syn_backlog, tcp_synack_retries, tcp_abort_on_overflow.

	syncookies seriously violate TCP protocol, do not allow
	to use TCP extensions, can result in serious degradation
	of some services (f.e. SMTP relaying), visible not by you,
	but your clients and relays, contacting you. While you see
	SYN flood warnings in logs not being really flooded, your server
	is seriously misconfigured.

tcp_syn_retries - INTEGER
	Number of times initial SYNs for an active TCP connection attempt
	will be retransmitted. Should not be higher than 255. Default value
	is 5, which corresponds to ~180seconds.

tcp_timestamps - BOOLEAN
	Enable timestamps as defined in RFC1323.

tcp_tso_win_divisor - INTEGER
	This allows control over what percentage of the congestion window
	can be consumed by a single TSO frame.
	The setting of this parameter is a choice between burstiness and
	building larger TSO frames.
	Default: 3

tcp_tw_recycle - BOOLEAN
	Enable fast recycling TIME-WAIT sockets. Default value is 0.
	It should not be changed without advice/request of technical
	experts.

tcp_tw_reuse - BOOLEAN
	Allow to reuse TIME-WAIT sockets for new connections when it is
	safe from protocol viewpoint. Default value is 0.
	It should not be changed without advice/request of technical
	experts.

tcp_window_scaling - BOOLEAN
	Enable window scaling as defined in RFC1323.

tcp_wmem - vector of 3 INTEGERs: min, default, max
	min: Amount of memory reserved for send buffers for TCP sockets.
	Each TCP socket has rights to use it due to fact of its birth.
	Default: 1 page

	default: initial size of send buffer used by TCP sockets.  This
	value overrides net.core.wmem_default used by other protocols.
	It is usually lower than net.core.wmem_default.
	Default: 16K

	max: Maximal amount of memory allowed for automatically tuned
	send buffers for TCP sockets. This value does not override
	net.core.wmem_max.  Calling setsockopt() with SO_SNDBUF disables
	automatic tuning of that socket's send buffer size, in which case
	this value is ignored.
	Default: between 64K and 4MB, depending on RAM size.

tcp_workaround_signed_windows - BOOLEAN
	If set, assume no receipt of a window scaling option means the
	remote TCP is broken and treats the window as a signed quantity.
	If unset, assume the remote TCP is not broken even if we do
	not receive a window scaling option from them.
	Default: 0

tcp_dma_copybreak - INTEGER
	Lower limit, in bytes, of the size of socket reads that will be
	offloaded to a DMA copy engine, if one is present in the system
	and CONFIG_NET_DMA is enabled.
	Default: 4096

tcp_thin_linear_timeouts - BOOLEAN
	Enable dynamic triggering of linear timeouts for thin streams.
	If set, a check is performed upon retransmission by timeout to
	determine if the stream is thin (less than 4 packets in flight).
	As long as the stream is found to be thin, up to 6 linear
	timeouts may be performed before exponential backoff mode is
	initiated. This improves retransmission latency for
	non-aggressive thin streams, often found to be time-dependent.
	For more information on thin streams, see
	Documentation/networking/tcp-thin.txt
	Default: 0

tcp_thin_dupack - BOOLEAN
	Enable dynamic triggering of retransmissions after one dupACK
	for thin streams. If set, a check is performed upon reception
	of a dupACK to determine if the stream is thin (less than 4
	packets in flight). As long as the stream is found to be thin,
	data is retransmitted on the first received dupACK. This
	improves retransmission latency for non-aggressive thin
	streams, often found to be time-dependent.
	For more information on thin streams, see
	Documentation/networking/tcp-thin.txt
	Default: 0

tcp_challenge_ack_limit - INTEGER
	Limits number of Challenge ACK sent per second, as recommended
	in RFC 5961 (Improving TCP's Robustness to Blind In-Window Attacks)
	Default: 100

UDP variables:

udp_mem - vector of 3 INTEGERs: min, pressure, max
	Number of pages allowed for queueing by all UDP sockets.

	min: Below this number of pages UDP is not bothered about its
	memory appetite. When amount of memory allocated by UDP exceeds
	this number, UDP starts to moderate memory usage.

	pressure: This value was introduced to follow format of tcp_mem.

	max: Number of pages allowed for queueing by all UDP sockets.

	Default is calculated at boot time from amount of available memory.

udp_rmem_min - INTEGER
	Minimal size of receive buffer used by UDP sockets in moderation.
	Each UDP socket is able to use the size for receiving data, even if
	total pages of UDP sockets exceed udp_mem pressure. The unit is byte.
	Default: 1 page

udp_wmem_min - INTEGER
	Minimal size of send buffer used by UDP sockets in moderation.
	Each UDP socket is able to use the size for sending data, even if
	total pages of UDP sockets exceed udp_mem pressure. The unit is byte.
	Default: 1 page

CIPSOv4 Variables:

cipso_cache_enable - BOOLEAN
	If set, enable additions to and lookups from the CIPSO label mapping
	cache.  If unset, additions are ignored and lookups always result in a
	miss.  However, regardless of the setting the cache is still
	invalidated when required when means you can safely toggle this on and
	off and the cache will always be "safe".
	Default: 1

cipso_cache_bucket_size - INTEGER
	The CIPSO label cache consists of a fixed size hash table with each
	hash bucket containing a number of cache entries.  This variable limits
	the number of entries in each hash bucket; the larger the value the
	more CIPSO label mappings that can be cached.  When the number of
	entries in a given hash bucket reaches this limit adding new entries
	causes the oldest entry in the bucket to be removed to make room.
	Default: 10

cipso_rbm_optfmt - BOOLEAN
	Enable the "Optimized Tag 1 Format" as defined in section 3.4.2.6 of
	the CIPSO draft specification (see Documentation/netlabel for details).
	This means that when set the CIPSO tag will be padded with empty
	categories in order to make the packet data 32-bit aligned.
	Default: 0

cipso_rbm_structvalid - BOOLEAN
	If set, do a very strict check of the CIPSO option when
	ip_options_compile() is called.  If unset, relax the checks done during
	ip_options_compile().  Either way is "safe" as errors are caught else
	where in the CIPSO processing code but setting this to 0 (False) should
	result in less work (i.e. it should be faster) but could cause problems
	with other implementations that require strict checking.
	Default: 0

IP Variables:

ip_local_port_range - 2 INTEGERS
	Defines the local port range that is used by TCP and UDP to
	choose the local port. The first number is the first, the
	second the last local port number. The default values are
	32768 and 61000 respectively.

ip_local_reserved_ports - list of comma separated ranges
	Specify the ports which are reserved for known third-party
	applications. These ports will not be used by automatic port
	assignments (e.g. when calling connect() or bind() with port
	number 0). Explicit port allocation behavior is unchanged.

	The format used for both input and output is a comma separated
	list of ranges (e.g. "1,2-4,10-10" for ports 1, 2, 3, 4 and
	10). Writing to the file will clear all previously reserved
	ports and update the current list with the one given in the
	input.

	Note that ip_local_port_range and ip_local_reserved_ports
	settings are independent and both are considered by the kernel
	when determining which ports are available for automatic port
	assignments.

	You can reserve ports which are not in the current
	ip_local_port_range, e.g.:

	$ cat /proc/sys/net/ipv4/ip_local_port_range
	32000	61000
	$ cat /proc/sys/net/ipv4/ip_local_reserved_ports
	8080,9148

	although this is redundant. However such a setting is useful
	if later the port range is changed to a value that will
	include the reserved ports.

	Default: Empty

ip_nonlocal_bind - BOOLEAN
	If set, allows processes to bind() to non-local IP addresses,
	which can be quite useful - but may break some applications.
	Default: 0

ip_dynaddr - BOOLEAN
	If set non-zero, enables support for dynamic addresses.
	If set to a non-zero value larger than 1, a kernel log
	message will be printed when dynamic address rewriting
	occurs.
	Default: 0

icmp_echo_ignore_all - BOOLEAN
	If set non-zero, then the kernel will ignore all ICMP ECHO
	requests sent to it.
	Default: 0

icmp_echo_ignore_broadcasts - BOOLEAN
	If set non-zero, then the kernel will ignore all ICMP ECHO and
	TIMESTAMP requests sent to it via broadcast/multicast.
	Default: 1

icmp_ratelimit - INTEGER
	Limit the maximal rates for sending ICMP packets whose type matches
	icmp_ratemask (see below) to specific targets.
	0 to disable any limiting,
	otherwise the minimal space between responses in milliseconds.
	Default: 1000

icmp_ratemask - INTEGER
	Mask made of ICMP types for which rates are being limited.
	Significant bits: IHGFEDCBA9876543210
	Default mask:     0000001100000011000 (6168)

	Bit definitions (see include/linux/icmp.h):
		0 Echo Reply
		3 Destination Unreachable *
		4 Source Quench *
		5 Redirect
		8 Echo Request
		B Time Exceeded *
		C Parameter Problem *
		D Timestamp Request
		E Timestamp Reply
		F Info Request
		G Info Reply
		H Address Mask Request
		I Address Mask Reply

	* These are rate limited by default (see default mask above)

icmp_ignore_bogus_error_responses - BOOLEAN
	Some routers violate RFC1122 by sending bogus responses to broadcast
	frames.  Such violations are normally logged via a kernel warning.
	If this is set to TRUE, the kernel will not give such warnings, which
	will avoid log file clutter.
	Default: FALSE

icmp_errors_use_inbound_ifaddr - BOOLEAN

	If zero, icmp error messages are sent with the primary address of
	the exiting interface.

	If non-zero, the message will be sent with the primary address of
	the interface that received the packet that caused the icmp error.
	This is the behaviour network many administrators will expect from
	a router. And it can make debugging complicated network layouts
	much easier.

	Note that if no primary address exists for the interface selected,
	then the primary address of the first non-loopback interface that
	has one will be used regardless of this setting.

	Default: 0

igmp_max_memberships - INTEGER
	Change the maximum number of multicast groups we can subscribe to.
	Default: 20

	Theoretical maximum value is bounded by having to send a membership
	report in a single datagram (i.e. the report can't span multiple
	datagrams, or risk confusing the switch and leaving groups you don't
	intend to).

	The number of supported groups 'M' is bounded by the number of group
	report entries you can fit into a single datagram of 65535 bytes.

	M = 65536-sizeof (ip header)/(sizeof(Group record))

	Group records are variable length, with a minimum of 12 bytes.
	So net.ipv4.igmp_max_memberships should not be set higher than:

	(65536-24) / 12 = 5459

	The value 5459 assumes no IP header options, so in practice
	this number may be lower.

	conf/interface/*  changes special settings per interface (where
	"interface" is the name of your network interface)

	conf/all/*	  is special, changes the settings for all interfaces

log_martians - BOOLEAN
	Log packets with impossible addresses to kernel log.
	log_martians for the interface will be enabled if at least one of
	conf/{all,interface}/log_martians is set to TRUE,
	it will be disabled otherwise

accept_redirects - BOOLEAN
	Accept ICMP redirect messages.
	accept_redirects for the interface will be enabled if:
	- both conf/{all,interface}/accept_redirects are TRUE in the case
	  forwarding for the interface is enabled
	or
	- at least one of conf/{all,interface}/accept_redirects is TRUE in the
	  case forwarding for the interface is disabled
	accept_redirects for the interface will be disabled otherwise
	default TRUE (host)
		FALSE (router)

forwarding - BOOLEAN
	Enable IP forwarding on this interface.

mc_forwarding - BOOLEAN
	Do multicast routing. The kernel needs to be compiled with CONFIG_MROUTE
	and a multicast routing daemon is required.
	conf/all/mc_forwarding must also be set to TRUE to enable multicast
	routing	for the interface

medium_id - INTEGER
	Integer value used to differentiate the devices by the medium they
	are attached to. Two devices can have different id values when
	the broadcast packets are received only on one of them.
	The default value 0 means that the device is the only interface
	to its medium, value of -1 means that medium is not known.

	Currently, it is used to change the proxy_arp behavior:
	the proxy_arp feature is enabled for packets forwarded between
	two devices attached to different media.

proxy_arp - BOOLEAN
	Do proxy arp.
	proxy_arp for the interface will be enabled if at least one of
	conf/{all,interface}/proxy_arp is set to TRUE,
	it will be disabled otherwise

proxy_arp_pvlan - BOOLEAN
	Private VLAN proxy arp.
	Basically allow proxy arp replies back to the same interface
	(from which the ARP request/solicitation was received).

	This is done to support (ethernet) switch features, like RFC
	3069, where the individual ports are NOT allowed to
	communicate with each other, but they are allowed to talk to
	the upstream router.  As described in RFC 3069, it is possible
	to allow these hosts to communicate through the upstream
	router by proxy_arp'ing. Don't need to be used together with
	proxy_arp.

	This technology is known by different names:
	  In RFC 3069 it is called VLAN Aggregation.
	  Cisco and Allied Telesyn call it Private VLAN.
	  Hewlett-Packard call it Source-Port filtering or port-isolation.
	  Ericsson call it MAC-Forced Forwarding (RFC Draft).

shared_media - BOOLEAN
	Send(router) or accept(host) RFC1620 shared media redirects.
	Overrides ip_secure_redirects.
	shared_media for the interface will be enabled if at least one of
	conf/{all,interface}/shared_media is set to TRUE,
	it will be disabled otherwise
	default TRUE

secure_redirects - BOOLEAN
	Accept ICMP redirect messages only for gateways,
	listed in default gateway list.
	secure_redirects for the interface will be enabled if at least one of
	conf/{all,interface}/secure_redirects is set to TRUE,
	it will be disabled otherwise
	default TRUE

send_redirects - BOOLEAN
	Send redirects, if router.
	send_redirects for the interface will be enabled if at least one of
	conf/{all,interface}/send_redirects is set to TRUE,
	it will be disabled otherwise
	Default: TRUE

bootp_relay - BOOLEAN
	Accept packets with source address 0.b.c.d destined
	not to this host as local ones. It is supposed, that
	BOOTP relay daemon will catch and forward such packets.
	conf/all/bootp_relay must also be set to TRUE to enable BOOTP relay
	for the interface
	default FALSE
	Not Implemented Yet.

accept_source_route - BOOLEAN
	Accept packets with SRR option.
	conf/all/accept_source_route must also be set to TRUE to accept packets
	with SRR option on the interface
	default TRUE (router)
		FALSE (host)

accept_local - BOOLEAN
	Accept packets with local source addresses. In combination with
	suitable routing, this can be used to direct packets between two
	local interfaces over the wire and have them accepted properly.
	default FALSE

rp_filter - INTEGER
	0 - No source validation.
	1 - Strict mode as defined in RFC3704 Strict Reverse Path
	    Each incoming packet is tested against the FIB and if the interface
	    is not the best reverse path the packet check will fail.
	    By default failed packets are discarded.
	2 - Loose mode as defined in RFC3704 Loose Reverse Path
	    Each incoming packet's source address is also tested against the FIB
	    and if the source address is not reachable via any interface
	    the packet check will fail.

	Current recommended practice in RFC3704 is to enable strict mode
	to prevent IP spoofing from DDos attacks. If using asymmetric routing
	or other complicated routing, then loose mode is recommended.

	The max value from conf/{all,interface}/rp_filter is used
	when doing source validation on the {interface}.

	Default value is 0. Note that some distributions enable it
	in startup scripts.

arp_filter - BOOLEAN
	1 - Allows you to have multiple network interfaces on the same
	subnet, and have the ARPs for each interface be answered
	based on whether or not the kernel would route a packet from
	the ARP'd IP out that interface (therefore you must use source
	based routing for this to work). In other words it allows control
	of which cards (usually 1) will respond to an arp request.

	0 - (default) The kernel can respond to arp requests with addresses
	from other interfaces. This may seem wrong but it usually makes
	sense, because it increases the chance of successful communication.
	IP addresses are owned by the complete host on Linux, not by
	particular interfaces. Only for more complex setups like load-
	balancing, does this behaviour cause problems.

	arp_filter for the interface will be enabled if at least one of
	conf/{all,interface}/arp_filter is set to TRUE,
	it will be disabled otherwise

arp_announce - INTEGER
	Define different restriction levels for announcing the local
	source IP address from IP packets in ARP requests sent on
	interface:
	0 - (default) Use any local address, configured on any interface
	1 - Try to avoid local addresses that are not in the target's
	subnet for this interface. This mode is useful when target
	hosts reachable via this interface require the source IP
	address in ARP requests to be part of their logical network
	configured on the receiving interface. When we generate the
	request we will check all our subnets that include the
	target IP and will preserve the source address if it is from
	such subnet. If there is no such subnet we select source
	address according to the rules for level 2.
	2 - Always use the best local address for this target.
	In this mode we ignore the source address in the IP packet
	and try to select local address that we prefer for talks with
	the target host. Such local address is selected by looking
	for primary IP addresses on all our subnets on the outgoing
	interface that include the target IP address. If no suitable
	local address is found we select the first local address
	we have on the outgoing interface or on all other interfaces,
	with the hope we will receive reply for our request and
	even sometimes no matter the source IP address we announce.

	The max value from conf/{all,interface}/arp_announce is used.

	Increasing the restriction level gives more chance for
	receiving answer from the resolved target while decreasing
	the level announces more valid sender's information.

arp_ignore - INTEGER
	Define different modes for sending replies in response to
	received ARP requests that resolve local target IP addresses:
	0 - (default): reply for any local target IP address, configured
	on any interface
	1 - reply only if the target IP address is local address
	configured on the incoming interface
	2 - reply only if the target IP address is local address
	configured on the incoming interface and both with the
	sender's IP address are part from same subnet on this interface
	3 - do not reply for local addresses configured with scope host,
	only resolutions for global and link addresses are replied
	4-7 - reserved
	8 - do not reply for all local addresses

	The max value from conf/{all,interface}/arp_ignore is used
	when ARP request is received on the {interface}

arp_notify - BOOLEAN
	Define mode for notification of address and device changes.
	0 - (default): do nothing
	1 - Generate gratuitous arp requests when device is brought up
	    or hardware address changes.

arp_accept - BOOLEAN
	Define behavior for gratuitous ARP frames who's IP is not
	already present in the ARP table:
	0 - don't create new entries in the ARP table
	1 - create new entries in the ARP table

	Both replies and requests type gratuitous arp will trigger the
	ARP table to be updated, if this setting is on.

	If the ARP table already contains the IP address of the
	gratuitous arp frame, the arp table will be updated regardless
	if this setting is on or off.


app_solicit - INTEGER
	The maximum number of probes to send to the user space ARP daemon
	via netlink before dropping back to multicast probes (see
	mcast_solicit).  Defaults to 0.

disable_policy - BOOLEAN
	Disable IPSEC policy (SPD) for this interface

disable_xfrm - BOOLEAN
	Disable IPSEC encryption on this interface, whatever the policy



tag - INTEGER
	Allows you to write a number, which can be used as required.
	Default value is 0.

Alexey Kuznetsov.
kuznet@ms2.inr.ac.ru

Updated by:
Andi Kleen
ak@muc.de
Nicolas Delon
delon.nicolas@wanadoo.fr




/proc/sys/net/ipv6/* Variables:

IPv6 has no global variables such as tcp_*.  tcp_* settings under ipv4/ also
apply to IPv6 [XXX?].

bindv6only - BOOLEAN
	Default value for IPV6_V6ONLY socket option,
	which restricts use of the IPv6 socket to IPv6 communication
	only.
		TRUE: disable IPv4-mapped address feature
		FALSE: enable IPv4-mapped address feature

	Default: FALSE (as specified in RFC3493)

IPv6 Fragmentation:

ip6frag_high_thresh - INTEGER
	Maximum memory used to reassemble IPv6 fragments. When
	ip6frag_high_thresh bytes of memory is allocated for this purpose,
	the fragment handler will toss packets until ip6frag_low_thresh
	is reached.

ip6frag_low_thresh - INTEGER
	See ip6frag_high_thresh

ip6frag_time - INTEGER
	Time in seconds to keep an IPv6 fragment in memory.

ip6frag_secret_interval - INTEGER
	Regeneration interval (in seconds) of the hash secret (or lifetime
	for the hash secret) for IPv6 fragments.
	Default: 600

conf/default/*:
	Change the interface-specific default settings.


conf/all/*:
	Change all the interface-specific settings.

	[XXX:  Other special features than forwarding?]

conf/all/forwarding - BOOLEAN
	Enable global IPv6 forwarding between all interfaces.

	IPv4 and IPv6 work differently here; e.g. netfilter must be used
	to control which interfaces may forward packets and which not.

	This also sets all interfaces' Host/Router setting
	'forwarding' to the specified value.  See below for details.

	This referred to as global forwarding.

proxy_ndp - INTEGER
	Do proxy ndp.

<<<<<<< HEAD
=======

>>>>>>> 01460a0a
	Possible values are:
		0 Proxy NDP is disabled
		1 Proxy NDP is enabled
		2 NDP packets are sent to userspace, where a userspace proxy
                  can be implemented

<<<<<<< HEAD
=======
fwmark_reflect - BOOLEAN
	Controls the fwmark of kernel-generated IPv6 reply packets that are not
	associated with a socket for example, TCP RSTs or ICMPv6 echo replies).
	If unset, these packets have a fwmark of zero. If set, they have the
	fwmark of the packet they are replying to.
	Default: 0

>>>>>>> 01460a0a
conf/interface/*:
	Change special settings per interface.

	The functional behaviour for certain settings is different
	depending on whether local forwarding is enabled or not.

accept_ra - INTEGER
	Accept Router Advertisements; autoconfigure using them.

	It also determines whether or not to transmit Router
	Solicitations. If and only if the functional setting is to
	accept Router Advertisements, Router Solicitations will be
	transmitted.

	Possible values are:
		0 Do not accept Router Advertisements.
		1 Accept Router Advertisements if forwarding is disabled.
		2 Overrule forwarding behaviour. Accept Router Advertisements
		  even if forwarding is enabled.

	Functional default: enabled if local forwarding is disabled.
			    disabled if local forwarding is enabled.

accept_ra_defrtr - BOOLEAN
	Learn default router in Router Advertisement.

	Functional default: enabled if accept_ra is enabled.
			    disabled if accept_ra is disabled.

accept_ra_pinfo - BOOLEAN
	Learn Prefix Information in Router Advertisement.

	Functional default: enabled if accept_ra is enabled.
			    disabled if accept_ra is disabled.

accept_ra_rt_info_max_plen - INTEGER
	Maximum prefix length of Route Information in RA.

	Route Information w/ prefix larger than or equal to this
	variable shall be ignored.

	Functional default: 0 if accept_ra_rtr_pref is enabled.
			    -1 if accept_ra_rtr_pref is disabled.

accept_ra_rtr_pref - BOOLEAN
	Accept Router Preference in RA.

	Functional default: enabled if accept_ra is enabled.
			    disabled if accept_ra is disabled.

accept_ra_prefix_route - BOOLEAN
	Set the prefix route for the autoconfigured interface address

	Functional default: enabled

accept_redirects - BOOLEAN
	Accept Redirects.

	Functional default: enabled if local forwarding is disabled.
			    disabled if local forwarding is enabled.

accept_source_route - INTEGER
	Accept source routing (routing extension header).

	>= 0: Accept only routing header type 2.
	< 0: Do not accept routing header.

	Default: 0

autoconf - BOOLEAN
	Autoconfigure addresses using Prefix Information in Router
	Advertisements.

	Functional default: enabled if accept_ra_pinfo is enabled.
			    disabled if accept_ra_pinfo is disabled.

dad_transmits - INTEGER
	The amount of Duplicate Address Detection probes to send.
	Default: 1

forwarding - INTEGER
	Configure interface-specific Host/Router behaviour.

	Note: It is recommended to have the same setting on all
	interfaces; mixed router/host scenarios are rather uncommon.

	Possible values are:
		0 Forwarding disabled
		1 Forwarding enabled

	FALSE (0):

	By default, Host behaviour is assumed.  This means:

	1. IsRouter flag is not set in Neighbour Advertisements.
	2. If accept_ra is TRUE (default), transmit Router
	   Solicitations.
	3. If accept_ra is TRUE (default), accept Router
	   Advertisements (and do autoconfiguration).
	4. If accept_redirects is TRUE (default), accept Redirects.

	TRUE (1):

	If local forwarding is enabled, Router behaviour is assumed.
	This means exactly the reverse from the above:

	1. IsRouter flag is set in Neighbour Advertisements.
	2. Router Solicitations are not sent unless accept_ra is 2.
	3. Router Advertisements are ignored unless accept_ra is 2.
	4. Redirects are ignored.

	Default: 0 (disabled) if global forwarding is disabled (default),
		 otherwise 1 (enabled).

hop_limit - INTEGER
	Default Hop Limit to set.
	Default: 64

mtu - INTEGER
	Default Maximum Transfer Unit
	Default: 1280 (IPv6 required minimum)

router_probe_interval - INTEGER
	Minimum interval (in seconds) between Router Probing described
	in RFC4191.

	Default: 60

router_solicitation_delay - INTEGER
	Number of seconds to wait after interface is brought up
	before sending Router Solicitations.
	Default: 1

router_solicitation_interval - INTEGER
	Number of seconds to wait between Router Solicitations.
	Default: 4

router_solicitations - INTEGER
	Number of Router Solicitations to send until assuming no
	routers are present.
	Default: 3

use_tempaddr - INTEGER
	Preference for Privacy Extensions (RFC3041).
	  <= 0 : disable Privacy Extensions
	  == 1 : enable Privacy Extensions, but prefer public
	         addresses over temporary addresses.
	  >  1 : enable Privacy Extensions and prefer temporary
	         addresses over public addresses.
	Default:  0 (for most devices)
		 -1 (for point-to-point devices and loopback devices)

temp_valid_lft - INTEGER
	valid lifetime (in seconds) for temporary addresses.
	Default: 604800 (7 days)

temp_prefered_lft - INTEGER
	Preferred lifetime (in seconds) for temporary addresses.
	Default: 86400 (1 day)

max_desync_factor - INTEGER
	Maximum value for DESYNC_FACTOR, which is a random value
	that ensures that clients don't synchronize with each
	other and generate new addresses at exactly the same time.
	value is in seconds.
	Default: 600

regen_max_retry - INTEGER
	Number of attempts before give up attempting to generate
	valid temporary addresses.
	Default: 5

max_addresses - INTEGER
	Maximum number of autoconfigured addresses per interface.  Setting
	to zero disables the limitation.  It is not recommended to set this
	value too large (or to zero) because it would be an easy way to
	crash the kernel by allowing too many addresses to be created.
	Default: 16

disable_ipv6 - BOOLEAN
	Disable IPv6 operation.  If accept_dad is set to 2, this value
	will be dynamically set to TRUE if DAD fails for the link-local
	address.
	Default: FALSE (enable IPv6 operation)

	When this value is changed from 1 to 0 (IPv6 is being enabled),
	it will dynamically create a link-local address on the given
	interface and start Duplicate Address Detection, if necessary.

	When this value is changed from 0 to 1 (IPv6 is being disabled),
	it will dynamically delete all address on the given interface.

accept_dad - INTEGER
	Whether to accept DAD (Duplicate Address Detection).
	0: Disable DAD
	1: Enable DAD (default)
	2: Enable DAD, and disable IPv6 operation if MAC-based duplicate
	   link-local address has been found.

force_tllao - BOOLEAN
	Enable sending the target link-layer address option even when
	responding to a unicast neighbor solicitation.
	Default: FALSE

	Quoting from RFC 2461, section 4.4, Target link-layer address:

	"The option MUST be included for multicast solicitations in order to
	avoid infinite Neighbor Solicitation "recursion" when the peer node
	does not have a cache entry to return a Neighbor Advertisements
	message.  When responding to unicast solicitations, the option can be
	omitted since the sender of the solicitation has the correct link-
	layer address; otherwise it would not have be able to send the unicast
	solicitation in the first place. However, including the link-layer
	address in this case adds little overhead and eliminates a potential
	race condition where the sender deletes the cached link-layer address
	prior to receiving a response to a previous solicitation."

icmp/*:
ratelimit - INTEGER
	Limit the maximal rates for sending ICMPv6 packets.
	0 to disable any limiting,
	otherwise the minimal space between responses in milliseconds.
	Default: 1000


IPv6 Update by:
Pekka Savola <pekkas@netcore.fi>
YOSHIFUJI Hideaki / USAGI Project <yoshfuji@linux-ipv6.org>


/proc/sys/net/bridge/* Variables:

bridge-nf-call-arptables - BOOLEAN
	1 : pass bridged ARP traffic to arptables' FORWARD chain.
	0 : disable this.
	Default: 1

bridge-nf-call-iptables - BOOLEAN
	1 : pass bridged IPv4 traffic to iptables' chains.
	0 : disable this.
	Default: 1

bridge-nf-call-ip6tables - BOOLEAN
	1 : pass bridged IPv6 traffic to ip6tables' chains.
	0 : disable this.
	Default: 1

bridge-nf-filter-vlan-tagged - BOOLEAN
	1 : pass bridged vlan-tagged ARP/IP/IPv6 traffic to {arp,ip,ip6}tables.
	0 : disable this.
	Default: 1

bridge-nf-filter-pppoe-tagged - BOOLEAN
	1 : pass bridged pppoe-tagged IP/IPv6 traffic to {ip,ip6}tables.
	0 : disable this.
	Default: 1


proc/sys/net/sctp/* Variables:

addip_enable - BOOLEAN
	Enable or disable extension of  Dynamic Address Reconfiguration
	(ADD-IP) functionality specified in RFC5061.  This extension provides
	the ability to dynamically add and remove new addresses for the SCTP
	associations.

	1: Enable extension.

	0: Disable extension.

	Default: 0

addip_noauth_enable - BOOLEAN
	Dynamic Address Reconfiguration (ADD-IP) requires the use of
	authentication to protect the operations of adding or removing new
	addresses.  This requirement is mandated so that unauthorized hosts
	would not be able to hijack associations.  However, older
	implementations may not have implemented this requirement while
	allowing the ADD-IP extension.  For reasons of interoperability,
	we provide this variable to control the enforcement of the
	authentication requirement.

	1: Allow ADD-IP extension to be used without authentication.  This
	   should only be set in a closed environment for interoperability
	   with older implementations.

	0: Enforce the authentication requirement

	Default: 0

auth_enable - BOOLEAN
	Enable or disable Authenticated Chunks extension.  This extension
	provides the ability to send and receive authenticated chunks and is
	required for secure operation of Dynamic Address Reconfiguration
	(ADD-IP) extension.

	1: Enable this extension.
	0: Disable this extension.

	Default: 0

prsctp_enable - BOOLEAN
	Enable or disable the Partial Reliability extension (RFC3758) which
	is used to notify peers that a given DATA should no longer be expected.

	1: Enable extension
	0: Disable

	Default: 1

max_burst - INTEGER
	The limit of the number of new packets that can be initially sent.  It
	controls how bursty the generated traffic can be.

	Default: 4

association_max_retrans - INTEGER
	Set the maximum number for retransmissions that an association can
	attempt deciding that the remote end is unreachable.  If this value
	is exceeded, the association is terminated.

	Default: 10

max_init_retransmits - INTEGER
	The maximum number of retransmissions of INIT and COOKIE-ECHO chunks
	that an association will attempt before declaring the destination
	unreachable and terminating.

	Default: 8

path_max_retrans - INTEGER
	The maximum number of retransmissions that will be attempted on a given
	path.  Once this threshold is exceeded, the path is considered
	unreachable, and new traffic will use a different path when the
	association is multihomed.

	Default: 5

rto_initial - INTEGER
	The initial round trip timeout value in milliseconds that will be used
	in calculating round trip times.  This is the initial time interval
	for retransmissions.

	Default: 3000

rto_max - INTEGER
	The maximum value (in milliseconds) of the round trip timeout.  This
	is the largest time interval that can elapse between retransmissions.

	Default: 60000

rto_min - INTEGER
	The minimum value (in milliseconds) of the round trip timeout.  This
	is the smallest time interval the can elapse between retransmissions.

	Default: 1000

hb_interval - INTEGER
	The interval (in milliseconds) between HEARTBEAT chunks.  These chunks
	are sent at the specified interval on idle paths to probe the state of
	a given path between 2 associations.

	Default: 30000

sack_timeout - INTEGER
	The amount of time (in milliseconds) that the implementation will wait
	to send a SACK.

	Default: 200

valid_cookie_life - INTEGER
	The default lifetime of the SCTP cookie (in milliseconds).  The cookie
	is used during association establishment.

	Default: 60000

cookie_preserve_enable - BOOLEAN
	Enable or disable the ability to extend the lifetime of the SCTP cookie
	that is used during the establishment phase of SCTP association

	1: Enable cookie lifetime extension.
	0: Disable

	Default: 1

rcvbuf_policy - INTEGER
	Determines if the receive buffer is attributed to the socket or to
	association.   SCTP supports the capability to create multiple
	associations on a single socket.  When using this capability, it is
	possible that a single stalled association that's buffering a lot
	of data may block other associations from delivering their data by
	consuming all of the receive buffer space.  To work around this,
	the rcvbuf_policy could be set to attribute the receiver buffer space
	to each association instead of the socket.  This prevents the described
	blocking.

	1: rcvbuf space is per association
	0: recbuf space is per socket

	Default: 0

sndbuf_policy - INTEGER
	Similar to rcvbuf_policy above, this applies to send buffer space.

	1: Send buffer is tracked per association
	0: Send buffer is tracked per socket.

	Default: 0

sctp_mem - vector of 3 INTEGERs: min, pressure, max
	Number of pages allowed for queueing by all SCTP sockets.

	min: Below this number of pages SCTP is not bothered about its
	memory appetite. When amount of memory allocated by SCTP exceeds
	this number, SCTP starts to moderate memory usage.

	pressure: This value was introduced to follow format of tcp_mem.

	max: Number of pages allowed for queueing by all SCTP sockets.

	Default is calculated at boot time from amount of available memory.

sctp_rmem - vector of 3 INTEGERs: min, default, max
	Only the first value ("min") is used, "default" and "max" are
	ignored.

	min: Minimal size of receive buffer used by SCTP socket.
	It is guaranteed to each SCTP socket (but not association) even
	under moderate memory pressure.

	Default: 1 page

sctp_wmem  - vector of 3 INTEGERs: min, default, max
	Currently this tunable has no effect.

addr_scope_policy - INTEGER
	Control IPv4 address scoping - draft-stewart-tsvwg-sctp-ipv4-00

	0   - Disable IPv4 address scoping
	1   - Enable IPv4 address scoping
	2   - Follow draft but allow IPv4 private addresses
	3   - Follow draft but allow IPv4 link local addresses

	Default: 1


/proc/sys/net/core/*
dev_weight - INTEGER
	The maximum number of packets that kernel can handle on a NAPI
	interrupt, it's a Per-CPU variable.

	Default: 64

/proc/sys/net/unix/*
max_dgram_qlen - INTEGER
	The maximum length of dgram socket receive queue

	Default: 10


UNDOCUMENTED:

/proc/sys/net/irda/*
	fast_poll_increase FIXME
	warn_noreply_time FIXME
	discovery_slots FIXME
	slot_timeout FIXME
	max_baud_rate FIXME
	discovery_timeout FIXME
	lap_keepalive_time FIXME
	max_noreply_time FIXME
	max_tx_data_size FIXME
	max_tx_window FIXME
	min_tx_turn_time FIXME<|MERGE_RESOLUTION|>--- conflicted
+++ resolved
@@ -1054,18 +1054,13 @@
 proxy_ndp - INTEGER
 	Do proxy ndp.
 
-<<<<<<< HEAD
-=======
-
->>>>>>> 01460a0a
+
 	Possible values are:
 		0 Proxy NDP is disabled
 		1 Proxy NDP is enabled
 		2 NDP packets are sent to userspace, where a userspace proxy
                   can be implemented
 
-<<<<<<< HEAD
-=======
 fwmark_reflect - BOOLEAN
 	Controls the fwmark of kernel-generated IPv6 reply packets that are not
 	associated with a socket for example, TCP RSTs or ICMPv6 echo replies).
@@ -1073,7 +1068,6 @@
 	fwmark of the packet they are replying to.
 	Default: 0
 
->>>>>>> 01460a0a
 conf/interface/*:
 	Change special settings per interface.
 
