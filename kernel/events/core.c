--- conflicted
+++ resolved
@@ -1229,9 +1229,13 @@
 }
 
 #ifdef CONFIG_SMP
-static void perf_retry_remove(struct perf_event *event)
+static void perf_retry_remove(struct perf_event *event, bool detach_group)
 {
 	int up_ret;
+	struct remove_event re = {
+		.event = event,
+		.detach_group = detach_group,
+	};
 	/*
 	 * CPU was offline. Bring it online so we can
 	 * gracefully exit a perf context.
@@ -1240,7 +1244,7 @@
 	if (!up_ret)
 		/* Try the remove call once again. */
 		cpu_function_call(event->cpu, __perf_remove_from_context,
-				  event);
+				  &re);
 	else
 		pr_err("Failed to bring up CPU: %d, ret: %d\n",
 		       event->cpu, up_ret);
@@ -1264,22 +1268,15 @@
  * When called from perf_event_exit_task, it's OK because the
  * context has been detached from its task.
  */
-<<<<<<< HEAD
-static void perf_remove_from_context(struct perf_event *event, bool detach_group)
+static void __ref perf_remove_from_context(struct perf_event *event, bool detach_group)
 {
 	struct perf_event_context *ctx = event->ctx;
 	struct task_struct *task = ctx->task;
+	int ret;
 	struct remove_event re = {
 		.event = event,
 		.detach_group = detach_group,
 	};
-=======
-static void __ref perf_remove_from_context(struct perf_event *event)
-{
-	struct perf_event_context *ctx = event->ctx;
-	struct task_struct *task = ctx->task;
-	int ret;
->>>>>>> 60bd595b
 
 	lockdep_assert_held(&ctx->mutex);
 
@@ -1287,14 +1284,10 @@
 		/*
 		 * Per cpu events are removed via an smp call
 		 */
-<<<<<<< HEAD
-		cpu_function_call(event->cpu, __perf_remove_from_context, &re);
-=======
-		ret = cpu_function_call(event->cpu, __perf_remove_from_context,
-					event);
+		ret = cpu_function_call(event->cpu, __perf_remove_from_context, &re);
+
 		if (ret == -ENXIO)
-			perf_retry_remove(event);
->>>>>>> 60bd595b
+			perf_retry_remove(event, detach_group);
 		return;
 	}
 
@@ -3028,10 +3021,9 @@
 {
 	struct task_struct *owner;
 
-<<<<<<< HEAD
 	if (!atomic_long_dec_and_test(&event->refcount))
 		return;
-=======
+
 	/*
 	 * Event can be in state OFF because of a constraint check.
 	 * Change to ACTIVE so that it gets cleaned up correctly.
@@ -3039,9 +3031,6 @@
 	if ((event->state == PERF_EVENT_STATE_OFF) &&
 	    event->attr.constraint_duplicate)
 		event->state = PERF_EVENT_STATE_ACTIVE;
-
-	file->private_data = NULL;
->>>>>>> 60bd595b
 
 	rcu_read_lock();
 	owner = ACCESS_ONCE(event->owner);
