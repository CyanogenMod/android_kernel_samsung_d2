/*
 *  kernel/sched/core.c
 *
 *  Kernel scheduler and related syscalls
 *
 *  Copyright (C) 1991-2002  Linus Torvalds
 *
 *  1996-12-23  Modified by Dave Grothe to fix bugs in semaphores and
 *		make semaphores SMP safe
 *  1998-11-19	Implemented schedule_timeout() and related stuff
 *		by Andrea Arcangeli
 *  2002-01-04	New ultra-scalable O(1) scheduler by Ingo Molnar:
 *		hybrid priority-list and round-robin design with
 *		an array-switch method of distributing timeslices
 *		and per-CPU runqueues.  Cleanups and useful suggestions
 *		by Davide Libenzi, preemptible kernel bits by Robert Love.
 *  2003-09-03	Interactivity tuning by Con Kolivas.
 *  2004-04-02	Scheduler domains code by Nick Piggin
 *  2007-04-15  Work begun on replacing all interactivity tuning with a
 *              fair scheduling design by Con Kolivas.
 *  2007-05-05  Load balancing (smp-nice) and other improvements
 *              by Peter Williams
 *  2007-05-06  Interactivity improvements to CFS by Mike Galbraith
 *  2007-07-01  Group scheduling enhancements by Srivatsa Vaddagiri
 *  2007-11-29  RT balancing improvements by Steven Rostedt, Gregory Haskins,
 *              Thomas Gleixner, Mike Kravetz
 */

#include <linux/mm.h>
#include <linux/module.h>
#include <linux/nmi.h>
#include <linux/init.h>
#include <linux/uaccess.h>
#include <linux/highmem.h>
#include <asm/mmu_context.h>
#include <linux/interrupt.h>
#include <linux/capability.h>
#include <linux/completion.h>
#include <linux/kernel_stat.h>
#include <linux/debug_locks.h>
#include <linux/perf_event.h>
#include <linux/security.h>
#include <linux/notifier.h>
#include <linux/profile.h>
#include <linux/freezer.h>
#include <linux/vmalloc.h>
#include <linux/blkdev.h>
#include <linux/delay.h>
#include <linux/pid_namespace.h>
#include <linux/smp.h>
#include <linux/threads.h>
#include <linux/timer.h>
#include <linux/rcupdate.h>
#include <linux/cpu.h>
#include <linux/cpuset.h>
#include <linux/percpu.h>
#include <linux/proc_fs.h>
#include <linux/seq_file.h>
#include <linux/sysctl.h>
#include <linux/syscalls.h>
#include <linux/times.h>
#include <linux/tsacct_kern.h>
#include <linux/kprobes.h>
#include <linux/delayacct.h>
#include <linux/unistd.h>
#include <linux/pagemap.h>
#include <linux/hrtimer.h>
#include <linux/tick.h>
#include <linux/debugfs.h>
#include <linux/ctype.h>
#include <linux/ftrace.h>
#include <linux/slab.h>
#include <linux/init_task.h>
#include <linux/binfmts.h>

#include <asm/switch_to.h>
#include <asm/tlb.h>
#include <asm/irq_regs.h>
#include <asm/mutex.h>
#ifdef CONFIG_PARAVIRT
#include <asm/paravirt.h>
#endif

#ifdef CONFIG_SEC_DEBUG
#include <mach/sec_debug.h>
#endif

#include "sched.h"
#include "../workqueue_sched.h"

#define CREATE_TRACE_POINTS
#include <trace/events/sched.h>

ATOMIC_NOTIFIER_HEAD(migration_notifier_head);

void start_bandwidth_timer(struct hrtimer *period_timer, ktime_t period)
{
	unsigned long delta;
	ktime_t soft, hard, now;

	for (;;) {
		if (hrtimer_active(period_timer))
			break;

		now = hrtimer_cb_get_time(period_timer);
		hrtimer_forward(period_timer, now, period);

		soft = hrtimer_get_softexpires(period_timer);
		hard = hrtimer_get_expires(period_timer);
		delta = ktime_to_ns(ktime_sub(hard, soft));
		__hrtimer_start_range_ns(period_timer, soft, delta,
					 HRTIMER_MODE_ABS_PINNED, 0);
	}
}

DEFINE_MUTEX(sched_domains_mutex);
DEFINE_PER_CPU_SHARED_ALIGNED(struct rq, runqueues);

static void update_rq_clock_task(struct rq *rq, s64 delta);

void update_rq_clock(struct rq *rq)
{
	s64 delta;

	if (rq->skip_clock_update > 0)
		return;

	delta = sched_clock_cpu(cpu_of(rq)) - rq->clock;
	rq->clock += delta;
	update_rq_clock_task(rq, delta);
}

/*
 * Debugging: various feature bits
 */

#define SCHED_FEAT(name, enabled)	\
	(1UL << __SCHED_FEAT_##name) * enabled |

const_debug unsigned int sysctl_sched_features =
#include "features.h"
	0;

#undef SCHED_FEAT

#ifdef CONFIG_SCHED_DEBUG
#define SCHED_FEAT(name, enabled)	\
	#name ,

static __read_mostly char *sched_feat_names[] = {
#include "features.h"
	NULL
};

#undef SCHED_FEAT

static int sched_feat_show(struct seq_file *m, void *v)
{
	int i;

	for (i = 0; i < __SCHED_FEAT_NR; i++) {
		if (!(sysctl_sched_features & (1UL << i)))
			seq_puts(m, "NO_");
		seq_printf(m, "%s ", sched_feat_names[i]);
	}
	seq_puts(m, "\n");

	return 0;
}

#ifdef HAVE_JUMP_LABEL

#define jump_label_key__true  STATIC_KEY_INIT_TRUE
#define jump_label_key__false STATIC_KEY_INIT_FALSE

#define SCHED_FEAT(name, enabled)	\
	jump_label_key__##enabled ,

struct static_key sched_feat_keys[__SCHED_FEAT_NR] = {
#include "features.h"
};

#undef SCHED_FEAT

static void sched_feat_disable(int i)
{
	if (static_key_enabled(&sched_feat_keys[i]))
		static_key_slow_dec(&sched_feat_keys[i]);
}

static void sched_feat_enable(int i)
{
	if (!static_key_enabled(&sched_feat_keys[i]))
		static_key_slow_inc(&sched_feat_keys[i]);
}
#else
static void sched_feat_disable(int i) { };
static void sched_feat_enable(int i) { };
#endif /* HAVE_JUMP_LABEL */

static ssize_t
sched_feat_write(struct file *filp, const char __user *ubuf,
		size_t cnt, loff_t *ppos)
{
	char buf[64];
	char *cmp;
	int neg = 0;
	int i;

	if (cnt > 63)
		cnt = 63;

	if (copy_from_user(&buf, ubuf, cnt))
		return -EFAULT;

	buf[cnt] = 0;
	cmp = strstrip(buf);

	if (strncmp(cmp, "NO_", 3) == 0) {
		neg = 1;
		cmp += 3;
	}

	for (i = 0; i < __SCHED_FEAT_NR; i++) {
		if (strcmp(cmp, sched_feat_names[i]) == 0) {
			if (neg) {
				sysctl_sched_features &= ~(1UL << i);
				sched_feat_disable(i);
			} else {
				sysctl_sched_features |= (1UL << i);
				sched_feat_enable(i);
			}
			break;
		}
	}

	if (i == __SCHED_FEAT_NR)
		return -EINVAL;

	*ppos += cnt;

	return cnt;
}

static int sched_feat_open(struct inode *inode, struct file *filp)
{
	return single_open(filp, sched_feat_show, NULL);
}

static const struct file_operations sched_feat_fops = {
	.open		= sched_feat_open,
	.write		= sched_feat_write,
	.read		= seq_read,
	.llseek		= seq_lseek,
	.release	= single_release,
};

static __init int sched_init_debug(void)
{
	debugfs_create_file("sched_features", 0644, NULL, NULL,
			&sched_feat_fops);

	return 0;
}
late_initcall(sched_init_debug);
#endif /* CONFIG_SCHED_DEBUG */

/*
 * Number of tasks to iterate in a single balance run.
 * Limited because this is done with IRQs disabled.
 */
const_debug unsigned int sysctl_sched_nr_migrate = 32;

/*
 * period over which we average the RT time consumption, measured
 * in ms.
 *
 * default: 1s
 */
const_debug unsigned int sysctl_sched_time_avg = MSEC_PER_SEC;

/*
 * period over which we measure -rt task cpu usage in us.
 * default: 1s
 */
unsigned int sysctl_sched_rt_period = 1000000;

__read_mostly int scheduler_running;

/*
 * part of the period that we allow rt tasks to run in us.
 * default: 0.95s
 */
int sysctl_sched_rt_runtime = 950000;



/*
 * __task_rq_lock - lock the rq @p resides on.
 */
static inline struct rq *__task_rq_lock(struct task_struct *p)
	__acquires(rq->lock)
{
	struct rq *rq;

	lockdep_assert_held(&p->pi_lock);

	for (;;) {
		rq = task_rq(p);
		raw_spin_lock(&rq->lock);
		if (likely(rq == task_rq(p)))
			return rq;
		raw_spin_unlock(&rq->lock);
	}
}

/*
 * task_rq_lock - lock p->pi_lock and lock the rq @p resides on.
 */
static struct rq *task_rq_lock(struct task_struct *p, unsigned long *flags)
	__acquires(p->pi_lock)
	__acquires(rq->lock)
{
	struct rq *rq;

	for (;;) {
		raw_spin_lock_irqsave(&p->pi_lock, *flags);
		rq = task_rq(p);
		raw_spin_lock(&rq->lock);
		if (likely(rq == task_rq(p)))
			return rq;
		raw_spin_unlock(&rq->lock);
		raw_spin_unlock_irqrestore(&p->pi_lock, *flags);
	}
}

static void __task_rq_unlock(struct rq *rq)
	__releases(rq->lock)
{
	raw_spin_unlock(&rq->lock);
}

static inline void
task_rq_unlock(struct rq *rq, struct task_struct *p, unsigned long *flags)
	__releases(rq->lock)
	__releases(p->pi_lock)
{
	raw_spin_unlock(&rq->lock);
	raw_spin_unlock_irqrestore(&p->pi_lock, *flags);
}

/*
 * this_rq_lock - lock this runqueue and disable interrupts.
 */
static struct rq *this_rq_lock(void)
	__acquires(rq->lock)
{
	struct rq *rq;

	local_irq_disable();
	rq = this_rq();
	raw_spin_lock(&rq->lock);

	return rq;
}

#ifdef CONFIG_SCHED_HRTICK
/*
 * Use HR-timers to deliver accurate preemption points.
 *
 * Its all a bit involved since we cannot program an hrt while holding the
 * rq->lock. So what we do is store a state in in rq->hrtick_* and ask for a
 * reschedule event.
 *
 * When we get rescheduled we reprogram the hrtick_timer outside of the
 * rq->lock.
 */

static void hrtick_clear(struct rq *rq)
{
	if (hrtimer_active(&rq->hrtick_timer))
		hrtimer_cancel(&rq->hrtick_timer);
}

/*
 * High-resolution timer tick.
 * Runs from hardirq context with interrupts disabled.
 */
static enum hrtimer_restart hrtick(struct hrtimer *timer)
{
	struct rq *rq = container_of(timer, struct rq, hrtick_timer);

	WARN_ON_ONCE(cpu_of(rq) != smp_processor_id());

	raw_spin_lock(&rq->lock);
	update_rq_clock(rq);
	rq->curr->sched_class->task_tick(rq, rq->curr, 1);
	raw_spin_unlock(&rq->lock);

	return HRTIMER_NORESTART;
}

#ifdef CONFIG_SMP
/*
 * called from hardirq (IPI) context
 */
static void __hrtick_start(void *arg)
{
	struct rq *rq = arg;
	struct hrtimer *timer = &rq->hrtick_timer;
	ktime_t soft, hard;
	unsigned long delta;

	soft = hrtimer_get_softexpires(timer);
	hard = hrtimer_get_expires(timer);
	delta = ktime_to_ns(ktime_sub(hard, soft));

	raw_spin_lock(&rq->lock);
	__hrtimer_start_range_ns(timer, soft, delta, HRTIMER_MODE_ABS, 0);
	rq->hrtick_csd_pending = 0;
	raw_spin_unlock(&rq->lock);
}

/*
 * Called to set the hrtick timer state.
 *
 * called with rq->lock held and irqs disabled
 */
void hrtick_start(struct rq *rq, u64 delay)
{
	struct hrtimer *timer = &rq->hrtick_timer;
	ktime_t time = ktime_add_ns(timer->base->get_time(), delay);

	hrtimer_set_expires(timer, time);

	if (rq == this_rq()) {
		__hrtimer_start_range_ns(timer, ns_to_ktime(delay), 0,
						 HRTIMER_MODE_REL_PINNED, 0);
	} else if (!rq->hrtick_csd_pending) {
		__smp_call_function_single(cpu_of(rq), &rq->hrtick_csd, 0);
		rq->hrtick_csd_pending = 1;
	}
}

static int
hotplug_hrtick(struct notifier_block *nfb, unsigned long action, void *hcpu)
{
	int cpu = (int)(long)hcpu;

	switch (action) {
	case CPU_UP_CANCELED:
	case CPU_UP_CANCELED_FROZEN:
	case CPU_DOWN_PREPARE:
	case CPU_DOWN_PREPARE_FROZEN:
	case CPU_DEAD:
	case CPU_DEAD_FROZEN:
		hrtick_clear(cpu_rq(cpu));
		return NOTIFY_OK;
	}

	return NOTIFY_DONE;
}

static __init void init_hrtick(void)
{
	hotcpu_notifier(hotplug_hrtick, 0);
}
#else
/*
 * Called to set the hrtick timer state.
 *
 * called with rq->lock held and irqs disabled
 */
void hrtick_start(struct rq *rq, u64 delay)
{
	__hrtimer_start_range_ns(&rq->hrtick_timer, ns_to_ktime(delay), 0,
			HRTIMER_MODE_REL_PINNED, 0);
}

static inline void init_hrtick(void)
{
}
#endif /* CONFIG_SMP */

static void init_rq_hrtick(struct rq *rq)
{
#ifdef CONFIG_SMP
	rq->hrtick_csd_pending = 0;

	rq->hrtick_csd.flags = 0;
	rq->hrtick_csd.func = __hrtick_start;
	rq->hrtick_csd.info = rq;
#endif

	hrtimer_init(&rq->hrtick_timer, CLOCK_MONOTONIC, HRTIMER_MODE_REL);
	rq->hrtick_timer.function = hrtick;
}
#else	/* CONFIG_SCHED_HRTICK */
static inline void hrtick_clear(struct rq *rq)
{
}

static inline void init_rq_hrtick(struct rq *rq)
{
}

static inline void init_hrtick(void)
{
}
#endif	/* CONFIG_SCHED_HRTICK */

/*
 * resched_task - mark a task 'to be rescheduled now'.
 *
 * On UP this means the setting of the need_resched flag, on SMP it
 * might also involve a cross-CPU call to trigger the scheduler on
 * the target CPU.
 */
#ifdef CONFIG_SMP

#ifndef tsk_is_polling
#define tsk_is_polling(t) test_tsk_thread_flag(t, TIF_POLLING_NRFLAG)
#endif

void resched_task(struct task_struct *p)
{
	int cpu;

	assert_raw_spin_locked(&task_rq(p)->lock);

	if (test_tsk_need_resched(p))
		return;

	set_tsk_need_resched(p);

	cpu = task_cpu(p);
	if (cpu == smp_processor_id())
		return;

	/* NEED_RESCHED must be visible before we test polling */
	smp_mb();
	if (!tsk_is_polling(p))
		smp_send_reschedule(cpu);
}

void resched_cpu(int cpu)
{
	struct rq *rq = cpu_rq(cpu);
	unsigned long flags;

	if (!raw_spin_trylock_irqsave(&rq->lock, flags))
		return;
	resched_task(cpu_curr(cpu));
	raw_spin_unlock_irqrestore(&rq->lock, flags);
}

#ifdef CONFIG_NO_HZ
/*
 * In the semi idle case, use the nearest busy cpu for migrating timers
 * from an idle cpu.  This is good for power-savings.
 *
 * We don't do similar optimization for completely idle system, as
 * selecting an idle cpu will add more delays to the timers than intended
 * (as that cpu's timer base may not be uptodate wrt jiffies etc).
 */
int get_nohz_timer_target(void)
{
	int cpu = smp_processor_id();
	int i;
	struct sched_domain *sd;

	rcu_read_lock();
	for_each_domain(cpu, sd) {
		for_each_cpu(i, sched_domain_span(sd)) {
			if (!idle_cpu(i)) {
				cpu = i;
				goto unlock;
			}
		}
	}
unlock:
	rcu_read_unlock();
	return cpu;
}
/*
 * When add_timer_on() enqueues a timer into the timer wheel of an
 * idle CPU then this timer might expire before the next timer event
 * which is scheduled to wake up that CPU. In case of a completely
 * idle system the next event might even be infinite time into the
 * future. wake_up_idle_cpu() ensures that the CPU is woken up and
 * leaves the inner idle loop so the newly added timer is taken into
 * account when the CPU goes back to idle and evaluates the timer
 * wheel for the next timer event.
 */
void wake_up_idle_cpu(int cpu)
{
	struct rq *rq = cpu_rq(cpu);

	if (cpu == smp_processor_id())
		return;

	/*
	 * This is safe, as this function is called with the timer
	 * wheel base lock of (cpu) held. When the CPU is on the way
	 * to idle and has not yet set rq->curr to idle then it will
	 * be serialized on the timer wheel base lock and take the new
	 * timer into account automatically.
	 */
	if (rq->curr != rq->idle)
		return;

	/*
	 * We can set TIF_RESCHED on the idle task of the other CPU
	 * lockless. The worst case is that the other CPU runs the
	 * idle task through an additional NOOP schedule()
	 */
	set_tsk_need_resched(rq->idle);

	/* NEED_RESCHED must be visible before we test polling */
	smp_mb();
	if (!tsk_is_polling(rq->idle))
		smp_send_reschedule(cpu);
}

static inline bool got_nohz_idle_kick(void)
{
	int cpu = smp_processor_id();

	if (!test_bit(NOHZ_BALANCE_KICK, nohz_flags(cpu)))
		return false;

	if (idle_cpu(cpu) && !need_resched())
		return true;

	/*
	 * We can't run Idle Load Balance on this CPU for this time so we
	 * cancel it and clear NOHZ_BALANCE_KICK
	 */
	clear_bit(NOHZ_BALANCE_KICK, nohz_flags(cpu));
	return false;
}

#else /* CONFIG_NO_HZ */

static inline bool got_nohz_idle_kick(void)
{
	return false;
}

#endif /* CONFIG_NO_HZ */

void sched_avg_update(struct rq *rq)
{
	s64 period = sched_avg_period();

	while ((s64)(rq->clock - rq->age_stamp) > period) {
		/*
		 * Inline assembly required to prevent the compiler
		 * optimising this loop into a divmod call.
		 * See __iter_div_u64_rem() for another example of this.
		 */
		asm("" : "+rm" (rq->age_stamp));
		rq->age_stamp += period;
		rq->rt_avg /= 2;
	}
}

#else /* !CONFIG_SMP */
void resched_task(struct task_struct *p)
{
	assert_raw_spin_locked(&task_rq(p)->lock);
	set_tsk_need_resched(p);
}
#endif /* CONFIG_SMP */

#if defined(CONFIG_RT_GROUP_SCHED) || (defined(CONFIG_FAIR_GROUP_SCHED) && \
			(defined(CONFIG_SMP) || defined(CONFIG_CFS_BANDWIDTH)))
/*
 * Iterate task_group tree rooted at *from, calling @down when first entering a
 * node and @up when leaving it for the final time.
 *
 * Caller must hold rcu_lock or sufficient equivalent.
 */
int walk_tg_tree_from(struct task_group *from,
			     tg_visitor down, tg_visitor up, void *data)
{
	struct task_group *parent, *child;
	int ret;

	parent = from;

down:
	ret = (*down)(parent, data);
	if (ret)
		goto out;
	list_for_each_entry_rcu(child, &parent->children, siblings) {
		parent = child;
		goto down;

up:
		continue;
	}
	ret = (*up)(parent, data);
	if (ret || parent == from)
		goto out;

	child = parent;
	parent = parent->parent;
	if (parent)
		goto up;
out:
	return ret;
}

int tg_nop(struct task_group *tg, void *data)
{
	return 0;
}
#endif

static void set_load_weight(struct task_struct *p)
{
	int prio = p->static_prio - MAX_RT_PRIO;
	struct load_weight *load = &p->se.load;

	/*
	 * SCHED_IDLE tasks get minimal weight:
	 */
	if (p->policy == SCHED_IDLE) {
		load->weight = scale_load(WEIGHT_IDLEPRIO);
		load->inv_weight = WMULT_IDLEPRIO;
		return;
	}

	load->weight = scale_load(prio_to_weight[prio]);
	load->inv_weight = prio_to_wmult[prio];
}

static void enqueue_task(struct rq *rq, struct task_struct *p, int flags)
{
	update_rq_clock(rq);
	sched_info_queued(p);
	p->sched_class->enqueue_task(rq, p, flags);
}

static void dequeue_task(struct rq *rq, struct task_struct *p, int flags)
{
	update_rq_clock(rq);
	sched_info_dequeued(p);
	p->sched_class->dequeue_task(rq, p, flags);
}

void activate_task(struct rq *rq, struct task_struct *p, int flags)
{
	if (task_contributes_to_load(p))
		rq->nr_uninterruptible--;

	enqueue_task(rq, p, flags);
}

void deactivate_task(struct rq *rq, struct task_struct *p, int flags)
{
	if (task_contributes_to_load(p))
		rq->nr_uninterruptible++;

	dequeue_task(rq, p, flags);
}

#ifdef CONFIG_IRQ_TIME_ACCOUNTING

/*
 * There are no locks covering percpu hardirq/softirq time.
 * They are only modified in account_system_vtime, on corresponding CPU
 * with interrupts disabled. So, writes are safe.
 * They are read and saved off onto struct rq in update_rq_clock().
 * This may result in other CPU reading this CPU's irq time and can
 * race with irq/account_system_vtime on this CPU. We would either get old
 * or new value with a side effect of accounting a slice of irq time to wrong
 * task when irq is in progress while we read rq->clock. That is a worthy
 * compromise in place of having locks on each irq in account_system_time.
 */
static DEFINE_PER_CPU(u64, cpu_hardirq_time);
static DEFINE_PER_CPU(u64, cpu_softirq_time);

static DEFINE_PER_CPU(u64, irq_start_time);
static int sched_clock_irqtime;

void enable_sched_clock_irqtime(void)
{
	sched_clock_irqtime = 1;
}

void disable_sched_clock_irqtime(void)
{
	sched_clock_irqtime = 0;
}

#ifndef CONFIG_64BIT
static DEFINE_PER_CPU(seqcount_t, irq_time_seq);

static inline void irq_time_write_begin(void)
{
	__this_cpu_inc(irq_time_seq.sequence);
	smp_wmb();
}

static inline void irq_time_write_end(void)
{
	smp_wmb();
	__this_cpu_inc(irq_time_seq.sequence);
}

static inline u64 irq_time_read(int cpu)
{
	u64 irq_time;
	unsigned seq;

	do {
		seq = read_seqcount_begin(&per_cpu(irq_time_seq, cpu));
		irq_time = per_cpu(cpu_softirq_time, cpu) +
			   per_cpu(cpu_hardirq_time, cpu);
	} while (read_seqcount_retry(&per_cpu(irq_time_seq, cpu), seq));

	return irq_time;
}
#else /* CONFIG_64BIT */
static inline void irq_time_write_begin(void)
{
}

static inline void irq_time_write_end(void)
{
}

static inline u64 irq_time_read(int cpu)
{
	return per_cpu(cpu_softirq_time, cpu) + per_cpu(cpu_hardirq_time, cpu);
}
#endif /* CONFIG_64BIT */

/*
 * Called before incrementing preempt_count on {soft,}irq_enter
 * and before decrementing preempt_count on {soft,}irq_exit.
 */
void account_system_vtime(struct task_struct *curr)
{
	unsigned long flags;
	s64 delta;
	int cpu;

	if (!sched_clock_irqtime)
		return;

	local_irq_save(flags);

	cpu = smp_processor_id();
	delta = sched_clock_cpu(cpu) - __this_cpu_read(irq_start_time);
	__this_cpu_add(irq_start_time, delta);

	irq_time_write_begin();
	/*
	 * We do not account for softirq time from ksoftirqd here.
	 * We want to continue accounting softirq time to ksoftirqd thread
	 * in that case, so as not to confuse scheduler with a special task
	 * that do not consume any time, but still wants to run.
	 */
	if (hardirq_count())
		__this_cpu_add(cpu_hardirq_time, delta);
	else if (in_serving_softirq() && curr != this_cpu_ksoftirqd())
		__this_cpu_add(cpu_softirq_time, delta);

	irq_time_write_end();
	local_irq_restore(flags);
}
EXPORT_SYMBOL_GPL(account_system_vtime);

#endif /* CONFIG_IRQ_TIME_ACCOUNTING */

#ifdef CONFIG_PARAVIRT
static inline u64 steal_ticks(u64 steal)
{
	if (unlikely(steal > NSEC_PER_SEC))
		return div_u64(steal, TICK_NSEC);

	return __iter_div_u64_rem(steal, TICK_NSEC, &steal);
}
#endif

static void update_rq_clock_task(struct rq *rq, s64 delta)
{
/*
 * In theory, the compile should just see 0 here, and optimize out the call
 * to sched_rt_avg_update. But I don't trust it...
 */
#if defined(CONFIG_IRQ_TIME_ACCOUNTING) || defined(CONFIG_PARAVIRT_TIME_ACCOUNTING)
	s64 steal = 0, irq_delta = 0;
#endif
#ifdef CONFIG_IRQ_TIME_ACCOUNTING
	irq_delta = irq_time_read(cpu_of(rq)) - rq->prev_irq_time;

	/*
	 * Since irq_time is only updated on {soft,}irq_exit, we might run into
	 * this case when a previous update_rq_clock() happened inside a
	 * {soft,}irq region.
	 *
	 * When this happens, we stop ->clock_task and only update the
	 * prev_irq_time stamp to account for the part that fit, so that a next
	 * update will consume the rest. This ensures ->clock_task is
	 * monotonic.
	 *
	 * It does however cause some slight miss-attribution of {soft,}irq
	 * time, a more accurate solution would be to update the irq_time using
	 * the current rq->clock timestamp, except that would require using
	 * atomic ops.
	 */
	if (irq_delta > delta)
		irq_delta = delta;

	rq->prev_irq_time += irq_delta;
	delta -= irq_delta;
#endif
#ifdef CONFIG_PARAVIRT_TIME_ACCOUNTING
	if (static_key_false((&paravirt_steal_rq_enabled))) {
		u64 st;

		steal = paravirt_steal_clock(cpu_of(rq));
		steal -= rq->prev_steal_time_rq;

		if (unlikely(steal > delta))
			steal = delta;

		st = steal_ticks(steal);
		steal = st * TICK_NSEC;

		rq->prev_steal_time_rq += steal;

		delta -= steal;
	}
#endif

	rq->clock_task += delta;

#if defined(CONFIG_IRQ_TIME_ACCOUNTING) || defined(CONFIG_PARAVIRT_TIME_ACCOUNTING)
	if ((irq_delta + steal) && sched_feat(NONTASK_POWER))
		sched_rt_avg_update(rq, irq_delta + steal);
#endif
}

#ifdef CONFIG_IRQ_TIME_ACCOUNTING
static int irqtime_account_hi_update(void)
{
	u64 *cpustat = kcpustat_this_cpu->cpustat;
	unsigned long flags;
	u64 latest_ns;
	int ret = 0;

	local_irq_save(flags);
	latest_ns = this_cpu_read(cpu_hardirq_time);
	if (nsecs_to_cputime64(latest_ns) > cpustat[CPUTIME_IRQ])
		ret = 1;
	local_irq_restore(flags);
	return ret;
}

static int irqtime_account_si_update(void)
{
	u64 *cpustat = kcpustat_this_cpu->cpustat;
	unsigned long flags;
	u64 latest_ns;
	int ret = 0;

	local_irq_save(flags);
	latest_ns = this_cpu_read(cpu_softirq_time);
	if (nsecs_to_cputime64(latest_ns) > cpustat[CPUTIME_SOFTIRQ])
		ret = 1;
	local_irq_restore(flags);
	return ret;
}

#else /* CONFIG_IRQ_TIME_ACCOUNTING */

#define sched_clock_irqtime	(0)

#endif

void sched_set_stop_task(int cpu, struct task_struct *stop)
{
	struct sched_param param = { .sched_priority = MAX_RT_PRIO - 1 };
	struct task_struct *old_stop = cpu_rq(cpu)->stop;

	if (stop) {
		/*
		 * Make it appear like a SCHED_FIFO task, its something
		 * userspace knows about and won't get confused about.
		 *
		 * Also, it will make PI more or less work without too
		 * much confusion -- but then, stop work should not
		 * rely on PI working anyway.
		 */
		sched_setscheduler_nocheck(stop, SCHED_FIFO, &param);

		stop->sched_class = &stop_sched_class;
	}

	cpu_rq(cpu)->stop = stop;

	if (old_stop) {
		/*
		 * Reset it back to a normal scheduling class so that
		 * it can die in pieces.
		 */
		old_stop->sched_class = &rt_sched_class;
	}
}

/*
 * __normal_prio - return the priority that is based on the static prio
 */
static inline int __normal_prio(struct task_struct *p)
{
	return p->static_prio;
}

/*
 * Calculate the expected normal priority: i.e. priority
 * without taking RT-inheritance into account. Might be
 * boosted by interactivity modifiers. Changes upon fork,
 * setprio syscalls, and whenever the interactivity
 * estimator recalculates.
 */
static inline int normal_prio(struct task_struct *p)
{
	int prio;

	if (task_has_rt_policy(p))
		prio = MAX_RT_PRIO-1 - p->rt_priority;
	else
		prio = __normal_prio(p);
	return prio;
}

/*
 * Calculate the current priority, i.e. the priority
 * taken into account by the scheduler. This value might
 * be boosted by RT tasks, or might be boosted by
 * interactivity modifiers. Will be RT if the task got
 * RT-boosted. If not then it returns p->normal_prio.
 */
static int effective_prio(struct task_struct *p)
{
	p->normal_prio = normal_prio(p);
	/*
	 * If we are RT tasks or we were boosted to RT priority,
	 * keep the priority unchanged. Otherwise, update priority
	 * to the normal priority:
	 */
	if (!rt_prio(p->prio))
		return p->normal_prio;
	return p->prio;
}

/**
 * task_curr - is this task currently executing on a CPU?
 * @p: the task in question.
 */
inline int task_curr(const struct task_struct *p)
{
	return cpu_curr(task_cpu(p)) == p;
}

static inline void check_class_changed(struct rq *rq, struct task_struct *p,
				       const struct sched_class *prev_class,
				       int oldprio)
{
	if (prev_class != p->sched_class) {
		if (prev_class->switched_from)
			prev_class->switched_from(rq, p);
		p->sched_class->switched_to(rq, p);
	} else if (oldprio != p->prio)
		p->sched_class->prio_changed(rq, p, oldprio);
}

void check_preempt_curr(struct rq *rq, struct task_struct *p, int flags)
{
	const struct sched_class *class;

	if (p->sched_class == rq->curr->sched_class) {
		rq->curr->sched_class->check_preempt_curr(rq, p, flags);
	} else {
		for_each_class(class) {
			if (class == rq->curr->sched_class)
				break;
			if (class == p->sched_class) {
				resched_task(rq->curr);
				break;
			}
		}
	}

	/*
	 * A queue event has occurred, and we're going to schedule.  In
	 * this case, we can save a useless back to back clock update.
	 */
	if (rq->curr->on_rq && test_tsk_need_resched(rq->curr))
		rq->skip_clock_update = 1;
}

#ifdef CONFIG_SMP
void set_task_cpu(struct task_struct *p, unsigned int new_cpu)
{
#ifdef CONFIG_SCHED_DEBUG
	/*
	 * We should never call set_task_cpu() on a blocked task,
	 * ttwu() will sort out the placement.
	 */
	WARN_ON_ONCE(p->state != TASK_RUNNING && p->state != TASK_WAKING &&
			!(task_thread_info(p)->preempt_count & PREEMPT_ACTIVE));

#ifdef CONFIG_LOCKDEP
	/*
	 * The caller should hold either p->pi_lock or rq->lock, when changing
	 * a task's CPU. ->pi_lock for waking tasks, rq->lock for runnable tasks.
	 *
	 * sched_move_task() holds both and thus holding either pins the cgroup,
	 * see task_group().
	 *
	 * Furthermore, all task_rq users should acquire both locks, see
	 * task_rq_lock().
	 */
	WARN_ON_ONCE(debug_locks && !(lockdep_is_held(&p->pi_lock) ||
				      lockdep_is_held(&task_rq(p)->lock)));
#endif
#endif

	trace_sched_migrate_task(p, new_cpu);

	if (task_cpu(p) != new_cpu) {
		p->se.nr_migrations++;
		perf_sw_event(PERF_COUNT_SW_CPU_MIGRATIONS, 1, NULL, 0);
	}

	__set_task_cpu(p, new_cpu);
}

struct migration_arg {
	struct task_struct *task;
	int dest_cpu;
};

static int migration_cpu_stop(void *data);

/*
 * wait_task_inactive - wait for a thread to unschedule.
 *
 * If @match_state is nonzero, it's the @p->state value just checked and
 * not expected to change.  If it changes, i.e. @p might have woken up,
 * then return zero.  When we succeed in waiting for @p to be off its CPU,
 * we return a positive number (its total switch count).  If a second call
 * a short while later returns the same number, the caller can be sure that
 * @p has remained unscheduled the whole time.
 *
 * The caller must ensure that the task *will* unschedule sometime soon,
 * else this function might spin for a *long* time. This function can't
 * be called with interrupts off, or it may introduce deadlock with
 * smp_call_function() if an IPI is sent by the same process we are
 * waiting to become inactive.
 */
unsigned long wait_task_inactive(struct task_struct *p, long match_state)
{
	unsigned long flags;
	int running, on_rq;
	unsigned long ncsw;
	struct rq *rq;

	for (;;) {
		/*
		 * We do the initial early heuristics without holding
		 * any task-queue locks at all. We'll only try to get
		 * the runqueue lock when things look like they will
		 * work out!
		 */
		rq = task_rq(p);

		/*
		 * If the task is actively running on another CPU
		 * still, just relax and busy-wait without holding
		 * any locks.
		 *
		 * NOTE! Since we don't hold any locks, it's not
		 * even sure that "rq" stays as the right runqueue!
		 * But we don't care, since "task_running()" will
		 * return false if the runqueue has changed and p
		 * is actually now running somewhere else!
		 */
		while (task_running(rq, p)) {
			if (match_state && unlikely(p->state != match_state))
				return 0;
			cpu_relax();
		}

		/*
		 * Ok, time to look more closely! We need the rq
		 * lock now, to be *sure*. If we're wrong, we'll
		 * just go back and repeat.
		 */
		rq = task_rq_lock(p, &flags);
		trace_sched_wait_task(p);
		running = task_running(rq, p);
		on_rq = p->on_rq;
		ncsw = 0;
		if (!match_state || p->state == match_state)
			ncsw = p->nvcsw | LONG_MIN; /* sets MSB */
		task_rq_unlock(rq, p, &flags);

		/*
		 * If it changed from the expected state, bail out now.
		 */
		if (unlikely(!ncsw))
			break;

		/*
		 * Was it really running after all now that we
		 * checked with the proper locks actually held?
		 *
		 * Oops. Go back and try again..
		 */
		if (unlikely(running)) {
			cpu_relax();
			continue;
		}

		/*
		 * It's not enough that it's not actively running,
		 * it must be off the runqueue _entirely_, and not
		 * preempted!
		 *
		 * So if it was still runnable (but just not actively
		 * running right now), it's preempted, and we should
		 * yield - it could be a while.
		 */
		if (unlikely(on_rq)) {
			ktime_t to = ktime_set(0, NSEC_PER_MSEC);

			set_current_state(TASK_UNINTERRUPTIBLE);
			schedule_hrtimeout(&to, HRTIMER_MODE_REL);
			continue;
		}

		/*
		 * Ahh, all good. It wasn't running, and it wasn't
		 * runnable, which means that it will never become
		 * running in the future either. We're all done!
		 */
		break;
	}

	return ncsw;
}

/***
 * kick_process - kick a running thread to enter/exit the kernel
 * @p: the to-be-kicked thread
 *
 * Cause a process which is running on another CPU to enter
 * kernel-mode, without any delay. (to get signals handled.)
 *
 * NOTE: this function doesn't have to take the runqueue lock,
 * because all it wants to ensure is that the remote task enters
 * the kernel. If the IPI races and the task has been migrated
 * to another CPU then no harm is done and the purpose has been
 * achieved as well.
 */
void kick_process(struct task_struct *p)
{
	int cpu;

	preempt_disable();
	cpu = task_cpu(p);
	if ((cpu != smp_processor_id()) && task_curr(p))
		smp_send_reschedule(cpu);
	preempt_enable();
}
EXPORT_SYMBOL_GPL(kick_process);
#endif /* CONFIG_SMP */

#ifdef CONFIG_SMP
/*
 * ->cpus_allowed is protected by both rq->lock and p->pi_lock
 */
static int select_fallback_rq(int cpu, struct task_struct *p)
{
	const struct cpumask *nodemask = cpumask_of_node(cpu_to_node(cpu));
	enum { cpuset, possible, fail } state = cpuset;
	int dest_cpu;

	/* Look for allowed, online CPU in same node. */
	for_each_cpu(dest_cpu, nodemask) {
		if (!cpu_online(dest_cpu))
			continue;
		if (!cpu_active(dest_cpu))
			continue;
		if (cpumask_test_cpu(dest_cpu, tsk_cpus_allowed(p)))
			return dest_cpu;
	}

	for (;;) {
		/* Any allowed, online CPU? */
		for_each_cpu(dest_cpu, tsk_cpus_allowed(p)) {
			if (!cpu_online(dest_cpu))
				continue;
			if (!cpu_active(dest_cpu))
				continue;
			goto out;
		}

		switch (state) {
		case cpuset:
			/* No more Mr. Nice Guy. */
			cpuset_cpus_allowed_fallback(p);
			state = possible;
			break;

		case possible:
			do_set_cpus_allowed(p, cpu_possible_mask);
			state = fail;
			break;

		case fail:
			BUG();
			break;
		}
	}

out:
	if (state != cpuset) {
		/*
		 * Don't tell them about moving exiting tasks or
		 * kernel threads (both mm NULL), since they never
		 * leave kernel.
		 */
		if (p->mm && printk_ratelimit()) {
			printk_sched("process %d (%s) no longer affine to cpu%d\n",
					task_pid_nr(p), p->comm, cpu);
		}
	}

	return dest_cpu;
}

/*
 * The caller (fork, wakeup) owns p->pi_lock, ->cpus_allowed is stable.
 */
static inline
int select_task_rq(struct task_struct *p, int sd_flags, int wake_flags)
{
	int cpu = p->sched_class->select_task_rq(p, sd_flags, wake_flags);

	/*
	 * In order not to call set_task_cpu() on a blocking task we need
	 * to rely on ttwu() to place the task on a valid ->cpus_allowed
	 * cpu.
	 *
	 * Since this is common to all placement strategies, this lives here.
	 *
	 * [ this allows ->select_task() to simply return task_cpu(p) and
	 *   not worry about this generic constraint ]
	 */
	if (unlikely(!cpumask_test_cpu(cpu, tsk_cpus_allowed(p)) ||
		     !cpu_online(cpu)))
		cpu = select_fallback_rq(task_cpu(p), p);

	return cpu;
}

static void update_avg(u64 *avg, u64 sample)
{
	s64 diff = sample - *avg;
	*avg += diff >> 3;
}
#endif

static void
ttwu_stat(struct task_struct *p, int cpu, int wake_flags)
{
#ifdef CONFIG_SCHEDSTATS
	struct rq *rq = this_rq();

#ifdef CONFIG_SMP
	int this_cpu = smp_processor_id();

	if (cpu == this_cpu) {
		schedstat_inc(rq, ttwu_local);
		schedstat_inc(p, se.statistics.nr_wakeups_local);
	} else {
		struct sched_domain *sd;

		schedstat_inc(p, se.statistics.nr_wakeups_remote);
		rcu_read_lock();
		for_each_domain(this_cpu, sd) {
			if (cpumask_test_cpu(cpu, sched_domain_span(sd))) {
				schedstat_inc(sd, ttwu_wake_remote);
				break;
			}
		}
		rcu_read_unlock();
	}

	if (wake_flags & WF_MIGRATED)
		schedstat_inc(p, se.statistics.nr_wakeups_migrate);

#endif /* CONFIG_SMP */

	schedstat_inc(rq, ttwu_count);
	schedstat_inc(p, se.statistics.nr_wakeups);

	if (wake_flags & WF_SYNC)
		schedstat_inc(p, se.statistics.nr_wakeups_sync);

#endif /* CONFIG_SCHEDSTATS */
}

static void ttwu_activate(struct rq *rq, struct task_struct *p, int en_flags)
{
	activate_task(rq, p, en_flags);
	p->on_rq = 1;

	/* if a worker is waking up, notify workqueue */
	if (p->flags & PF_WQ_WORKER)
		wq_worker_waking_up(p, cpu_of(rq));
}

/*
 * Mark the task runnable and perform wakeup-preemption.
 */
static void
ttwu_do_wakeup(struct rq *rq, struct task_struct *p, int wake_flags)
{
	trace_sched_wakeup(p, true);
	check_preempt_curr(rq, p, wake_flags);

	p->state = TASK_RUNNING;
#ifdef CONFIG_SMP
	if (p->sched_class->task_woken)
		p->sched_class->task_woken(rq, p);

	if (rq->idle_stamp) {
		u64 delta = rq->clock - rq->idle_stamp;
		u64 max = 2*sysctl_sched_migration_cost;

		if (delta > max)
			rq->avg_idle = max;
		else
			update_avg(&rq->avg_idle, delta);
		rq->idle_stamp = 0;
	}
#endif
}

static void
ttwu_do_activate(struct rq *rq, struct task_struct *p, int wake_flags)
{
#ifdef CONFIG_SMP
	if (p->sched_contributes_to_load)
		rq->nr_uninterruptible--;
#endif

	ttwu_activate(rq, p, ENQUEUE_WAKEUP | ENQUEUE_WAKING);
	ttwu_do_wakeup(rq, p, wake_flags);
}

/*
 * Called in case the task @p isn't fully descheduled from its runqueue,
 * in this case we must do a remote wakeup. Its a 'light' wakeup though,
 * since all we need to do is flip p->state to TASK_RUNNING, since
 * the task is still ->on_rq.
 */
static int ttwu_remote(struct task_struct *p, int wake_flags)
{
	struct rq *rq;
	int ret = 0;

	rq = __task_rq_lock(p);
	if (p->on_rq) {
		ttwu_do_wakeup(rq, p, wake_flags);
		ret = 1;
	}
	__task_rq_unlock(rq);

	return ret;
}

#ifdef CONFIG_SMP
static void sched_ttwu_pending(void)
{
	struct rq *rq = this_rq();
	struct llist_node *llist = llist_del_all(&rq->wake_list);
	struct task_struct *p;

	raw_spin_lock(&rq->lock);

	while (llist) {
		p = llist_entry(llist, struct task_struct, wake_entry);
		llist = llist_next(llist);
		ttwu_do_activate(rq, p, 0);
	}

	raw_spin_unlock(&rq->lock);
}

void scheduler_ipi(void)
{
	if (llist_empty(&this_rq()->wake_list) && !got_nohz_idle_kick())
		return;

	/*
	 * Not all reschedule IPI handlers call irq_enter/irq_exit, since
	 * traditionally all their work was done from the interrupt return
	 * path. Now that we actually do some work, we need to make sure
	 * we do call them.
	 *
	 * Some archs already do call them, luckily irq_enter/exit nest
	 * properly.
	 *
	 * Arguably we should visit all archs and update all handlers,
	 * however a fair share of IPIs are still resched only so this would
	 * somewhat pessimize the simple resched case.
	 */
	irq_enter();
	sched_ttwu_pending();

	/*
	 * Check if someone kicked us for doing the nohz idle load balance.
	 */
	if (unlikely(got_nohz_idle_kick())) {
		this_rq()->idle_balance = 1;
		raise_softirq_irqoff(SCHED_SOFTIRQ);
	}
	irq_exit();
}

static void ttwu_queue_remote(struct task_struct *p, int cpu)
{
	if (llist_add(&p->wake_entry, &cpu_rq(cpu)->wake_list))
		smp_send_reschedule(cpu);
}

#ifdef __ARCH_WANT_INTERRUPTS_ON_CTXSW
static int ttwu_activate_remote(struct task_struct *p, int wake_flags)
{
	struct rq *rq;
	int ret = 0;

	rq = __task_rq_lock(p);
	if (p->on_cpu) {
		ttwu_activate(rq, p, ENQUEUE_WAKEUP);
		ttwu_do_wakeup(rq, p, wake_flags);
		ret = 1;
	}
	__task_rq_unlock(rq);

	return ret;

}
#endif /* __ARCH_WANT_INTERRUPTS_ON_CTXSW */

bool cpus_share_cache(int this_cpu, int that_cpu)
{
	return per_cpu(sd_llc_id, this_cpu) == per_cpu(sd_llc_id, that_cpu);
}
#endif /* CONFIG_SMP */

static void ttwu_queue(struct task_struct *p, int cpu)
{
	struct rq *rq = cpu_rq(cpu);

#if defined(CONFIG_SMP)
	if (sched_feat(TTWU_QUEUE) && !cpus_share_cache(smp_processor_id(), cpu)) {
		sched_clock_cpu(cpu); /* sync clocks x-cpu */
		ttwu_queue_remote(p, cpu);
		return;
	}
#endif

	raw_spin_lock(&rq->lock);
	ttwu_do_activate(rq, p, 0);
	raw_spin_unlock(&rq->lock);
}

/**
 * try_to_wake_up - wake up a thread
 * @p: the thread to be awakened
 * @state: the mask of task states that can be woken
 * @wake_flags: wake modifier flags (WF_*)
 *
 * Put it on the run-queue if it's not already there. The "current"
 * thread is always on the run-queue (except when the actual
 * re-schedule is in progress), and as such you're allowed to do
 * the simpler "current->state = TASK_RUNNING" to mark yourself
 * runnable without the overhead of this.
 *
 * Returns %true if @p was woken up, %false if it was already running
 * or @state didn't match @p's state.
 */
static int
try_to_wake_up(struct task_struct *p, unsigned int state, int wake_flags)
{
	unsigned long flags;
	int cpu, src_cpu, success = 0;

	smp_wmb();
	raw_spin_lock_irqsave(&p->pi_lock, flags);
	src_cpu = task_cpu(p);
	cpu = src_cpu;

	if (!(p->state & state))
		goto out;

	success = 1; /* we're going to change ->state */

	if (p->on_rq && ttwu_remote(p, wake_flags))
		goto stat;

#ifdef CONFIG_SMP
	/*
	 * If the owning (remote) cpu is still in the middle of schedule() with
	 * this task as prev, wait until its done referencing the task.
	 */
	while (p->on_cpu) {
#ifdef __ARCH_WANT_INTERRUPTS_ON_CTXSW
		/*
		 * In case the architecture enables interrupts in
		 * context_switch(), we cannot busy wait, since that
		 * would lead to deadlocks when an interrupt hits and
		 * tries to wake up @prev. So bail and do a complete
		 * remote wakeup.
		 */
		if (ttwu_activate_remote(p, wake_flags))
			goto stat;
#else
		cpu_relax();
#endif
	}
	/*
	 * Pairs with the smp_wmb() in finish_lock_switch().
	 */
	smp_rmb();

	p->sched_contributes_to_load = !!task_contributes_to_load(p);
	p->state = TASK_WAKING;

	if (p->sched_class->task_waking)
		p->sched_class->task_waking(p);

	cpu = select_task_rq(p, SD_BALANCE_WAKE, wake_flags);
	if (src_cpu != cpu) {
		wake_flags |= WF_MIGRATED;
		set_task_cpu(p, cpu);
	}
#endif /* CONFIG_SMP */

	ttwu_queue(p, cpu);
stat:
	ttwu_stat(p, cpu, wake_flags);
out:
	raw_spin_unlock_irqrestore(&p->pi_lock, flags);

	if (src_cpu != cpu && task_notify_on_migrate(p))
		atomic_notifier_call_chain(&migration_notifier_head,
					   cpu, (void *)src_cpu);
	return success;
}

/**
 * try_to_wake_up_local - try to wake up a local task with rq lock held
 * @p: the thread to be awakened
 *
 * Put @p on the run-queue if it's not already there. The caller must
 * ensure that this_rq() is locked, @p is bound to this_rq() and not
 * the current task.
 */
static void try_to_wake_up_local(struct task_struct *p)
{
	struct rq *rq = task_rq(p);

<<<<<<< HEAD
	if (WARN_ON(rq != this_rq()) ||
	    WARN_ON(p == current))
=======
	if (rq != this_rq() || p == current) {
		printk_sched("%s: Failed to wakeup task %d (%s), rq = %p, this_rq = %p, p = %p, current = %p\n",
			__func__, task_pid_nr(p), p->comm, rq,
			this_rq(), p, current);
>>>>>>> 01460a0a
		return;
	}

	lockdep_assert_held(&rq->lock);

	if (!raw_spin_trylock(&p->pi_lock)) {
		raw_spin_unlock(&rq->lock);
		raw_spin_lock(&p->pi_lock);
		raw_spin_lock(&rq->lock);
	}

	if (!(p->state & TASK_NORMAL))
		goto out;

	if (!p->on_rq)
		ttwu_activate(rq, p, ENQUEUE_WAKEUP);

	ttwu_do_wakeup(rq, p, 0);
	ttwu_stat(p, smp_processor_id(), 0);
out:
	raw_spin_unlock(&p->pi_lock);
}

/**
 * wake_up_process - Wake up a specific process
 * @p: The process to be woken up.
 *
 * Attempt to wake up the nominated process and move it to the set of runnable
 * processes.  Returns 1 if the process was woken up, 0 if it was already
 * running.
 *
 * It may be assumed that this function implies a write memory barrier before
 * changing the task state if and only if any tasks are woken up.
 */
int wake_up_process(struct task_struct *p)
{
	WARN_ON(task_is_stopped_or_traced(p));
	return try_to_wake_up(p, TASK_NORMAL, 0);
}
EXPORT_SYMBOL(wake_up_process);

int wake_up_state(struct task_struct *p, unsigned int state)
{
	return try_to_wake_up(p, state, 0);
}

/*
 * Perform scheduler related setup for a newly forked process p.
 * p is forked by current.
 *
 * __sched_fork() is basic setup used by init_idle() too:
 */
static void __sched_fork(struct task_struct *p)
{
	p->on_rq			= 0;

	p->se.on_rq			= 0;
	p->se.exec_start		= 0;
	p->se.sum_exec_runtime		= 0;
	p->se.prev_sum_exec_runtime	= 0;
	p->se.nr_migrations		= 0;
	p->se.vruntime			= 0;
	INIT_LIST_HEAD(&p->se.group_node);

#ifdef CONFIG_SCHEDSTATS
	memset(&p->se.statistics, 0, sizeof(p->se.statistics));
#endif

	INIT_LIST_HEAD(&p->rt.run_list);

#ifdef CONFIG_PREEMPT_NOTIFIERS
	INIT_HLIST_HEAD(&p->preempt_notifiers);
#endif
}

/*
 * fork()/clone()-time setup:
 */
void sched_fork(struct task_struct *p)
{
	unsigned long flags;
	int cpu = get_cpu();

	__sched_fork(p);
	/*
	 * We mark the process as running here. This guarantees that
	 * nobody will actually run it, and a signal or other external
	 * event cannot wake it up and insert it on the runqueue either.
	 */
	p->state = TASK_RUNNING;

	/*
	 * Make sure we do not leak PI boosting priority to the child.
	 */
	p->prio = current->normal_prio;

	/*
	 * Revert to default priority/policy on fork if requested.
	 */
	if (unlikely(p->sched_reset_on_fork)) {
		if (task_has_rt_policy(p)) {
			p->policy = SCHED_NORMAL;
			p->static_prio = NICE_TO_PRIO(0);
			p->rt_priority = 0;
		} else if (PRIO_TO_NICE(p->static_prio) < 0)
			p->static_prio = NICE_TO_PRIO(0);

		p->prio = p->normal_prio = __normal_prio(p);
		set_load_weight(p);

		/*
		 * We don't need the reset flag anymore after the fork. It has
		 * fulfilled its duty:
		 */
		p->sched_reset_on_fork = 0;
	}

	if (!rt_prio(p->prio))
		p->sched_class = &fair_sched_class;

	if (p->sched_class->task_fork)
		p->sched_class->task_fork(p);

	/*
	 * The child is not yet in the pid-hash so no cgroup attach races,
	 * and the cgroup is pinned to this child due to cgroup_fork()
	 * is ran before sched_fork().
	 *
	 * Silence PROVE_RCU.
	 */
	raw_spin_lock_irqsave(&p->pi_lock, flags);
	set_task_cpu(p, cpu);
	raw_spin_unlock_irqrestore(&p->pi_lock, flags);

#if defined(CONFIG_SCHEDSTATS) || defined(CONFIG_TASK_DELAY_ACCT)
	if (likely(sched_info_on()))
		memset(&p->sched_info, 0, sizeof(p->sched_info));
#endif
#if defined(CONFIG_SMP)
	p->on_cpu = 0;
#endif
#ifdef CONFIG_PREEMPT_COUNT
	/* Want to start with kernel preemption disabled. */
	task_thread_info(p)->preempt_count = 1;
#endif
#ifdef CONFIG_SMP
	plist_node_init(&p->pushable_tasks, MAX_PRIO);
#endif

	put_cpu();
}

/*
 * wake_up_new_task - wake up a newly created task for the first time.
 *
 * This function will do some initial scheduler statistics housekeeping
 * that must be done for every newly created context, then puts the task
 * on the runqueue and wakes it.
 */
void wake_up_new_task(struct task_struct *p)
{
	unsigned long flags;
	struct rq *rq;

	raw_spin_lock_irqsave(&p->pi_lock, flags);
#ifdef CONFIG_SMP
	/*
	 * Fork balancing, do it here and not earlier because:
	 *  - cpus_allowed can change in the fork path
	 *  - any previously selected cpu might disappear through hotplug
	 */
	set_task_cpu(p, select_task_rq(p, SD_BALANCE_FORK, 0));
#endif

	rq = __task_rq_lock(p);
	activate_task(rq, p, 0);
	p->on_rq = 1;
	trace_sched_wakeup_new(p, true);
	check_preempt_curr(rq, p, WF_FORK);
#ifdef CONFIG_SMP
	if (p->sched_class->task_woken)
		p->sched_class->task_woken(rq, p);
#endif
	task_rq_unlock(rq, p, &flags);
}

#ifdef CONFIG_PREEMPT_NOTIFIERS

/**
 * preempt_notifier_register - tell me when current is being preempted & rescheduled
 * @notifier: notifier struct to register
 */
void preempt_notifier_register(struct preempt_notifier *notifier)
{
	hlist_add_head(&notifier->link, &current->preempt_notifiers);
}
EXPORT_SYMBOL_GPL(preempt_notifier_register);

/**
 * preempt_notifier_unregister - no longer interested in preemption notifications
 * @notifier: notifier struct to unregister
 *
 * This is safe to call from within a preemption notifier.
 */
void preempt_notifier_unregister(struct preempt_notifier *notifier)
{
	hlist_del(&notifier->link);
}
EXPORT_SYMBOL_GPL(preempt_notifier_unregister);

static void fire_sched_in_preempt_notifiers(struct task_struct *curr)
{
	struct preempt_notifier *notifier;
	struct hlist_node *node;

	hlist_for_each_entry(notifier, node, &curr->preempt_notifiers, link)
		notifier->ops->sched_in(notifier, raw_smp_processor_id());
}

static void
fire_sched_out_preempt_notifiers(struct task_struct *curr,
				 struct task_struct *next)
{
	struct preempt_notifier *notifier;
	struct hlist_node *node;

	hlist_for_each_entry(notifier, node, &curr->preempt_notifiers, link)
		notifier->ops->sched_out(notifier, next);
}

#else /* !CONFIG_PREEMPT_NOTIFIERS */

static void fire_sched_in_preempt_notifiers(struct task_struct *curr)
{
}

static void
fire_sched_out_preempt_notifiers(struct task_struct *curr,
				 struct task_struct *next)
{
}

#endif /* CONFIG_PREEMPT_NOTIFIERS */

/**
 * prepare_task_switch - prepare to switch tasks
 * @rq: the runqueue preparing to switch
 * @prev: the current task that is being switched out
 * @next: the task we are going to switch to.
 *
 * This is called with the rq lock held and interrupts off. It must
 * be paired with a subsequent finish_task_switch after the context
 * switch.
 *
 * prepare_task_switch sets up locking and calls architecture specific
 * hooks.
 */
static inline void
prepare_task_switch(struct rq *rq, struct task_struct *prev,
		    struct task_struct *next)
{
	sched_info_switch(prev, next);
	perf_event_task_sched_out(prev, next);
	fire_sched_out_preempt_notifiers(prev, next);
	prepare_lock_switch(rq, next);
	prepare_arch_switch(next);
	trace_sched_switch(prev, next);
}

/**
 * finish_task_switch - clean up after a task-switch
 * @rq: runqueue associated with task-switch
 * @prev: the thread we just switched away from.
 *
 * finish_task_switch must be called after the context switch, paired
 * with a prepare_task_switch call before the context switch.
 * finish_task_switch will reconcile locking set up by prepare_task_switch,
 * and do any other architecture-specific cleanup actions.
 *
 * Note that we may have delayed dropping an mm in context_switch(). If
 * so, we finish that here outside of the runqueue lock. (Doing it
 * with the lock held can cause deadlocks; see schedule() for
 * details.)
 */
static void finish_task_switch(struct rq *rq, struct task_struct *prev)
	__releases(rq->lock)
{
	struct mm_struct *mm = rq->prev_mm;
	long prev_state;

	rq->prev_mm = NULL;

	/*
	 * A task struct has one reference for the use as "current".
	 * If a task dies, then it sets TASK_DEAD in tsk->state and calls
	 * schedule one last time. The schedule call will never return, and
	 * the scheduled task must drop that reference.
	 * The test for TASK_DEAD must occur while the runqueue locks are
	 * still held, otherwise prev could be scheduled on another cpu, die
	 * there before we look at prev->state, and then the reference would
	 * be dropped twice.
	 *		Manfred Spraul <manfred@colorfullife.com>
	 */
	prev_state = prev->state;
	finish_arch_switch(prev);
#ifdef __ARCH_WANT_INTERRUPTS_ON_CTXSW
	local_irq_disable();
#endif /* __ARCH_WANT_INTERRUPTS_ON_CTXSW */
	perf_event_task_sched_in(prev, current);
#ifdef __ARCH_WANT_INTERRUPTS_ON_CTXSW
	local_irq_enable();
#endif /* __ARCH_WANT_INTERRUPTS_ON_CTXSW */
	finish_lock_switch(rq, prev);
	finish_arch_post_lock_switch();

	fire_sched_in_preempt_notifiers(current);
	if (mm)
		mmdrop(mm);
	if (unlikely(prev_state == TASK_DEAD)) {
		/*
		 * Remove function-return probe instances associated with this
		 * task and put them back on the free list.
		 */
		kprobe_flush_task(prev);
		put_task_struct(prev);
	}
}

#ifdef CONFIG_SMP

/* assumes rq->lock is held */
static inline void pre_schedule(struct rq *rq, struct task_struct *prev)
{
	if (prev->sched_class->pre_schedule)
		prev->sched_class->pre_schedule(rq, prev);
}

/* rq->lock is NOT held, but preemption is disabled */
static inline void post_schedule(struct rq *rq)
{
	if (rq->post_schedule) {
		unsigned long flags;

		raw_spin_lock_irqsave(&rq->lock, flags);
		if (rq->curr->sched_class->post_schedule)
			rq->curr->sched_class->post_schedule(rq);
		raw_spin_unlock_irqrestore(&rq->lock, flags);

		rq->post_schedule = 0;
	}
}

#else

static inline void pre_schedule(struct rq *rq, struct task_struct *p)
{
}

static inline void post_schedule(struct rq *rq)
{
}

#endif

/**
 * schedule_tail - first thing a freshly forked thread must call.
 * @prev: the thread we just switched away from.
 */
asmlinkage void schedule_tail(struct task_struct *prev)
	__releases(rq->lock)
{
	struct rq *rq = this_rq();

	finish_task_switch(rq, prev);

	/*
	 * FIXME: do we need to worry about rq being invalidated by the
	 * task_switch?
	 */
	post_schedule(rq);

#ifdef __ARCH_WANT_UNLOCKED_CTXSW
	/* In this case, finish_task_switch does not reenable preemption */
	preempt_enable();
#endif
	if (current->set_child_tid)
		put_user(task_pid_vnr(current), current->set_child_tid);
}

/*
 * context_switch - switch to the new MM and the new
 * thread's register state.
 */
static inline void
context_switch(struct rq *rq, struct task_struct *prev,
	       struct task_struct *next)
{
	struct mm_struct *mm, *oldmm;

	prepare_task_switch(rq, prev, next);

	mm = next->mm;
	oldmm = prev->active_mm;
	/*
	 * For paravirt, this is coupled with an exit in switch_to to
	 * combine the page table reload and the switch backend into
	 * one hypercall.
	 */
	arch_start_context_switch(prev);

	if (!mm) {
		next->active_mm = oldmm;
		atomic_inc(&oldmm->mm_count);
		enter_lazy_tlb(oldmm, next);
	} else
		switch_mm(oldmm, mm, next);

	if (!prev->mm) {
		prev->active_mm = NULL;
		rq->prev_mm = oldmm;
	}
	/*
	 * Since the runqueue lock will be released by the next
	 * task (which is an invalid locking op but in the case
	 * of the scheduler it's an obvious special-case), so we
	 * do an early lockdep release here:
	 */
#ifndef __ARCH_WANT_UNLOCKED_CTXSW
	spin_release(&rq->lock.dep_map, 1, _THIS_IP_);
#endif

	/* Here we just switch the register state and the stack. */
	switch_to(prev, next, prev);

	barrier();
	/*
	 * this_rq must be evaluated again because prev may have moved
	 * CPUs since it called schedule(), thus the 'rq' on its stack
	 * frame will be invalid.
	 */
	finish_task_switch(this_rq(), prev);
}

/*
 * nr_running, nr_uninterruptible and nr_context_switches:
 *
 * externally visible scheduler statistics: current number of runnable
 * threads, current number of uninterruptible-sleeping threads, total
 * number of context switches performed since bootup.
 */
unsigned long nr_running(void)
{
	unsigned long i, sum = 0;

	for_each_online_cpu(i)
		sum += cpu_rq(i)->nr_running;

	return sum;
}
EXPORT_SYMBOL_GPL(nr_running);

unsigned long nr_uninterruptible(void)
{
	unsigned long i, sum = 0;

	for_each_possible_cpu(i)
		sum += cpu_rq(i)->nr_uninterruptible;

	/*
	 * Since we read the counters lockless, it might be slightly
	 * inaccurate. Do not allow it to go below zero though:
	 */
	if (unlikely((long)sum < 0))
		sum = 0;

	return sum;
}

unsigned long long nr_context_switches(void)
{
	int i;
	unsigned long long sum = 0;

	for_each_possible_cpu(i)
		sum += cpu_rq(i)->nr_switches;

	return sum;
}

unsigned long nr_iowait(void)
{
	unsigned long i, sum = 0;

	for_each_possible_cpu(i)
		sum += atomic_read(&cpu_rq(i)->nr_iowait);

	return sum;
}

unsigned long nr_iowait_cpu(int cpu)
{
	struct rq *this = cpu_rq(cpu);
	return atomic_read(&this->nr_iowait);
}

unsigned long this_cpu_load(void)
{
	struct rq *this = this_rq();
	return this->cpu_load[0];
}


/*
 * Global load-average calculations
 *
 * We take a distributed and async approach to calculating the global load-avg
 * in order to minimize overhead.
 *
 * The global load average is an exponentially decaying average of nr_running +
 * nr_uninterruptible.
 *
 * Once every LOAD_FREQ:
 *
 *   nr_active = 0;
 *   for_each_possible_cpu(cpu)
 *   	nr_active += cpu_of(cpu)->nr_running + cpu_of(cpu)->nr_uninterruptible;
 *
 *   avenrun[n] = avenrun[0] * exp_n + nr_active * (1 - exp_n)
 *
 * Due to a number of reasons the above turns in the mess below:
 *
 *  - for_each_possible_cpu() is prohibitively expensive on machines with
 *    serious number of cpus, therefore we need to take a distributed approach
 *    to calculating nr_active.
 *
 *        \Sum_i x_i(t) = \Sum_i x_i(t) - x_i(t_0) | x_i(t_0) := 0
 *                      = \Sum_i { \Sum_j=1 x_i(t_j) - x_i(t_j-1) }
 *
 *    So assuming nr_active := 0 when we start out -- true per definition, we
 *    can simply take per-cpu deltas and fold those into a global accumulate
 *    to obtain the same result. See calc_load_fold_active().
 *
 *    Furthermore, in order to avoid synchronizing all per-cpu delta folding
 *    across the machine, we assume 10 ticks is sufficient time for every
 *    cpu to have completed this task.
 *
 *    This places an upper-bound on the IRQ-off latency of the machine. Then
 *    again, being late doesn't loose the delta, just wrecks the sample.
 *
 *  - cpu_rq()->nr_uninterruptible isn't accurately tracked per-cpu because
 *    this would add another cross-cpu cacheline miss and atomic operation
 *    to the wakeup path. Instead we increment on whatever cpu the task ran
 *    when it went into uninterruptible state and decrement on whatever cpu
 *    did the wakeup. This means that only the sum of nr_uninterruptible over
 *    all cpus yields the correct result.
 *
 *  This covers the NO_HZ=n code, for extra head-aches, see the comment below.
 */

/* Variables and functions for calc_load */
static atomic_long_t calc_load_tasks;
static unsigned long calc_load_update;
unsigned long avenrun[3];
EXPORT_SYMBOL(avenrun); /* should be removed */

/**
 * get_avenrun - get the load average array
 * @loads:	pointer to dest load array
 * @offset:	offset to add
 * @shift:	shift count to shift the result left
 *
 * These values are estimates at best, so no need for locking.
 */
void get_avenrun(unsigned long *loads, unsigned long offset, int shift)
{
	loads[0] = (avenrun[0] + offset) << shift;
	loads[1] = (avenrun[1] + offset) << shift;
	loads[2] = (avenrun[2] + offset) << shift;
}

static long calc_load_fold_active(struct rq *this_rq)
{
	long nr_active, delta = 0;

	nr_active = this_rq->nr_running;
	nr_active += (long) this_rq->nr_uninterruptible;

	if (nr_active != this_rq->calc_load_active) {
		delta = nr_active - this_rq->calc_load_active;
		this_rq->calc_load_active = nr_active;
	}

	return delta;
}

/*
 * a1 = a0 * e + a * (1 - e)
 */
static unsigned long
calc_load(unsigned long load, unsigned long exp, unsigned long active)
{
	load *= exp;
	load += active * (FIXED_1 - exp);
	load += 1UL << (FSHIFT - 1);
	return load >> FSHIFT;
}

#ifdef CONFIG_NO_HZ
/*
 * Handle NO_HZ for the global load-average.
 *
 * Since the above described distributed algorithm to compute the global
 * load-average relies on per-cpu sampling from the tick, it is affected by
 * NO_HZ.
 *
 * The basic idea is to fold the nr_active delta into a global idle-delta upon
 * entering NO_HZ state such that we can include this as an 'extra' cpu delta
 * when we read the global state.
 *
 * Obviously reality has to ruin such a delightfully simple scheme:
 *
 *  - When we go NO_HZ idle during the window, we can negate our sample
 *    contribution, causing under-accounting.
 *
 *    We avoid this by keeping two idle-delta counters and flipping them
 *    when the window starts, thus separating old and new NO_HZ load.
 *
 *    The only trick is the slight shift in index flip for read vs write.
 *
 *        0s            5s            10s           15s
 *          +10           +10           +10           +10
 *        |-|-----------|-|-----------|-|-----------|-|
 *    r:0 0 1           1 0           0 1           1 0
 *    w:0 1 1           0 0           1 1           0 0
 *
 *    This ensures we'll fold the old idle contribution in this window while
 *    accumlating the new one.
 *
 *  - When we wake up from NO_HZ idle during the window, we push up our
 *    contribution, since we effectively move our sample point to a known
 *    busy state.
 *
 *    This is solved by pushing the window forward, and thus skipping the
 *    sample, for this cpu (effectively using the idle-delta for this cpu which
 *    was in effect at the time the window opened). This also solves the issue
 *    of having to deal with a cpu having been in NOHZ idle for multiple
 *    LOAD_FREQ intervals.
 *
 * When making the ILB scale, we should try to pull this in as well.
 */
static atomic_long_t calc_load_idle[2];
static int calc_load_idx;

static inline int calc_load_write_idx(void)
{
	int idx = calc_load_idx;

	/*
	 * See calc_global_nohz(), if we observe the new index, we also
	 * need to observe the new update time.
	 */
	smp_rmb();

	/*
	 * If the folding window started, make sure we start writing in the
	 * next idle-delta.
	 */
	if (!time_before(jiffies, calc_load_update))
		idx++;

	return idx & 1;
}

static inline int calc_load_read_idx(void)
{
	return calc_load_idx & 1;
}

void calc_load_enter_idle(void)
{
	struct rq *this_rq = this_rq();
	long delta;

	/*
	 * We're going into NOHZ mode, if there's any pending delta, fold it
	 * into the pending idle delta.
	 */
	delta = calc_load_fold_active(this_rq);
	if (delta) {
		int idx = calc_load_write_idx();
		atomic_long_add(delta, &calc_load_idle[idx]);
	}
}

void calc_load_exit_idle(void)
{
	struct rq *this_rq = this_rq();

	/*
	 * If we're still before the sample window, we're done.
	 */
	if (time_before(jiffies, this_rq->calc_load_update))
		return;

	/*
	 * We woke inside or after the sample window, this means we're already
	 * accounted through the nohz accounting, so skip the entire deal and
	 * sync up for the next window.
	 */
	this_rq->calc_load_update = calc_load_update;
	if (time_before(jiffies, this_rq->calc_load_update + 10))
		this_rq->calc_load_update += LOAD_FREQ;
}

static long calc_load_fold_idle(void)
{
	int idx = calc_load_read_idx();
	long delta = 0;

	if (atomic_long_read(&calc_load_idle[idx]))
		delta = atomic_long_xchg(&calc_load_idle[idx], 0);

	return delta;
}

/**
 * fixed_power_int - compute: x^n, in O(log n) time
 *
 * @x:         base of the power
 * @frac_bits: fractional bits of @x
 * @n:         power to raise @x to.
 *
 * By exploiting the relation between the definition of the natural power
 * function: x^n := x*x*...*x (x multiplied by itself for n times), and
 * the binary encoding of numbers used by computers: n := \Sum n_i * 2^i,
 * (where: n_i \elem {0, 1}, the binary vector representing n),
 * we find: x^n := x^(\Sum n_i * 2^i) := \Prod x^(n_i * 2^i), which is
 * of course trivially computable in O(log_2 n), the length of our binary
 * vector.
 */
static unsigned long
fixed_power_int(unsigned long x, unsigned int frac_bits, unsigned int n)
{
	unsigned long result = 1UL << frac_bits;

	if (n) for (;;) {
		if (n & 1) {
			result *= x;
			result += 1UL << (frac_bits - 1);
			result >>= frac_bits;
		}
		n >>= 1;
		if (!n)
			break;
		x *= x;
		x += 1UL << (frac_bits - 1);
		x >>= frac_bits;
	}

	return result;
}

/*
 * a1 = a0 * e + a * (1 - e)
 *
 * a2 = a1 * e + a * (1 - e)
 *    = (a0 * e + a * (1 - e)) * e + a * (1 - e)
 *    = a0 * e^2 + a * (1 - e) * (1 + e)
 *
 * a3 = a2 * e + a * (1 - e)
 *    = (a0 * e^2 + a * (1 - e) * (1 + e)) * e + a * (1 - e)
 *    = a0 * e^3 + a * (1 - e) * (1 + e + e^2)
 *
 *  ...
 *
 * an = a0 * e^n + a * (1 - e) * (1 + e + ... + e^n-1) [1]
 *    = a0 * e^n + a * (1 - e) * (1 - e^n)/(1 - e)
 *    = a0 * e^n + a * (1 - e^n)
 *
 * [1] application of the geometric series:
 *
 *              n         1 - x^(n+1)
 *     S_n := \Sum x^i = -------------
 *             i=0          1 - x
 */
static unsigned long
calc_load_n(unsigned long load, unsigned long exp,
	    unsigned long active, unsigned int n)
{

	return calc_load(load, fixed_power_int(exp, FSHIFT, n), active);
}

/*
 * NO_HZ can leave us missing all per-cpu ticks calling
 * calc_load_account_active(), but since an idle CPU folds its delta into
 * calc_load_tasks_idle per calc_load_account_idle(), all we need to do is fold
 * in the pending idle delta if our idle period crossed a load cycle boundary.
 *
 * Once we've updated the global active value, we need to apply the exponential
 * weights adjusted to the number of cycles missed.
 */
static void calc_global_nohz(void)
{
	long delta, active, n;

	if (!time_before(jiffies, calc_load_update + 10)) {
		/*
		 * Catch-up, fold however many we are behind still
		 */
		delta = jiffies - calc_load_update - 10;
		n = 1 + (delta / LOAD_FREQ);

		active = atomic_long_read(&calc_load_tasks);
		active = active > 0 ? active * FIXED_1 : 0;

		avenrun[0] = calc_load_n(avenrun[0], EXP_1, active, n);
		avenrun[1] = calc_load_n(avenrun[1], EXP_5, active, n);
		avenrun[2] = calc_load_n(avenrun[2], EXP_15, active, n);

		calc_load_update += n * LOAD_FREQ;
	}

	/*
	 * Flip the idle index...
	 *
	 * Make sure we first write the new time then flip the index, so that
	 * calc_load_write_idx() will see the new time when it reads the new
	 * index, this avoids a double flip messing things up.
	 */
	smp_wmb();
	calc_load_idx++;
}
#else /* !CONFIG_NO_HZ */

static inline long calc_load_fold_idle(void) { return 0; }
static inline void calc_global_nohz(void) { }

#endif /* CONFIG_NO_HZ */

/*
 * calc_load - update the avenrun load estimates 10 ticks after the
 * CPUs have updated calc_load_tasks.
 */
void calc_global_load(unsigned long ticks)
{
	long active, delta;

	if (time_before(jiffies, calc_load_update + 10))
		return;

	/*
	 * Fold the 'old' idle-delta to include all NO_HZ cpus.
	 */
	delta = calc_load_fold_idle();
	if (delta)
		atomic_long_add(delta, &calc_load_tasks);

	active = atomic_long_read(&calc_load_tasks);
	active = active > 0 ? active * FIXED_1 : 0;

	avenrun[0] = calc_load(avenrun[0], EXP_1, active);
	avenrun[1] = calc_load(avenrun[1], EXP_5, active);
	avenrun[2] = calc_load(avenrun[2], EXP_15, active);

	calc_load_update += LOAD_FREQ;

	/*
	 * In case we idled for multiple LOAD_FREQ intervals, catch up in bulk.
	 */
	calc_global_nohz();
}

/*
 * Called from update_cpu_load() to periodically update this CPU's
 * active count.
 */
static void calc_load_account_active(struct rq *this_rq)
{
	long delta;

	if (time_before(jiffies, this_rq->calc_load_update))
		return;

	delta  = calc_load_fold_active(this_rq);
	if (delta)
		atomic_long_add(delta, &calc_load_tasks);

	this_rq->calc_load_update += LOAD_FREQ;
}

/*
 * End of global load-average stuff
 */

/*
 * The exact cpuload at various idx values, calculated at every tick would be
 * load = (2^idx - 1) / 2^idx * load + 1 / 2^idx * cur_load
 *
 * If a cpu misses updates for n-1 ticks (as it was idle) and update gets called
 * on nth tick when cpu may be busy, then we have:
 * load = ((2^idx - 1) / 2^idx)^(n-1) * load
 * load = (2^idx - 1) / 2^idx) * load + 1 / 2^idx * cur_load
 *
 * decay_load_missed() below does efficient calculation of
 * load = ((2^idx - 1) / 2^idx)^(n-1) * load
 * avoiding 0..n-1 loop doing load = ((2^idx - 1) / 2^idx) * load
 *
 * The calculation is approximated on a 128 point scale.
 * degrade_zero_ticks is the number of ticks after which load at any
 * particular idx is approximated to be zero.
 * degrade_factor is a precomputed table, a row for each load idx.
 * Each column corresponds to degradation factor for a power of two ticks,
 * based on 128 point scale.
 * Example:
 * row 2, col 3 (=12) says that the degradation at load idx 2 after
 * 8 ticks is 12/128 (which is an approximation of exact factor 3^8/4^8).
 *
 * With this power of 2 load factors, we can degrade the load n times
 * by looking at 1 bits in n and doing as many mult/shift instead of
 * n mult/shifts needed by the exact degradation.
 */
#define DEGRADE_SHIFT		7
static const unsigned char
		degrade_zero_ticks[CPU_LOAD_IDX_MAX] = {0, 8, 32, 64, 128};
static const unsigned char
		degrade_factor[CPU_LOAD_IDX_MAX][DEGRADE_SHIFT + 1] = {
					{0, 0, 0, 0, 0, 0, 0, 0},
					{64, 32, 8, 0, 0, 0, 0, 0},
					{96, 72, 40, 12, 1, 0, 0},
					{112, 98, 75, 43, 15, 1, 0},
					{120, 112, 98, 76, 45, 16, 2} };

/*
 * Update cpu_load for any missed ticks, due to tickless idle. The backlog
 * would be when CPU is idle and so we just decay the old load without
 * adding any new load.
 */
static unsigned long
decay_load_missed(unsigned long load, unsigned long missed_updates, int idx)
{
	int j = 0;

	if (!missed_updates)
		return load;

	if (missed_updates >= degrade_zero_ticks[idx])
		return 0;

	if (idx == 1)
		return load >> missed_updates;

	while (missed_updates) {
		if (missed_updates % 2)
			load = (load * degrade_factor[idx][j]) >> DEGRADE_SHIFT;

		missed_updates >>= 1;
		j++;
	}
	return load;
}

/*
 * Update rq->cpu_load[] statistics. This function is usually called every
 * scheduler tick (TICK_NSEC). With tickless idle this will not be called
 * every tick. We fix it up based on jiffies.
 */
static void __update_cpu_load(struct rq *this_rq, unsigned long this_load,
			      unsigned long pending_updates)
{
	int i, scale;

	this_rq->nr_load_updates++;

	/* Update our load: */
	this_rq->cpu_load[0] = this_load; /* Fasttrack for idx 0 */
	for (i = 1, scale = 2; i < CPU_LOAD_IDX_MAX; i++, scale += scale) {
		unsigned long old_load, new_load;

		/* scale is effectively 1 << i now, and >> i divides by scale */

		old_load = this_rq->cpu_load[i];
		old_load = decay_load_missed(old_load, pending_updates - 1, i);
		new_load = this_load;
		/*
		 * Round up the averaging division if load is increasing. This
		 * prevents us from getting stuck on 9 if the load is 10, for
		 * example.
		 */
		if (new_load > old_load)
			new_load += scale - 1;

		this_rq->cpu_load[i] = (old_load * (scale - 1) + new_load) >> i;
	}

	sched_avg_update(this_rq);
}

#ifdef CONFIG_NO_HZ
/*
 * There is no sane way to deal with nohz on smp when using jiffies because the
 * cpu doing the jiffies update might drift wrt the cpu doing the jiffy reading
 * causing off-by-one errors in observed deltas; {0,2} instead of {1,1}.
 *
 * Therefore we cannot use the delta approach from the regular tick since that
 * would seriously skew the load calculation. However we'll make do for those
 * updates happening while idle (nohz_idle_balance) or coming out of idle
 * (tick_nohz_idle_exit).
 *
 * This means we might still be one tick off for nohz periods.
 */

/*
 * Called from nohz_idle_balance() to update the load ratings before doing the
 * idle balance.
 */
void update_idle_cpu_load(struct rq *this_rq)
{
	unsigned long curr_jiffies = ACCESS_ONCE(jiffies);
	unsigned long load = this_rq->load.weight;
	unsigned long pending_updates;

	/*
	 * bail if there's load or we're actually up-to-date.
	 */
	if (load || curr_jiffies == this_rq->last_load_update_tick)
		return;

	pending_updates = curr_jiffies - this_rq->last_load_update_tick;
	this_rq->last_load_update_tick = curr_jiffies;

	__update_cpu_load(this_rq, load, pending_updates);
}

/*
 * Called from tick_nohz_idle_exit() -- try and fix up the ticks we missed.
 */
void update_cpu_load_nohz(void)
{
	struct rq *this_rq = this_rq();
	unsigned long curr_jiffies = ACCESS_ONCE(jiffies);
	unsigned long pending_updates;

	if (curr_jiffies == this_rq->last_load_update_tick)
		return;

	raw_spin_lock(&this_rq->lock);
	pending_updates = curr_jiffies - this_rq->last_load_update_tick;
	if (pending_updates) {
		this_rq->last_load_update_tick = curr_jiffies;
		/*
		 * We were idle, this means load 0, the current load might be
		 * !0 due to remote wakeups and the sort.
		 */
		__update_cpu_load(this_rq, 0, pending_updates);
	}
	raw_spin_unlock(&this_rq->lock);
}
#endif /* CONFIG_NO_HZ */

/*
 * Called from scheduler_tick()
 */
static void update_cpu_load_active(struct rq *this_rq)
{
	/*
	 * See the mess around update_idle_cpu_load() / update_cpu_load_nohz().
	 */
	this_rq->last_load_update_tick = jiffies;
	__update_cpu_load(this_rq, this_rq->load.weight, 1);

	calc_load_account_active(this_rq);
}

#ifdef CONFIG_SMP

/*
 * sched_exec - execve() is a valuable balancing opportunity, because at
 * this point the task has the smallest effective memory and cache footprint.
 */
void sched_exec(void)
{
	struct task_struct *p = current;
	unsigned long flags;
	int dest_cpu;

	raw_spin_lock_irqsave(&p->pi_lock, flags);
	dest_cpu = p->sched_class->select_task_rq(p, SD_BALANCE_EXEC, 0);
	if (dest_cpu == smp_processor_id())
		goto unlock;

	if (likely(cpu_active(dest_cpu))) {
		struct migration_arg arg = { p, dest_cpu };

		raw_spin_unlock_irqrestore(&p->pi_lock, flags);
		stop_one_cpu(task_cpu(p), migration_cpu_stop, &arg);
		return;
	}
unlock:
	raw_spin_unlock_irqrestore(&p->pi_lock, flags);
}

#endif

DEFINE_PER_CPU(struct kernel_stat, kstat);
DEFINE_PER_CPU(struct kernel_cpustat, kernel_cpustat);

EXPORT_PER_CPU_SYMBOL(kstat);
EXPORT_PER_CPU_SYMBOL(kernel_cpustat);

/*
 * Return any ns on the sched_clock that have not yet been accounted in
 * @p in case that task is currently running.
 *
 * Called with task_rq_lock() held on @rq.
 */
static u64 do_task_delta_exec(struct task_struct *p, struct rq *rq)
{
	u64 ns = 0;

	if (task_current(rq, p)) {
		update_rq_clock(rq);
		ns = rq->clock_task - p->se.exec_start;
		if ((s64)ns < 0)
			ns = 0;
	}

	return ns;
}

unsigned long long task_delta_exec(struct task_struct *p)
{
	unsigned long flags;
	struct rq *rq;
	u64 ns = 0;

	rq = task_rq_lock(p, &flags);
	ns = do_task_delta_exec(p, rq);
	task_rq_unlock(rq, p, &flags);

	return ns;
}

/*
 * Return accounted runtime for the task.
 * In case the task is currently running, return the runtime plus current's
 * pending runtime that have not been accounted yet.
 */
unsigned long long task_sched_runtime(struct task_struct *p)
{
	unsigned long flags;
	struct rq *rq;
	u64 ns = 0;

	rq = task_rq_lock(p, &flags);
	ns = p->se.sum_exec_runtime + do_task_delta_exec(p, rq);
	task_rq_unlock(rq, p, &flags);

	return ns;
}

#ifdef CONFIG_CGROUP_CPUACCT
struct cgroup_subsys cpuacct_subsys;
struct cpuacct root_cpuacct;
#endif

static inline void task_group_account_field(struct task_struct *p, int index,
					    u64 tmp)
{
#ifdef CONFIG_CGROUP_CPUACCT
	struct kernel_cpustat *kcpustat;
	struct cpuacct *ca;
#endif
	/*
	 * Since all updates are sure to touch the root cgroup, we
	 * get ourselves ahead and touch it first. If the root cgroup
	 * is the only cgroup, then nothing else should be necessary.
	 *
	 */
	__get_cpu_var(kernel_cpustat).cpustat[index] += tmp;

#ifdef CONFIG_CGROUP_CPUACCT
	if (unlikely(!cpuacct_subsys.active))
		return;

	rcu_read_lock();
	ca = task_ca(p);
	while (ca && (ca != &root_cpuacct)) {
		kcpustat = this_cpu_ptr(ca->cpustat);
		kcpustat->cpustat[index] += tmp;
		ca = parent_ca(ca);
	}
	rcu_read_unlock();
#endif
}


/*
 * Account user cpu time to a process.
 * @p: the process that the cpu time gets accounted to
 * @cputime: the cpu time spent in user space since the last update
 * @cputime_scaled: cputime scaled by cpu frequency
 */
void account_user_time(struct task_struct *p, cputime_t cputime,
		       cputime_t cputime_scaled)
{
	int index;

	/* Add user time to process. */
	p->utime += cputime;
	p->utimescaled += cputime_scaled;
	account_group_user_time(p, cputime);

	index = (TASK_NICE(p) > 0) ? CPUTIME_NICE : CPUTIME_USER;

	/* Add user time to cpustat. */
	task_group_account_field(p, index, (__force u64) cputime);

	/* Account for user time used */
	acct_update_integrals(p);
}

/*
 * Account guest cpu time to a process.
 * @p: the process that the cpu time gets accounted to
 * @cputime: the cpu time spent in virtual machine since the last update
 * @cputime_scaled: cputime scaled by cpu frequency
 */
static void account_guest_time(struct task_struct *p, cputime_t cputime,
			       cputime_t cputime_scaled)
{
	u64 *cpustat = kcpustat_this_cpu->cpustat;

	/* Add guest time to process. */
	p->utime += cputime;
	p->utimescaled += cputime_scaled;
	account_group_user_time(p, cputime);
	p->gtime += cputime;

	/* Add guest time to cpustat. */
	if (TASK_NICE(p) > 0) {
		cpustat[CPUTIME_NICE] += (__force u64) cputime;
		cpustat[CPUTIME_GUEST_NICE] += (__force u64) cputime;
	} else {
		cpustat[CPUTIME_USER] += (__force u64) cputime;
		cpustat[CPUTIME_GUEST] += (__force u64) cputime;
	}
}

/*
 * Account system cpu time to a process and desired cpustat field
 * @p: the process that the cpu time gets accounted to
 * @cputime: the cpu time spent in kernel space since the last update
 * @cputime_scaled: cputime scaled by cpu frequency
 * @target_cputime64: pointer to cpustat field that has to be updated
 */
static inline
void __account_system_time(struct task_struct *p, cputime_t cputime,
			cputime_t cputime_scaled, int index)
{
	/* Add system time to process. */
	p->stime += cputime;
	p->stimescaled += cputime_scaled;
	account_group_system_time(p, cputime);

	/* Add system time to cpustat. */
	task_group_account_field(p, index, (__force u64) cputime);

	/* Account for system time used */
	acct_update_integrals(p);
}

/*
 * Account system cpu time to a process.
 * @p: the process that the cpu time gets accounted to
 * @hardirq_offset: the offset to subtract from hardirq_count()
 * @cputime: the cpu time spent in kernel space since the last update
 * @cputime_scaled: cputime scaled by cpu frequency
 */
void account_system_time(struct task_struct *p, int hardirq_offset,
			 cputime_t cputime, cputime_t cputime_scaled)
{
	int index;

	if ((p->flags & PF_VCPU) && (irq_count() - hardirq_offset == 0)) {
		account_guest_time(p, cputime, cputime_scaled);
		return;
	}

	if (hardirq_count() - hardirq_offset)
		index = CPUTIME_IRQ;
	else if (in_serving_softirq())
		index = CPUTIME_SOFTIRQ;
	else
		index = CPUTIME_SYSTEM;

	__account_system_time(p, cputime, cputime_scaled, index);
}

/*
 * Account for involuntary wait time.
 * @cputime: the cpu time spent in involuntary wait
 */
void account_steal_time(cputime_t cputime)
{
	u64 *cpustat = kcpustat_this_cpu->cpustat;

	cpustat[CPUTIME_STEAL] += (__force u64) cputime;
}

/*
 * Account for idle time.
 * @cputime: the cpu time spent in idle wait
 */
void account_idle_time(cputime_t cputime)
{
	u64 *cpustat = kcpustat_this_cpu->cpustat;
	struct rq *rq = this_rq();

	if (atomic_read(&rq->nr_iowait) > 0)
		cpustat[CPUTIME_IOWAIT] += (__force u64) cputime;
	else
		cpustat[CPUTIME_IDLE] += (__force u64) cputime;
}

static __always_inline bool steal_account_process_tick(void)
{
#ifdef CONFIG_PARAVIRT
	if (static_key_false(&paravirt_steal_enabled)) {
		u64 steal, st = 0;

		steal = paravirt_steal_clock(smp_processor_id());
		steal -= this_rq()->prev_steal_time;

		st = steal_ticks(steal);
		this_rq()->prev_steal_time += st * TICK_NSEC;

		account_steal_time(st);
		return st;
	}
#endif
	return false;
}

#ifndef CONFIG_VIRT_CPU_ACCOUNTING

#ifdef CONFIG_IRQ_TIME_ACCOUNTING
/*
 * Account a tick to a process and cpustat
 * @p: the process that the cpu time gets accounted to
 * @user_tick: is the tick from userspace
 * @rq: the pointer to rq
 *
 * Tick demultiplexing follows the order
 * - pending hardirq update
 * - pending softirq update
 * - user_time
 * - idle_time
 * - system time
 *   - check for guest_time
 *   - else account as system_time
 *
 * Check for hardirq is done both for system and user time as there is
 * no timer going off while we are on hardirq and hence we may never get an
 * opportunity to update it solely in system time.
 * p->stime and friends are only updated on system time and not on irq
 * softirq as those do not count in task exec_runtime any more.
 */
static void irqtime_account_process_tick(struct task_struct *p, int user_tick,
						struct rq *rq)
{
	cputime_t one_jiffy_scaled = cputime_to_scaled(cputime_one_jiffy);
	u64 *cpustat = kcpustat_this_cpu->cpustat;

	if (steal_account_process_tick())
		return;

	if (irqtime_account_hi_update()) {
		cpustat[CPUTIME_IRQ] += (__force u64) cputime_one_jiffy;
	} else if (irqtime_account_si_update()) {
		cpustat[CPUTIME_SOFTIRQ] += (__force u64) cputime_one_jiffy;
	} else if (this_cpu_ksoftirqd() == p) {
		/*
		 * ksoftirqd time do not get accounted in cpu_softirq_time.
		 * So, we have to handle it separately here.
		 * Also, p->stime needs to be updated for ksoftirqd.
		 */
		__account_system_time(p, cputime_one_jiffy, one_jiffy_scaled,
					CPUTIME_SOFTIRQ);
	} else if (user_tick) {
		account_user_time(p, cputime_one_jiffy, one_jiffy_scaled);
	} else if (p == rq->idle) {
		account_idle_time(cputime_one_jiffy);
	} else if (p->flags & PF_VCPU) { /* System time or guest time */
		account_guest_time(p, cputime_one_jiffy, one_jiffy_scaled);
	} else {
		__account_system_time(p, cputime_one_jiffy, one_jiffy_scaled,
					CPUTIME_SYSTEM);
	}
}

static void irqtime_account_idle_ticks(int ticks)
{
	int i;
	struct rq *rq = this_rq();

	for (i = 0; i < ticks; i++)
		irqtime_account_process_tick(current, 0, rq);
}
#else /* CONFIG_IRQ_TIME_ACCOUNTING */
static void irqtime_account_idle_ticks(int ticks) {}
static void irqtime_account_process_tick(struct task_struct *p, int user_tick,
						struct rq *rq) {}
#endif /* CONFIG_IRQ_TIME_ACCOUNTING */

/*
 * Account a single tick of cpu time.
 * @p: the process that the cpu time gets accounted to
 * @user_tick: indicates if the tick is a user or a system tick
 */
void account_process_tick(struct task_struct *p, int user_tick)
{
	cputime_t one_jiffy_scaled = cputime_to_scaled(cputime_one_jiffy);
	struct rq *rq = this_rq();

	if (sched_clock_irqtime) {
		irqtime_account_process_tick(p, user_tick, rq);
		return;
	}

	if (steal_account_process_tick())
		return;

	if (user_tick)
		account_user_time(p, cputime_one_jiffy, one_jiffy_scaled);
	else if ((p != rq->idle) || (irq_count() != HARDIRQ_OFFSET))
		account_system_time(p, HARDIRQ_OFFSET, cputime_one_jiffy,
				    one_jiffy_scaled);
	else
		account_idle_time(cputime_one_jiffy);
}

/*
 * Account multiple ticks of steal time.
 * @p: the process from which the cpu time has been stolen
 * @ticks: number of stolen ticks
 */
void account_steal_ticks(unsigned long ticks)
{
	account_steal_time(jiffies_to_cputime(ticks));
}

/*
 * Account multiple ticks of idle time.
 * @ticks: number of stolen ticks
 */
void account_idle_ticks(unsigned long ticks)
{

	if (sched_clock_irqtime) {
		irqtime_account_idle_ticks(ticks);
		return;
	}

	account_idle_time(jiffies_to_cputime(ticks));
}

#endif

/*
 * Use precise platform statistics if available:
 */
#ifdef CONFIG_VIRT_CPU_ACCOUNTING
void task_times(struct task_struct *p, cputime_t *ut, cputime_t *st)
{
	*ut = p->utime;
	*st = p->stime;
}

void thread_group_times(struct task_struct *p, cputime_t *ut, cputime_t *st)
{
	struct task_cputime cputime;

	thread_group_cputime(p, &cputime);

	*ut = cputime.utime;
	*st = cputime.stime;
}
#else

#ifndef nsecs_to_cputime
# define nsecs_to_cputime(__nsecs)	nsecs_to_jiffies(__nsecs)
#endif

static cputime_t scale_utime(cputime_t utime, cputime_t rtime, cputime_t total)
{
	u64 temp = (__force u64) rtime;

	temp *= (__force u64) utime;

	if (sizeof(cputime_t) == 4)
		temp = div_u64(temp, (__force u32) total);
	else
		temp = div64_u64(temp, (__force u64) total);

	return (__force cputime_t) temp;
}

void task_times(struct task_struct *p, cputime_t *ut, cputime_t *st)
{
	cputime_t rtime, utime = p->utime, total = utime + p->stime;

	/*
	 * Use CFS's precise accounting:
	 */
	rtime = nsecs_to_cputime(p->se.sum_exec_runtime);

	if (total)
		utime = scale_utime(utime, rtime, total);
	else
		utime = rtime;

	/*
	 * Compare with previous values, to keep monotonicity:
	 */
	p->prev_utime = max(p->prev_utime, utime);
	p->prev_stime = max(p->prev_stime, rtime - p->prev_utime);

	*ut = p->prev_utime;
	*st = p->prev_stime;
}

/*
 * Must be called with siglock held.
 */
void thread_group_times(struct task_struct *p, cputime_t *ut, cputime_t *st)
{
	struct signal_struct *sig = p->signal;
	struct task_cputime cputime;
	cputime_t rtime, utime, total;

	thread_group_cputime(p, &cputime);

	total = cputime.utime + cputime.stime;
	rtime = nsecs_to_cputime(cputime.sum_exec_runtime);

	if (total)
		utime = scale_utime(cputime.utime, rtime, total);
	else
		utime = rtime;

	sig->prev_utime = max(sig->prev_utime, utime);
	sig->prev_stime = max(sig->prev_stime, rtime - sig->prev_utime);

	*ut = sig->prev_utime;
	*st = sig->prev_stime;
}
#endif

/*
 * This function gets called by the timer code, with HZ frequency.
 * We call it with interrupts disabled.
 */
void scheduler_tick(void)
{
	int cpu = smp_processor_id();
	struct rq *rq = cpu_rq(cpu);
	struct task_struct *curr = rq->curr;

	sched_clock_tick();

	raw_spin_lock(&rq->lock);
	update_rq_clock(rq);
	update_cpu_load_active(rq);
	curr->sched_class->task_tick(rq, curr, 0);
	raw_spin_unlock(&rq->lock);

	perf_event_task_tick();

#ifdef CONFIG_SMP
	rq->idle_balance = idle_cpu(cpu);
	trigger_load_balance(rq, cpu);
#endif
}

notrace unsigned long get_parent_ip(unsigned long addr)
{
	if (in_lock_functions(addr)) {
		addr = CALLER_ADDR2;
		if (in_lock_functions(addr))
			addr = CALLER_ADDR3;
	}
	return addr;
}

#if defined(CONFIG_PREEMPT) && (defined(CONFIG_DEBUG_PREEMPT) || \
				defined(CONFIG_PREEMPT_TRACER))

void __kprobes add_preempt_count(int val)
{
#ifdef CONFIG_DEBUG_PREEMPT
	/*
	 * Underflow?
	 */
	if (DEBUG_LOCKS_WARN_ON((preempt_count() < 0)))
		return;
#endif
	preempt_count() += val;
#ifdef CONFIG_DEBUG_PREEMPT
	/*
	 * Spinlock count overflowing soon?
	 */
	DEBUG_LOCKS_WARN_ON((preempt_count() & PREEMPT_MASK) >=
				PREEMPT_MASK - 10);
#endif
	if (preempt_count() == val)
		trace_preempt_off(CALLER_ADDR0, get_parent_ip(CALLER_ADDR1));
}
EXPORT_SYMBOL(add_preempt_count);

void __kprobes sub_preempt_count(int val)
{
#ifdef CONFIG_DEBUG_PREEMPT
	/*
	 * Underflow?
	 */
	if (DEBUG_LOCKS_WARN_ON(val > preempt_count()))
		return;
	/*
	 * Is the spinlock portion underflowing?
	 */
	if (DEBUG_LOCKS_WARN_ON((val < PREEMPT_MASK) &&
			!(preempt_count() & PREEMPT_MASK)))
		return;
#endif

	if (preempt_count() == val)
		trace_preempt_on(CALLER_ADDR0, get_parent_ip(CALLER_ADDR1));
	preempt_count() -= val;
}
EXPORT_SYMBOL(sub_preempt_count);

#endif

/*
 * Print scheduling while atomic bug:
 */
static noinline void __schedule_bug(struct task_struct *prev)
{
	if (oops_in_progress)
		return;

	printk(KERN_ERR "BUG: scheduling while atomic: %s/%d/0x%08x\n",
		prev->comm, prev->pid, preempt_count());

	debug_show_held_locks(prev);
	print_modules();
	if (irqs_disabled())
		print_irqtrace_events(prev);
	dump_stack();
}

/*
 * Various schedule()-time debugging checks and statistics:
 */
static inline void schedule_debug(struct task_struct *prev)
{
	/*
	 * Test if we are atomic. Since do_exit() needs to call into
	 * schedule() atomically, we ignore that path for now.
	 * Otherwise, whine if we are scheduling when we should not be.
	 */
	if (unlikely(in_atomic_preempt_off() && !prev->exit_state))
		__schedule_bug(prev);
	rcu_sleep_check();

	profile_hit(SCHED_PROFILING, __builtin_return_address(0));

	schedstat_inc(this_rq(), sched_count);
}

static void put_prev_task(struct rq *rq, struct task_struct *prev)
{
	if (prev->on_rq || rq->skip_clock_update < 0)
		update_rq_clock(rq);
	prev->sched_class->put_prev_task(rq, prev);
}

/*
 * Pick up the highest-prio task:
 */
static inline struct task_struct *
pick_next_task(struct rq *rq)
{
	const struct sched_class *class;
	struct task_struct *p;

	/*
	 * Optimization: we know that if all tasks are in
	 * the fair class we can call that function directly:
	 */
	if (likely(rq->nr_running == rq->cfs.h_nr_running)) {
		p = fair_sched_class.pick_next_task(rq);
		if (likely(p))
			return p;
	}

	for_each_class(class) {
		p = class->pick_next_task(rq);
		if (p)
			return p;
	}

	BUG(); /* the idle class will always have a runnable task */
}

/*
 * __schedule() is the main scheduler function.
 */
static void __sched __schedule(void)
	__attribute__((hot));
static void __sched __schedule(void)
{
	struct task_struct *prev, *next;
	unsigned long *switch_count;
	struct rq *rq;
	int cpu;

need_resched:
	preempt_disable();
	cpu = smp_processor_id();
	rq = cpu_rq(cpu);
	rcu_note_context_switch(cpu);
	prev = rq->curr;

	schedule_debug(prev);

	if (sched_feat(HRTICK))
		hrtick_clear(rq);

	raw_spin_lock_irq(&rq->lock);

	switch_count = &prev->nivcsw;
	if (prev->state && !(preempt_count() & PREEMPT_ACTIVE)) {
		if (unlikely(signal_pending_state(prev->state, prev))) {
			prev->state = TASK_RUNNING;
		} else {
			deactivate_task(rq, prev, DEQUEUE_SLEEP);
			prev->on_rq = 0;

			/*
			 * If a worker went to sleep, notify and ask workqueue
			 * whether it wants to wake up a task to maintain
			 * concurrency.
			 */
			if (prev->flags & PF_WQ_WORKER) {
				struct task_struct *to_wakeup;

				to_wakeup = wq_worker_sleeping(prev, cpu);
				if (to_wakeup)
					try_to_wake_up_local(to_wakeup);
			}
		}
		switch_count = &prev->nvcsw;
	}

	pre_schedule(rq, prev);

	if (unlikely(!rq->nr_running))
		idle_balance(cpu, rq);

	put_prev_task(rq, prev);
	next = pick_next_task(rq);
	clear_tsk_need_resched(prev);
	rq->skip_clock_update = 0;

	if (likely(prev != next)) {
		rq->nr_switches++;
		rq->curr = next;
		++*switch_count;

		context_switch(rq, prev, next); /* unlocks the rq */
		/*
		 * The context switch have flipped the stack from under us
		 * and restored the local variables which were saved when
		 * this task called schedule() in the past. prev == current
		 * is still correct, but it can be moved to another cpu/rq.
		 */
		cpu = smp_processor_id();
		rq = cpu_rq(cpu);
#ifdef CONFIG_SEC_DEBUG
		sec_debug_task_sched_log(cpu, rq->curr);
#endif
	} else
		raw_spin_unlock_irq(&rq->lock);

	post_schedule(rq);

	sched_preempt_enable_no_resched();
	if (need_resched())
		goto need_resched;
}

static inline void sched_submit_work(struct task_struct *tsk)
{
	if (!tsk->state || tsk_is_pi_blocked(tsk))
		return;
	/*
	 * If we are going to sleep and we have plugged IO queued,
	 * make sure to submit it to avoid deadlocks.
	 */
	if (blk_needs_flush_plug(tsk))
		blk_schedule_flush_plug(tsk);
}

asmlinkage void __sched schedule(void)
{
	struct task_struct *tsk = current;

	sched_submit_work(tsk);
	__schedule();
}
EXPORT_SYMBOL(schedule);

/**
 * schedule_preempt_disabled - called with preemption disabled
 *
 * Returns with preemption disabled. Note: preempt_count must be 1
 */
void __sched schedule_preempt_disabled(void)
{
	sched_preempt_enable_no_resched();
	schedule();
	preempt_disable();
}

#ifdef CONFIG_MUTEX_SPIN_ON_OWNER

static inline bool owner_running(struct mutex *lock, struct task_struct *owner)
{
	if (lock->owner != owner)
		return false;

	/*
	 * Ensure we emit the owner->on_cpu, dereference _after_ checking
	 * lock->owner still matches owner, if that fails, owner might
	 * point to free()d memory, if it still matches, the rcu_read_lock()
	 * ensures the memory stays valid.
	 */
	barrier();

	return owner->on_cpu;
}

/*
 * Look out! "owner" is an entirely speculative pointer
 * access and not reliable.
 */
int mutex_spin_on_owner(struct mutex *lock, struct task_struct *owner)
{
	if (!sched_feat(OWNER_SPIN))
		return 0;

	rcu_read_lock();
	while (owner_running(lock, owner)) {
		if (need_resched())
			break;

		arch_mutex_cpu_relax();
	}
	rcu_read_unlock();

	/*
	 * We break out the loop above on need_resched() and when the
	 * owner changed, which is a sign for heavy contention. Return
	 * success only when lock->owner is NULL.
	 */
	return lock->owner == NULL;
}
#endif

#ifdef CONFIG_PREEMPT
/*
 * this is the entry point to schedule() from in-kernel preemption
 * off of preempt_enable. Kernel preemptions off return from interrupt
 * occur there and call schedule directly.
 */
asmlinkage void __sched notrace preempt_schedule(void)
{
	struct thread_info *ti = current_thread_info();

	/*
	 * If there is a non-zero preempt_count or interrupts are disabled,
	 * we do not want to preempt the current task. Just return..
	 */
	if (likely(ti->preempt_count || irqs_disabled()))
		return;

	do {
		add_preempt_count_notrace(PREEMPT_ACTIVE);
		__schedule();
		sub_preempt_count_notrace(PREEMPT_ACTIVE);

		/*
		 * Check again in case we missed a preemption opportunity
		 * between schedule and now.
		 */
		barrier();
	} while (need_resched());
}
EXPORT_SYMBOL(preempt_schedule);

/*
 * this is the entry point to schedule() from kernel preemption
 * off of irq context.
 * Note, that this is called and return with irqs disabled. This will
 * protect us against recursive calling from irq.
 */
asmlinkage void __sched preempt_schedule_irq(void)
{
	struct thread_info *ti = current_thread_info();

	/* Catch callers which need to be fixed */
	BUG_ON(ti->preempt_count || !irqs_disabled());

	do {
		add_preempt_count(PREEMPT_ACTIVE);
		local_irq_enable();
		__schedule();
		local_irq_disable();
		sub_preempt_count(PREEMPT_ACTIVE);

		/*
		 * Check again in case we missed a preemption opportunity
		 * between schedule and now.
		 */
		barrier();
	} while (need_resched());
}

#endif /* CONFIG_PREEMPT */

int default_wake_function(wait_queue_t *curr, unsigned mode, int wake_flags,
			  void *key)
{
	return try_to_wake_up(curr->private, mode, wake_flags);
}
EXPORT_SYMBOL(default_wake_function);

/*
 * The core wakeup function. Non-exclusive wakeups (nr_exclusive == 0) just
 * wake everything up. If it's an exclusive wakeup (nr_exclusive == small +ve
 * number) then we wake all the non-exclusive tasks and one exclusive task.
 *
 * There are circumstances in which we can try to wake a task which has already
 * started to run but is not in state TASK_RUNNING. try_to_wake_up() returns
 * zero in this (rare) case, and we handle it by continuing to scan the queue.
 */
static void __wake_up_common(wait_queue_head_t *q, unsigned int mode,
			int nr_exclusive, int wake_flags, void *key)
	__attribute__((hot));
static void __wake_up_common(wait_queue_head_t *q, unsigned int mode,
			int nr_exclusive, int wake_flags, void *key)
{
	wait_queue_t *curr, *next;

	list_for_each_entry_safe(curr, next, &q->task_list, task_list) {
		unsigned flags = curr->flags;

		if (curr->func(curr, mode, wake_flags, key) &&
				(flags & WQ_FLAG_EXCLUSIVE) && !--nr_exclusive)
			break;
	}
}

/**
 * __wake_up - wake up threads blocked on a waitqueue.
 * @q: the waitqueue
 * @mode: which threads
 * @nr_exclusive: how many wake-one or wake-many threads to wake up
 * @key: is directly passed to the wakeup function
 *
 * It may be assumed that this function implies a write memory barrier before
 * changing the task state if and only if any tasks are woken up.
 */
void __wake_up(wait_queue_head_t *q, unsigned int mode,
			int nr_exclusive, void *key)
{
	unsigned long flags;

	spin_lock_irqsave(&q->lock, flags);
	__wake_up_common(q, mode, nr_exclusive, 0, key);
	spin_unlock_irqrestore(&q->lock, flags);
}
EXPORT_SYMBOL(__wake_up);

/*
 * Same as __wake_up but called with the spinlock in wait_queue_head_t held.
 */
void __wake_up_locked(wait_queue_head_t *q, unsigned int mode, int nr)
{
	__wake_up_common(q, mode, nr, 0, NULL);
}
EXPORT_SYMBOL_GPL(__wake_up_locked);

void __wake_up_locked_key(wait_queue_head_t *q, unsigned int mode, void *key)
{
	__wake_up_common(q, mode, 1, 0, key);
}
EXPORT_SYMBOL_GPL(__wake_up_locked_key);

/**
 * __wake_up_sync_key - wake up threads blocked on a waitqueue.
 * @q: the waitqueue
 * @mode: which threads
 * @nr_exclusive: how many wake-one or wake-many threads to wake up
 * @key: opaque value to be passed to wakeup targets
 *
 * The sync wakeup differs that the waker knows that it will schedule
 * away soon, so while the target thread will be woken up, it will not
 * be migrated to another CPU - ie. the two threads are 'synchronized'
 * with each other. This can prevent needless bouncing between CPUs.
 *
 * On UP it can prevent extra preemption.
 *
 * It may be assumed that this function implies a write memory barrier before
 * changing the task state if and only if any tasks are woken up.
 */
void __wake_up_sync_key(wait_queue_head_t *q, unsigned int mode,
			int nr_exclusive, void *key)
{
	unsigned long flags;
	int wake_flags = WF_SYNC;

	if (unlikely(!q))
		return;

	if (unlikely(!nr_exclusive))
		wake_flags = 0;

	spin_lock_irqsave(&q->lock, flags);
	__wake_up_common(q, mode, nr_exclusive, wake_flags, key);
	spin_unlock_irqrestore(&q->lock, flags);
}
EXPORT_SYMBOL_GPL(__wake_up_sync_key);

/*
 * __wake_up_sync - see __wake_up_sync_key()
 */
void __wake_up_sync(wait_queue_head_t *q, unsigned int mode, int nr_exclusive)
{
	__wake_up_sync_key(q, mode, nr_exclusive, NULL);
}
EXPORT_SYMBOL_GPL(__wake_up_sync);	/* For internal use only */

/**
 * complete: - signals a single thread waiting on this completion
 * @x:  holds the state of this particular completion
 *
 * This will wake up a single thread waiting on this completion. Threads will be
 * awakened in the same order in which they were queued.
 *
 * See also complete_all(), wait_for_completion() and related routines.
 *
 * It may be assumed that this function implies a write memory barrier before
 * changing the task state if and only if any tasks are woken up.
 */
void complete(struct completion *x)
{
	unsigned long flags;

	spin_lock_irqsave(&x->wait.lock, flags);
	x->done++;
	__wake_up_common(&x->wait, TASK_NORMAL, 1, 0, NULL);
	spin_unlock_irqrestore(&x->wait.lock, flags);
}
EXPORT_SYMBOL(complete);

/**
 * complete_all: - signals all threads waiting on this completion
 * @x:  holds the state of this particular completion
 *
 * This will wake up all threads waiting on this particular completion event.
 *
 * It may be assumed that this function implies a write memory barrier before
 * changing the task state if and only if any tasks are woken up.
 */
void complete_all(struct completion *x)
{
	unsigned long flags;

	spin_lock_irqsave(&x->wait.lock, flags);
	x->done += UINT_MAX/2;
	__wake_up_common(&x->wait, TASK_NORMAL, 0, 0, NULL);
	spin_unlock_irqrestore(&x->wait.lock, flags);
}
EXPORT_SYMBOL(complete_all);

static inline long __sched
do_wait_for_common(struct completion *x, long timeout, int state, int iowait)
{
	if (!x->done) {
		DECLARE_WAITQUEUE(wait, current);

		__add_wait_queue_tail_exclusive(&x->wait, &wait);
		do {
			if (signal_pending_state(state, current)) {
				timeout = -ERESTARTSYS;
				break;
			}
			__set_current_state(state);
			spin_unlock_irq(&x->wait.lock);
			if (iowait)
				timeout = io_schedule_timeout(timeout);
			else
				timeout = schedule_timeout(timeout);
			spin_lock_irq(&x->wait.lock);
		} while (!x->done && timeout);
		__remove_wait_queue(&x->wait, &wait);
		if (!x->done)
			return timeout;
	}
	x->done--;
	return timeout ?: 1;
}

static long __sched
wait_for_common(struct completion *x, long timeout, int state, int iowait)
{
	might_sleep();

	spin_lock_irq(&x->wait.lock);
	timeout = do_wait_for_common(x, timeout, state, iowait);
	spin_unlock_irq(&x->wait.lock);
	return timeout;
}

/**
 * wait_for_completion: - waits for completion of a task
 * @x:  holds the state of this particular completion
 *
 * This waits to be signaled for completion of a specific task. It is NOT
 * interruptible and there is no timeout.
 *
 * See also similar routines (i.e. wait_for_completion_timeout()) with timeout
 * and interrupt capability. Also see complete().
 */
void __sched wait_for_completion(struct completion *x)
{
	wait_for_common(x, MAX_SCHEDULE_TIMEOUT, TASK_UNINTERRUPTIBLE, 0);
}
EXPORT_SYMBOL(wait_for_completion);

/**
 * wait_for_completion_io: - waits for completion of a task
 * @x:  holds the state of this particular completion
 *
 * This waits for completion of a specific task to be signaled. Treats any
 * sleeping as waiting for IO for the purposes of process accounting.
 */
void __sched wait_for_completion_io(struct completion *x)
{
	wait_for_common(x, MAX_SCHEDULE_TIMEOUT, TASK_UNINTERRUPTIBLE, 1);
}
EXPORT_SYMBOL(wait_for_completion_io);


/**
 * wait_for_completion_timeout: - waits for completion of a task (w/timeout)
 * @x:  holds the state of this particular completion
 * @timeout:  timeout value in jiffies
 *
 * This waits for either a completion of a specific task to be signaled or for a
 * specified timeout to expire. The timeout is in jiffies. It is not
 * interruptible.
 *
 * The return value is 0 if timed out, and positive (at least 1, or number of
 * jiffies left till timeout) if completed.
 */
unsigned long __sched
wait_for_completion_timeout(struct completion *x, unsigned long timeout)
{
	return wait_for_common(x, timeout, TASK_UNINTERRUPTIBLE, 0);
}
EXPORT_SYMBOL(wait_for_completion_timeout);

/**
 * wait_for_completion_interruptible: - waits for completion of a task (w/intr)
 * @x:  holds the state of this particular completion
 *
 * This waits for completion of a specific task to be signaled. It is
 * interruptible.
 *
 * The return value is -ERESTARTSYS if interrupted, 0 if completed.
 */
int __sched wait_for_completion_interruptible(struct completion *x)
{
	long t = wait_for_common(x, MAX_SCHEDULE_TIMEOUT,
				 TASK_INTERRUPTIBLE, 0);
	if (t == -ERESTARTSYS)
		return t;
	return 0;
}
EXPORT_SYMBOL(wait_for_completion_interruptible);

/**
 * wait_for_completion_interruptible_timeout: - waits for completion (w/(to,intr))
 * @x:  holds the state of this particular completion
 * @timeout:  timeout value in jiffies
 *
 * This waits for either a completion of a specific task to be signaled or for a
 * specified timeout to expire. It is interruptible. The timeout is in jiffies.
 *
 * The return value is -ERESTARTSYS if interrupted, 0 if timed out,
 * positive (at least 1, or number of jiffies left till timeout) if completed.
 */
long __sched
wait_for_completion_interruptible_timeout(struct completion *x,
					  unsigned long timeout)
{
	return wait_for_common(x, timeout, TASK_INTERRUPTIBLE, 0);
}
EXPORT_SYMBOL(wait_for_completion_interruptible_timeout);

/**
 * wait_for_completion_killable: - waits for completion of a task (killable)
 * @x:  holds the state of this particular completion
 *
 * This waits to be signaled for completion of a specific task. It can be
 * interrupted by a kill signal.
 *
 * The return value is -ERESTARTSYS if interrupted, 0 if completed.
 */
int __sched wait_for_completion_killable(struct completion *x)
{
	long t = wait_for_common(x, MAX_SCHEDULE_TIMEOUT, TASK_KILLABLE, 0);
	if (t == -ERESTARTSYS)
		return t;
	return 0;
}
EXPORT_SYMBOL(wait_for_completion_killable);

/**
 * wait_for_completion_killable_timeout: - waits for completion of a task (w/(to,killable))
 * @x:  holds the state of this particular completion
 * @timeout:  timeout value in jiffies
 *
 * This waits for either a completion of a specific task to be
 * signaled or for a specified timeout to expire. It can be
 * interrupted by a kill signal. The timeout is in jiffies.
 *
 * The return value is -ERESTARTSYS if interrupted, 0 if timed out,
 * positive (at least 1, or number of jiffies left till timeout) if completed.
 */
long __sched
wait_for_completion_killable_timeout(struct completion *x,
				     unsigned long timeout)
{
	return wait_for_common(x, timeout, TASK_KILLABLE, 0);
}
EXPORT_SYMBOL(wait_for_completion_killable_timeout);

/**
 *	try_wait_for_completion - try to decrement a completion without blocking
 *	@x:	completion structure
 *
 *	Returns: 0 if a decrement cannot be done without blocking
 *		 1 if a decrement succeeded.
 *
 *	If a completion is being used as a counting completion,
 *	attempt to decrement the counter without blocking. This
 *	enables us to avoid waiting if the resource the completion
 *	is protecting is not available.
 */
bool try_wait_for_completion(struct completion *x)
{
	unsigned long flags;
	int ret = 1;

	spin_lock_irqsave(&x->wait.lock, flags);
	if (!x->done)
		ret = 0;
	else
		x->done--;
	spin_unlock_irqrestore(&x->wait.lock, flags);
	return ret;
}
EXPORT_SYMBOL(try_wait_for_completion);

/**
 *	completion_done - Test to see if a completion has any waiters
 *	@x:	completion structure
 *
 *	Returns: 0 if there are waiters (wait_for_completion() in progress)
 *		 1 if there are no waiters.
 *
 */
bool completion_done(struct completion *x)
{
	unsigned long flags;
	int ret = 1;

	spin_lock_irqsave(&x->wait.lock, flags);
	if (!x->done)
		ret = 0;
	spin_unlock_irqrestore(&x->wait.lock, flags);
	return ret;
}
EXPORT_SYMBOL(completion_done);

static long __sched
sleep_on_common(wait_queue_head_t *q, int state, long timeout)
{
	unsigned long flags;
	wait_queue_t wait;

	init_waitqueue_entry(&wait, current);

	__set_current_state(state);

	spin_lock_irqsave(&q->lock, flags);
	__add_wait_queue(q, &wait);
	spin_unlock(&q->lock);
	timeout = schedule_timeout(timeout);
	spin_lock_irq(&q->lock);
	__remove_wait_queue(q, &wait);
	spin_unlock_irqrestore(&q->lock, flags);

	return timeout;
}

void __sched interruptible_sleep_on(wait_queue_head_t *q)
{
	sleep_on_common(q, TASK_INTERRUPTIBLE, MAX_SCHEDULE_TIMEOUT);
}
EXPORT_SYMBOL(interruptible_sleep_on);

long __sched
interruptible_sleep_on_timeout(wait_queue_head_t *q, long timeout)
{
	return sleep_on_common(q, TASK_INTERRUPTIBLE, timeout);
}
EXPORT_SYMBOL(interruptible_sleep_on_timeout);

void __sched sleep_on(wait_queue_head_t *q)
{
	sleep_on_common(q, TASK_UNINTERRUPTIBLE, MAX_SCHEDULE_TIMEOUT);
}
EXPORT_SYMBOL(sleep_on);

long __sched sleep_on_timeout(wait_queue_head_t *q, long timeout)
{
	return sleep_on_common(q, TASK_UNINTERRUPTIBLE, timeout);
}
EXPORT_SYMBOL(sleep_on_timeout);

#ifdef CONFIG_RT_MUTEXES

/*
 * rt_mutex_setprio - set the current priority of a task
 * @p: task
 * @prio: prio value (kernel-internal form)
 *
 * This function changes the 'effective' priority of a task. It does
 * not touch ->normal_prio like __setscheduler().
 *
 * Used by the rt_mutex code to implement priority inheritance logic.
 */
void rt_mutex_setprio(struct task_struct *p, int prio)
{
	int oldprio, on_rq, running;
	struct rq *rq;
	const struct sched_class *prev_class;

	BUG_ON(prio < 0 || prio > MAX_PRIO);

	rq = __task_rq_lock(p);

	/*
	 * Idle task boosting is a nono in general. There is one
	 * exception, when PREEMPT_RT and NOHZ is active:
	 *
	 * The idle task calls get_next_timer_interrupt() and holds
	 * the timer wheel base->lock on the CPU and another CPU wants
	 * to access the timer (probably to cancel it). We can safely
	 * ignore the boosting request, as the idle CPU runs this code
	 * with interrupts disabled and will complete the lock
	 * protected section without being interrupted. So there is no
	 * real need to boost.
	 */
	if (unlikely(p == rq->idle)) {
		WARN_ON(p != rq->curr);
		WARN_ON(p->pi_blocked_on);
		goto out_unlock;
	}

	trace_sched_pi_setprio(p, prio);
	oldprio = p->prio;
	prev_class = p->sched_class;
	on_rq = p->on_rq;
	running = task_current(rq, p);
	if (on_rq)
		dequeue_task(rq, p, 0);
	if (running)
		p->sched_class->put_prev_task(rq, p);

	if (rt_prio(prio))
		p->sched_class = &rt_sched_class;
	else
		p->sched_class = &fair_sched_class;

	p->prio = prio;

	if (running)
		p->sched_class->set_curr_task(rq);
	if (on_rq)
		enqueue_task(rq, p, oldprio < prio ? ENQUEUE_HEAD : 0);

	check_class_changed(rq, p, prev_class, oldprio);
out_unlock:
	__task_rq_unlock(rq);
}
#endif
void set_user_nice(struct task_struct *p, long nice)
{
	int old_prio, delta, on_rq;
	unsigned long flags;
	struct rq *rq;

	if (TASK_NICE(p) == nice || nice < -20 || nice > 19)
		return;
	/*
	 * We have to be careful, if called from sys_setpriority(),
	 * the task might be in the middle of scheduling on another CPU.
	 */
	rq = task_rq_lock(p, &flags);
	/*
	 * The RT priorities are set via sched_setscheduler(), but we still
	 * allow the 'normal' nice value to be set - but as expected
	 * it wont have any effect on scheduling until the task is
	 * SCHED_FIFO/SCHED_RR:
	 */
	if (task_has_rt_policy(p)) {
		p->static_prio = NICE_TO_PRIO(nice);
		goto out_unlock;
	}
	on_rq = p->on_rq;
	if (on_rq)
		dequeue_task(rq, p, 0);

	p->static_prio = NICE_TO_PRIO(nice);
	set_load_weight(p);
	old_prio = p->prio;
	p->prio = effective_prio(p);
	delta = p->prio - old_prio;

	if (on_rq) {
		enqueue_task(rq, p, 0);
		/*
		 * If the task increased its priority or is running and
		 * lowered its priority, then reschedule its CPU:
		 */
		if (delta < 0 || (delta > 0 && task_running(rq, p)))
			resched_task(rq->curr);
	}
out_unlock:
	task_rq_unlock(rq, p, &flags);
}
EXPORT_SYMBOL(set_user_nice);

/*
 * can_nice - check if a task can reduce its nice value
 * @p: task
 * @nice: nice value
 */
int can_nice(const struct task_struct *p, const int nice)
{
	/* convert nice value [19,-20] to rlimit style value [1,40] */
	int nice_rlim = 20 - nice;

	return (nice_rlim <= task_rlimit(p, RLIMIT_NICE) ||
		capable(CAP_SYS_NICE));
}

#ifdef __ARCH_WANT_SYS_NICE

/*
 * sys_nice - change the priority of the current process.
 * @increment: priority increment
 *
 * sys_setpriority is a more generic, but much slower function that
 * does similar things.
 */
SYSCALL_DEFINE1(nice, int, increment)
{
	long nice, retval;

	/*
	 * Setpriority might change our priority at the same moment.
	 * We don't have to worry. Conceptually one call occurs first
	 * and we have a single winner.
	 */
	if (increment < -40)
		increment = -40;
	if (increment > 40)
		increment = 40;

	nice = TASK_NICE(current) + increment;
	if (nice < -20)
		nice = -20;
	if (nice > 19)
		nice = 19;

	if (increment < 0 && !can_nice(current, nice))
		return -EPERM;

	retval = security_task_setnice(current, nice);
	if (retval)
		return retval;

	set_user_nice(current, nice);
	return 0;
}

#endif

/**
 * task_prio - return the priority value of a given task.
 * @p: the task in question.
 *
 * This is the priority value as seen by users in /proc.
 * RT tasks are offset by -200. Normal tasks are centered
 * around 0, value goes from -16 to +15.
 */
int task_prio(const struct task_struct *p)
{
	return p->prio - MAX_RT_PRIO;
}

/**
 * task_nice - return the nice value of a given task.
 * @p: the task in question.
 */
int task_nice(const struct task_struct *p)
{
	return TASK_NICE(p);
}
EXPORT_SYMBOL(task_nice);

/**
 * idle_cpu - is a given cpu idle currently?
 * @cpu: the processor in question.
 */
int idle_cpu(int cpu)
{
	struct rq *rq = cpu_rq(cpu);

	if (rq->curr != rq->idle)
		return 0;

	if (rq->nr_running)
		return 0;

#ifdef CONFIG_SMP
	if (!llist_empty(&rq->wake_list))
		return 0;
#endif

	return 1;
}

/**
 * idle_task - return the idle task for a given cpu.
 * @cpu: the processor in question.
 */
struct task_struct *idle_task(int cpu)
{
	return cpu_rq(cpu)->idle;
}

/**
 * find_process_by_pid - find a process with a matching PID value.
 * @pid: the pid in question.
 */
static struct task_struct *find_process_by_pid(pid_t pid)
{
	return pid ? find_task_by_vpid(pid) : current;
}

/* Actually do priority change: must hold rq lock. */
static void
__setscheduler(struct rq *rq, struct task_struct *p, int policy, int prio)
{
	p->policy = policy;
	p->rt_priority = prio;
	p->normal_prio = normal_prio(p);
	/* we are holding p->pi_lock already */
	p->prio = rt_mutex_getprio(p);
	if (rt_prio(p->prio))
		p->sched_class = &rt_sched_class;
	else
		p->sched_class = &fair_sched_class;
	set_load_weight(p);
}

/*
 * check the target process has a UID that matches the current process's
 */
static bool check_same_owner(struct task_struct *p)
{
	const struct cred *cred = current_cred(), *pcred;
	bool match;

	rcu_read_lock();
	pcred = __task_cred(p);
	if (cred->user->user_ns == pcred->user->user_ns)
		match = (cred->euid == pcred->euid ||
			 cred->euid == pcred->uid);
	else
		match = false;
	rcu_read_unlock();
	return match;
}

static int __sched_setscheduler(struct task_struct *p, int policy,
				const struct sched_param *param, bool user)
{
	int retval, oldprio, oldpolicy = -1, on_rq, running;
	unsigned long flags;
	const struct sched_class *prev_class;
	struct rq *rq;
	int reset_on_fork;

	/* may grab non-irq protected spin_locks */
	BUG_ON(in_interrupt());
recheck:
	/* double check policy once rq lock held */
	if (policy < 0) {
		reset_on_fork = p->sched_reset_on_fork;
		policy = oldpolicy = p->policy;
	} else {
		reset_on_fork = !!(policy & SCHED_RESET_ON_FORK);
		policy &= ~SCHED_RESET_ON_FORK;

		if (policy != SCHED_FIFO && policy != SCHED_RR &&
				policy != SCHED_NORMAL && policy != SCHED_BATCH &&
				policy != SCHED_IDLE)
			return -EINVAL;
	}

	/*
	 * Valid priorities for SCHED_FIFO and SCHED_RR are
	 * 1..MAX_USER_RT_PRIO-1, valid priority for SCHED_NORMAL,
	 * SCHED_BATCH and SCHED_IDLE is 0.
	 */
	if (param->sched_priority < 0 ||
	    (p->mm && param->sched_priority > MAX_USER_RT_PRIO-1) ||
	    (!p->mm && param->sched_priority > MAX_RT_PRIO-1))
		return -EINVAL;
	if (rt_policy(policy) != (param->sched_priority != 0))
		return -EINVAL;

	/*
	 * Allow unprivileged RT tasks to decrease priority:
	 */
	if (user && !capable(CAP_SYS_NICE)) {
		if (rt_policy(policy)) {
			unsigned long rlim_rtprio =
					task_rlimit(p, RLIMIT_RTPRIO);

			/* can't set/change the rt policy */
			if (policy != p->policy && !rlim_rtprio)
				return -EPERM;

			/* can't increase priority */
			if (param->sched_priority > p->rt_priority &&
			    param->sched_priority > rlim_rtprio)
				return -EPERM;
		}

		/*
		 * Treat SCHED_IDLE as nice 20. Only allow a switch to
		 * SCHED_NORMAL if the RLIMIT_NICE would normally permit it.
		 */
		if (p->policy == SCHED_IDLE && policy != SCHED_IDLE) {
			if (!can_nice(p, TASK_NICE(p)))
				return -EPERM;
		}

		/* can't change other user's priorities */
		if (!check_same_owner(p))
			return -EPERM;

		/* Normal users shall not reset the sched_reset_on_fork flag */
		if (p->sched_reset_on_fork && !reset_on_fork)
			return -EPERM;
	}

	if (user) {
		retval = security_task_setscheduler(p);
		if (retval)
			return retval;
	}

	/*
	 * make sure no PI-waiters arrive (or leave) while we are
	 * changing the priority of the task:
	 *
	 * To be able to change p->policy safely, the appropriate
	 * runqueue lock must be held.
	 */
	rq = task_rq_lock(p, &flags);

	/*
	 * Changing the policy of the stop threads its a very bad idea
	 */
	if (p == rq->stop) {
		task_rq_unlock(rq, p, &flags);
		return -EINVAL;
	}

	/*
	 * If not changing anything there's no need to proceed further:
	 */
	if (unlikely(policy == p->policy && (!rt_policy(policy) ||
			param->sched_priority == p->rt_priority))) {

		__task_rq_unlock(rq);
		raw_spin_unlock_irqrestore(&p->pi_lock, flags);
		return 0;
	}

#ifdef CONFIG_RT_GROUP_SCHED
	if (user) {
		/*
		 * Do not allow realtime tasks into groups that have no runtime
		 * assigned.
		 */
		if (rt_bandwidth_enabled() && rt_policy(policy) &&
				task_group(p)->rt_bandwidth.rt_runtime == 0 &&
				!task_group_is_autogroup(task_group(p))) {
			task_rq_unlock(rq, p, &flags);
			return -EPERM;
		}
	}
#endif

	/* recheck policy now with rq lock held */
	if (unlikely(oldpolicy != -1 && oldpolicy != p->policy)) {
		policy = oldpolicy = -1;
		task_rq_unlock(rq, p, &flags);
		goto recheck;
	}
	on_rq = p->on_rq;
	running = task_current(rq, p);
	if (on_rq)
		dequeue_task(rq, p, 0);
	if (running)
		p->sched_class->put_prev_task(rq, p);

	p->sched_reset_on_fork = reset_on_fork;

	oldprio = p->prio;
	prev_class = p->sched_class;
	__setscheduler(rq, p, policy, param->sched_priority);

	if (running)
		p->sched_class->set_curr_task(rq);
	if (on_rq)
		enqueue_task(rq, p, 0);

	check_class_changed(rq, p, prev_class, oldprio);
	task_rq_unlock(rq, p, &flags);

	rt_mutex_adjust_pi(p);

	return 0;
}

/**
 * sched_setscheduler - change the scheduling policy and/or RT priority of a thread.
 * @p: the task in question.
 * @policy: new policy.
 * @param: structure containing the new RT priority.
 *
 * NOTE that the task may be already dead.
 */
int sched_setscheduler(struct task_struct *p, int policy,
		       const struct sched_param *param)
{
	return __sched_setscheduler(p, policy, param, true);
}
EXPORT_SYMBOL_GPL(sched_setscheduler);

/**
 * sched_setscheduler_nocheck - change the scheduling policy and/or RT priority of a thread from kernelspace.
 * @p: the task in question.
 * @policy: new policy.
 * @param: structure containing the new RT priority.
 *
 * Just like sched_setscheduler, only don't bother checking if the
 * current context has permission.  For example, this is needed in
 * stop_machine(): we create temporary high priority worker threads,
 * but our caller might not have that capability.
 */
int sched_setscheduler_nocheck(struct task_struct *p, int policy,
			       const struct sched_param *param)
{
	return __sched_setscheduler(p, policy, param, false);
}

static int
do_sched_setscheduler(pid_t pid, int policy, struct sched_param __user *param)
{
	struct sched_param lparam;
	struct task_struct *p;
	int retval;

	if (!param || pid < 0)
		return -EINVAL;
	if (copy_from_user(&lparam, param, sizeof(struct sched_param)))
		return -EFAULT;

	rcu_read_lock();
	retval = -ESRCH;
	p = find_process_by_pid(pid);
	if (p != NULL)
		retval = sched_setscheduler(p, policy, &lparam);
	rcu_read_unlock();

	return retval;
}

/**
 * sys_sched_setscheduler - set/change the scheduler policy and RT priority
 * @pid: the pid in question.
 * @policy: new policy.
 * @param: structure containing the new RT priority.
 */
SYSCALL_DEFINE3(sched_setscheduler, pid_t, pid, int, policy,
		struct sched_param __user *, param)
{
	/* negative values for policy are not valid */
	if (policy < 0)
		return -EINVAL;

	return do_sched_setscheduler(pid, policy, param);
}

/**
 * sys_sched_setparam - set/change the RT priority of a thread
 * @pid: the pid in question.
 * @param: structure containing the new RT priority.
 */
SYSCALL_DEFINE2(sched_setparam, pid_t, pid, struct sched_param __user *, param)
{
	return do_sched_setscheduler(pid, -1, param);
}

/**
 * sys_sched_getscheduler - get the policy (scheduling class) of a thread
 * @pid: the pid in question.
 */
SYSCALL_DEFINE1(sched_getscheduler, pid_t, pid)
{
	struct task_struct *p;
	int retval;

	if (pid < 0)
		return -EINVAL;

	retval = -ESRCH;
	rcu_read_lock();
	p = find_process_by_pid(pid);
	if (p) {
		retval = security_task_getscheduler(p);
		if (!retval)
			retval = p->policy
				| (p->sched_reset_on_fork ? SCHED_RESET_ON_FORK : 0);
	}
	rcu_read_unlock();
	return retval;
}

/**
 * sys_sched_getparam - get the RT priority of a thread
 * @pid: the pid in question.
 * @param: structure containing the RT priority.
 */
SYSCALL_DEFINE2(sched_getparam, pid_t, pid, struct sched_param __user *, param)
{
	struct sched_param lp;
	struct task_struct *p;
	int retval;

	if (!param || pid < 0)
		return -EINVAL;

	rcu_read_lock();
	p = find_process_by_pid(pid);
	retval = -ESRCH;
	if (!p)
		goto out_unlock;

	retval = security_task_getscheduler(p);
	if (retval)
		goto out_unlock;

	lp.sched_priority = p->rt_priority;
	rcu_read_unlock();

	/*
	 * This one might sleep, we cannot do it with a spinlock held ...
	 */
	retval = copy_to_user(param, &lp, sizeof(*param)) ? -EFAULT : 0;

	return retval;

out_unlock:
	rcu_read_unlock();
	return retval;
}

long sched_setaffinity(pid_t pid, const struct cpumask *in_mask)
{
	cpumask_var_t cpus_allowed, new_mask;
	struct task_struct *p;
	int retval;

	get_online_cpus();
	rcu_read_lock();

	p = find_process_by_pid(pid);
	if (!p) {
		rcu_read_unlock();
		put_online_cpus();
		return -ESRCH;
	}

	/* Prevent p going away */
	get_task_struct(p);
	rcu_read_unlock();

	if (!alloc_cpumask_var(&cpus_allowed, GFP_KERNEL)) {
		retval = -ENOMEM;
		goto out_put_task;
	}
	if (!alloc_cpumask_var(&new_mask, GFP_KERNEL)) {
		retval = -ENOMEM;
		goto out_free_cpus_allowed;
	}
	retval = -EPERM;
	if (!check_same_owner(p) && !ns_capable(task_user_ns(p), CAP_SYS_NICE))
		goto out_unlock;

	retval = security_task_setscheduler(p);
	if (retval)
		goto out_unlock;

	cpuset_cpus_allowed(p, cpus_allowed);
	cpumask_and(new_mask, in_mask, cpus_allowed);
again:
	retval = set_cpus_allowed_ptr(p, new_mask);

	if (!retval) {
		cpuset_cpus_allowed(p, cpus_allowed);
		if (!cpumask_subset(new_mask, cpus_allowed)) {
			/*
			 * We must have raced with a concurrent cpuset
			 * update. Just reset the cpus_allowed to the
			 * cpuset's cpus_allowed
			 */
			cpumask_copy(new_mask, cpus_allowed);
			goto again;
		}
	}
out_unlock:
	free_cpumask_var(new_mask);
out_free_cpus_allowed:
	free_cpumask_var(cpus_allowed);
out_put_task:
	put_task_struct(p);
	put_online_cpus();
	return retval;
}

static int get_user_cpu_mask(unsigned long __user *user_mask_ptr, unsigned len,
			     struct cpumask *new_mask)
{
	if (len < cpumask_size())
		cpumask_clear(new_mask);
	else if (len > cpumask_size())
		len = cpumask_size();

	return copy_from_user(new_mask, user_mask_ptr, len) ? -EFAULT : 0;
}

/**
 * sys_sched_setaffinity - set the cpu affinity of a process
 * @pid: pid of the process
 * @len: length in bytes of the bitmask pointed to by user_mask_ptr
 * @user_mask_ptr: user-space pointer to the new cpu mask
 */
SYSCALL_DEFINE3(sched_setaffinity, pid_t, pid, unsigned int, len,
		unsigned long __user *, user_mask_ptr)
{
	cpumask_var_t new_mask;
	int retval;

	if (!alloc_cpumask_var(&new_mask, GFP_KERNEL))
		return -ENOMEM;

	retval = get_user_cpu_mask(user_mask_ptr, len, new_mask);
	if (retval == 0)
		retval = sched_setaffinity(pid, new_mask);
	free_cpumask_var(new_mask);
	return retval;
}

long sched_getaffinity(pid_t pid, struct cpumask *mask)
{
	struct task_struct *p;
	unsigned long flags;
	int retval;

	get_online_cpus();
	rcu_read_lock();

	retval = -ESRCH;
	p = find_process_by_pid(pid);
	if (!p)
		goto out_unlock;

	retval = security_task_getscheduler(p);
	if (retval)
		goto out_unlock;

	raw_spin_lock_irqsave(&p->pi_lock, flags);
	cpumask_and(mask, &p->cpus_allowed, cpu_online_mask);
	raw_spin_unlock_irqrestore(&p->pi_lock, flags);

out_unlock:
	rcu_read_unlock();
	put_online_cpus();

	return retval;
}

/**
 * sys_sched_getaffinity - get the cpu affinity of a process
 * @pid: pid of the process
 * @len: length in bytes of the bitmask pointed to by user_mask_ptr
 * @user_mask_ptr: user-space pointer to hold the current cpu mask
 */
SYSCALL_DEFINE3(sched_getaffinity, pid_t, pid, unsigned int, len,
		unsigned long __user *, user_mask_ptr)
{
	int ret;
	cpumask_var_t mask;

	if ((len * BITS_PER_BYTE) < nr_cpu_ids)
		return -EINVAL;
	if (len & (sizeof(unsigned long)-1))
		return -EINVAL;

	if (!alloc_cpumask_var(&mask, GFP_KERNEL))
		return -ENOMEM;

	ret = sched_getaffinity(pid, mask);
	if (ret == 0) {
		size_t retlen = min_t(size_t, len, cpumask_size());

		if (copy_to_user(user_mask_ptr, mask, retlen))
			ret = -EFAULT;
		else
			ret = retlen;
	}
	free_cpumask_var(mask);

	return ret;
}

/**
 * sys_sched_yield - yield the current processor to other threads.
 *
 * This function yields the current CPU to other tasks. If there are no
 * other threads running on this CPU then this function will return.
 */
SYSCALL_DEFINE0(sched_yield)
{
	struct rq *rq = this_rq_lock();

	schedstat_inc(rq, yld_count);
	current->sched_class->yield_task(rq);

	/*
	 * Since we are going to call schedule() anyway, there's
	 * no need to preempt or enable interrupts:
	 */
	__release(rq->lock);
	spin_release(&rq->lock.dep_map, 1, _THIS_IP_);
	do_raw_spin_unlock(&rq->lock);
	sched_preempt_enable_no_resched();

	schedule();

	return 0;
}

static inline int should_resched(void)
{
	return need_resched() && !(preempt_count() & PREEMPT_ACTIVE);
}

static void __cond_resched(void)
{
	add_preempt_count(PREEMPT_ACTIVE);
	__schedule();
	sub_preempt_count(PREEMPT_ACTIVE);
}

int __sched _cond_resched(void)
{
	if (should_resched()) {
		__cond_resched();
		return 1;
	}
	return 0;
}
EXPORT_SYMBOL(_cond_resched);

/*
 * __cond_resched_lock() - if a reschedule is pending, drop the given lock,
 * call schedule, and on return reacquire the lock.
 *
 * This works OK both with and without CONFIG_PREEMPT. We do strange low-level
 * operations here to prevent schedule() from being called twice (once via
 * spin_unlock(), once by hand).
 */
int __cond_resched_lock(spinlock_t *lock)
{
	int resched = should_resched();
	int ret = 0;

	lockdep_assert_held(lock);

	if (spin_needbreak(lock) || resched) {
		spin_unlock(lock);
		if (resched)
			__cond_resched();
		else
			cpu_relax();
		ret = 1;
		spin_lock(lock);
	}
	return ret;
}
EXPORT_SYMBOL(__cond_resched_lock);

int __sched __cond_resched_softirq(void)
{
	BUG_ON(!in_softirq());

	if (should_resched()) {
		local_bh_enable();
		__cond_resched();
		local_bh_disable();
		return 1;
	}
	return 0;
}
EXPORT_SYMBOL(__cond_resched_softirq);

/**
 * yield - yield the current processor to other threads.
 *
 * Do not ever use this function, there's a 99% chance you're doing it wrong.
 *
 * The scheduler is at all times free to pick the calling task as the most
 * eligible task to run, if removing the yield() call from your code breaks
 * it, its already broken.
 *
 * Typical broken usage is:
 *
 * while (!event)
 * 	yield();
 *
 * where one assumes that yield() will let 'the other' process run that will
 * make event true. If the current task is a SCHED_FIFO task that will never
 * happen. Never use yield() as a progress guarantee!!
 *
 * If you want to use yield() to wait for something, use wait_event().
 * If you want to use yield() to be 'nice' for others, use cond_resched().
 * If you still want to use yield(), do not!
 */
void __sched yield(void)
{
	set_current_state(TASK_RUNNING);
	sys_sched_yield();
}
EXPORT_SYMBOL(yield);

/**
 * yield_to - yield the current processor to another thread in
 * your thread group, or accelerate that thread toward the
 * processor it's on.
 * @p: target task
 * @preempt: whether task preemption is allowed or not
 *
 * It's the caller's job to ensure that the target task struct
 * can't go away on us before we can do any checks.
 *
 * Returns true if we indeed boosted the target task.
 */
bool __sched yield_to(struct task_struct *p, bool preempt)
{
	struct task_struct *curr = current;
	struct rq *rq, *p_rq;
	unsigned long flags;
	bool yielded = 0;

	local_irq_save(flags);
	rq = this_rq();

again:
	p_rq = task_rq(p);
	double_rq_lock(rq, p_rq);
	while (task_rq(p) != p_rq) {
		double_rq_unlock(rq, p_rq);
		goto again;
	}

	if (!curr->sched_class->yield_to_task)
		goto out;

	if (curr->sched_class != p->sched_class)
		goto out;

	if (task_running(p_rq, p) || p->state)
		goto out;

	yielded = curr->sched_class->yield_to_task(rq, p, preempt);
	if (yielded) {
		schedstat_inc(rq, yld_count);
		/*
		 * Make p's CPU reschedule; pick_next_entity takes care of
		 * fairness.
		 */
		if (preempt && rq != p_rq)
			resched_task(p_rq->curr);
	} else {
		/*
		 * We might have set it in task_yield_fair(), but are
		 * not going to schedule(), so don't want to skip
		 * the next update.
		 */
		rq->skip_clock_update = 0;
	}

out:
	double_rq_unlock(rq, p_rq);
	local_irq_restore(flags);

	if (yielded)
		schedule();

	return yielded;
}
EXPORT_SYMBOL_GPL(yield_to);

/*
 * This task is about to go to sleep on IO. Increment rq->nr_iowait so
 * that process accounting knows that this is a task in IO wait state.
 */
void __sched io_schedule(void)
{
	struct rq *rq = raw_rq();

	delayacct_blkio_start();
	atomic_inc(&rq->nr_iowait);
	blk_flush_plug(current);
	current->in_iowait = 1;
	schedule();
	current->in_iowait = 0;
	atomic_dec(&rq->nr_iowait);
	delayacct_blkio_end();
}
EXPORT_SYMBOL(io_schedule);

long __sched io_schedule_timeout(long timeout)
{
	struct rq *rq = raw_rq();
	long ret;

	delayacct_blkio_start();
	atomic_inc(&rq->nr_iowait);
	blk_flush_plug(current);
	current->in_iowait = 1;
	ret = schedule_timeout(timeout);
	current->in_iowait = 0;
	atomic_dec(&rq->nr_iowait);
	delayacct_blkio_end();
	return ret;
}
EXPORT_SYMBOL(io_schedule_timeout);

/**
 * sys_sched_get_priority_max - return maximum RT priority.
 * @policy: scheduling class.
 *
 * this syscall returns the maximum rt_priority that can be used
 * by a given scheduling class.
 */
SYSCALL_DEFINE1(sched_get_priority_max, int, policy)
{
	int ret = -EINVAL;

	switch (policy) {
	case SCHED_FIFO:
	case SCHED_RR:
		ret = MAX_USER_RT_PRIO-1;
		break;
	case SCHED_NORMAL:
	case SCHED_BATCH:
	case SCHED_IDLE:
		ret = 0;
		break;
	}
	return ret;
}

/**
 * sys_sched_get_priority_min - return minimum RT priority.
 * @policy: scheduling class.
 *
 * this syscall returns the minimum rt_priority that can be used
 * by a given scheduling class.
 */
SYSCALL_DEFINE1(sched_get_priority_min, int, policy)
{
	int ret = -EINVAL;

	switch (policy) {
	case SCHED_FIFO:
	case SCHED_RR:
		ret = 1;
		break;
	case SCHED_NORMAL:
	case SCHED_BATCH:
	case SCHED_IDLE:
		ret = 0;
	}
	return ret;
}

/**
 * sys_sched_rr_get_interval - return the default timeslice of a process.
 * @pid: pid of the process.
 * @interval: userspace pointer to the timeslice value.
 *
 * this syscall writes the default timeslice value of a given process
 * into the user-space timespec buffer. A value of '0' means infinity.
 */
SYSCALL_DEFINE2(sched_rr_get_interval, pid_t, pid,
		struct timespec __user *, interval)
{
	struct task_struct *p;
	unsigned int time_slice;
	unsigned long flags;
	struct rq *rq;
	int retval;
	struct timespec t;

	if (pid < 0)
		return -EINVAL;

	retval = -ESRCH;
	rcu_read_lock();
	p = find_process_by_pid(pid);
	if (!p)
		goto out_unlock;

	retval = security_task_getscheduler(p);
	if (retval)
		goto out_unlock;

	rq = task_rq_lock(p, &flags);
	time_slice = p->sched_class->get_rr_interval(rq, p);
	task_rq_unlock(rq, p, &flags);

	rcu_read_unlock();
	jiffies_to_timespec(time_slice, &t);
	retval = copy_to_user(interval, &t, sizeof(t)) ? -EFAULT : 0;
	return retval;

out_unlock:
	rcu_read_unlock();
	return retval;
}

static const char stat_nam[] = TASK_STATE_TO_CHAR_STR;

void sched_show_task(struct task_struct *p)
{
	unsigned long free = 0;
	unsigned state;

	state = p->state ? __ffs(p->state) + 1 : 0;
	printk(KERN_INFO "%-15.15s %c", p->comm,
		state < sizeof(stat_nam) - 1 ? stat_nam[state] : '?');
#if BITS_PER_LONG == 32
	if (state == TASK_RUNNING)
		printk(KERN_CONT " running  ");
	else
		printk(KERN_CONT " %08lx ", thread_saved_pc(p));
#else
	if (state == TASK_RUNNING)
		printk(KERN_CONT "  running task    ");
	else
		printk(KERN_CONT " %016lx ", thread_saved_pc(p));
#endif
#ifdef CONFIG_DEBUG_STACK_USAGE
	free = stack_not_used(p);
#endif
	printk(KERN_CONT "%5lu %5d %6d 0x%08lx\n", free,
		task_pid_nr(p), task_pid_nr(rcu_dereference(p->real_parent)),
		(unsigned long)task_thread_info(p)->flags);

	show_stack(p, NULL);
}

void show_state_filter(unsigned long state_filter)
{
	struct task_struct *g, *p;

#if BITS_PER_LONG == 32
	printk(KERN_INFO
		"  task                PC stack   pid father\n");
#else
	printk(KERN_INFO
		"  task                        PC stack   pid father\n");
#endif
	rcu_read_lock();
	do_each_thread(g, p) {
		/*
		 * reset the NMI-timeout, listing all files on a slow
		 * console might take a lot of time:
		 */
		touch_nmi_watchdog();
		if (!state_filter || (p->state & state_filter))
			sched_show_task(p);
	} while_each_thread(g, p);

	touch_all_softlockup_watchdogs();

#ifdef CONFIG_SYSRQ_SCHED_DEBUG
	sysrq_sched_debug_show();
#endif
	rcu_read_unlock();
	/*
	 * Only show locks if all tasks are dumped:
	 */
	if (!state_filter)
		debug_show_all_locks();
}

void __cpuinit init_idle_bootup_task(struct task_struct *idle)
{
	idle->sched_class = &idle_sched_class;
}

/**
 * init_idle - set up an idle thread for a given CPU
 * @idle: task in question
 * @cpu: cpu the idle task belongs to
 *
 * NOTE: this function does not set the idle thread's NEED_RESCHED
 * flag, to make booting more robust.
 */
void __cpuinit init_idle(struct task_struct *idle, int cpu)
{
	struct rq *rq = cpu_rq(cpu);
	unsigned long flags;

	raw_spin_lock_irqsave(&rq->lock, flags);

	__sched_fork(idle);
	idle->state = TASK_RUNNING;
	idle->se.exec_start = sched_clock();

	do_set_cpus_allowed(idle, cpumask_of(cpu));
	/*
	 * We're having a chicken and egg problem, even though we are
	 * holding rq->lock, the cpu isn't yet set to this cpu so the
	 * lockdep check in task_group() will fail.
	 *
	 * Similar case to sched_fork(). / Alternatively we could
	 * use task_rq_lock() here and obtain the other rq->lock.
	 *
	 * Silence PROVE_RCU
	 */
	rcu_read_lock();
	__set_task_cpu(idle, cpu);
	rcu_read_unlock();

	rq->curr = rq->idle = idle;
#if defined(CONFIG_SMP)
	idle->on_cpu = 1;
#endif
	raw_spin_unlock_irqrestore(&rq->lock, flags);

	/* Set the preempt count _outside_ the spinlocks! */
	task_thread_info(idle)->preempt_count = 0;

	/*
	 * The idle tasks have their own, simple scheduling class:
	 */
	idle->sched_class = &idle_sched_class;
	ftrace_graph_init_idle_task(idle, cpu);
#if defined(CONFIG_SMP)
	sprintf(idle->comm, "%s/%d", INIT_TASK_COMM, cpu);
#endif
}

#ifdef CONFIG_SMP
void do_set_cpus_allowed(struct task_struct *p, const struct cpumask *new_mask)
{
	if (p->sched_class && p->sched_class->set_cpus_allowed)
		p->sched_class->set_cpus_allowed(p, new_mask);

	cpumask_copy(&p->cpus_allowed, new_mask);
	p->rt.nr_cpus_allowed = cpumask_weight(new_mask);
}

/*
 * This is how migration works:
 *
 * 1) we invoke migration_cpu_stop() on the target CPU using
 *    stop_one_cpu().
 * 2) stopper starts to run (implicitly forcing the migrated thread
 *    off the CPU)
 * 3) it checks whether the migrated task is still in the wrong runqueue.
 * 4) if it's in the wrong runqueue then the migration thread removes
 *    it and puts it into the right queue.
 * 5) stopper completes and stop_one_cpu() returns and the migration
 *    is done.
 */

/*
 * Change a given task's CPU affinity. Migrate the thread to a
 * proper CPU and schedule it away if the CPU it's executing on
 * is removed from the allowed bitmask.
 *
 * NOTE: the caller must have a valid reference to the task, the
 * task must not exit() & deallocate itself prematurely. The
 * call is not atomic; no spinlocks may be held.
 */
int set_cpus_allowed_ptr(struct task_struct *p, const struct cpumask *new_mask)
{
	unsigned long flags;
	struct rq *rq;
	unsigned int dest_cpu;
	int ret = 0;

	rq = task_rq_lock(p, &flags);

	if (cpumask_equal(&p->cpus_allowed, new_mask))
		goto out;

	if (!cpumask_intersects(new_mask, cpu_active_mask)) {
		ret = -EINVAL;
		goto out;
	}

	if (unlikely((p->flags & PF_THREAD_BOUND) && p != current)) {
		ret = -EINVAL;
		goto out;
	}

	do_set_cpus_allowed(p, new_mask);

	/* Can the task run on the task's current CPU? If so, we're done */
	if (cpumask_test_cpu(task_cpu(p), new_mask))
		goto out;

	dest_cpu = cpumask_any_and(cpu_active_mask, new_mask);
	if (p->on_rq) {
		struct migration_arg arg = { p, dest_cpu };
		/* Need help from migration thread: drop lock and wait. */
		task_rq_unlock(rq, p, &flags);
		stop_one_cpu(cpu_of(rq), migration_cpu_stop, &arg);
		tlb_migrate_finish(p->mm);
		return 0;
	}
out:
	task_rq_unlock(rq, p, &flags);

	return ret;
}
EXPORT_SYMBOL_GPL(set_cpus_allowed_ptr);

/*
 * Move (not current) task off this cpu, onto dest cpu. We're doing
 * this because either it can't run here any more (set_cpus_allowed()
 * away from this CPU, or CPU going down), or because we're
 * attempting to rebalance this task on exec (sched_exec).
 *
 * So we race with normal scheduler movements, but that's OK, as long
 * as the task is no longer on this CPU.
 *
 * Returns non-zero if task was successfully migrated.
 */
static int __migrate_task(struct task_struct *p, int src_cpu, int dest_cpu)
{
	struct rq *rq_dest, *rq_src;
	bool moved = false;
	int ret = 0;

	if (unlikely(!cpu_active(dest_cpu)))
		return ret;

	rq_src = cpu_rq(src_cpu);
	rq_dest = cpu_rq(dest_cpu);

	raw_spin_lock(&p->pi_lock);
	double_rq_lock(rq_src, rq_dest);
	/* Already moved. */
	if (task_cpu(p) != src_cpu)
		goto done;
	/* Affinity changed (again). */
	if (!cpumask_test_cpu(dest_cpu, tsk_cpus_allowed(p)))
		goto fail;

	/*
	 * If we're not on a rq, the next wake-up will ensure we're
	 * placed properly.
	 */
	if (p->on_rq) {
		dequeue_task(rq_src, p, 0);
		set_task_cpu(p, dest_cpu);
		enqueue_task(rq_dest, p, 0);
		check_preempt_curr(rq_dest, p, 0);
		moved = true;
	}
done:
	ret = 1;
fail:
	double_rq_unlock(rq_src, rq_dest);
	raw_spin_unlock(&p->pi_lock);
	if (moved && task_notify_on_migrate(p))
		atomic_notifier_call_chain(&migration_notifier_head,
					   dest_cpu, (void *)src_cpu);
	return ret;
}

/*
 * migration_cpu_stop - this will be executed by a highprio stopper thread
 * and performs thread migration by bumping thread off CPU then
 * 'pushing' onto another runqueue.
 */
static int migration_cpu_stop(void *data)
{
	struct migration_arg *arg = data;

	/*
	 * The original target cpu might have gone down and we might
	 * be on another cpu but it doesn't matter.
	 */
	local_irq_disable();
	__migrate_task(arg->task, raw_smp_processor_id(), arg->dest_cpu);
	local_irq_enable();
	return 0;
}

#ifdef CONFIG_HOTPLUG_CPU

/*
 * Ensures that the idle task is using init_mm right before its cpu goes
 * offline.
 */
void idle_task_exit(void)
{
	struct mm_struct *mm = current->active_mm;

	BUG_ON(cpu_online(smp_processor_id()));

	if (mm != &init_mm)
		switch_mm(mm, &init_mm, current);
	mmdrop(mm);
}

/*
 * While a dead CPU has no uninterruptible tasks queued at this point,
 * it might still have a nonzero ->nr_uninterruptible counter, because
 * for performance reasons the counter is not stricly tracking tasks to
 * their home CPUs. So we just add the counter to another CPU's counter,
 * to keep the global sum constant after CPU-down:
 */
static void migrate_nr_uninterruptible(struct rq *rq_src)
{
	struct rq *rq_dest = cpu_rq(cpumask_any(cpu_active_mask));

	rq_dest->nr_uninterruptible += rq_src->nr_uninterruptible;
	rq_src->nr_uninterruptible = 0;
}

/*
 * remove the tasks which were accounted by rq from calc_load_tasks.
 */
static void calc_global_load_remove(struct rq *rq)
{
	atomic_long_sub(rq->calc_load_active, &calc_load_tasks);
	rq->calc_load_active = 0;
}

/*
 * Migrate all tasks from the rq, sleeping tasks will be migrated by
 * try_to_wake_up()->select_task_rq().
 *
 * Called with rq->lock held even though we'er in stop_machine() and
 * there's no concurrency possible, we hold the required locks anyway
 * because of lock validation efforts.
 */
static void migrate_tasks(unsigned int dead_cpu)
{
	struct rq *rq = cpu_rq(dead_cpu);
	struct task_struct *next, *stop = rq->stop;
	int dest_cpu;

	/*
	 * Fudge the rq selection such that the below task selection loop
	 * doesn't get stuck on the currently eligible stop task.
	 *
	 * We're currently inside stop_machine() and the rq is either stuck
	 * in the stop_machine_cpu_stop() loop, or we're executing this code,
	 * either way we should never end up calling schedule() until we're
	 * done here.
	 */
	rq->stop = NULL;

	for ( ; ; ) {
		/*
		 * There's this thread running, bail when that's the only
		 * remaining thread.
		 */
		if (rq->nr_running == 1)
			break;

		next = pick_next_task(rq);
		BUG_ON(!next);
		next->sched_class->put_prev_task(rq, next);

		/* Find suitable destination for @next, with force if needed. */
		dest_cpu = select_fallback_rq(dead_cpu, next);
		raw_spin_unlock(&rq->lock);

		__migrate_task(next, dead_cpu, dest_cpu);

		raw_spin_lock(&rq->lock);
	}

	rq->stop = stop;
}

#endif /* CONFIG_HOTPLUG_CPU */

#if defined(CONFIG_SCHED_DEBUG) && defined(CONFIG_SYSCTL)

static struct ctl_table sd_ctl_dir[] = {
	{
		.procname	= "sched_domain",
		.mode		= 0555,
	},
	{}
};

static struct ctl_table sd_ctl_root[] = {
	{
		.procname	= "kernel",
		.mode		= 0555,
		.child		= sd_ctl_dir,
	},
	{}
};

static struct ctl_table *sd_alloc_ctl_entry(int n)
{
	struct ctl_table *entry =
		kcalloc(n, sizeof(struct ctl_table), GFP_KERNEL);

	return entry;
}

static void sd_free_ctl_entry(struct ctl_table **tablep)
{
	struct ctl_table *entry;

	/*
	 * In the intermediate directories, both the child directory and
	 * procname are dynamically allocated and could fail but the mode
	 * will always be set. In the lowest directory the names are
	 * static strings and all have proc handlers.
	 */
	for (entry = *tablep; entry->mode; entry++) {
		if (entry->child)
			sd_free_ctl_entry(&entry->child);
		if (entry->proc_handler == NULL)
			kfree(entry->procname);
	}

	kfree(*tablep);
	*tablep = NULL;
}

static void
set_table_entry(struct ctl_table *entry,
		const char *procname, void *data, int maxlen,
		umode_t mode, proc_handler *proc_handler)
{
	entry->procname = procname;
	entry->data = data;
	entry->maxlen = maxlen;
	entry->mode = mode;
	entry->proc_handler = proc_handler;
}

static struct ctl_table *
sd_alloc_ctl_domain_table(struct sched_domain *sd)
{
	struct ctl_table *table = sd_alloc_ctl_entry(13);

	if (table == NULL)
		return NULL;

	set_table_entry(&table[0], "min_interval", &sd->min_interval,
		sizeof(long), 0644, proc_doulongvec_minmax);
	set_table_entry(&table[1], "max_interval", &sd->max_interval,
		sizeof(long), 0644, proc_doulongvec_minmax);
	set_table_entry(&table[2], "busy_idx", &sd->busy_idx,
		sizeof(int), 0644, proc_dointvec_minmax);
	set_table_entry(&table[3], "idle_idx", &sd->idle_idx,
		sizeof(int), 0644, proc_dointvec_minmax);
	set_table_entry(&table[4], "newidle_idx", &sd->newidle_idx,
		sizeof(int), 0644, proc_dointvec_minmax);
	set_table_entry(&table[5], "wake_idx", &sd->wake_idx,
		sizeof(int), 0644, proc_dointvec_minmax);
	set_table_entry(&table[6], "forkexec_idx", &sd->forkexec_idx,
		sizeof(int), 0644, proc_dointvec_minmax);
	set_table_entry(&table[7], "busy_factor", &sd->busy_factor,
		sizeof(int), 0644, proc_dointvec_minmax);
	set_table_entry(&table[8], "imbalance_pct", &sd->imbalance_pct,
		sizeof(int), 0644, proc_dointvec_minmax);
	set_table_entry(&table[9], "cache_nice_tries",
		&sd->cache_nice_tries,
		sizeof(int), 0644, proc_dointvec_minmax);
	set_table_entry(&table[10], "flags", &sd->flags,
		sizeof(int), 0644, proc_dointvec_minmax);
	set_table_entry(&table[11], "name", sd->name,
		CORENAME_MAX_SIZE, 0444, proc_dostring);
	/* &table[12] is terminator */

	return table;
}

static ctl_table *sd_alloc_ctl_cpu_table(int cpu)
{
	struct ctl_table *entry, *table;
	struct sched_domain *sd;
	int domain_num = 0, i;
	char buf[32];

	for_each_domain(cpu, sd)
		domain_num++;
	entry = table = sd_alloc_ctl_entry(domain_num + 1);
	if (table == NULL)
		return NULL;

	i = 0;
	for_each_domain(cpu, sd) {
		snprintf(buf, 32, "domain%d", i);
		entry->procname = kstrdup(buf, GFP_KERNEL);
		entry->mode = 0555;
		entry->child = sd_alloc_ctl_domain_table(sd);
		entry++;
		i++;
	}
	return table;
}

static struct ctl_table_header *sd_sysctl_header;
static void register_sched_domain_sysctl(void)
{
	int i, cpu_num = num_possible_cpus();
	struct ctl_table *entry = sd_alloc_ctl_entry(cpu_num + 1);
	char buf[32];

	WARN_ON(sd_ctl_dir[0].child);
	sd_ctl_dir[0].child = entry;

	if (entry == NULL)
		return;

	for_each_possible_cpu(i) {
		snprintf(buf, 32, "cpu%d", i);
		entry->procname = kstrdup(buf, GFP_KERNEL);
		entry->mode = 0555;
		entry->child = sd_alloc_ctl_cpu_table(i);
		entry++;
	}

	WARN_ON(sd_sysctl_header);
	sd_sysctl_header = register_sysctl_table(sd_ctl_root);
}

/* may be called multiple times per register */
static void unregister_sched_domain_sysctl(void)
{
	if (sd_sysctl_header)
		unregister_sysctl_table(sd_sysctl_header);
	sd_sysctl_header = NULL;
	if (sd_ctl_dir[0].child)
		sd_free_ctl_entry(&sd_ctl_dir[0].child);
}
#else
static void register_sched_domain_sysctl(void)
{
}
static void unregister_sched_domain_sysctl(void)
{
}
#endif

static void set_rq_online(struct rq *rq)
{
	if (!rq->online) {
		const struct sched_class *class;

		cpumask_set_cpu(rq->cpu, rq->rd->online);
		rq->online = 1;

		for_each_class(class) {
			if (class->rq_online)
				class->rq_online(rq);
		}
	}
}

static void set_rq_offline(struct rq *rq)
{
	if (rq->online) {
		const struct sched_class *class;

		for_each_class(class) {
			if (class->rq_offline)
				class->rq_offline(rq);
		}

		cpumask_clear_cpu(rq->cpu, rq->rd->online);
		rq->online = 0;
	}
}

/*
 * migration_call - callback that gets triggered when a CPU is added.
 * Here we can start up the necessary migration thread for the new CPU.
 */
static int __cpuinit
migration_call(struct notifier_block *nfb, unsigned long action, void *hcpu)
{
	int cpu = (long)hcpu;
	unsigned long flags;
	struct rq *rq = cpu_rq(cpu);

	switch (action & ~CPU_TASKS_FROZEN) {

	case CPU_UP_PREPARE:
		rq->calc_load_update = calc_load_update;
		break;

	case CPU_ONLINE:
		/* Update our root-domain */
		raw_spin_lock_irqsave(&rq->lock, flags);
		if (rq->rd) {
			BUG_ON(!cpumask_test_cpu(cpu, rq->rd->span));

			set_rq_online(rq);
		}
		raw_spin_unlock_irqrestore(&rq->lock, flags);
		break;

#ifdef CONFIG_HOTPLUG_CPU
	case CPU_DYING:
		sched_ttwu_pending();
		/* Update our root-domain */
		raw_spin_lock_irqsave(&rq->lock, flags);
		if (rq->rd) {
			BUG_ON(!cpumask_test_cpu(cpu, rq->rd->span));
			set_rq_offline(rq);
		}
		migrate_tasks(cpu);
		BUG_ON(rq->nr_running != 1); /* the migration thread */
		raw_spin_unlock_irqrestore(&rq->lock, flags);

		migrate_nr_uninterruptible(rq);
		calc_global_load_remove(rq);
		break;
#endif
	}

	update_max_interval();

	return NOTIFY_OK;
}

/*
 * Register at high priority so that task migration (migrate_all_tasks)
 * happens before everything else.  This has to be lower priority than
 * the notifier in the perf_event subsystem, though.
 */
static struct notifier_block __cpuinitdata migration_notifier = {
	.notifier_call = migration_call,
	.priority = CPU_PRI_MIGRATION,
};

static int __cpuinit sched_cpu_active(struct notifier_block *nfb,
				      unsigned long action, void *hcpu)
{
	switch (action & ~CPU_TASKS_FROZEN) {
	case CPU_STARTING:
	case CPU_DOWN_FAILED:
		set_cpu_active((long)hcpu, true);
		return NOTIFY_OK;
	default:
		return NOTIFY_DONE;
	}
}

static int __cpuinit sched_cpu_inactive(struct notifier_block *nfb,
					unsigned long action, void *hcpu)
{
	switch (action & ~CPU_TASKS_FROZEN) {
	case CPU_DOWN_PREPARE:
		set_cpu_active((long)hcpu, false);
		return NOTIFY_OK;
	default:
		return NOTIFY_DONE;
	}
}

static int __init migration_init(void)
{
	void *cpu = (void *)(long)smp_processor_id();
	int err;

	/* Initialize migration for the boot CPU */
	err = migration_call(&migration_notifier, CPU_UP_PREPARE, cpu);
	BUG_ON(err == NOTIFY_BAD);
	migration_call(&migration_notifier, CPU_ONLINE, cpu);
	register_cpu_notifier(&migration_notifier);

	/* Register cpu active notifiers */
	cpu_notifier(sched_cpu_active, CPU_PRI_SCHED_ACTIVE);
	cpu_notifier(sched_cpu_inactive, CPU_PRI_SCHED_INACTIVE);

	return 0;
}
early_initcall(migration_init);
#endif

#ifdef CONFIG_SMP

static cpumask_var_t sched_domains_tmpmask; /* sched_domains_mutex */

#ifdef CONFIG_SCHED_DEBUG

static __read_mostly int sched_domain_debug_enabled;

static int __init sched_domain_debug_setup(char *str)
{
	sched_domain_debug_enabled = 1;

	return 0;
}
early_param("sched_debug", sched_domain_debug_setup);

static int sched_domain_debug_one(struct sched_domain *sd, int cpu, int level,
				  struct cpumask *groupmask)
{
	struct sched_group *group = sd->groups;
	char str[256];

	cpulist_scnprintf(str, sizeof(str), sched_domain_span(sd));
	cpumask_clear(groupmask);

	printk(KERN_DEBUG "%*s domain %d: ", level, "", level);

	if (!(sd->flags & SD_LOAD_BALANCE)) {
		printk("does not load-balance\n");
		if (sd->parent)
			printk(KERN_ERR "ERROR: !SD_LOAD_BALANCE domain"
					" has parent");
		return -1;
	}

	printk(KERN_CONT "span %s level %s\n", str, sd->name);

	if (!cpumask_test_cpu(cpu, sched_domain_span(sd))) {
		printk(KERN_ERR "ERROR: domain->span does not contain "
				"CPU%d\n", cpu);
	}
	if (!cpumask_test_cpu(cpu, sched_group_cpus(group))) {
		printk(KERN_ERR "ERROR: domain->groups does not contain"
				" CPU%d\n", cpu);
	}

	printk(KERN_DEBUG "%*s groups:", level + 1, "");
	do {
		if (!group) {
			printk("\n");
			printk(KERN_ERR "ERROR: group is NULL\n");
			break;
		}

		if (!group->sgp->power) {
			printk(KERN_CONT "\n");
			printk(KERN_ERR "ERROR: domain->cpu_power not "
					"set\n");
			break;
		}

		if (!cpumask_weight(sched_group_cpus(group))) {
			printk(KERN_CONT "\n");
			printk(KERN_ERR "ERROR: empty group\n");
			break;
		}

		if (cpumask_intersects(groupmask, sched_group_cpus(group))) {
			printk(KERN_CONT "\n");
			printk(KERN_ERR "ERROR: repeated CPUs\n");
			break;
		}

		cpumask_or(groupmask, groupmask, sched_group_cpus(group));

		cpulist_scnprintf(str, sizeof(str), sched_group_cpus(group));

		printk(KERN_CONT " %s", str);
		if (group->sgp->power != SCHED_POWER_SCALE) {
			printk(KERN_CONT " (cpu_power = %d)",
				group->sgp->power);
		}

		group = group->next;
	} while (group != sd->groups);
	printk(KERN_CONT "\n");

	if (!cpumask_equal(sched_domain_span(sd), groupmask))
		printk(KERN_ERR "ERROR: groups don't span domain->span\n");

	if (sd->parent &&
	    !cpumask_subset(groupmask, sched_domain_span(sd->parent)))
		printk(KERN_ERR "ERROR: parent span is not a superset "
			"of domain->span\n");
	return 0;
}

static void sched_domain_debug(struct sched_domain *sd, int cpu)
{
	int level = 0;

	if (!sched_domain_debug_enabled)
		return;

	if (!sd) {
		printk(KERN_DEBUG "CPU%d attaching NULL sched-domain.\n", cpu);
		return;
	}

	printk(KERN_DEBUG "CPU%d attaching sched-domain:\n", cpu);

	for (;;) {
		if (sched_domain_debug_one(sd, cpu, level, sched_domains_tmpmask))
			break;
		level++;
		sd = sd->parent;
		if (!sd)
			break;
	}
}
#else /* !CONFIG_SCHED_DEBUG */
# define sched_domain_debug(sd, cpu) do { } while (0)
#endif /* CONFIG_SCHED_DEBUG */

static int sd_degenerate(struct sched_domain *sd)
{
	if (cpumask_weight(sched_domain_span(sd)) == 1)
		return 1;

	/* Following flags need at least 2 groups */
	if (sd->flags & (SD_LOAD_BALANCE |
			 SD_BALANCE_NEWIDLE |
			 SD_BALANCE_FORK |
			 SD_BALANCE_EXEC |
			 SD_SHARE_CPUPOWER |
			 SD_SHARE_PKG_RESOURCES)) {
		if (sd->groups != sd->groups->next)
			return 0;
	}

	/* Following flags don't use groups */
	if (sd->flags & (SD_WAKE_AFFINE))
		return 0;

	return 1;
}

static int
sd_parent_degenerate(struct sched_domain *sd, struct sched_domain *parent)
{
	unsigned long cflags = sd->flags, pflags = parent->flags;

	if (sd_degenerate(parent))
		return 1;

	if (!cpumask_equal(sched_domain_span(sd), sched_domain_span(parent)))
		return 0;

	/* Flags needing groups don't count if only 1 group in parent */
	if (parent->groups == parent->groups->next) {
		pflags &= ~(SD_LOAD_BALANCE |
				SD_BALANCE_NEWIDLE |
				SD_BALANCE_FORK |
				SD_BALANCE_EXEC |
				SD_SHARE_CPUPOWER |
				SD_SHARE_PKG_RESOURCES);
		if (nr_node_ids == 1)
			pflags &= ~SD_SERIALIZE;
	}
	if (~cflags & pflags)
		return 0;

	return 1;
}

static void free_rootdomain(struct rcu_head *rcu)
{
	struct root_domain *rd = container_of(rcu, struct root_domain, rcu);

	cpupri_cleanup(&rd->cpupri);
	free_cpumask_var(rd->rto_mask);
	free_cpumask_var(rd->online);
	free_cpumask_var(rd->span);
	kfree(rd);
}

static void rq_attach_root(struct rq *rq, struct root_domain *rd)
{
	struct root_domain *old_rd = NULL;
	unsigned long flags;

	raw_spin_lock_irqsave(&rq->lock, flags);

	if (rq->rd) {
		old_rd = rq->rd;

		if (cpumask_test_cpu(rq->cpu, old_rd->online))
			set_rq_offline(rq);

		cpumask_clear_cpu(rq->cpu, old_rd->span);

		/*
		 * If we dont want to free the old_rt yet then
		 * set old_rd to NULL to skip the freeing later
		 * in this function:
		 */
		if (!atomic_dec_and_test(&old_rd->refcount))
			old_rd = NULL;
	}

	atomic_inc(&rd->refcount);
	rq->rd = rd;

	cpumask_set_cpu(rq->cpu, rd->span);
	if (cpumask_test_cpu(rq->cpu, cpu_active_mask))
		set_rq_online(rq);

	raw_spin_unlock_irqrestore(&rq->lock, flags);

	if (old_rd)
		call_rcu_sched(&old_rd->rcu, free_rootdomain);
}

static int init_rootdomain(struct root_domain *rd)
{
	memset(rd, 0, sizeof(*rd));

	if (!alloc_cpumask_var(&rd->span, GFP_KERNEL))
		goto out;
	if (!alloc_cpumask_var(&rd->online, GFP_KERNEL))
		goto free_span;
	if (!alloc_cpumask_var(&rd->rto_mask, GFP_KERNEL))
		goto free_online;

	if (cpupri_init(&rd->cpupri) != 0)
		goto free_rto_mask;
	return 0;

free_rto_mask:
	free_cpumask_var(rd->rto_mask);
free_online:
	free_cpumask_var(rd->online);
free_span:
	free_cpumask_var(rd->span);
out:
	return -ENOMEM;
}

/*
 * By default the system creates a single root-domain with all cpus as
 * members (mimicking the global state we have today).
 */
struct root_domain def_root_domain;

static void init_defrootdomain(void)
{
	init_rootdomain(&def_root_domain);

	atomic_set(&def_root_domain.refcount, 1);
}

static struct root_domain *alloc_rootdomain(void)
{
	struct root_domain *rd;

	rd = kmalloc(sizeof(*rd), GFP_KERNEL);
	if (!rd)
		return NULL;

	if (init_rootdomain(rd) != 0) {
		kfree(rd);
		return NULL;
	}

	return rd;
}

static void free_sched_groups(struct sched_group *sg, int free_sgp)
{
	struct sched_group *tmp, *first;

	if (!sg)
		return;

	first = sg;
	do {
		tmp = sg->next;

		if (free_sgp && atomic_dec_and_test(&sg->sgp->ref))
			kfree(sg->sgp);

		kfree(sg);
		sg = tmp;
	} while (sg != first);
}

static void free_sched_domain(struct rcu_head *rcu)
{
	struct sched_domain *sd = container_of(rcu, struct sched_domain, rcu);

	/*
	 * If its an overlapping domain it has private groups, iterate and
	 * nuke them all.
	 */
	if (sd->flags & SD_OVERLAP) {
		free_sched_groups(sd->groups, 1);
	} else if (atomic_dec_and_test(&sd->groups->ref)) {
		kfree(sd->groups->sgp);
		kfree(sd->groups);
	}
	kfree(sd);
}

static void destroy_sched_domain(struct sched_domain *sd, int cpu)
{
	call_rcu(&sd->rcu, free_sched_domain);
}

static void destroy_sched_domains(struct sched_domain *sd, int cpu)
{
	for (; sd; sd = sd->parent)
		destroy_sched_domain(sd, cpu);
}

/*
 * Keep a special pointer to the highest sched_domain that has
 * SD_SHARE_PKG_RESOURCE set (Last Level Cache Domain) for this
 * allows us to avoid some pointer chasing select_idle_sibling().
 *
 * Also keep a unique ID per domain (we use the first cpu number in
 * the cpumask of the domain), this allows us to quickly tell if
 * two cpus are in the same cache domain, see cpus_share_cache().
 */
DEFINE_PER_CPU(struct sched_domain *, sd_llc);
DEFINE_PER_CPU(int, sd_llc_id);

static void update_top_cache_domain(int cpu)
{
	struct sched_domain *sd;
	int id = cpu;

	sd = highest_flag_domain(cpu, SD_SHARE_PKG_RESOURCES);
	if (sd)
		id = cpumask_first(sched_domain_span(sd));

	rcu_assign_pointer(per_cpu(sd_llc, cpu), sd);
	per_cpu(sd_llc_id, cpu) = id;
}

/*
 * Attach the domain 'sd' to 'cpu' as its base domain. Callers must
 * hold the hotplug lock.
 */
static void
cpu_attach_domain(struct sched_domain *sd, struct root_domain *rd, int cpu)
{
	struct rq *rq = cpu_rq(cpu);
	struct sched_domain *tmp;
	unsigned long next_balance = rq->next_balance;

	/* Remove the sched domains which do not contribute to scheduling. */
	for (tmp = sd; tmp; ) {
		struct sched_domain *parent = tmp->parent;
		if (!parent)
			break;

		if (sd_parent_degenerate(tmp, parent)) {
			tmp->parent = parent->parent;
			if (parent->parent)
				parent->parent->child = tmp;
			destroy_sched_domain(parent, cpu);
		} else
			tmp = tmp->parent;
	}

	if (sd && sd_degenerate(sd)) {
		tmp = sd;
		sd = sd->parent;
		destroy_sched_domain(tmp, cpu);
		if (sd)
			sd->child = NULL;
	}

	for (tmp = sd; tmp; ) {
		unsigned long interval;

		interval = msecs_to_jiffies(tmp->balance_interval);
		if (time_after(next_balance, tmp->last_balance + interval))
			next_balance = tmp->last_balance + interval;

		tmp = tmp->parent;
	}
	rq->next_balance = next_balance;

	sched_domain_debug(sd, cpu);

	rq_attach_root(rq, rd);
	tmp = rq->sd;
	rcu_assign_pointer(rq->sd, sd);
	destroy_sched_domains(tmp, cpu);

	update_top_cache_domain(cpu);
}

/* cpus with isolated domains */
static cpumask_var_t cpu_isolated_map;

/* Setup the mask of cpus configured for isolated domains */
static int __init isolated_cpu_setup(char *str)
{
	alloc_bootmem_cpumask_var(&cpu_isolated_map);
	cpulist_parse(str, cpu_isolated_map);
	return 1;
}

__setup("isolcpus=", isolated_cpu_setup);

#ifdef CONFIG_NUMA

/**
 * find_next_best_node - find the next node to include in a sched_domain
 * @node: node whose sched_domain we're building
 * @used_nodes: nodes already in the sched_domain
 *
 * Find the next node to include in a given scheduling domain. Simply
 * finds the closest node not already in the @used_nodes map.
 *
 * Should use nodemask_t.
 */
static int find_next_best_node(int node, nodemask_t *used_nodes)
{
	int i, n, val, min_val, best_node = -1;

	min_val = INT_MAX;

	for (i = 0; i < nr_node_ids; i++) {
		/* Start at @node */
		n = (node + i) % nr_node_ids;

		if (!nr_cpus_node(n))
			continue;

		/* Skip already used nodes */
		if (node_isset(n, *used_nodes))
			continue;

		/* Simple min distance search */
		val = node_distance(node, n);

		if (val < min_val) {
			min_val = val;
			best_node = n;
		}
	}

	if (best_node != -1)
		node_set(best_node, *used_nodes);
	return best_node;
}

/**
 * sched_domain_node_span - get a cpumask for a node's sched_domain
 * @node: node whose cpumask we're constructing
 * @span: resulting cpumask
 *
 * Given a node, construct a good cpumask for its sched_domain to span. It
 * should be one that prevents unnecessary balancing, but also spreads tasks
 * out optimally.
 */
static void sched_domain_node_span(int node, struct cpumask *span)
{
	nodemask_t used_nodes;
	int i;

	cpumask_clear(span);
	nodes_clear(used_nodes);

	cpumask_or(span, span, cpumask_of_node(node));
	node_set(node, used_nodes);

	for (i = 1; i < SD_NODES_PER_DOMAIN; i++) {
		int next_node = find_next_best_node(node, &used_nodes);
		if (next_node < 0)
			break;
		cpumask_or(span, span, cpumask_of_node(next_node));
	}
}

static const struct cpumask *cpu_node_mask(int cpu)
{
	lockdep_assert_held(&sched_domains_mutex);

	sched_domain_node_span(cpu_to_node(cpu), sched_domains_tmpmask);

	return sched_domains_tmpmask;
}

static const struct cpumask *cpu_allnodes_mask(int cpu)
{
	return cpu_possible_mask;
}
#endif /* CONFIG_NUMA */

static const struct cpumask *cpu_cpu_mask(int cpu)
{
	return cpumask_of_node(cpu_to_node(cpu));
}

int sched_smt_power_savings = 0, sched_mc_power_savings = 0;

struct sd_data {
	struct sched_domain **__percpu sd;
	struct sched_group **__percpu sg;
	struct sched_group_power **__percpu sgp;
};

struct s_data {
	struct sched_domain ** __percpu sd;
	struct root_domain	*rd;
};

enum s_alloc {
	sa_rootdomain,
	sa_sd,
	sa_sd_storage,
	sa_none,
};

struct sched_domain_topology_level;

typedef struct sched_domain *(*sched_domain_init_f)(struct sched_domain_topology_level *tl, int cpu);
typedef const struct cpumask *(*sched_domain_mask_f)(int cpu);

#define SDTL_OVERLAP	0x01

struct sched_domain_topology_level {
	sched_domain_init_f init;
	sched_domain_mask_f mask;
	int		    flags;
	struct sd_data      data;
};

static int
build_overlap_sched_groups(struct sched_domain *sd, int cpu)
{
	struct sched_group *first = NULL, *last = NULL, *groups = NULL, *sg;
	const struct cpumask *span = sched_domain_span(sd);
	struct cpumask *covered = sched_domains_tmpmask;
	struct sd_data *sdd = sd->private;
	struct sched_domain *child;
	int i;

	cpumask_clear(covered);

	for_each_cpu(i, span) {
		struct cpumask *sg_span;

		if (cpumask_test_cpu(i, covered))
			continue;

		sg = kzalloc_node(sizeof(struct sched_group) + cpumask_size(),
				GFP_KERNEL, cpu_to_node(cpu));

		if (!sg)
			goto fail;

		sg_span = sched_group_cpus(sg);

		child = *per_cpu_ptr(sdd->sd, i);
		if (child->child) {
			child = child->child;
			cpumask_copy(sg_span, sched_domain_span(child));
		} else
			cpumask_set_cpu(i, sg_span);

		cpumask_or(covered, covered, sg_span);

		sg->sgp = *per_cpu_ptr(sdd->sgp, cpumask_first(sg_span));
		atomic_inc(&sg->sgp->ref);

		if (cpumask_test_cpu(cpu, sg_span))
			groups = sg;

		if (!first)
			first = sg;
		if (last)
			last->next = sg;
		last = sg;
		last->next = first;
	}
	sd->groups = groups;

	return 0;

fail:
	free_sched_groups(first, 0);

	return -ENOMEM;
}

static int get_group(int cpu, struct sd_data *sdd, struct sched_group **sg)
{
	struct sched_domain *sd = *per_cpu_ptr(sdd->sd, cpu);
	struct sched_domain *child = sd->child;

	if (child)
		cpu = cpumask_first(sched_domain_span(child));

	if (sg) {
		*sg = *per_cpu_ptr(sdd->sg, cpu);
		(*sg)->sgp = *per_cpu_ptr(sdd->sgp, cpu);
		atomic_set(&(*sg)->sgp->ref, 1); /* for claim_allocations */
	}

	return cpu;
}

/*
 * build_sched_groups will build a circular linked list of the groups
 * covered by the given span, and will set each group's ->cpumask correctly,
 * and ->cpu_power to 0.
 *
 * Assumes the sched_domain tree is fully constructed
 */
static int
build_sched_groups(struct sched_domain *sd, int cpu)
{
	struct sched_group *first = NULL, *last = NULL;
	struct sd_data *sdd = sd->private;
	const struct cpumask *span = sched_domain_span(sd);
	struct cpumask *covered;
	int i;

	get_group(cpu, sdd, &sd->groups);
	atomic_inc(&sd->groups->ref);

	if (cpu != cpumask_first(sched_domain_span(sd)))
		return 0;

	lockdep_assert_held(&sched_domains_mutex);
	covered = sched_domains_tmpmask;

	cpumask_clear(covered);

	for_each_cpu(i, span) {
		struct sched_group *sg;
		int group = get_group(i, sdd, &sg);
		int j;

		if (cpumask_test_cpu(i, covered))
			continue;

		cpumask_clear(sched_group_cpus(sg));
		sg->sgp->power = 0;

		for_each_cpu(j, span) {
			if (get_group(j, sdd, NULL) != group)
				continue;

			cpumask_set_cpu(j, covered);
			cpumask_set_cpu(j, sched_group_cpus(sg));
		}

		if (!first)
			first = sg;
		if (last)
			last->next = sg;
		last = sg;
	}
	last->next = first;

	return 0;
}

/*
 * Initialize sched groups cpu_power.
 *
 * cpu_power indicates the capacity of sched group, which is used while
 * distributing the load between different sched groups in a sched domain.
 * Typically cpu_power for all the groups in a sched domain will be same unless
 * there are asymmetries in the topology. If there are asymmetries, group
 * having more cpu_power will pickup more load compared to the group having
 * less cpu_power.
 */
static void init_sched_groups_power(int cpu, struct sched_domain *sd)
{
	struct sched_group *sg = sd->groups;

	WARN_ON(!sd || !sg);

	do {
		sg->group_weight = cpumask_weight(sched_group_cpus(sg));
		sg = sg->next;
	} while (sg != sd->groups);

	if (cpu != group_first_cpu(sg))
		return;

	update_group_power(sd, cpu);
	atomic_set(&sg->sgp->nr_busy_cpus, sg->group_weight);
}

int __weak arch_sd_sibling_asym_packing(void)
{
       return 0*SD_ASYM_PACKING;
}

/*
 * Initializers for schedule domains
 * Non-inlined to reduce accumulated stack pressure in build_sched_domains()
 */

#ifdef CONFIG_SCHED_DEBUG
# define SD_INIT_NAME(sd, type)		sd->name = #type
#else
# define SD_INIT_NAME(sd, type)		do { } while (0)
#endif

#define SD_INIT_FUNC(type)						\
static noinline struct sched_domain *					\
sd_init_##type(struct sched_domain_topology_level *tl, int cpu) 	\
{									\
	struct sched_domain *sd = *per_cpu_ptr(tl->data.sd, cpu);	\
	*sd = SD_##type##_INIT;						\
	SD_INIT_NAME(sd, type);						\
	sd->private = &tl->data;					\
	return sd;							\
}

SD_INIT_FUNC(CPU)
#ifdef CONFIG_NUMA
 SD_INIT_FUNC(ALLNODES)
 SD_INIT_FUNC(NODE)
#endif
#ifdef CONFIG_SCHED_SMT
 SD_INIT_FUNC(SIBLING)
#endif
#ifdef CONFIG_SCHED_MC
 SD_INIT_FUNC(MC)
#endif
#ifdef CONFIG_SCHED_BOOK
 SD_INIT_FUNC(BOOK)
#endif

static int default_relax_domain_level = -1;
int sched_domain_level_max;

static int __init setup_relax_domain_level(char *str)
{
	if (kstrtoint(str, 0, &default_relax_domain_level))
		pr_warn("Unable to set relax_domain_level\n");

	return 1;
}
__setup("relax_domain_level=", setup_relax_domain_level);

static void set_domain_attribute(struct sched_domain *sd,
				 struct sched_domain_attr *attr)
{
	int request;

	if (!attr || attr->relax_domain_level < 0) {
		if (default_relax_domain_level < 0)
			return;
		else
			request = default_relax_domain_level;
	} else
		request = attr->relax_domain_level;
	if (request < sd->level) {
		/* turn off idle balance on this domain */
		sd->flags &= ~(SD_BALANCE_WAKE|SD_BALANCE_NEWIDLE);
	} else {
		/* turn on idle balance on this domain */
		sd->flags |= (SD_BALANCE_WAKE|SD_BALANCE_NEWIDLE);
	}
}

static void __sdt_free(const struct cpumask *cpu_map);
static int __sdt_alloc(const struct cpumask *cpu_map);

static void __free_domain_allocs(struct s_data *d, enum s_alloc what,
				 const struct cpumask *cpu_map)
{
	switch (what) {
	case sa_rootdomain:
		if (!atomic_read(&d->rd->refcount))
			free_rootdomain(&d->rd->rcu); /* fall through */
	case sa_sd:
		free_percpu(d->sd); /* fall through */
	case sa_sd_storage:
		__sdt_free(cpu_map); /* fall through */
	case sa_none:
		break;
	}
}

static enum s_alloc __visit_domain_allocation_hell(struct s_data *d,
						   const struct cpumask *cpu_map)
{
	memset(d, 0, sizeof(*d));

	if (__sdt_alloc(cpu_map))
		return sa_sd_storage;
	d->sd = alloc_percpu(struct sched_domain *);
	if (!d->sd)
		return sa_sd_storage;
	d->rd = alloc_rootdomain();
	if (!d->rd)
		return sa_sd;
	return sa_rootdomain;
}

/*
 * NULL the sd_data elements we've used to build the sched_domain and
 * sched_group structure so that the subsequent __free_domain_allocs()
 * will not free the data we're using.
 */
static void claim_allocations(int cpu, struct sched_domain *sd)
{
	struct sd_data *sdd = sd->private;

	WARN_ON_ONCE(*per_cpu_ptr(sdd->sd, cpu) != sd);
	*per_cpu_ptr(sdd->sd, cpu) = NULL;

	if (atomic_read(&(*per_cpu_ptr(sdd->sg, cpu))->ref))
		*per_cpu_ptr(sdd->sg, cpu) = NULL;

	if (atomic_read(&(*per_cpu_ptr(sdd->sgp, cpu))->ref))
		*per_cpu_ptr(sdd->sgp, cpu) = NULL;
}

#ifdef CONFIG_SCHED_SMT
static const struct cpumask *cpu_smt_mask(int cpu)
{
	return topology_thread_cpumask(cpu);
}
#endif

/*
 * Topology list, bottom-up.
 */
static struct sched_domain_topology_level default_topology[] = {
#ifdef CONFIG_SCHED_SMT
	{ sd_init_SIBLING, cpu_smt_mask, },
#endif
#ifdef CONFIG_SCHED_MC
	{ sd_init_MC, cpu_coregroup_mask, },
#endif
#ifdef CONFIG_SCHED_BOOK
	{ sd_init_BOOK, cpu_book_mask, },
#endif
	{ sd_init_CPU, cpu_cpu_mask, },
#ifdef CONFIG_NUMA
	{ sd_init_NODE, cpu_node_mask, SDTL_OVERLAP, },
	{ sd_init_ALLNODES, cpu_allnodes_mask, },
#endif
	{ NULL, },
};

static struct sched_domain_topology_level *sched_domain_topology = default_topology;

static int __sdt_alloc(const struct cpumask *cpu_map)
{
	struct sched_domain_topology_level *tl;
	int j;

	for (tl = sched_domain_topology; tl->init; tl++) {
		struct sd_data *sdd = &tl->data;

		sdd->sd = alloc_percpu(struct sched_domain *);
		if (!sdd->sd)
			return -ENOMEM;

		sdd->sg = alloc_percpu(struct sched_group *);
		if (!sdd->sg)
			return -ENOMEM;

		sdd->sgp = alloc_percpu(struct sched_group_power *);
		if (!sdd->sgp)
			return -ENOMEM;

		for_each_cpu(j, cpu_map) {
			struct sched_domain *sd;
			struct sched_group *sg;
			struct sched_group_power *sgp;

		       	sd = kzalloc_node(sizeof(struct sched_domain) + cpumask_size(),
					GFP_KERNEL, cpu_to_node(j));
			if (!sd)
				return -ENOMEM;

			*per_cpu_ptr(sdd->sd, j) = sd;

			sg = kzalloc_node(sizeof(struct sched_group) + cpumask_size(),
					GFP_KERNEL, cpu_to_node(j));
			if (!sg)
				return -ENOMEM;

			sg->next = sg;

			*per_cpu_ptr(sdd->sg, j) = sg;

			sgp = kzalloc_node(sizeof(struct sched_group_power),
					GFP_KERNEL, cpu_to_node(j));
			if (!sgp)
				return -ENOMEM;

			*per_cpu_ptr(sdd->sgp, j) = sgp;
		}
	}

	return 0;
}

static void __sdt_free(const struct cpumask *cpu_map)
{
	struct sched_domain_topology_level *tl;
	int j;

	for (tl = sched_domain_topology; tl->init; tl++) {
		struct sd_data *sdd = &tl->data;

		for_each_cpu(j, cpu_map) {
			struct sched_domain *sd;

			if (sdd->sd) {
				sd = *per_cpu_ptr(sdd->sd, j);
				if (sd && (sd->flags & SD_OVERLAP))
					free_sched_groups(sd->groups, 0);
				kfree(*per_cpu_ptr(sdd->sd, j));
			}

			if (sdd->sg)
				kfree(*per_cpu_ptr(sdd->sg, j));
			if (sdd->sgp)
				kfree(*per_cpu_ptr(sdd->sgp, j));
		}
		free_percpu(sdd->sd);
		sdd->sd = NULL;
		free_percpu(sdd->sg);
		sdd->sg = NULL;
		free_percpu(sdd->sgp);
		sdd->sgp = NULL;
	}
}

struct sched_domain *build_sched_domain(struct sched_domain_topology_level *tl,
		struct s_data *d, const struct cpumask *cpu_map,
		struct sched_domain_attr *attr, struct sched_domain *child,
		int cpu)
{
	struct sched_domain *sd = tl->init(tl, cpu);
	if (!sd)
		return child;

	cpumask_and(sched_domain_span(sd), cpu_map, tl->mask(cpu));
	if (child) {
		sd->level = child->level + 1;
		sched_domain_level_max = max(sched_domain_level_max, sd->level);
		child->parent = sd;
	}
	sd->child = child;
	set_domain_attribute(sd, attr);

	return sd;
}

/*
 * Build sched domains for a given set of cpus and attach the sched domains
 * to the individual cpus
 */
static int build_sched_domains(const struct cpumask *cpu_map,
			       struct sched_domain_attr *attr)
{
	enum s_alloc alloc_state = sa_none;
	struct sched_domain *sd;
	struct s_data d;
	int i, ret = -ENOMEM;

	alloc_state = __visit_domain_allocation_hell(&d, cpu_map);
	if (alloc_state != sa_rootdomain)
		goto error;

	/* Set up domains for cpus specified by the cpu_map. */
	for_each_cpu(i, cpu_map) {
		struct sched_domain_topology_level *tl;

		sd = NULL;
		for (tl = sched_domain_topology; tl->init; tl++) {
			sd = build_sched_domain(tl, &d, cpu_map, attr, sd, i);
			if (tl->flags & SDTL_OVERLAP || sched_feat(FORCE_SD_OVERLAP))
				sd->flags |= SD_OVERLAP;
			if (cpumask_equal(cpu_map, sched_domain_span(sd)))
				break;
		}

		while (sd->child)
			sd = sd->child;

		*per_cpu_ptr(d.sd, i) = sd;
	}

	/* Build the groups for the domains */
	for_each_cpu(i, cpu_map) {
		for (sd = *per_cpu_ptr(d.sd, i); sd; sd = sd->parent) {
			sd->span_weight = cpumask_weight(sched_domain_span(sd));
			if (sd->flags & SD_OVERLAP) {
				if (build_overlap_sched_groups(sd, i))
					goto error;
			} else {
				if (build_sched_groups(sd, i))
					goto error;
			}
		}
	}

	/* Calculate CPU power for physical packages and nodes */
	for (i = nr_cpumask_bits-1; i >= 0; i--) {
		if (!cpumask_test_cpu(i, cpu_map))
			continue;

		for (sd = *per_cpu_ptr(d.sd, i); sd; sd = sd->parent) {
			claim_allocations(i, sd);
			init_sched_groups_power(i, sd);
		}
	}

	/* Attach the domains */
	rcu_read_lock();
	for_each_cpu(i, cpu_map) {
		sd = *per_cpu_ptr(d.sd, i);
		cpu_attach_domain(sd, d.rd, i);
	}
	rcu_read_unlock();

	ret = 0;
error:
	__free_domain_allocs(&d, alloc_state, cpu_map);
	return ret;
}

static cpumask_var_t *doms_cur;	/* current sched domains */
static int ndoms_cur;		/* number of sched domains in 'doms_cur' */
static struct sched_domain_attr *dattr_cur;
				/* attribues of custom domains in 'doms_cur' */

/*
 * Special case: If a kmalloc of a doms_cur partition (array of
 * cpumask) fails, then fallback to a single sched domain,
 * as determined by the single cpumask fallback_doms.
 */
static cpumask_var_t fallback_doms;

/*
 * arch_update_cpu_topology lets virtualized architectures update the
 * cpu core maps. It is supposed to return 1 if the topology changed
 * or 0 if it stayed the same.
 */
int __attribute__((weak)) arch_update_cpu_topology(void)
{
	return 0;
}

cpumask_var_t *alloc_sched_domains(unsigned int ndoms)
{
	int i;
	cpumask_var_t *doms;

	doms = kmalloc(sizeof(*doms) * ndoms, GFP_KERNEL);
	if (!doms)
		return NULL;
	for (i = 0; i < ndoms; i++) {
		if (!alloc_cpumask_var(&doms[i], GFP_KERNEL)) {
			free_sched_domains(doms, i);
			return NULL;
		}
	}
	return doms;
}

void free_sched_domains(cpumask_var_t doms[], unsigned int ndoms)
{
	unsigned int i;
	for (i = 0; i < ndoms; i++)
		free_cpumask_var(doms[i]);
	kfree(doms);
}

/*
 * Set up scheduler domains and groups. Callers must hold the hotplug lock.
 * For now this just excludes isolated cpus, but could be used to
 * exclude other special cases in the future.
 */
static int init_sched_domains(const struct cpumask *cpu_map)
{
	int err;

	arch_update_cpu_topology();
	ndoms_cur = 1;
	doms_cur = alloc_sched_domains(ndoms_cur);
	if (!doms_cur)
		doms_cur = &fallback_doms;
	cpumask_andnot(doms_cur[0], cpu_map, cpu_isolated_map);
	dattr_cur = NULL;
	err = build_sched_domains(doms_cur[0], NULL);
	register_sched_domain_sysctl();

	return err;
}

/*
 * Detach sched domains from a group of cpus specified in cpu_map
 * These cpus will now be attached to the NULL domain
 */
static void detach_destroy_domains(const struct cpumask *cpu_map)
{
	int i;

	rcu_read_lock();
	for_each_cpu(i, cpu_map)
		cpu_attach_domain(NULL, &def_root_domain, i);
	rcu_read_unlock();
}

/* handle null as "default" */
static int dattrs_equal(struct sched_domain_attr *cur, int idx_cur,
			struct sched_domain_attr *new, int idx_new)
{
	struct sched_domain_attr tmp;

	/* fast path */
	if (!new && !cur)
		return 1;

	tmp = SD_ATTR_INIT;
	return !memcmp(cur ? (cur + idx_cur) : &tmp,
			new ? (new + idx_new) : &tmp,
			sizeof(struct sched_domain_attr));
}

/*
 * Partition sched domains as specified by the 'ndoms_new'
 * cpumasks in the array doms_new[] of cpumasks. This compares
 * doms_new[] to the current sched domain partitioning, doms_cur[].
 * It destroys each deleted domain and builds each new domain.
 *
 * 'doms_new' is an array of cpumask_var_t's of length 'ndoms_new'.
 * The masks don't intersect (don't overlap.) We should setup one
 * sched domain for each mask. CPUs not in any of the cpumasks will
 * not be load balanced. If the same cpumask appears both in the
 * current 'doms_cur' domains and in the new 'doms_new', we can leave
 * it as it is.
 *
 * The passed in 'doms_new' should be allocated using
 * alloc_sched_domains.  This routine takes ownership of it and will
 * free_sched_domains it when done with it. If the caller failed the
 * alloc call, then it can pass in doms_new == NULL && ndoms_new == 1,
 * and partition_sched_domains() will fallback to the single partition
 * 'fallback_doms', it also forces the domains to be rebuilt.
 *
 * If doms_new == NULL it will be replaced with cpu_online_mask.
 * ndoms_new == 0 is a special case for destroying existing domains,
 * and it will not create the default domain.
 *
 * Call with hotplug lock held
 */
void partition_sched_domains(int ndoms_new, cpumask_var_t doms_new[],
			     struct sched_domain_attr *dattr_new)
{
	int i, j, n;
	int new_topology;

	mutex_lock(&sched_domains_mutex);

	/* always unregister in case we don't destroy any domains */
	unregister_sched_domain_sysctl();

	/* Let architecture update cpu core mappings. */
	new_topology = arch_update_cpu_topology();

	n = doms_new ? ndoms_new : 0;

	/* Destroy deleted domains */
	for (i = 0; i < ndoms_cur; i++) {
		for (j = 0; j < n && !new_topology; j++) {
			if (cpumask_equal(doms_cur[i], doms_new[j])
			    && dattrs_equal(dattr_cur, i, dattr_new, j))
				goto match1;
		}
		/* no match - a current sched domain not in new doms_new[] */
		detach_destroy_domains(doms_cur[i]);
match1:
		;
	}

	if (doms_new == NULL) {
		ndoms_cur = 0;
		doms_new = &fallback_doms;
		cpumask_andnot(doms_new[0], cpu_active_mask, cpu_isolated_map);
		WARN_ON_ONCE(dattr_new);
	}

	/* Build new domains */
	for (i = 0; i < ndoms_new; i++) {
		for (j = 0; j < ndoms_cur && !new_topology; j++) {
			if (cpumask_equal(doms_new[i], doms_cur[j])
			    && dattrs_equal(dattr_new, i, dattr_cur, j))
				goto match2;
		}
		/* no match - add a new doms_new */
		build_sched_domains(doms_new[i], dattr_new ? dattr_new + i : NULL);
match2:
		;
	}

	/* Remember the new sched domains */
	if (doms_cur != &fallback_doms)
		free_sched_domains(doms_cur, ndoms_cur);
	kfree(dattr_cur);	/* kfree(NULL) is safe */
	doms_cur = doms_new;
	dattr_cur = dattr_new;
	ndoms_cur = ndoms_new;

	register_sched_domain_sysctl();

	mutex_unlock(&sched_domains_mutex);
}

#if defined(CONFIG_SCHED_MC) || defined(CONFIG_SCHED_SMT)
static void reinit_sched_domains(void)
{
	get_online_cpus();

	/* Destroy domains first to force the rebuild */
	partition_sched_domains(0, NULL, NULL);

	rebuild_sched_domains();
	put_online_cpus();
}

static ssize_t sched_power_savings_store(const char *buf, size_t count, int smt)
{
	unsigned int level = 0;

	if (sscanf(buf, "%u", &level) != 1)
		return -EINVAL;

	/*
	 * level is always be positive so don't check for
	 * level < POWERSAVINGS_BALANCE_NONE which is 0
	 * What happens on 0 or 1 byte write,
	 * need to check for count as well?
	 */

	if (level >= MAX_POWERSAVINGS_BALANCE_LEVELS)
		return -EINVAL;

	if (smt)
		sched_smt_power_savings = level;
	else
		sched_mc_power_savings = level;

	reinit_sched_domains();

	return count;
}

#ifdef CONFIG_SCHED_MC
static ssize_t sched_mc_power_savings_show(struct device *dev,
					   struct device_attribute *attr,
					   char *buf)
{
	return sprintf(buf, "%u\n", sched_mc_power_savings);
}
static ssize_t sched_mc_power_savings_store(struct device *dev,
					    struct device_attribute *attr,
					    const char *buf, size_t count)
{
	return sched_power_savings_store(buf, count, 0);
}
static DEVICE_ATTR(sched_mc_power_savings, 0644,
		   sched_mc_power_savings_show,
		   sched_mc_power_savings_store);
#endif

#ifdef CONFIG_SCHED_SMT
static ssize_t sched_smt_power_savings_show(struct device *dev,
					    struct device_attribute *attr,
					    char *buf)
{
	return sprintf(buf, "%u\n", sched_smt_power_savings);
}
static ssize_t sched_smt_power_savings_store(struct device *dev,
					    struct device_attribute *attr,
					     const char *buf, size_t count)
{
	return sched_power_savings_store(buf, count, 1);
}
static DEVICE_ATTR(sched_smt_power_savings, 0644,
		   sched_smt_power_savings_show,
		   sched_smt_power_savings_store);
#endif

int __init sched_create_sysfs_power_savings_entries(struct device *dev)
{
	int err = 0;

#ifdef CONFIG_SCHED_SMT
	if (smt_capable())
		err = device_create_file(dev, &dev_attr_sched_smt_power_savings);
#endif
#ifdef CONFIG_SCHED_MC
	if (!err && mc_capable())
		err = device_create_file(dev, &dev_attr_sched_mc_power_savings);
#endif
	return err;
}
#endif /* CONFIG_SCHED_MC || CONFIG_SCHED_SMT */

static int num_cpus_frozen;	/* used to mark begin/end of suspend/resume */

/*
 * Update cpusets according to cpu_active mask.  If cpusets are
 * disabled, cpuset_update_active_cpus() becomes a simple wrapper
 * around partition_sched_domains().
 *
 * If we come here as part of a suspend/resume, don't touch cpusets because we
 * want to restore it back to its original state upon resume anyway.
 */
static int cpuset_cpu_active(struct notifier_block *nfb, unsigned long action,
			     void *hcpu)
{
	switch (action) {
	case CPU_ONLINE_FROZEN:
	case CPU_DOWN_FAILED_FROZEN:

		/*
		 * num_cpus_frozen tracks how many CPUs are involved in suspend
		 * resume sequence. As long as this is not the last online
		 * operation in the resume sequence, just build a single sched
		 * domain, ignoring cpusets.
		 */
		num_cpus_frozen--;
		if (likely(num_cpus_frozen)) {
			partition_sched_domains(1, NULL, NULL);
			break;
		}

		/*
		 * This is the last CPU online operation. So fall through and
		 * restore the original sched domains by considering the
		 * cpuset configurations.
		 */

	case CPU_ONLINE:
	case CPU_DOWN_FAILED:
		cpuset_update_active_cpus();
		break;
	default:
		return NOTIFY_DONE;
	}
	return NOTIFY_OK;
}

static int cpuset_cpu_inactive(struct notifier_block *nfb, unsigned long action,
			       void *hcpu)
{
	switch (action) {
	case CPU_DOWN_PREPARE:
		cpuset_update_active_cpus();
		break;
	case CPU_DOWN_PREPARE_FROZEN:
		num_cpus_frozen++;
		partition_sched_domains(1, NULL, NULL);
		break;
	default:
		return NOTIFY_DONE;
	}
	return NOTIFY_OK;
}

void __init sched_init_smp(void)
{
	cpumask_var_t non_isolated_cpus;

	alloc_cpumask_var(&non_isolated_cpus, GFP_KERNEL);
	alloc_cpumask_var(&fallback_doms, GFP_KERNEL);

	get_online_cpus();
	mutex_lock(&sched_domains_mutex);
	init_sched_domains(cpu_active_mask);
	cpumask_andnot(non_isolated_cpus, cpu_possible_mask, cpu_isolated_map);
	if (cpumask_empty(non_isolated_cpus))
		cpumask_set_cpu(smp_processor_id(), non_isolated_cpus);
	mutex_unlock(&sched_domains_mutex);
	put_online_cpus();

	hotcpu_notifier(cpuset_cpu_active, CPU_PRI_CPUSET_ACTIVE);
	hotcpu_notifier(cpuset_cpu_inactive, CPU_PRI_CPUSET_INACTIVE);

	/* RT runtime code needs to handle some hotplug events */
	hotcpu_notifier(update_runtime, 0);

	init_hrtick();

	/* Move init over to a non-isolated CPU */
	if (set_cpus_allowed_ptr(current, non_isolated_cpus) < 0)
		BUG();
	sched_init_granularity();
	free_cpumask_var(non_isolated_cpus);

	init_sched_rt_class();
}
#else
void __init sched_init_smp(void)
{
	sched_init_granularity();
}
#endif /* CONFIG_SMP */

const_debug unsigned int sysctl_timer_migration = 1;

int in_sched_functions(unsigned long addr)
{
	return in_lock_functions(addr) ||
		(addr >= (unsigned long)__sched_text_start
		&& addr < (unsigned long)__sched_text_end);
}

#ifdef CONFIG_CGROUP_SCHED
struct task_group root_task_group;
LIST_HEAD(task_groups);
#endif

DECLARE_PER_CPU(cpumask_var_t, load_balance_tmpmask);

void __init sched_init(void)
{
	int i, j;
	unsigned long alloc_size = 0, ptr;

#ifdef CONFIG_SEC_DEBUG
#ifdef CONFIG_FAIR_GROUP_SCHED
	sec_gaf_supply_rqinfo(offsetof(struct rq, curr),
			offsetof(struct cfs_rq, rq));
#endif
#endif

#ifdef CONFIG_FAIR_GROUP_SCHED
	alloc_size += 2 * nr_cpu_ids * sizeof(void **);
#endif
#ifdef CONFIG_RT_GROUP_SCHED
	alloc_size += 2 * nr_cpu_ids * sizeof(void **);
#endif
#ifdef CONFIG_CPUMASK_OFFSTACK
	alloc_size += num_possible_cpus() * cpumask_size();
#endif
	if (alloc_size) {
		ptr = (unsigned long)kzalloc(alloc_size, GFP_NOWAIT);

#ifdef CONFIG_FAIR_GROUP_SCHED
		root_task_group.se = (struct sched_entity **)ptr;
		ptr += nr_cpu_ids * sizeof(void **);

		root_task_group.cfs_rq = (struct cfs_rq **)ptr;
		ptr += nr_cpu_ids * sizeof(void **);

#endif /* CONFIG_FAIR_GROUP_SCHED */
#ifdef CONFIG_RT_GROUP_SCHED
		root_task_group.rt_se = (struct sched_rt_entity **)ptr;
		ptr += nr_cpu_ids * sizeof(void **);

		root_task_group.rt_rq = (struct rt_rq **)ptr;
		ptr += nr_cpu_ids * sizeof(void **);

#endif /* CONFIG_RT_GROUP_SCHED */
#ifdef CONFIG_CPUMASK_OFFSTACK
		for_each_possible_cpu(i) {
			per_cpu(load_balance_tmpmask, i) = (void *)ptr;
			ptr += cpumask_size();
		}
#endif /* CONFIG_CPUMASK_OFFSTACK */
	}

#ifdef CONFIG_SMP
	init_defrootdomain();
#endif

	init_rt_bandwidth(&def_rt_bandwidth,
			global_rt_period(), global_rt_runtime());

#ifdef CONFIG_RT_GROUP_SCHED
	init_rt_bandwidth(&root_task_group.rt_bandwidth,
			global_rt_period(), global_rt_runtime());
#endif /* CONFIG_RT_GROUP_SCHED */

#ifdef CONFIG_CGROUP_SCHED
	list_add(&root_task_group.list, &task_groups);
	INIT_LIST_HEAD(&root_task_group.children);
	INIT_LIST_HEAD(&root_task_group.siblings);
	autogroup_init(&init_task);

#endif /* CONFIG_CGROUP_SCHED */

#ifdef CONFIG_CGROUP_CPUACCT
	root_cpuacct.cpustat = &kernel_cpustat;
	root_cpuacct.cpuusage = alloc_percpu(u64);
	/* Too early, not expected to fail */
	BUG_ON(!root_cpuacct.cpuusage);
#endif
	for_each_possible_cpu(i) {
		struct rq *rq;

		rq = cpu_rq(i);
		raw_spin_lock_init(&rq->lock);
		rq->nr_running = 0;
		rq->calc_load_active = 0;
		rq->calc_load_update = jiffies + LOAD_FREQ;
		init_cfs_rq(&rq->cfs);
		init_rt_rq(&rq->rt, rq);
#ifdef CONFIG_FAIR_GROUP_SCHED
		root_task_group.shares = ROOT_TASK_GROUP_LOAD;
		INIT_LIST_HEAD(&rq->leaf_cfs_rq_list);
		/*
		 * How much cpu bandwidth does root_task_group get?
		 *
		 * In case of task-groups formed thr' the cgroup filesystem, it
		 * gets 100% of the cpu resources in the system. This overall
		 * system cpu resource is divided among the tasks of
		 * root_task_group and its child task-groups in a fair manner,
		 * based on each entity's (task or task-group's) weight
		 * (se->load.weight).
		 *
		 * In other words, if root_task_group has 10 tasks of weight
		 * 1024) and two child groups A0 and A1 (of weight 1024 each),
		 * then A0's share of the cpu resource is:
		 *
		 *	A0's bandwidth = 1024 / (10*1024 + 1024 + 1024) = 8.33%
		 *
		 * We achieve this by letting root_task_group's tasks sit
		 * directly in rq->cfs (i.e root_task_group->se[] = NULL).
		 */
		init_cfs_bandwidth(&root_task_group.cfs_bandwidth);
		init_tg_cfs_entry(&root_task_group, &rq->cfs, NULL, i, NULL);
#endif /* CONFIG_FAIR_GROUP_SCHED */

		rq->rt.rt_runtime = def_rt_bandwidth.rt_runtime;
#ifdef CONFIG_RT_GROUP_SCHED
		INIT_LIST_HEAD(&rq->leaf_rt_rq_list);
		init_tg_rt_entry(&root_task_group, &rq->rt, NULL, i, NULL);
#endif

		for (j = 0; j < CPU_LOAD_IDX_MAX; j++)
			rq->cpu_load[j] = 0;

		rq->last_load_update_tick = jiffies;

#ifdef CONFIG_SMP
		rq->sd = NULL;
		rq->rd = NULL;
		rq->cpu_power = SCHED_POWER_SCALE;
		rq->post_schedule = 0;
		rq->active_balance = 0;
		rq->next_balance = jiffies;
		rq->push_cpu = 0;
		rq->cpu = i;
		rq->online = 0;
		rq->idle_stamp = 0;
		rq->avg_idle = 2*sysctl_sched_migration_cost;

		INIT_LIST_HEAD(&rq->cfs_tasks);

		rq_attach_root(rq, &def_root_domain);
#ifdef CONFIG_NO_HZ
		rq->nohz_flags = 0;
#endif
#endif
		init_rq_hrtick(rq);
		atomic_set(&rq->nr_iowait, 0);
	}

	set_load_weight(&init_task);

#ifdef CONFIG_PREEMPT_NOTIFIERS
	INIT_HLIST_HEAD(&init_task.preempt_notifiers);
#endif

#ifdef CONFIG_RT_MUTEXES
	plist_head_init(&init_task.pi_waiters);
#endif

	/*
	 * The boot idle thread does lazy MMU switching as well:
	 */
	atomic_inc(&init_mm.mm_count);
	enter_lazy_tlb(&init_mm, current);

	/*
	 * Make us the idle thread. Technically, schedule() should not be
	 * called from this thread, however somewhere below it might be,
	 * but because we are the idle thread, we just pick up running again
	 * when this runqueue becomes "idle".
	 */
	init_idle(current, smp_processor_id());

	calc_load_update = jiffies + LOAD_FREQ;

	/*
	 * During early bootup we pretend to be a normal task:
	 */
	current->sched_class = &fair_sched_class;

#ifdef CONFIG_SMP
	zalloc_cpumask_var(&sched_domains_tmpmask, GFP_NOWAIT);
	/* May be allocated at isolcpus cmdline parse time */
	if (cpu_isolated_map == NULL)
		zalloc_cpumask_var(&cpu_isolated_map, GFP_NOWAIT);
#endif
	init_sched_fair_class();

	scheduler_running = 1;
}

#ifdef CONFIG_DEBUG_ATOMIC_SLEEP
static inline int preempt_count_equals(int preempt_offset)
{
	int nested = (preempt_count() & ~PREEMPT_ACTIVE) + rcu_preempt_depth();

	return (nested == preempt_offset);
}

static int __might_sleep_init_called;
int __init __might_sleep_init(void)
{
	__might_sleep_init_called = 1;
	return 0;
}
early_initcall(__might_sleep_init);

void __might_sleep(const char *file, int line, int preempt_offset)
{
	static unsigned long prev_jiffy;	/* ratelimiting */

	rcu_sleep_check(); /* WARN_ON_ONCE() by default, no rate limit reqd. */
	if ((preempt_count_equals(preempt_offset) && !irqs_disabled()) ||
	    oops_in_progress)
		return;
	if (system_state != SYSTEM_RUNNING &&
	    (!__might_sleep_init_called || system_state != SYSTEM_BOOTING))
		return;
	if (time_before(jiffies, prev_jiffy + HZ) && prev_jiffy)
		return;
	prev_jiffy = jiffies;

	printk(KERN_ERR
		"BUG: sleeping function called from invalid context at %s:%d\n",
			file, line);
	printk(KERN_ERR
		"in_atomic(): %d, irqs_disabled(): %d, pid: %d, name: %s\n",
			in_atomic(), irqs_disabled(),
			current->pid, current->comm);

	debug_show_held_locks(current);
	if (irqs_disabled())
		print_irqtrace_events(current);
	dump_stack();
}
EXPORT_SYMBOL(__might_sleep);
#endif

#ifdef CONFIG_MAGIC_SYSRQ
static void normalize_task(struct rq *rq, struct task_struct *p)
{
	const struct sched_class *prev_class = p->sched_class;
	int old_prio = p->prio;
	int on_rq;

	on_rq = p->on_rq;
	if (on_rq)
		dequeue_task(rq, p, 0);
	__setscheduler(rq, p, SCHED_NORMAL, 0);
	if (on_rq) {
		enqueue_task(rq, p, 0);
		resched_task(rq->curr);
	}

	check_class_changed(rq, p, prev_class, old_prio);
}

void normalize_rt_tasks(void)
{
	struct task_struct *g, *p;
	unsigned long flags;
	struct rq *rq;

	read_lock_irqsave(&tasklist_lock, flags);
	do_each_thread(g, p) {
		/*
		 * Only normalize user tasks:
		 */
		if (!p->mm)
			continue;

		p->se.exec_start		= 0;
#ifdef CONFIG_SCHEDSTATS
		p->se.statistics.wait_start	= 0;
		p->se.statistics.sleep_start	= 0;
		p->se.statistics.block_start	= 0;
#endif

		if (!rt_task(p)) {
			/*
			 * Renice negative nice level userspace
			 * tasks back to 0:
			 */
			if (TASK_NICE(p) < 0 && p->mm)
				set_user_nice(p, 0);
			continue;
		}

		raw_spin_lock(&p->pi_lock);
		rq = __task_rq_lock(p);

		normalize_task(rq, p);

		__task_rq_unlock(rq);
		raw_spin_unlock(&p->pi_lock);
	} while_each_thread(g, p);

	read_unlock_irqrestore(&tasklist_lock, flags);
}

#endif /* CONFIG_MAGIC_SYSRQ */

#if defined(CONFIG_IA64) || defined(CONFIG_KGDB_KDB)
/*
 * These functions are only useful for the IA64 MCA handling, or kdb.
 *
 * They can only be called when the whole system has been
 * stopped - every CPU needs to be quiescent, and no scheduling
 * activity can take place. Using them for anything else would
 * be a serious bug, and as a result, they aren't even visible
 * under any other configuration.
 */

/**
 * curr_task - return the current task for a given cpu.
 * @cpu: the processor in question.
 *
 * ONLY VALID WHEN THE WHOLE SYSTEM IS STOPPED!
 */
struct task_struct *curr_task(int cpu)
{
	return cpu_curr(cpu);
}

#endif /* defined(CONFIG_IA64) || defined(CONFIG_KGDB_KDB) */

#ifdef CONFIG_IA64
/**
 * set_curr_task - set the current task for a given cpu.
 * @cpu: the processor in question.
 * @p: the task pointer to set.
 *
 * Description: This function must only be used when non-maskable interrupts
 * are serviced on a separate stack. It allows the architecture to switch the
 * notion of the current task on a cpu in a non-blocking manner. This function
 * must be called with all CPU's synchronized, and interrupts disabled, the
 * and caller must save the original value of the current task (see
 * curr_task() above) and restore that value before reenabling interrupts and
 * re-starting the system.
 *
 * ONLY VALID WHEN THE WHOLE SYSTEM IS STOPPED!
 */
void set_curr_task(int cpu, struct task_struct *p)
{
	cpu_curr(cpu) = p;
}

#endif

#ifdef CONFIG_CGROUP_SCHED
/* task_group_lock serializes the addition/removal of task groups */
static DEFINE_SPINLOCK(task_group_lock);

static void free_sched_group(struct task_group *tg)
{
	free_fair_sched_group(tg);
	free_rt_sched_group(tg);
	autogroup_free(tg);
	kfree(tg);
}

/* allocate runqueue etc for a new task group */
struct task_group *sched_create_group(struct task_group *parent)
{
	struct task_group *tg;
	unsigned long flags;

	tg = kzalloc(sizeof(*tg), GFP_KERNEL);
	if (!tg)
		return ERR_PTR(-ENOMEM);

	if (!alloc_fair_sched_group(tg, parent))
		goto err;

	if (!alloc_rt_sched_group(tg, parent))
		goto err;

	spin_lock_irqsave(&task_group_lock, flags);
	list_add_rcu(&tg->list, &task_groups);

	WARN_ON(!parent); /* root should already exist */

	tg->parent = parent;
	INIT_LIST_HEAD(&tg->children);
	list_add_rcu(&tg->siblings, &parent->children);
	spin_unlock_irqrestore(&task_group_lock, flags);

	return tg;

err:
	free_sched_group(tg);
	return ERR_PTR(-ENOMEM);
}

/* rcu callback to free various structures associated with a task group */
static void free_sched_group_rcu(struct rcu_head *rhp)
{
	/* now it should be safe to free those cfs_rqs */
	free_sched_group(container_of(rhp, struct task_group, rcu));
}

/* Destroy runqueue etc associated with a task group */
void sched_destroy_group(struct task_group *tg)
{
	unsigned long flags;
	int i;

	/* end participation in shares distribution */
	for_each_possible_cpu(i)
		unregister_fair_sched_group(tg, i);

	spin_lock_irqsave(&task_group_lock, flags);
	list_del_rcu(&tg->list);
	list_del_rcu(&tg->siblings);
	spin_unlock_irqrestore(&task_group_lock, flags);

	/* wait for possible concurrent references to cfs_rqs complete */
	call_rcu(&tg->rcu, free_sched_group_rcu);
}

/* change task's runqueue when it moves between groups.
 *	The caller of this function should have put the task in its new group
 *	by now. This function just updates tsk->se.cfs_rq and tsk->se.parent to
 *	reflect its new group.
 */
void sched_move_task(struct task_struct *tsk)
{
	struct task_group *tg;
	int on_rq, running;
	unsigned long flags;
	struct rq *rq;

	rq = task_rq_lock(tsk, &flags);

	running = task_current(rq, tsk);
	on_rq = tsk->on_rq;

	if (on_rq)
		dequeue_task(rq, tsk, 0);
	if (unlikely(running))
		tsk->sched_class->put_prev_task(rq, tsk);

	tg = container_of(task_subsys_state_check(tsk, cpu_cgroup_subsys_id,
				lockdep_is_held(&tsk->sighand->siglock)),
			  struct task_group, css);
	tg = autogroup_task_group(tsk, tg);
	tsk->sched_task_group = tg;

#ifdef CONFIG_FAIR_GROUP_SCHED
	if (tsk->sched_class->task_move_group)
		tsk->sched_class->task_move_group(tsk, on_rq);
	else
#endif
		set_task_rq(tsk, task_cpu(tsk));

	if (unlikely(running))
		tsk->sched_class->set_curr_task(rq);
	if (on_rq)
		enqueue_task(rq, tsk, 0);

	task_rq_unlock(rq, tsk, &flags);
}
#endif /* CONFIG_CGROUP_SCHED */

#if defined(CONFIG_RT_GROUP_SCHED) || defined(CONFIG_CFS_BANDWIDTH)
static unsigned long to_ratio(u64 period, u64 runtime)
{
	if (runtime == RUNTIME_INF)
		return 1ULL << 20;

	return div64_u64(runtime << 20, period);
}
#endif

#ifdef CONFIG_RT_GROUP_SCHED
/*
 * Ensure that the real time constraints are schedulable.
 */
static DEFINE_MUTEX(rt_constraints_mutex);

/* Must be called with tasklist_lock held */
static inline int tg_has_rt_tasks(struct task_group *tg)
{
	struct task_struct *g, *p;

	do_each_thread(g, p) {
		if (rt_task(p) && task_rq(p)->rt.tg == tg)
			return 1;
	} while_each_thread(g, p);

	return 0;
}

struct rt_schedulable_data {
	struct task_group *tg;
	u64 rt_period;
	u64 rt_runtime;
};

static int tg_rt_schedulable(struct task_group *tg, void *data)
{
	struct rt_schedulable_data *d = data;
	struct task_group *child;
	unsigned long total, sum = 0;
	u64 period, runtime;

	period = ktime_to_ns(tg->rt_bandwidth.rt_period);
	runtime = tg->rt_bandwidth.rt_runtime;

	if (tg == d->tg) {
		period = d->rt_period;
		runtime = d->rt_runtime;
	}

	/*
	 * Cannot have more runtime than the period.
	 */
	if (runtime > period && runtime != RUNTIME_INF)
		return -EINVAL;

	/*
	 * Ensure we don't starve existing RT tasks.
	 */
	if (rt_bandwidth_enabled() && !runtime && tg_has_rt_tasks(tg))
		return -EBUSY;

	total = to_ratio(period, runtime);

	/*
	 * Nobody can have more than the global setting allows.
	 */
	if (total > to_ratio(global_rt_period(), global_rt_runtime()))
		return -EINVAL;

	/*
	 * The sum of our children's runtime should not exceed our own.
	 */
	list_for_each_entry_rcu(child, &tg->children, siblings) {
		period = ktime_to_ns(child->rt_bandwidth.rt_period);
		runtime = child->rt_bandwidth.rt_runtime;

		if (child == d->tg) {
			period = d->rt_period;
			runtime = d->rt_runtime;
		}

		sum += to_ratio(period, runtime);
	}

	if (sum > total)
		return -EINVAL;

	return 0;
}

static int __rt_schedulable(struct task_group *tg, u64 period, u64 runtime)
{
	int ret;

	struct rt_schedulable_data data = {
		.tg = tg,
		.rt_period = period,
		.rt_runtime = runtime,
	};

	rcu_read_lock();
	ret = walk_tg_tree(tg_rt_schedulable, tg_nop, &data);
	rcu_read_unlock();

	return ret;
}

static int tg_set_rt_bandwidth(struct task_group *tg,
		u64 rt_period, u64 rt_runtime)
{
	int i, err = 0;

	mutex_lock(&rt_constraints_mutex);
	read_lock(&tasklist_lock);
	err = __rt_schedulable(tg, rt_period, rt_runtime);
	if (err)
		goto unlock;

	raw_spin_lock_irq(&tg->rt_bandwidth.rt_runtime_lock);
	tg->rt_bandwidth.rt_period = ns_to_ktime(rt_period);
	tg->rt_bandwidth.rt_runtime = rt_runtime;

	for_each_possible_cpu(i) {
		struct rt_rq *rt_rq = tg->rt_rq[i];

		raw_spin_lock(&rt_rq->rt_runtime_lock);
		rt_rq->rt_runtime = rt_runtime;
		raw_spin_unlock(&rt_rq->rt_runtime_lock);
	}
	raw_spin_unlock_irq(&tg->rt_bandwidth.rt_runtime_lock);
unlock:
	read_unlock(&tasklist_lock);
	mutex_unlock(&rt_constraints_mutex);

	return err;
}

int sched_group_set_rt_runtime(struct task_group *tg, long rt_runtime_us)
{
	u64 rt_runtime, rt_period;

	rt_period = ktime_to_ns(tg->rt_bandwidth.rt_period);
	rt_runtime = (u64)rt_runtime_us * NSEC_PER_USEC;
	if (rt_runtime_us < 0)
		rt_runtime = RUNTIME_INF;

	return tg_set_rt_bandwidth(tg, rt_period, rt_runtime);
}

long sched_group_rt_runtime(struct task_group *tg)
{
	u64 rt_runtime_us;

	if (tg->rt_bandwidth.rt_runtime == RUNTIME_INF)
		return -1;

	rt_runtime_us = tg->rt_bandwidth.rt_runtime;
	do_div(rt_runtime_us, NSEC_PER_USEC);
	return rt_runtime_us;
}

int sched_group_set_rt_period(struct task_group *tg, long rt_period_us)
{
	u64 rt_runtime, rt_period;

	rt_period = (u64)rt_period_us * NSEC_PER_USEC;
	rt_runtime = tg->rt_bandwidth.rt_runtime;

	if (rt_period == 0)
		return -EINVAL;

	return tg_set_rt_bandwidth(tg, rt_period, rt_runtime);
}

long sched_group_rt_period(struct task_group *tg)
{
	u64 rt_period_us;

	rt_period_us = ktime_to_ns(tg->rt_bandwidth.rt_period);
	do_div(rt_period_us, NSEC_PER_USEC);
	return rt_period_us;
}

static int sched_rt_global_constraints(void)
{
	u64 runtime, period;
	int ret = 0;

	if (sysctl_sched_rt_period <= 0)
		return -EINVAL;

	runtime = global_rt_runtime();
	period = global_rt_period();

	/*
	 * Sanity check on the sysctl variables.
	 */
	if (runtime > period && runtime != RUNTIME_INF)
		return -EINVAL;

	mutex_lock(&rt_constraints_mutex);
	read_lock(&tasklist_lock);
	ret = __rt_schedulable(NULL, 0, 0);
	read_unlock(&tasklist_lock);
	mutex_unlock(&rt_constraints_mutex);

	return ret;
}

int sched_rt_can_attach(struct task_group *tg, struct task_struct *tsk)
{
	/* Don't accept realtime tasks when there is no way for them to run */
	if (rt_task(tsk) && tg->rt_bandwidth.rt_runtime == 0)
		return 0;

	return 1;
}

#else /* !CONFIG_RT_GROUP_SCHED */
static int sched_rt_global_constraints(void)
{
	unsigned long flags;
	int i;

	if (sysctl_sched_rt_period <= 0)
		return -EINVAL;

	/*
	 * There's always some RT tasks in the root group
	 * -- migration, kstopmachine etc..
	 */
	if (sysctl_sched_rt_runtime == 0)
		return -EBUSY;

	raw_spin_lock_irqsave(&def_rt_bandwidth.rt_runtime_lock, flags);
	for_each_possible_cpu(i) {
		struct rt_rq *rt_rq = &cpu_rq(i)->rt;

		raw_spin_lock(&rt_rq->rt_runtime_lock);
		rt_rq->rt_runtime = global_rt_runtime();
		raw_spin_unlock(&rt_rq->rt_runtime_lock);
	}
	raw_spin_unlock_irqrestore(&def_rt_bandwidth.rt_runtime_lock, flags);

	return 0;
}
#endif /* CONFIG_RT_GROUP_SCHED */

int sched_rt_handler(struct ctl_table *table, int write,
		void __user *buffer, size_t *lenp,
		loff_t *ppos)
{
	int ret;
	int old_period, old_runtime;
	static DEFINE_MUTEX(mutex);

	mutex_lock(&mutex);
	old_period = sysctl_sched_rt_period;
	old_runtime = sysctl_sched_rt_runtime;

	ret = proc_dointvec(table, write, buffer, lenp, ppos);

	if (!ret && write) {
		ret = sched_rt_global_constraints();
		if (ret) {
			sysctl_sched_rt_period = old_period;
			sysctl_sched_rt_runtime = old_runtime;
		} else {
			def_rt_bandwidth.rt_runtime = global_rt_runtime();
			def_rt_bandwidth.rt_period =
				ns_to_ktime(global_rt_period());
		}
	}
	mutex_unlock(&mutex);

	return ret;
}

#ifdef CONFIG_CGROUP_SCHED

/* return corresponding task_group object of a cgroup */
static inline struct task_group *cgroup_tg(struct cgroup *cgrp)
{
	return container_of(cgroup_subsys_state(cgrp, cpu_cgroup_subsys_id),
			    struct task_group, css);
}

static struct cgroup_subsys_state *cpu_cgroup_create(struct cgroup *cgrp)
{
	struct task_group *tg, *parent;

	if (!cgrp->parent) {
		/* This is early initialization for the top cgroup */
		return &root_task_group.css;
	}

	parent = cgroup_tg(cgrp->parent);
	tg = sched_create_group(parent);
	if (IS_ERR(tg))
		return ERR_PTR(-ENOMEM);

	return &tg->css;
}

static void cpu_cgroup_destroy(struct cgroup *cgrp)
{
	struct task_group *tg = cgroup_tg(cgrp);

	sched_destroy_group(tg);
}

static int
cpu_cgroup_allow_attach(struct cgroup *cgrp, struct cgroup_taskset *tset)
{
	const struct cred *cred = current_cred(), *tcred;
	struct task_struct *task;

	cgroup_taskset_for_each(task, cgrp, tset) {
		tcred = __task_cred(task);

		if ((current != task) && !capable(CAP_SYS_NICE) &&
		    cred->euid != tcred->uid && cred->euid != tcred->suid)
			return -EACCES;
	}

	return 0;
}

static int cpu_cgroup_can_attach(struct cgroup *cgrp,
				 struct cgroup_taskset *tset)
{
	struct task_struct *task;

	cgroup_taskset_for_each(task, cgrp, tset) {
#ifdef CONFIG_RT_GROUP_SCHED
		if (!sched_rt_can_attach(cgroup_tg(cgrp), task))
			return -EINVAL;
#else
		/* We don't support RT-tasks being in separate groups */
		if (task->sched_class != &fair_sched_class)
			return -EINVAL;
#endif
	}
	return 0;
}

static void cpu_cgroup_attach(struct cgroup *cgrp,
			      struct cgroup_taskset *tset)
{
	struct task_struct *task;

	cgroup_taskset_for_each(task, cgrp, tset)
		sched_move_task(task);
}

static void
cpu_cgroup_exit(struct cgroup *cgrp, struct cgroup *old_cgrp,
		struct task_struct *task)
{
	/*
	 * cgroup_exit() is called in the copy_process() failure path.
	 * Ignore this case since the task hasn't ran yet, this avoids
	 * trying to poke a half freed task state from generic code.
	 */
	if (!(task->flags & PF_EXITING))
		return;

	sched_move_task(task);
}

static u64 cpu_notify_on_migrate_read_u64(struct cgroup *cgrp,
					  struct cftype *cft)
{
	struct task_group *tg = cgroup_tg(cgrp);

	return tg->notify_on_migrate;
}

static int cpu_notify_on_migrate_write_u64(struct cgroup *cgrp,
					   struct cftype *cft, u64 notify)
{
	struct task_group *tg = cgroup_tg(cgrp);

	tg->notify_on_migrate = (notify > 0);

	return 0;
}

#ifdef CONFIG_FAIR_GROUP_SCHED
static int cpu_shares_write_u64(struct cgroup *cgrp, struct cftype *cftype,
				u64 shareval)
{
	return sched_group_set_shares(cgroup_tg(cgrp), scale_load(shareval));
}

static u64 cpu_shares_read_u64(struct cgroup *cgrp, struct cftype *cft)
{
	struct task_group *tg = cgroup_tg(cgrp);

	return (u64) scale_load_down(tg->shares);
}

#ifdef CONFIG_CFS_BANDWIDTH
static DEFINE_MUTEX(cfs_constraints_mutex);

const u64 max_cfs_quota_period = 1 * NSEC_PER_SEC; /* 1s */
const u64 min_cfs_quota_period = 1 * NSEC_PER_MSEC; /* 1ms */

static int __cfs_schedulable(struct task_group *tg, u64 period, u64 runtime);

static int tg_set_cfs_bandwidth(struct task_group *tg, u64 period, u64 quota)
{
	int i, ret = 0, runtime_enabled, runtime_was_enabled;
	struct cfs_bandwidth *cfs_b = &tg->cfs_bandwidth;

	if (tg == &root_task_group)
		return -EINVAL;

	/*
	 * Ensure we have at some amount of bandwidth every period.  This is
	 * to prevent reaching a state of large arrears when throttled via
	 * entity_tick() resulting in prolonged exit starvation.
	 */
	if (quota < min_cfs_quota_period || period < min_cfs_quota_period)
		return -EINVAL;

	/*
	 * Likewise, bound things on the otherside by preventing insane quota
	 * periods.  This also allows us to normalize in computing quota
	 * feasibility.
	 */
	if (period > max_cfs_quota_period)
		return -EINVAL;

	mutex_lock(&cfs_constraints_mutex);
	ret = __cfs_schedulable(tg, period, quota);
	if (ret)
		goto out_unlock;

	runtime_enabled = quota != RUNTIME_INF;
	runtime_was_enabled = cfs_b->quota != RUNTIME_INF;
	/*
	 * If we need to toggle cfs_bandwidth_used, off->on must occur
	 * before making related changes, and on->off must occur afterwards
	 */
	if (runtime_enabled && !runtime_was_enabled)
		cfs_bandwidth_usage_inc();
	raw_spin_lock_irq(&cfs_b->lock);
	cfs_b->period = ns_to_ktime(period);
	cfs_b->quota = quota;

	__refill_cfs_bandwidth_runtime(cfs_b);
	/* restart the period timer (if active) to handle new period expiry */
	if (runtime_enabled && cfs_b->timer_active) {
		/* force a reprogram */
		cfs_b->timer_active = 0;
		__start_cfs_bandwidth(cfs_b);
	}
	raw_spin_unlock_irq(&cfs_b->lock);

	for_each_possible_cpu(i) {
		struct cfs_rq *cfs_rq = tg->cfs_rq[i];
		struct rq *rq = cfs_rq->rq;

		raw_spin_lock_irq(&rq->lock);
		cfs_rq->runtime_enabled = runtime_enabled;
		cfs_rq->runtime_remaining = 0;

		if (cfs_rq->throttled)
			unthrottle_cfs_rq(cfs_rq);
		raw_spin_unlock_irq(&rq->lock);
	}
	if (runtime_was_enabled && !runtime_enabled)
		cfs_bandwidth_usage_dec();
out_unlock:
	mutex_unlock(&cfs_constraints_mutex);

	return ret;
}

int tg_set_cfs_quota(struct task_group *tg, long cfs_quota_us)
{
	u64 quota, period;

	period = ktime_to_ns(tg->cfs_bandwidth.period);
	if (cfs_quota_us < 0)
		quota = RUNTIME_INF;
	else
		quota = (u64)cfs_quota_us * NSEC_PER_USEC;

	return tg_set_cfs_bandwidth(tg, period, quota);
}

long tg_get_cfs_quota(struct task_group *tg)
{
	u64 quota_us;

	if (tg->cfs_bandwidth.quota == RUNTIME_INF)
		return -1;

	quota_us = tg->cfs_bandwidth.quota;
	do_div(quota_us, NSEC_PER_USEC);

	return quota_us;
}

int tg_set_cfs_period(struct task_group *tg, long cfs_period_us)
{
	u64 quota, period;

	period = (u64)cfs_period_us * NSEC_PER_USEC;
	quota = tg->cfs_bandwidth.quota;

	return tg_set_cfs_bandwidth(tg, period, quota);
}

long tg_get_cfs_period(struct task_group *tg)
{
	u64 cfs_period_us;

	cfs_period_us = ktime_to_ns(tg->cfs_bandwidth.period);
	do_div(cfs_period_us, NSEC_PER_USEC);

	return cfs_period_us;
}

static s64 cpu_cfs_quota_read_s64(struct cgroup *cgrp, struct cftype *cft)
{
	return tg_get_cfs_quota(cgroup_tg(cgrp));
}

static int cpu_cfs_quota_write_s64(struct cgroup *cgrp, struct cftype *cftype,
				s64 cfs_quota_us)
{
	return tg_set_cfs_quota(cgroup_tg(cgrp), cfs_quota_us);
}

static u64 cpu_cfs_period_read_u64(struct cgroup *cgrp, struct cftype *cft)
{
	return tg_get_cfs_period(cgroup_tg(cgrp));
}

static int cpu_cfs_period_write_u64(struct cgroup *cgrp, struct cftype *cftype,
				u64 cfs_period_us)
{
	return tg_set_cfs_period(cgroup_tg(cgrp), cfs_period_us);
}

struct cfs_schedulable_data {
	struct task_group *tg;
	u64 period, quota;
};

/*
 * normalize group quota/period to be quota/max_period
 * note: units are usecs
 */
static u64 normalize_cfs_quota(struct task_group *tg,
			       struct cfs_schedulable_data *d)
{
	u64 quota, period;

	if (tg == d->tg) {
		period = d->period;
		quota = d->quota;
	} else {
		period = tg_get_cfs_period(tg);
		quota = tg_get_cfs_quota(tg);
	}

	/* note: these should typically be equivalent */
	if (quota == RUNTIME_INF || quota == -1)
		return RUNTIME_INF;

	return to_ratio(period, quota);
}

static int tg_cfs_schedulable_down(struct task_group *tg, void *data)
{
	struct cfs_schedulable_data *d = data;
	struct cfs_bandwidth *cfs_b = &tg->cfs_bandwidth;
	s64 quota = 0, parent_quota = -1;

	if (!tg->parent) {
		quota = RUNTIME_INF;
	} else {
		struct cfs_bandwidth *parent_b = &tg->parent->cfs_bandwidth;

		quota = normalize_cfs_quota(tg, d);
		parent_quota = parent_b->hierarchal_quota;

		/*
		 * ensure max(child_quota) <= parent_quota, inherit when no
		 * limit is set
		 */
		if (quota == RUNTIME_INF)
			quota = parent_quota;
		else if (parent_quota != RUNTIME_INF && quota > parent_quota)
			return -EINVAL;
	}
	cfs_b->hierarchal_quota = quota;

	return 0;
}

static int __cfs_schedulable(struct task_group *tg, u64 period, u64 quota)
{
	int ret;
	struct cfs_schedulable_data data = {
		.tg = tg,
		.period = period,
		.quota = quota,
	};

	if (quota != RUNTIME_INF) {
		do_div(data.period, NSEC_PER_USEC);
		do_div(data.quota, NSEC_PER_USEC);
	}

	rcu_read_lock();
	ret = walk_tg_tree(tg_cfs_schedulable_down, tg_nop, &data);
	rcu_read_unlock();

	return ret;
}

static int cpu_stats_show(struct cgroup *cgrp, struct cftype *cft,
		struct cgroup_map_cb *cb)
{
	struct task_group *tg = cgroup_tg(cgrp);
	struct cfs_bandwidth *cfs_b = &tg->cfs_bandwidth;

	cb->fill(cb, "nr_periods", cfs_b->nr_periods);
	cb->fill(cb, "nr_throttled", cfs_b->nr_throttled);
	cb->fill(cb, "throttled_time", cfs_b->throttled_time);

	return 0;
}
#endif /* CONFIG_CFS_BANDWIDTH */
#endif /* CONFIG_FAIR_GROUP_SCHED */

#ifdef CONFIG_RT_GROUP_SCHED
static int cpu_rt_runtime_write(struct cgroup *cgrp, struct cftype *cft,
				s64 val)
{
	return sched_group_set_rt_runtime(cgroup_tg(cgrp), val);
}

static s64 cpu_rt_runtime_read(struct cgroup *cgrp, struct cftype *cft)
{
	return sched_group_rt_runtime(cgroup_tg(cgrp));
}

static int cpu_rt_period_write_uint(struct cgroup *cgrp, struct cftype *cftype,
		u64 rt_period_us)
{
	return sched_group_set_rt_period(cgroup_tg(cgrp), rt_period_us);
}

static u64 cpu_rt_period_read_uint(struct cgroup *cgrp, struct cftype *cft)
{
	return sched_group_rt_period(cgroup_tg(cgrp));
}
#endif /* CONFIG_RT_GROUP_SCHED */

static struct cftype cpu_files[] = {
	{
		.name = "notify_on_migrate",
		.read_u64 = cpu_notify_on_migrate_read_u64,
		.write_u64 = cpu_notify_on_migrate_write_u64,
	},
#ifdef CONFIG_FAIR_GROUP_SCHED
	{
		.name = "shares",
		.read_u64 = cpu_shares_read_u64,
		.write_u64 = cpu_shares_write_u64,
	},
#endif
#ifdef CONFIG_CFS_BANDWIDTH
	{
		.name = "cfs_quota_us",
		.read_s64 = cpu_cfs_quota_read_s64,
		.write_s64 = cpu_cfs_quota_write_s64,
	},
	{
		.name = "cfs_period_us",
		.read_u64 = cpu_cfs_period_read_u64,
		.write_u64 = cpu_cfs_period_write_u64,
	},
	{
		.name = "stat",
		.read_map = cpu_stats_show,
	},
#endif
#ifdef CONFIG_RT_GROUP_SCHED
	{
		.name = "rt_runtime_us",
		.read_s64 = cpu_rt_runtime_read,
		.write_s64 = cpu_rt_runtime_write,
	},
	{
		.name = "rt_period_us",
		.read_u64 = cpu_rt_period_read_uint,
		.write_u64 = cpu_rt_period_write_uint,
	},
#endif
};

static int cpu_cgroup_populate(struct cgroup_subsys *ss, struct cgroup *cont)
{
	return cgroup_add_files(cont, ss, cpu_files, ARRAY_SIZE(cpu_files));
}

struct cgroup_subsys cpu_cgroup_subsys = {
	.name		= "cpu",
	.create		= cpu_cgroup_create,
	.destroy	= cpu_cgroup_destroy,
	.can_attach	= cpu_cgroup_can_attach,
	.attach		= cpu_cgroup_attach,
	.allow_attach	= cpu_cgroup_allow_attach,
	.exit		= cpu_cgroup_exit,
	.populate	= cpu_cgroup_populate,
	.subsys_id	= cpu_cgroup_subsys_id,
	.early_init	= 1,
};

#endif	/* CONFIG_CGROUP_SCHED */

#ifdef CONFIG_CGROUP_CPUACCT

/*
 * CPU accounting code for task groups.
 *
 * Based on the work by Paul Menage (menage@google.com) and Balbir Singh
 * (balbir@in.ibm.com).
 */

/* create a new cpu accounting group */
static struct cgroup_subsys_state *cpuacct_create(struct cgroup *cgrp)
{
	struct cpuacct *ca;

	if (!cgrp->parent)
		return &root_cpuacct.css;

	ca = kzalloc(sizeof(*ca), GFP_KERNEL);
	if (!ca)
		goto out;

	ca->cpuusage = alloc_percpu(u64);
	if (!ca->cpuusage)
		goto out_free_ca;

	ca->cpustat = alloc_percpu(struct kernel_cpustat);
	if (!ca->cpustat)
		goto out_free_cpuusage;

	return &ca->css;

out_free_cpuusage:
	free_percpu(ca->cpuusage);
out_free_ca:
	kfree(ca);
out:
	return ERR_PTR(-ENOMEM);
}

/* destroy an existing cpu accounting group */
static void cpuacct_destroy(struct cgroup *cgrp)
{
	struct cpuacct *ca = cgroup_ca(cgrp);

	free_percpu(ca->cpustat);
	free_percpu(ca->cpuusage);
	kfree(ca);
}

static u64 cpuacct_cpuusage_read(struct cpuacct *ca, int cpu)
{
	u64 *cpuusage = per_cpu_ptr(ca->cpuusage, cpu);
	u64 data;

#ifndef CONFIG_64BIT
	/*
	 * Take rq->lock to make 64-bit read safe on 32-bit platforms.
	 */
	raw_spin_lock_irq(&cpu_rq(cpu)->lock);
	data = *cpuusage;
	raw_spin_unlock_irq(&cpu_rq(cpu)->lock);
#else
	data = *cpuusage;
#endif

	return data;
}

static void cpuacct_cpuusage_write(struct cpuacct *ca, int cpu, u64 val)
{
	u64 *cpuusage = per_cpu_ptr(ca->cpuusage, cpu);

#ifndef CONFIG_64BIT
	/*
	 * Take rq->lock to make 64-bit write safe on 32-bit platforms.
	 */
	raw_spin_lock_irq(&cpu_rq(cpu)->lock);
	*cpuusage = val;
	raw_spin_unlock_irq(&cpu_rq(cpu)->lock);
#else
	*cpuusage = val;
#endif
}

/* return total cpu usage (in nanoseconds) of a group */
static u64 cpuusage_read(struct cgroup *cgrp, struct cftype *cft)
{
	struct cpuacct *ca = cgroup_ca(cgrp);
	u64 totalcpuusage = 0;
	int i;

	for_each_present_cpu(i)
		totalcpuusage += cpuacct_cpuusage_read(ca, i);

	return totalcpuusage;
}

static int cpuusage_write(struct cgroup *cgrp, struct cftype *cftype,
								u64 reset)
{
	struct cpuacct *ca = cgroup_ca(cgrp);
	int err = 0;
	int i;

	if (reset) {
		err = -EINVAL;
		goto out;
	}

	for_each_present_cpu(i)
		cpuacct_cpuusage_write(ca, i, 0);

out:
	return err;
}

static int cpuacct_percpu_seq_read(struct cgroup *cgroup, struct cftype *cft,
				   struct seq_file *m)
{
	struct cpuacct *ca = cgroup_ca(cgroup);
	u64 percpu;
	int i;

	for_each_present_cpu(i) {
		percpu = cpuacct_cpuusage_read(ca, i);
		seq_printf(m, "%llu ", (unsigned long long) percpu);
	}
	seq_printf(m, "\n");
	return 0;
}

static const char *cpuacct_stat_desc[] = {
	[CPUACCT_STAT_USER] = "user",
	[CPUACCT_STAT_SYSTEM] = "system",
};

static int cpuacct_stats_show(struct cgroup *cgrp, struct cftype *cft,
			      struct cgroup_map_cb *cb)
{
	struct cpuacct *ca = cgroup_ca(cgrp);
	int cpu;
	s64 val = 0;

	for_each_online_cpu(cpu) {
		struct kernel_cpustat *kcpustat = per_cpu_ptr(ca->cpustat, cpu);
		val += kcpustat->cpustat[CPUTIME_USER];
		val += kcpustat->cpustat[CPUTIME_NICE];
	}
	val = cputime64_to_clock_t(val);
	cb->fill(cb, cpuacct_stat_desc[CPUACCT_STAT_USER], val);

	val = 0;
	for_each_online_cpu(cpu) {
		struct kernel_cpustat *kcpustat = per_cpu_ptr(ca->cpustat, cpu);
		val += kcpustat->cpustat[CPUTIME_SYSTEM];
		val += kcpustat->cpustat[CPUTIME_IRQ];
		val += kcpustat->cpustat[CPUTIME_SOFTIRQ];
	}

	val = cputime64_to_clock_t(val);
	cb->fill(cb, cpuacct_stat_desc[CPUACCT_STAT_SYSTEM], val);

	return 0;
}

static struct cftype files[] = {
	{
		.name = "usage",
		.read_u64 = cpuusage_read,
		.write_u64 = cpuusage_write,
	},
	{
		.name = "usage_percpu",
		.read_seq_string = cpuacct_percpu_seq_read,
	},
	{
		.name = "stat",
		.read_map = cpuacct_stats_show,
	},
};

static int cpuacct_populate(struct cgroup_subsys *ss, struct cgroup *cgrp)
{
	return cgroup_add_files(cgrp, ss, files, ARRAY_SIZE(files));
}

/*
 * charge this task's execution time to its accounting group.
 *
 * called with rq->lock held.
 */
void cpuacct_charge(struct task_struct *tsk, u64 cputime)
{
	struct cpuacct *ca;
	int cpu;

	if (unlikely(!cpuacct_subsys.active))
		return;

	cpu = task_cpu(tsk);

	rcu_read_lock();

	ca = task_ca(tsk);

	for (; ca; ca = parent_ca(ca)) {
		u64 *cpuusage = per_cpu_ptr(ca->cpuusage, cpu);
		*cpuusage += cputime;
	}

	rcu_read_unlock();
}

struct cgroup_subsys cpuacct_subsys = {
	.name = "cpuacct",
	.create = cpuacct_create,
	.destroy = cpuacct_destroy,
	.populate = cpuacct_populate,
	.subsys_id = cpuacct_subsys_id,
};
#endif	/* CONFIG_CGROUP_CPUACCT */<|MERGE_RESOLUTION|>--- conflicted
+++ resolved
@@ -1682,15 +1682,10 @@
 {
 	struct rq *rq = task_rq(p);
 
-<<<<<<< HEAD
-	if (WARN_ON(rq != this_rq()) ||
-	    WARN_ON(p == current))
-=======
 	if (rq != this_rq() || p == current) {
 		printk_sched("%s: Failed to wakeup task %d (%s), rq = %p, this_rq = %p, p = %p, current = %p\n",
 			__func__, task_pid_nr(p), p->comm, rq,
 			this_rq(), p, current);
->>>>>>> 01460a0a
 		return;
 	}
 
