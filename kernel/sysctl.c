--- conflicted
+++ resolved
@@ -102,10 +102,7 @@
 extern unsigned int core_pipe_limit;
 extern int pid_max;
 extern int min_free_kbytes;
-<<<<<<< HEAD
-=======
 extern int extra_free_kbytes;
->>>>>>> 9ad244cd
 extern int min_free_order_shift;
 extern int pid_max_min, pid_max_max;
 extern int sysctl_drop_caches;
@@ -1224,8 +1221,6 @@
 		.extra1		= &zero,
 	},
 	{
-<<<<<<< HEAD
-=======
 		.procname	= "extra_free_kbytes",
 		.data		= &extra_free_kbytes,
 		.maxlen		= sizeof(extra_free_kbytes),
@@ -1234,7 +1229,6 @@
 		.extra1		= &zero,
 	},
 	{
->>>>>>> 9ad244cd
 		.procname	= "min_free_order_shift",
 		.data		= &min_free_order_shift,
 		.maxlen		= sizeof(min_free_order_shift),
